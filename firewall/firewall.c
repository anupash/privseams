/*
 * This code is GNU/GPL.
 *
 * Firewall requires: 
 * modprobe ip6_queue
 * ip6tables -A FORWARD -m hip -j QUEUE
 * (ip6tables -A INPUT -p 99 -j QUEUE)
 * 
 */

#include "firewall.h"
#include <sys/types.h>
#include <libiptc/libiptc.h>

//#define HIP_HEADER_START 128 //bytes
#define BUFSIZE 2048

struct ipq_handle *h4 = NULL, *h6 = NULL;
int statefulFiltering = 1; 
int escrow_active = 0;
int use_ipv4 = 0;
int use_ipv6 = 0;
int accept_normal_traffic = 0;
pthread_t ipv4Thread, ipv6Thread;

int counter = 0;

struct pseudo_hdr{
	u32 s_addr;
	u32 d_addr;
	u8  zer0;
	u8  protocol;
	u16 length;
};


struct pseudo6_hdr{
	struct in6_addr s_addr;
	struct in6_addr d_addr;
	u8  zer0;
	u8  protocol;
	u16 length;
};


void print_usage()
{
	printf("HIP Firewall\n");
	printf("Usage: firewall -t <traffic_other_than_hip> -f <file_name> <timeout> [-d|-v]\n");
	printf("      - traffic_other_than_hip, can take the value drop or accept\n");
	printf("      - file_name is a path to a file containing firewall filtering rules\n");
	printf("      - timeout is connection timeout value in seconds\n");
	printf("      - d = debugging output\n");
	printf("      - v = verbose output\n\n");
}

//currently done at all times, rule_management 
//delete rule needs checking for state options in 
//all chains
void set_stateful_filtering(int v){
	statefulFiltering = 1;
}

int get_stateful_filtering(){
	return statefulFiltering;
}

void set_escrow_active(int active){
	escrow_active = active;
}

int is_escrow_active(){
	return escrow_active;
}

/*----------------INIT/EXIT FUNCTIONS----------------------*/

int firewall_init(){
	HIP_DEBUG("Initializing firewall\n");
	/* Register signal handlers */
	signal(SIGINT, firewall_close);
	signal(SIGTERM, firewall_close);
	if (use_ipv4) {
		system("iptables -I FORWARD -p 253 -j QUEUE");
		system("iptables -I FORWARD -p 17  -j QUEUE");
		system("iptables -I FORWARD -p 6  -j QUEUE");

		system("iptables -I INPUT -p 253 -j QUEUE");
		system("iptables -I INPUT -p 17  -j QUEUE");
		system("iptables -I INPUT -p 6  -j QUEUE");

		system("iptables -I OUTPUT -p 253 -j QUEUE");
		system("iptables -I OUTPUT -p 17  -j QUEUE");
		system("iptables -I OUTPUT -p 6  -j QUEUE");
	}
	if (use_ipv6) {
		system("ip6tables -I FORWARD -p 253 -j QUEUE");
		system("ip6tables -I FORWARD -p 17  -j QUEUE");
		system("ip6tables -I FORWARD -p 6  -j QUEUE");

		system("ip6tables -I INPUT -p 253 -j QUEUE");
		system("ip6tables -I INPUT -p 17  -j QUEUE");
		system("ip6tables -I INPUT -p 6  -j QUEUE");

		system("ip6tables -I OUTPUT -p 253 -j QUEUE");
		system("ip6tables -I OUTPUT -p 17  -j QUEUE");
		system("ip6tables -I OUTPUT -p 6  -j QUEUE");
	}
	return 0;
}

void firewall_close(int signal){
	HIP_DEBUG("Closing firewall...\n");
	firewall_exit();
	exit(signal);
}

void firewall_exit(){
	HIP_DEBUG("Firewall exit\n");
	if (use_ipv4) {
		system("iptables -D FORWARD -p 253 -j QUEUE");
		system("iptables -D FORWARD -p 17  -j QUEUE");
		system("iptables -D FORWARD -p 6  -j QUEUE");

		system("iptables -D INPUT -p 253 -j QUEUE");
		system("iptables -D INPUT -p 17  -j QUEUE");
		system("iptables -D INPUT -p 6  -j QUEUE");

		system("iptables -D OUTPUT -p 253 -j QUEUE");
		system("iptables -D OUTPUT -p 17  -j QUEUE");
 		system("iptables -D OUTPUT -p 6  -j QUEUE");
	}
	if (use_ipv6) {
		system("ip6tables -D FORWARD -p 253 -j QUEUE");
		system("ip6tables -D FORWARD -p 17  -j QUEUE");
		system("ip6tables -D FORWARD -p 6  -j QUEUE");

		system("ip6tables -D INPUT -p 253 -j QUEUE");
		system("ip6tables -D INPUT -p 17  -j QUEUE");
		system("ip6tables -D INPUT -p 6  -j QUEUE");

		system("ip6tables -D OUTPUT -p 253 -j QUEUE");
		system("ip6tables -D OUTPUT -p 17  -j QUEUE");
		system("ip6tables -D OUTPUT -p 6  -j QUEUE");
	}
}

/*-------------PACKET FILTERING FUNCTIONS------------------*/
int match_hit(struct in6_addr match_hit, 
			struct in6_addr packet_hit, 
			int boolean){
   	int i = IN6_ARE_ADDR_EQUAL(&match_hit, &packet_hit);
  	HIP_DEBUG("match_hit: hit1: %s hit2: %s bool: %d match: %d\n", 
	    addr_to_numeric(&match_hit), addr_to_numeric(&packet_hit), boolean, i);
  	if(boolean)
    	return i;
  	else 
    	return !i;
}

/**
 *inspects host identity by verifying sender signature
 * returns 1 if verified succesfully otherwise 0
 */
int match_hi(struct hip_host_id * hi, 
	     	struct hip_common * packet){
	int value = 0;  
	if(packet->type_hdr == HIP_I1)
    {
      	_HIP_DEBUG("match_hi: I1\n");
    	return 1;
    }
  	value = verify_packet_signature(hi, packet);
  	if(value == 0)
    	_HIP_DEBUG("match_hi: verify ok\n");
  	else
    	_HIP_DEBUG("match_hi: verify failed\n");
  	if(value == 0)
    	return 1;
  	return 0;
}

int match_int(int match, int packet, int boolean){
  	if(boolean)
    	return match == packet;
  	else
    	return !(match == packet);
}

int match_string(const char * match, const char * packet, int boolean){
  	if(boolean)
    	return !strcmp(match, packet);
  	else
    	return strcmp(match, packet);
}

/*------------------------------------------------*/

static void die(struct ipq_handle *h){
  	HIP_DEBUG("dying\n");
  	ipq_perror("passer");
  	ipq_destroy_handle(h);
  	firewall_close(1);
}

int is_hip_packet(void * hdr, int trafficType){
	struct udphdr *udphdr;
	int hdr_size;

	if(trafficType == 4){
		struct ip * iphdr = (struct ip *)hdr;
		if(iphdr->ip_p == IPPROTO_HIP) 
			return 1;
		if(iphdr->ip_p != IPPROTO_UDP)
			return 0;

		//the udp src and dest ports are analysed
		hdr_size = (iphdr->ip_hl * 4);
		udphdr = ((struct udphdr *) (((char *) iphdr) + hdr_size));
	}
	if(trafficType == 6){
		struct ip6_hdr * ip6_hdr = (struct ip6_hdr *)hdr;
		if(ip6_hdr->ip6_ctlun.ip6_un1.ip6_un1_nxt == IPPROTO_HIP)
			return 1;
		if(ip6_hdr->ip6_ctlun.ip6_un1.ip6_un1_nxt != IPPROTO_UDP)
			return 0;

		//the udp src and dest ports are analysed		
		hdr_size = (ip6_hdr->ip6_ctlun.ip6_un1.ip6_un1_plen * 4);
		udphdr = ((struct udphdr *) (((char *) ip6_hdr) + hdr_size));
	}

	if((udphdr->source == ntohs(HIP_NAT_UDP_PORT)) || 
	   (udphdr->dest   == ntohs(HIP_NAT_UDP_PORT)))
		return 1;
	else
		return 0;
}


/**
*
*/
void allow_packet(struct ipq_handle *handle, unsigned long packetId){
	ipq_set_verdict(handle, packetId, NF_ACCEPT, 0, NULL);
	HIP_DEBUG("Packet accepted \n\n");
}


/**
*
*/
void drop_packet(struct ipq_handle *handle, unsigned long packetId){
	ipq_set_verdict(handle, packetId, NF_DROP, 0, NULL);
	HIP_DEBUG("Packet dropped \n\n");
}


#ifdef CONFIG_HIP_OPPTCP

/**
* Standard BSD internet checksum routine from nmap
*/
unsigned short in_cksum(u16 *ptr,int nbytes){
	register u32 sum;
	u16 oddbyte;
	register u16 answer;

	/*
	 * Our algorithm is simple, using a 32-bit accumulator (sum),
	 * we add sequential 16-bit words to it, and at the end, fold back
	 * all the carry bits from the top 16 bits into the lower 16 bits.
	 */

	sum = 0;
	while (nbytes > 1){
		sum += *ptr++;
		nbytes -= 2;
	}

	/* mop up an odd byte, if necessary */
	if (nbytes == 1) {
		oddbyte = 0;            /* make sure top half is zero */
		*((u_char *) &oddbyte) = *(u_char *)ptr;   /* one byte only */
		sum += oddbyte;
	}

	/*
	 * Add back carry outs from top 16 bits to low 16 bits.
	 */

	sum  = (sum >> 16) + (sum & 0xffff);    /* add high-16 to low-16 */
	sum += (sum >> 16);                     /* add carry */
	answer = ~sum;          /* ones-complement, then truncate to 16 bits */
	return(answer);
}


/**
*
*/
int is_incoming_packet(unsigned int theHook){
	if(theHook == NF_IP_LOCAL_IN)
		return 1;
	return 0;
}


/**
*
*/
int is_outgoing_packet(unsigned int theHook){
	if(theHook == NF_IP_LOCAL_OUT)
		return 1;
	return 0;
}


/**
* checks for the i1 option in a packet
*/
int tcp_packet_has_i1_option(void * tcphdrBytes, int hdrLen){
	int i = 20, foundHipOpp = 0, len = 0;
	char *bytes =(char*)tcphdrBytes;
	//HIP_OPTION_KIND

	while((i < hdrLen) && (foundHipOpp == 0)){
		switch (bytes[i]) {
		//options with one-byte length
		case 0:
			break;
		break;
		case 1: i++; break;
		case 11: i++; break;
		case 12: i++; break;
		case 13: i++; break;
		case 16: i++; break;
		case 17: i++; break;
		case 20: i++; break;
		case 21: i++; break;
		case 22: i++; break;
		case 23: i++; break;
		case 24: i++; break;
		//case 25: i++; break;  //unassigned
		case 26: i++; break;
		case 2:	len = bytes[i+1]; i += len; break;
		case 3:	len = bytes[i+1]; i += len; break;
		case 4:	len = bytes[i+1]; i += len; break;
		case 5:	len = bytes[i+1]; i += len; break;
		case 6:	len = bytes[i+1]; i += len; break;
		case 7:	len = bytes[i+1]; i += len; break;
		case 8:	len = bytes[i+1]; i += len; break;
		case 9:	len = bytes[i+1]; i += len; break;
		case 10: len = bytes[i+1]; i += len; break;
		case 14: len = bytes[i+1]; i += len; break;
		case 15: len = bytes[i+1]; i += len; break;
		case 18: len = bytes[i+1]; i += len; break;
		case 19: len = bytes[i+1]; i += len; break;
		case 27: len = bytes[i+1]; i += len; break;
		case 253: len = bytes[i+1]; i += len; break;
		case 254: len = bytes[i+1]; i += len; break;
		case HIP_OPTION_KIND:	//hip option
			return 1;
		break;
		}
		//i++;
	}
	return foundHipOpp;
}


/**
 * adds the i1 option to a packet if required
 * and sends it off with the correct checksum
 */
void send_tcp_packet(void * hdr, int newSize, int trafficType, int addOption){
	int   sockfd, socketFamily;
	int   on = 1, i;
	int   hdr_size, newHdr_size, twoHdrsSize;
	char  *packet;
	char  *bytes =(char*)hdr;
	struct sockaddr_in  sock_raw;
	struct sockaddr_in6 sock6_raw;
	struct in_addr  dstAddr;
	struct in6_addr dst6Addr;
	struct tcphdr *tcphdr;
	struct tcphdr *newTcphdr;
	struct ip * iphdr;
	struct ip * newIphdr;
	struct ip6_hdr * ip6_hdr;
	struct ip6_hdr * newIp6_hdr;
	struct pseudo_hdr  *pseudo;
	struct pseudo6_hdr *pseudo6;
	void *pointer;
	char newHdr [newSize + 4*addOption];

	if(addOption)
		newSize = newSize + 4;

	//initializing the raw socket
	if(trafficType == 4)
		socketFamily = AF_INET;
	else if(trafficType == 6)
		socketFamily = AF_INET6;

	if((sockfd = socket(socketFamily, SOCK_RAW, IPPROTO_RAW)) < 0 ){
			HIP_DEBUG("Error creating raw socket\n");
			return;
	}
	if(setsockopt(sockfd, IPPROTO_IP, IP_HDRINCL, (char *)&on, sizeof(on)) < 0 ){
		HIP_DEBUG("Error setting an option to raw socket\n"); 
		return;
	}

	//initializing the headers and setting socket settings
	if(trafficType == 4){
		//get the ip header
		iphdr = (struct ip *)hdr;
		//get the tcp header
		hdr_size = (iphdr->ip_hl * 4);
		tcphdr = ((struct tcphdr *) (((char *) iphdr) + hdr_size));
		//socket settings
		sock_raw.sin_family = AF_INET;
		sock_raw.sin_port = htons(tcphdr->dest);
		sock_raw.sin_addr = iphdr->ip_dst;
	}
	else if(trafficType == 6){
		//get the ip header
		ip6_hdr = (struct ip6_hdr *)hdr;
		//get the tcp header		
		hdr_size = (ip6_hdr->ip6_ctlun.ip6_un1.ip6_un1_plen * 4);
		tcphdr = ((struct tcphdr *) (((char *) ip6_hdr) + hdr_size));
		//socket settings
		sock6_raw.sin6_family = AF_INET6;
		sock6_raw.sin6_port = htons(tcphdr->dest);
		sock6_raw.sin6_addr = ip6_hdr->ip6_dst;
	}

	//measuring the size of ip and tcp headers
	twoHdrsSize = hdr_size + 4*5;

	//copy the ip header and the tcp header without the options
	i = 0;
	while(i < twoHdrsSize){
		newHdr[i] = bytes[i];
		i++;
	}

	//copy the old options and add the new i1 one
	if(tcphdr->doff == 5){//there are no previous options
		if(addOption){
			newHdr[twoHdrsSize] = (char)HIP_OPTION_KIND;
			newHdr[twoHdrsSize + 1] = '0';
			newHdr[twoHdrsSize + 2] = '0';
			newHdr[twoHdrsSize + 3] = '0';
		}
	}
	else {//there are previous options
		if(addOption){
			newHdr[twoHdrsSize] = (char)HIP_OPTION_KIND;
			newHdr[twoHdrsSize + 1] = (char)2;
			newHdr[twoHdrsSize + 2] = (char)1;
			newHdr[twoHdrsSize + 3] = (char)1;

			i = 0;
			while(i < 4*(tcphdr->doff-5)){
				newHdr[i + twoHdrsSize + 4] = bytes[i + twoHdrsSize];
				i++;
			}
		}
		else{
			i = 0;
			while(i < 4*(tcphdr->doff-5)){
				newHdr[i + twoHdrsSize] = bytes[i + twoHdrsSize];
				i++;
			}
		}
	}

	pointer = &newHdr[0];
	//get pointers to the new packet
	if(trafficType == 4){
		//get the ip header
		newIphdr = (struct ip *)pointer;
		//get the tcp header
		newHdr_size = (iphdr->ip_hl * 4);
		newTcphdr = ((struct tcphdr *) (((char *) newIphdr) + newHdr_size));
	}
	else if(trafficType == 6){
		//get the ip header
		newIp6_hdr = (struct ip6_hdr *)pointer;
		//get the tcp header		
		newHdr_size = (newIp6_hdr->ip6_ctlun.ip6_un1.ip6_un1_plen * 4);
		newTcphdr = ((struct tcphdr *) (((char *) newIp6_hdr) + newHdr_size));
	}

	//change the values of the checksum and the tcp header length(+1) 
	newTcphdr->check = 0;
	if(addOption)
		newTcphdr->doff = newTcphdr->doff + 1;

	//the checksum
	if(trafficType == 4){
		pseudo = (struct pseudo_hdr *) ((u8*)newTcphdr - sizeof(struct pseudo_hdr));

		pseudo->s_addr = newIphdr->ip_src.s_addr;
		pseudo->d_addr = newIphdr->ip_dst.s_addr;
		pseudo->zer0    = 0;
		pseudo->protocol = IPPROTO_TCP;
		pseudo->length  = htons(sizeof(struct tcphdr) + 4*(newTcphdr->doff-5) + 0);

		newTcphdr->check = in_cksum((unsigned short *)pseudo, sizeof(struct tcphdr) + 
							4*(newTcphdr->doff-5) + sizeof(struct pseudo_hdr) + 0);
	}
	else if(trafficType == 6){
		pseudo6 = (struct pseudo6_hdr *) ((u8*)newTcphdr - sizeof(struct pseudo6_hdr));

		pseudo6->s_addr = newIp6_hdr->ip6_src;
		pseudo6->d_addr = newIp6_hdr->ip6_dst;
		pseudo6->zer0    = 0;
		pseudo6->protocol = IPPROTO_TCP;
		pseudo6->length  = htons(sizeof(struct tcphdr) + 4*(newTcphdr->doff-5) + 0);

		newTcphdr->check = in_cksum((unsigned short *)pseudo6, sizeof(struct tcphdr) +
							4*(newTcphdr->doff-5) + sizeof(struct pseudo6_hdr) + 0);
	}

	//replace the pseudo header bytes with the correct ones
	i = 0;
	while(i < hdr_size){
		newHdr[i] = bytes[i];
		i++;
	}

	//change the src and dst ip if it was an incoming packet******


	//finally send through the socket
	sendto(sockfd, &newHdr[0], newSize, 0, 
			(struct sockaddr *)&sock_raw, sizeof(sock_raw));
}


/**
*
*/
void examine_incoming_packet(struct ipq_handle *handle,
			     			 unsigned long      packetId,
			     			 void              *hdr,
			     			 int 				trafficType){
    int   i, optLen;
	int   hdr_size;
	int   optionsLen;
	char *hdrBytes = NULL;
	struct tcphdr *tcphdr;
	struct ip      *iphdr;
	struct ip6_hdr *ip6_hdr;
	//fields for temporary values
	u_int16_t portTemp;
	struct in_addr  addrTemp;
	struct in6_addr addr6Temp;

	if(trafficType == 4){
		iphdr = (struct ip *)hdr;
		//get the tcp header
		hdr_size = (iphdr->ip_hl * 4);
		tcphdr = ((struct tcphdr *) (((char *) iphdr) + hdr_size));
		hdrBytes = ((char *) iphdr) + hdr_size;
	}
	else if(trafficType == 6){
		ip6_hdr = (struct ip6_hdr *)hdr;
		//get the tcp header		
		hdr_size = (ip6_hdr->ip6_ctlun.ip6_un1.ip6_un1_plen * 4);
		tcphdr = ((struct tcphdr *) (((char *) ip6_hdr) + hdr_size));
		hdrBytes = ((char *) ip6_hdr) + hdr_size;
	}

	//check if SYN field is 0
	if(tcphdr->syn == 0){
		allow_packet(handle, packetId);
		return;
	}

	//check that there are options
	if(tcphdr->doff == 5){	//no options
		allow_packet(handle, packetId);
		return;
	}

	if((tcphdr->syn == 1) && (tcphdr->ack == 0)){	//incoming, syn=1 and ack=0
		if(tcp_packet_has_i1_option(hdrBytes, 4*tcphdr->doff)){
			//swap the ports
			portTemp = tcphdr->source;
			tcphdr->source = tcphdr->dest;
			tcphdr->dest = portTemp;
			//swap the ip addresses
			if(trafficType == 4){
				addrTemp = iphdr->ip_src;
				iphdr->ip_src = iphdr->ip_dst;
				iphdr->ip_dst = addrTemp;
			}
			else if(trafficType == 6){
				addr6Temp = ip6_hdr->ip6_src;
				ip6_hdr->ip6_src = ip6_hdr->ip6_dst;
				ip6_hdr->ip6_dst = addr6Temp;
			}
			//set ack field
			tcphdr->ack_seq = tcphdr->seq + 1;
			//acknowledge the captured packet
			tcphdr->seq = htonl(0);
			//set flags
			tcphdr->syn = 1;
			tcphdr->ack = 1;

			//send packet out
			send_tcp_packet(hdr, hdr_size + 4*tcphdr->doff, trafficType, 0);
			//drop original packet
			drop_packet(handle, packetId);
			return;
		}
		else{
			allow_packet(handle, packetId);
			return;
		}
	}
	else if((tcphdr->syn == 1) && (tcphdr->ack == 1)){	//incoming, syn=1 and ack=1
		allow_packet(handle, packetId);
		return;
	}
	//allow all the rest
	allow_packet(handle, packetId);
}


//###########################################################
void examine_outgoing_packet(struct ipq_handle *handle,
			     			 unsigned long      packetId,
			     			 void              *hdr,
			     			 int 				trafficType){
    int   i, optLen;
	int   hdr_size;
	int   optionsLen;
	char *hdrBytes = NULL;
	struct tcphdr *tcphdr;

	if(trafficType == 4){
		struct ip * iphdr = (struct ip *)hdr;
		//get the tcp header
		hdr_size = (iphdr->ip_hl * 4);
		tcphdr = ((struct tcphdr *) (((char *) iphdr) + hdr_size));
		hdrBytes = ((char *) iphdr) + hdr_size;
	}
	if(trafficType == 6){
		struct ip6_hdr * ip6_hdr = (struct ip6_hdr *)hdr;
		//get the tcp header		
		hdr_size = (ip6_hdr->ip6_ctlun.ip6_un1.ip6_un1_plen * 4);
		tcphdr = ((struct tcphdr *) (((char *) ip6_hdr) + hdr_size));
		hdrBytes = ((char *) ip6_hdr) + hdr_size;
	}

	//check if SYN field is 0
	if(tcphdr->syn == 0){
		allow_packet(handle, packetId);
		return;
	}

	//at this point we have SYN or SYN_ACK packets
	if(((tcphdr->syn == 1) && (tcphdr->ack == 0)) ||	//outgoing, syn=1 and ack=0
	   ((tcphdr->syn == 1) && (tcphdr->ack == 1))){		//outgoing, syn=1 and ack=1
		if(tcp_packet_has_i1_option(hdrBytes, 4*tcphdr->doff)){
			allow_packet(handle, packetId);
			return;
		}
		//add the option to the packet and send it
		drop_packet(handle, packetId);
		send_tcp_packet(hdr, hdr_size + 4*tcphdr->doff, trafficType, 1);
		return;
	}

	//allow all the rest
	allow_packet(handle, packetId);
}
#endif


/* filter hip packet according to rules.
 * return verdict
 */
int filter_esp(const struct in6_addr * dst_addr,
	       struct hip_esp_packet * esp,
	       unsigned int hook, 
	       const char * in_if, 
	       const char * out_if)
{
  	struct _GList * list = (struct _GList *) read_rules(hook);
  	struct rule * rule = NULL;
  	int match = 1; // is the packet still a potential match to current rule
  	int ret_val = 0;
  	uint32_t spi = esp->esp_data->esp_spi;	

  	_HIP_DEBUG("filter_esp:\n");
  	while (list != NULL)
    {
      	match = 1;
      	rule = (struct rule *) list->data;
      	_HIP_DEBUG("   filter_esp: checking for:\n");     
      	//print_rule(rule);
       	HIP_DEBUG_HIT("dst addr: ", dst_addr);
       	HIP_DEBUG("SPI: %d\n", ntohl(spi)); 
        
      	//type not valid with ESP packets
      	if(rule->type)
	  	{
	    	//not valid with ESP packet
	    	_HIP_DEBUG("filter_esp: type option not valid for esp\n");
	      	match = 0;	
	  	}      
      	//src and dst hits are matched with state option
      	if((rule->src_hit || rule->dst_hit) && !rule->state)
	  	{
	    	//not valid with ESP packet
	    	_HIP_DEBUG("filter_esp: hit options without state option not valid for esp\n");
	     	match = 0;	
	  	}      
      	if(match && rule->in_if)
	  	{
	    	if(!match_string(rule->in_if->value, in_if, rule->in_if->boolean))
	      	match = 0;
	    	_HIP_DEBUG("filter_esp: in_if rule: %s, packet: %s, boolean: %d, match: %d \n",
		      			rule->in_if->value, 
		      			in_if, rule->in_if->boolean, match);
	  	}
		if(match && rule->out_if)
	  	{
	    	if(!match_string(rule->out_if->value, 
			     			out_if, 
			     			rule->out_if->boolean))
	      		match = 0;
	    	_HIP_DEBUG("filter_esp: out_if rule: %s, packet: %s, boolean: %d, match: %d \n",
		      			rule->out_if->value, out_if, rule->out_if->boolean, match);
	  	}	
		//must be last, so match and verdict known here
		if(match && rule->state)
	 	{
	    	//the entire rule os passed as argument as hits can only be 
	    	//filtered whit the state information
	    	if(!filter_esp_state(dst_addr, esp, rule)) {//rule->state, rule->accept))
	      		match = 0;
	    		_HIP_DEBUG("filter_esp: state, rule %d, boolean %d match %d\n", 
		      	rule->state->int_opt.value,
		      	rule->state->int_opt.boolean, 
		      	match);
                break;
            }
	  	}
		// if a match, no need to check further rules
		if(match){
	  		_HIP_DEBUG("filter_esp: match found\n");
	  		break;
 		}
      	list = list->next;
    }
  	//was there a rule matching the packet
  	if(rule && match)
    {
      	_HIP_DEBUG("filter_esp: packet matched rule, target %d\n", rule->accept);
      	ret_val = rule->accept; 
    }
  	else
    ret_val = 0; 
  	//release rule list
  	read_rules_exit(0);
  	//return the target of the the matched rule or true if no rule matched
  	return ret_val; 
}


/* filter hip packet according to rules.
 * return verdict
 */
int filter_hip(const struct in6_addr * ip6_src,
                const struct in6_addr * ip6_dst, 
	       struct hip_common *buf, 
	       unsigned int hook, 
	       const char * in_if, 
	       const char * out_if)
{
  	struct _GList * list = (struct _GList *) read_rules(hook);
  	struct rule * rule = NULL;
  	int match = 1; // is the packet still a potential match to current rule
  	int conntracked = 0;
  	int ret_val = 0;

  	//if dynamically changing rules possible 
  	//int hip_packet = is_hip_packet(), ..if(hip_packet && rule->src_hit)
  	//+ filter_state käsittelemään myös esp paketit
  	_HIP_DEBUG("filter_hip: \n");
  	while (list != NULL)
    {
      	match = 1;
      	rule = (struct rule *) list->data;
      	_HIP_DEBUG("   filter_hip: checking for \n");     
      	//print_rule(rule);
        if (buf->type_hdr == HIP_I1)
			HIP_DEBUG("packet type: I1\n");
        else if (buf->type_hdr == HIP_R1)
			HIP_DEBUG("packet type: R1\n");
        else if (buf->type_hdr == HIP_I2)
			HIP_DEBUG("packet type: I2\n");
        else if (buf->type_hdr == HIP_R2)
			HIP_DEBUG("packet type: R2\n");
        else if (buf->type_hdr == HIP_UPDATE)
			HIP_DEBUG("packet type: UPDATE\n");

                          
        HIP_DEBUG_HIT("src hit: ", &buf->hits);
        HIP_DEBUG_HIT("dst hit: ", &buf->hitr);

      	if(match && rule->src_hit)
	  	{
	    	HIP_DEBUG("filter_hip: src_hit ");
	    	if(!match_hit(rule->src_hit->value, 
			  				buf->hits, 
			  				rule->src_hit->boolean))
	      		match = 0;	
	    	//if HIT has matched and HI defined, verify signature 
	    	if(match && rule->src_hi)
	      	{
				_HIP_DEBUG("filter_hip: src_hi \n");
				if(!match_hi(rule->src_hi, buf))
		  			match = 0;	
	      	}
	  	}
      	if(match && rule->dst_hit)
		{
        	HIP_DEBUG("filter_hip: dst_hit \n");
	    	if(!match_hit(rule->dst_hit->value, 
			  				buf->hitr, 
			  				rule->dst_hit->boolean))
	    		match = 0;	
	  	}
      	if(match && rule->type)
	  	{
	    	HIP_DEBUG("filter_hip: type ");
	    	if(!match_int(rule->type->value, 
			  				buf->type_hdr, 
			  				rule->type->boolean))
	     		match = 0;	
	    		HIP_DEBUG("filter_hip: type rule: %d, packet: %d, boolean: %d, match: %d\n",
		      				rule->type->value, 
		      				buf->type_hdr,
		      				rule->type->boolean,
		      				match);
	  	}      
      	if(match && rule->in_if)
	  	{
	    	if(!match_string(rule->in_if->value, in_if, rule->in_if->boolean))
	      		match = 0;
	    	HIP_DEBUG("filter_hip: in_if rule: %s, packet: %s, boolean: %d, match: %d \n",
		      			rule->in_if->value, 
		      			in_if, rule->in_if->boolean, match);
	  	}
      	if(match && rule->out_if)
	  	{
	    	if(!match_string(rule->out_if->value, 
			     				out_if, 
			     				rule->out_if->boolean))
	      		match = 0;
	    	HIP_DEBUG("filter_hip: out_if rule: %s, packet: %s, boolean: %d, match: %d \n",
		      				rule->out_if->value, out_if, rule->out_if->boolean, match);
	  	}
	
			//must be last, so not called if packet is going to be dropped
      	if(match && rule->state)
	  	{
	    	if(!filter_state(ip6_src, ip6_dst, buf, rule->state, rule->accept))
	    		match = 0;
	    	else
	    		conntracked = 1;
	    		HIP_DEBUG("filter_hip: state, rule %d, boolean %d match %d\n", 
		      				rule->state->int_opt.value,
		      				rule->state->int_opt.boolean, 
		      				match);
		}
		// if a match, no need to check further rules
		if(match){
			HIP_DEBUG("filter_hip: match found\n");
			break;
 		}
    	list = list->next;
    }
  	//was there a rule matching the packet
  	if(rule && match)
    {
    	HIP_DEBUG("filter_hip: packet matched rule, target %d\n", rule->accept);
    	ret_val = rule->accept; 
    }
 	else
    	ret_val = 0; 
  	//release rule list
  	read_rules_exit(0);
  	// if packet will be accepted and connection tracking is used
  	// but the packet has not been analysed by the conntrack module
  	// show the packet to conntracking
  	if(statefulFiltering && ret_val && !conntracked){
    	conntrack(ip6_src, ip6_dst, buf);
  	}
  	//return the target of the the matched rule
  	return ret_val; 
}


/**
* function called by a thread that loops
* through either ipv4 or ipv6 packets
*/
static void *handle_ip_traffic(void *ptr) {
	int status;
	unsigned char buf[BUFSIZE];
	struct hip_esp * esp_data = NULL;
	struct hip_esp_packet * esp = NULL;
	struct hip_common * hip_common = NULL;
	struct in6_addr * src_addr = NULL;
	struct in6_addr * dst_addr = NULL;
<<<<<<< HEAD

	struct ipq_handle *hndl;
	int ipv4Traffic = 0, ipv6Traffic = 0;
	int *trafficType = (int *) ptr;
	int type = trafficType;
	unsigned int packetHook;
=======
	struct ipq_handle *hndl;
	int ipv4Traffic = 0, ipv6Traffic = 0;
	int type = *((int *) ptr);
>>>>>>> c89cccc5

	if(type == 4){
		ipv4Traffic = 1;
		hndl = h4;
	}
	else if(type == 6){
		ipv6Traffic = 1;
		hndl = h6;
	}

	src_addr = HIP_MALLOC(sizeof(struct in6_addr), 0);
	dst_addr = HIP_MALLOC(sizeof(struct in6_addr), 0);
	if (!src_addr || !dst_addr)
		goto out_err;

	do{
		status = ipq_read(hndl, buf, BUFSIZE, 0);
		if (status < 0)
			die(hndl);
    
		switch (ipq_message_type(buf)) {
		case NLMSG_ERROR:
			fprintf(stderr, "Received error message %d\n", ipq_get_msgerr(buf));
		break;
      
		case IPQM_PACKET: {
			struct ip6_hdr * ip6_hdr = NULL;
			struct ip * iphdr = NULL;
			void * packet_hdr = NULL;
			int hdr_size = 0;
      
			ipq_packet_msg_t *m = ipq_get_packet(buf);
			packetHook = m->hook;

			if(ipv4Traffic){
				_HIP_DEBUG("ipv4\n");
				iphdr = (struct ip *) m->payload; 
				packet_hdr = (void *)iphdr;
				hdr_size = (iphdr->ip_hl * 4);
				_HIP_DEBUG("header size: %d\n", hdr_size);
				IPV4_TO_IPV6_MAP(&iphdr->ip_src, src_addr);
				IPV4_TO_IPV6_MAP(&iphdr->ip_dst, dst_addr);
			}
			else if(ipv6Traffic){
				_HIP_DEBUG("ipv6\n");
				ip6_hdr = (struct ip6_hdr *) m->payload;   
				packet_hdr = (void *)ip6_hdr;
				hdr_size = sizeof(struct ip6_hdr);
				_HIP_DEBUG("header size: %d\n", hdr_size);
				ipv6_addr_copy(src_addr, &ip6_hdr->ip6_src);
				ipv6_addr_copy(dst_addr, &ip6_hdr->ip6_dst);
			}

			if(is_hip_packet(packet_hdr, type)){
      			HIP_DEBUG("****** Received HIP packet ******\n");
				int packet_length = 0;
				struct hip_sig * sig = NULL;

				if (m->data_len <= (BUFSIZE - hdr_size)){
	  				packet_length = m->data_len - hdr_size; 	
	  				_HIP_DEBUG("HIP packet size smaller than buffer size\n");
	  			}
	  			else { 
	  				packet_length = BUFSIZE - hdr_size;
	  				_HIP_DEBUG("HIP packet size greater than buffer size\n");
	  			}
				hip_common = (struct hip_common *)HIP_MALLOC(packet_length, 0);

				//hip_common = (struct hip_common*) (m->payload + sizeof (struct ip6_hdr));

				memcpy(hip_common, m->payload + hdr_size, packet_length);		
			

				sig = (struct hip_sig *) hip_get_param(hip_common, HIP_PARAM_HIP_SIGNATURE);
				if(sig == NULL)
	  				_HIP_DEBUG("no signature\n");
				else
	  				_HIP_DEBUG("signature exists\n");


				if(filter_hip(src_addr, 
                      		  dst_addr, 
		     	 			  hip_common, 
		      				  m->hook,
		      				  m->indev_name,
		      				  m->outdev_name))
	  			{
					allow_packet(hndl, m->packet_id);
				}
				else
	  			{
					drop_packet(hndl, m->packet_id);
	  			}
      		} 
      		else{
				HIP_DEBUG("****** Received Unknown packet ******\n");
#ifdef CONFIG_HIP_OPPTCP
				if(iphdr->ip_p != IPPROTO_TCP){
					if(accept_normal_traffic)
						allow_packet(hndl, m->packet_id);
					else
						drop_packet(hndl, m->packet_id);
				}
				else if(is_incoming_packet(packetHook))
					examine_incoming_packet(hndl, m->packet_id, packet_hdr, type);
				else if(is_outgoing_packet(packetHook))
					examine_outgoing_packet(hndl, m->packet_id, packet_hdr, type);
				else{
#endif
					if(accept_normal_traffic)
						allow_packet(hndl, m->packet_id);
					else
						drop_packet(hndl, m->packet_id);
#ifdef CONFIG_HIP_OPPTCP
				}
#endif
			}

      		if (status < 0)
				die(hndl);
		break;
    		}
		default:
			HIP_DEBUG("unknown msg\n");
			fprintf(stderr, "Unknown message type!\n");
		break;
    	}
	}while (1);

out_err:  
	//if (hip_common)
		free(hip_common);
	free(src_addr);
        free(dst_addr);
        if (esp) {
		if (esp_data) {
	    	esp->esp_data = NULL;
	    	free(esp_data);
	    }
	    free(esp);
	}
  	ipq_destroy_handle(hndl);

	return;
}


int main(int argc, char **argv)
{
	int err = 0;
	int status;
	long int timeout;
	//unsigned char buf[BUFSIZE];
	struct rule * rule = NULL;
	struct _GList * temp_list = NULL;
	//struct hip_common * hip_common = NULL;
	//struct hip_esp * esp_data = NULL;
	//struct hip_esp_packet * esp = NULL;
	int escrow_active = 0;
	int protocol_family;
        
	int ch;        
	char *rule_file;
	char *traffic;
	extern char *optarg;
	extern int optind, optopt;
	int errflg = 0;

	hip_set_logdebug(LOGDEBUG_NONE);

	while ((ch = getopt(argc, argv, ":t:f:vd")) != -1) {
		switch(ch) {
		case 'v':
			hip_set_logdebug(LOGDEBUG_MEDIUM);
		break;
		case 'd':
			hip_set_logdebug(LOGDEBUG_ALL);
		break;
		case 't':
			traffic = optarg;
		break;
		case 'f':
			rule_file = optarg;
		break;
		case ':':   /* -f or -p without operand */
			printf("Option -%c requires an operand\n", optopt);
			errflg++;
		break;
		case '?':
			printf("Unrecognized option: -%c\n", optopt);
			errflg++;
		}
	}
	if (optind < argc)
		timeout = atol(argv[optind]);
	else 
		errflg++;       


	if (strncmp(traffic, "drop", 4) == 0) {
		HIP_DEBUG("Dropping normal traffic\n");
		accept_normal_traffic = 0;
	}
	else if (strncmp(traffic, "accept", 6) == 0) {
		HIP_DEBUG("Accepting normal traffic\n");
		accept_normal_traffic = 1;
	}
	else{
		errflg++;
	}


	if (errflg) {
		print_usage();
		printf("Invalid argument. Closing. \n\n");                
		exit(2);
	}    


	//use by default both ipv4 and ipv6
	HIP_DEBUG("Using ipv4 and ipv6\n");
	use_ipv4 = 1;
	use_ipv6 = 1;


	read_file(rule_file);
	HIP_DEBUG("Firewall rule table: \n");
	print_rule_tables();
	//running test functions for rule handling
	//  test_parse_copy();
	//  test_rule_management();

	timeout = atol(argv[2]);
	HIP_DEBUG("starting up with rule_file: %s and connection timeout: %d\n", 
                rule_file, timeout);

	firewall_probe_kernel_modules();

	if (use_ipv4) {
		h4 = ipq_create_handle(0, PF_INET);
		if (!h4)
  			die(h4);
		status = ipq_set_mode(h4, IPQ_COPY_PACKET, BUFSIZE);
		if (status < 0)
			die(h4);
	}

	if (use_ipv6) {
		h6 = ipq_create_handle(0, PF_INET6);
		if (!h6)
			die(h6);
		status = ipq_set_mode(h6, IPQ_COPY_PACKET, BUFSIZE);
		if (status < 0)
			die(h6);
	}

	firewall_init();

#ifdef G_THREADS_IMPL_POSIX
      	HIP_DEBUG("init_timeout_checking: posix thread implementation\n");
#endif //G_THREADS_IMPL_POSIX
#ifdef G_THREADS_IMPL_SOLARIS
      	HIP_DEBUG("init_timeout_checking: solaris thread implementation\n");
#endif //G_THREADS_IMPL_SOLARIS
#ifdef G_THREADS_IMPL_NONE
      	HIP_DEBUG("init_timeout_checking: no thread implementation\n");
#endif //G_THREADS_IMPL_NONE
		//HIP_DEBUG("Timeout val = %d", timeout_val);
      	g_thread_init(NULL);
  
  	init_timeout_checking(timeout);
  	control_thread_init();


	if (use_ipv4) {
<<<<<<< HEAD
		int *i, j = 4;
		i = &j;
		pthread_create(&ipv4Thread, NULL, &handle_ip_traffic, (void*) j);
	}
	if (use_ipv6) {
 		int *i, j = 6;
		i = &j;
		pthread_create(&ipv6Thread, NULL, &handle_ip_traffic, (void*) j);
	}
=======
                int j = 4;
                pthread_create(&ipv4Thread, NULL, &handle_ip_traffic, (void*) &j);
        }
	if (use_ipv6) {
                int j = 6;
                pthread_create(&ipv6Thread, NULL, &handle_ip_traffic, (void*) &j);
        }
>>>>>>> c89cccc5

	if (use_ipv4)
		pthread_join(ipv4Thread, NULL);
	if (use_ipv6)
		pthread_join(ipv6Thread, NULL);	

  	firewall_exit();
  	return 0;
}

void firewall_probe_kernel_modules()
{
	int count, err, status;
	char cmd[40];
	int mod_total;
	char *mod_name[] =
	{
		"ip_queue", "ip6_queue",
		"iptable_filter", "ip6table_filter"
	};

	mod_total = sizeof(mod_name) / sizeof(char *);

	HIP_DEBUG("Probing for %d modules. When the modules are built-in, the errors can be ignored\n", mod_total);	

	for (count = 0; count < mod_total; count++)
	{
		snprintf(cmd, sizeof(cmd), "%s %s", "/sbin/modprobe", mod_name[count]);
		HIP_DEBUG("%s\n", cmd);
		err = fork();
		if (err < 0) HIP_ERROR("Failed to fork() for modprobe!\n");
		else if (err == 0)
		{
			/* Redirect stderr, so few non fatal errors wont show up. */
			stderr = freopen("/dev/null", "w", stderr);
			execlp("/sbin/modprobe", "/sbin/modprobe", mod_name[count], (char *)NULL);
		}
		else waitpid(err, &status, 0);
	}
	HIP_DEBUG("Probing completed\n");
}<|MERGE_RESOLUTION|>--- conflicted
+++ resolved
@@ -922,18 +922,10 @@
 	struct hip_common * hip_common = NULL;
 	struct in6_addr * src_addr = NULL;
 	struct in6_addr * dst_addr = NULL;
-<<<<<<< HEAD
-
-	struct ipq_handle *hndl;
-	int ipv4Traffic = 0, ipv6Traffic = 0;
-	int *trafficType = (int *) ptr;
-	int type = trafficType;
-	unsigned int packetHook;
-=======
 	struct ipq_handle *hndl;
 	int ipv4Traffic = 0, ipv6Traffic = 0;
 	int type = *((int *) ptr);
->>>>>>> c89cccc5
+	unsigned int packetHook;
 
 	if(type == 4){
 		ipv4Traffic = 1;
@@ -1209,17 +1201,6 @@
 
 
 	if (use_ipv4) {
-<<<<<<< HEAD
-		int *i, j = 4;
-		i = &j;
-		pthread_create(&ipv4Thread, NULL, &handle_ip_traffic, (void*) j);
-	}
-	if (use_ipv6) {
- 		int *i, j = 6;
-		i = &j;
-		pthread_create(&ipv6Thread, NULL, &handle_ip_traffic, (void*) j);
-	}
-=======
                 int j = 4;
                 pthread_create(&ipv4Thread, NULL, &handle_ip_traffic, (void*) &j);
         }
@@ -1227,7 +1208,6 @@
                 int j = 6;
                 pthread_create(&ipv6Thread, NULL, &handle_ip_traffic, (void*) &j);
         }
->>>>>>> c89cccc5
 
 	if (use_ipv4)
 		pthread_join(ipv4Thread, NULL);
