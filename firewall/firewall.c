--- conflicted
+++ resolved
@@ -1774,13 +1774,8 @@
 			       ctx->transport_hdr.hip,
 			       ctx->ipq_packet->hook,
 			       ctx->ipq_packet->indev_name,
-<<<<<<< HEAD
 			       ctx->ipq_packet->outdev_name,
 			       ctx->ip_version);
-#endif
-=======
-			       ctx->ipq_packet->outdev_name);
->>>>>>> 80640033
 	} else {
 	   verdict = ACCEPT;
 	}
