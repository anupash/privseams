/** @file
 * HIP Firewwall
 * 
 * @note: This code is GNU/GPL.
 * @note: HIPU: requires libipq, might need pcap libraries
 */

#include "firewall.h"

//#define HIP_HEADER_START 128 //bytes
/* NOTE: if buffer size is changed, make sure to check
 * 		 the HIP packet size in hip_fw_init_context() */
#define BUFSIZE HIP_MAX_PACKET
//#define BUFSIZE 2048

int statefulFiltering = 1;
int escrow_active = 0;
int accept_normal_traffic_by_default = 1;
int accept_hip_esp_traffic_by_default = 0;
int flush_iptables = 1;

int counter = 0;
int hip_proxy_status = 0;
int foreground = 1;
int hip_opptcp = 0;
int hip_userspace_ipsec = 0;
int hip_esp_protection = 0;

/* Default HIT - do not access this directly, call hip_fw_get_default_hit() */
struct in6_addr default_hit;

/*
 * The firewall handlers do not accept rules directly. They should return
 * zero when they transformed packet and the original should be dropped.
 * Non-zero means that there was an error or the packet handler did not
 * know what to do with the packet.
 */
hip_fw_handler_t hip_fw_handler[NF_IP_NUMHOOKS][FW_PROTO_NUM];

void print_usage()
{
	printf("HIP Firewall\n");
	printf("Usage: hipfw [-f file_name] [-t timeout] [-d|-v] [-F] [-H] [-A] [-b] [-k] [-h]\n");
	printf("      -H drop non-HIP traffic by default (default: accept non-hip traffic)\n");
	printf("      -A accept HIP traffic by default (default: drop all hip traffic)\n");
	printf("      -f file_name is a path to a file containing firewall filtering rules (default %s)\n", HIP_FW_DEFAULT_RULE_FILE);
	printf("      -t timeout is connection timeout value in seconds\n");
	printf("      -d = debugging output\n");
	printf("      -v = verbose output\n");
	printf("      -t = timeout for packet capture (default %d secs)\n", 
	       HIP_FW_DEFAULT_TIMEOUT);
	printf("      -F = do not flush iptables rules\n");
	printf("      -b = fork the firewall to background\n");
	printf("      -p = run with lowered priviledges. iptables rules will not be flushed on exit\n");
	printf("      -k = kill running firewall pid\n");
 	printf("      -i = switch on userspace ipsec\n");
 	printf("      -e = use esp protection extension (also sets -i)\n");
	printf("      -h = print this help\n\n");
}

//currently done at all times, rule_management 
//delete rule needs checking for state options in 
//all chains
void set_stateful_filtering(int v)
{
	statefulFiltering = 1;
}

int get_stateful_filtering()
{
	return statefulFiltering;
}

void set_escrow_active(int active)
{
	escrow_active = active;
}

int is_escrow_active()
{
	return escrow_active;
}

void hip_fw_init_opptcp()
{
	HIP_DEBUG("\n");

	system("iptables -I INPUT -p 6 ! -d 127.0.0.1 -j QUEUE"); /* @todo: ! LSI PREFIX */
	system("iptables -I OUTPUT -p 6 ! -d 127.0.0.1 -j QUEUE");  /* @todo: ! LSI PREFIX */
	system("ip6tables -I INPUT -p 6 ! -d 2001:0010::/28 -j QUEUE");
	system("ip6tables -I OUTPUT -p 6 ! -d 2001:0010::/28 -j QUEUE");
}

void hip_fw_uninit_opptcp()
{
	HIP_DEBUG("\n");

	system("iptables -D INPUT -p 6 ! -d 127.0.0.1 -j QUEUE");  /* @todo: ! LSI PREFIX */
	system("iptables -D OUTPUT -p 6 ! -d 127.0.0.1 -j QUEUE"); /* @todo: ! LSI PREFIX */
	system("ip6tables -D INPUT -p 6 ! -d 2001:0010::/28 -j QUEUE");
	system("ip6tables -D OUTPUT -p 6 ! -d 2001:0010::/28 -j QUEUE");
}

void hip_fw_init_proxy()
{
	//allow forward hip packets
	system("iptables -I FORWARD -p 139 -j ACCEPT");
	system("iptables -I FORWARD -p 139 -j ACCEPT");
	
	system("iptables -I FORWARD -p tcp -j QUEUE");
	system("iptables -I FORWARD -p udp -j QUEUE");
	//system("iptables -I FORWARD -p icmp -j QUEUE");
	//system("iptables -I FORWARD -p icmpv6 -j QUEUE");
	
	//system("iptables -t nat -A POSTROUTING -o vmnet2 -j SNAT --to-source 10.0.0.1");
	
	//allow forward hip packets
	system("ip6tables -I FORWARD -p 139 -j ACCEPT");
	system("ip6tables -I FORWARD -p 139 -j ACCEPT");
	
	system("ip6tables -I FORWARD -p tcp ! -d 2001:0010::/28 -j QUEUE");
	system("ip6tables -I FORWARD -p udp ! -d  2001:0010::/28 -j QUEUE");
	//system("ip6tables -I FORWARD -p icmp -j QUEUE");
	//system("ip6tables -I FORWARD -p icmpv6 -j QUEUE");
	
	system("ip6tables -I INPUT -p tcp -d 2001:0010::/28 -j QUEUE");
	system("ip6tables -I INPUT -p udp -d 2001:0010::/28 -j QUEUE");
	//system("ip6tables -I INPUT -p tcp  -j QUEUE");
	//system("ip6tables -I INPUT -p udp -j QUEUE");
	//system("ip6tables -I INPUT -p icmp -j QUEUE");
	//system("ip6tables -I INPUT -p icmpv6 -j QUEUE");
	
	hip_init_proxy_db();
	hip_init_conn_db();
}

void hip_fw_uninit_proxy()
{
	//delete forward hip packets
	system("iptables -D FORWARD -p 139 -j ACCEPT");
	system("iptables -D FORWARD -p 139 -j ACCEPT");
	
	system("iptables -D FORWARD -p tcp -j QUEUE");
	system("iptables -D FORWARD -p udp -j QUEUE");
	//system("iptables -D FORWARD -p icmp -j QUEUE");
	//system("iptables -D FORWARD -p icmpv6 -j QUEUE");
	
	//delete forward hip packets
	system("ip6tables -D FORWARD -p 139 -j ACCEPT");
	system("ip6tables -D FORWARD -p 139 -j ACCEPT");
	
	system("ip6tables -D FORWARD -p tcp ! -d 2001:0010::/28 -j QUEUE");
	system("ip6tables -D FORWARD -p udp ! -d  2001:0010::/28 -j QUEUE");
	//system("ip6tables -D FORWARD -p icmp -j QUEUE");
	//system("ip6tables -D FORWARD -p icmpv6 -j QUEUE");
	
	system("ip6tables -D INPUT -p tcp -d 2001:0010::/28 -j QUEUE");
	system("ip6tables -D INPUT -p udp -d 2001:0010::/28 -j QUEUE");
	//system("ip6tables -D INPUT -p tcp  -j QUEUE");
	//system("ip6tables -D INPUT -p udp -j QUEUE");
	//system("ip6tables -D INPUT -p icmp -j QUEUE");
	//system("ip6tables -D INPUT -p icmpv6 -j QUEUE");
}

int hip_fw_init_userspace_ipsec()
{
	int err = 0;
	
	if (hip_userspace_ipsec)
	{
		HIP_IFEL(userspace_ipsec_init(), -1, "failed to initialize userspace ipsec\n");
		
		// activate userspace ipsec in hipd
		HIP_IFE(send_userspace_ipsec_to_hipd(hip_userspace_ipsec), -1);
		
		// queue incoming ESP over IPv4 and IPv4 UDP encapsulated traffic
		system("iptables -I INPUT -p 50 -j QUEUE"); /*  */
		system("iptables -I INPUT -p 17 --dport 50500 -j QUEUE");
		system("iptables -I INPUT -p 17 --sport 50500 -j QUEUE");
		
		/* no need to queue outgoing ICMP, TCP and UDP sent to LSIs as
		 * this is handled elsewhere */
		
		/* queue incoming ESP over IPv6
		 * NOTE: add IPv6 UDP encapsulation here */
		system("ip6tables -I INPUT -p 50 -j QUEUE");
		
		// queue outgoing ICMP, TCP and UDP sent to HITs
		system("ip6tables -I OUTPUT -p 58 -d 2001:0010::/28 -j QUEUE");
		system("ip6tables -I OUTPUT -p 6 -d 2001:0010::/28 -j QUEUE");
		system("ip6tables -I OUTPUT -p 17 -d 2001:0010::/28 -j QUEUE");
	}
	
  out_err:
  	return err;
}

int hip_fw_uninit_userspace_ipsec()
{
	int err = 0;
	
	if (hip_userspace_ipsec)
	{	
		// set global variable to off
		hip_userspace_ipsec = 0;
		
		HIP_DEBUG("switching hipd to kernel-mode ipsec...\n");
		
		// deactivate userspace ipsec in hipd
		HIP_IFE(send_userspace_ipsec_to_hipd(hip_userspace_ipsec), -1);
			
		// delete all rules previously set up for this extension
		system("iptables -D INPUT -p 50 -j QUEUE"); /*  */
		system("iptables -D INPUT -p 17 --dport 50500 -j QUEUE");
		system("iptables -D INPUT -p 17 --sport 50500 -j QUEUE");
		
		system("ip6tables -D INPUT -p 50 -j QUEUE");
		
		system("ip6tables -D OUTPUT -p 58 -d 2001:0010::/28 -j QUEUE");
		system("ip6tables -D OUTPUT -p 6 -d 2001:0010::/28 -j QUEUE");
		system("ip6tables -D OUTPUT -p 17 -d 2001:0010::/28 -j QUEUE");
		
		// TODO check if we have to uninit anything here
	}
	
  out_err:
  	return err;
}

int hip_fw_init_esp_prot()
{
	int err = 0;
	
	if (hip_esp_protection)
	{
		/* activate the extension in hipd
		 * 
		 * TODO we need to set this first otherwise hipd won't understand the
		 * anchor message */
		HIP_IFEL(send_esp_protection_to_hipd(hip_esp_protection), -1,
				"failed to activate the esp protection in hipd\n");
		
		// userspace ipsec is a prerequisite for esp protection
		if (hip_userspace_ipsec)
		{
			HIP_IFEL(esp_prot_init(), -1, "failed to init esp protection\n");
			
		} else
		{
			err = 1;
			goto out_err;
		}
	}
	
  out_err:
    return err;
}

int hip_fw_uninit_esp_prot()
{
	int err = 0;
	
	if (hip_esp_protection)
	{
		// set global variable to off
		hip_esp_protection = 0;
		
		HIP_DEBUG("switching off esp protection in hipd...\n");
		
		// also deactivate the extension in hipd
		HIP_IFEL(send_esp_protection_to_hipd(hip_esp_protection), -1,
				"failed to activate the esp protection in hipd\n");
		
		// TODO check if we have to uninit anything here
	}
	
  out_err:
    return err;
}

/*----------------INIT/EXIT FUNCTIONS----------------------*/

/*
 * Rules:
 *
 * Output:
 *
 * - HIP:
 *   1. default rule checks for hip
 *   1. filter_hip
 *
 * - ESP:
 *   1. default rule checks for esp
 *   2. filter_esp
 *
 * - TCP:
 *   1. default rule checks for non-hip
 *   2.
 *   - destination is hit (userspace ipsec output)
 *   - destination is lsi (lsi output)
 *   - destination not hit or lsi
 *     1. opp tcp filtering (TBD)
 *
 * - Other
 *   - Same as with TCP except no opp tcp filtering
 *
 * Input:
 * 
 * - HIP:
 *   1. default rule checks for hip
 *   2. filter_hip
 *
 * - ESP:
 *   1. default rule checks for hip
 *   2. filter_esp
 *   3. userspace_ipsec input
 *   4. lsi input
 *
 * - Other:
 *   - Same as with TCP except no opp tcp input
 *
 * - TCP:
 *   1. default rule checks for non-hip
 *   2. opp tcp input
 *   3. proxy input
  *
 * Forward:
 *
 * - HIP:
 *   1. None
 * 
 * - ESP:
 *   1. None
 *
 * - TCP: 
 *   1. Proxy input
 * 
 * - Other:
 *   2. Proxy input
 *   
 */
int firewall_init_rules()
{
	int err = 0;
	
	HIP_DEBUG("Initializing firewall\n");

	HIP_DEBUG("in=%d out=%d for=%d\n", NF_IP_LOCAL_IN, NF_IP_LOCAL_OUT, NF_IP_FORWARD);

	// funtion pointers for the respective packet handlers
	hip_fw_handler[NF_IP_LOCAL_IN][OTHER_PACKET] = hip_fw_handle_other_input;
	hip_fw_handler[NF_IP_LOCAL_IN][HIP_PACKET] = hip_fw_handle_hip_input;
	hip_fw_handler[NF_IP_LOCAL_IN][ESP_PACKET] = hip_fw_handle_esp_input;
	hip_fw_handler[NF_IP_LOCAL_IN][TCP_PACKET] = hip_fw_handle_tcp_input;

	hip_fw_handler[NF_IP_LOCAL_OUT][OTHER_PACKET] = hip_fw_handle_other_output;
	hip_fw_handler[NF_IP_LOCAL_OUT][HIP_PACKET] = hip_fw_handle_hip_output;
	hip_fw_handler[NF_IP_LOCAL_OUT][ESP_PACKET] = hip_fw_handle_esp_output;
	hip_fw_handler[NF_IP_LOCAL_OUT][TCP_PACKET] = hip_fw_handle_tcp_output;

	hip_fw_handler[NF_IP_FORWARD][OTHER_PACKET] = hip_fw_handle_other_forward;
	hip_fw_handler[NF_IP_FORWARD][HIP_PACKET] = hip_fw_handle_hip_forward;
	hip_fw_handler[NF_IP_FORWARD][ESP_PACKET] = hip_fw_handle_esp_forward;
	hip_fw_handler[NF_IP_FORWARD][TCP_PACKET] = hip_fw_handle_tcp_forward;

	HIP_DEBUG("Enabling forwarding for IPv4 and IPv6\n");
	system("echo 1 >/proc/sys/net/ipv4/conf/all/forwarding");
	system("echo 1 >/proc/sys/net/ipv6/conf/all/forwarding");

	if (flush_iptables)
	{
		hip_fw_flush_iptables();
	}

	/* Register signal handlers */
	signal(SIGINT, firewall_close);
	signal(SIGTERM, firewall_close);

	// TARGET (-j) QUEUE will transfer matching packets to userspace
	// these packets will be handled using libipq
	
	if(hip_proxy_status)
	{
		hip_fw_init_proxy();
	}
	else
	{	
		// this has to be set up first in order to be the default behavior
		if (!accept_normal_traffic_by_default)
		{
			// make DROP the default behavior of all chains
			// TODO don't drop LSIs -> else IPv4 apps won't work
			// -> also messaging between HIPd and firewall is blocked here
			system("iptables -I FORWARD -j DROP");  /* @todo: ! LSI PREFIX */
			system("iptables -I INPUT -j DROP");  /* @todo: ! LSI PREFIX */
			system("iptables -I OUTPUT -j DROP");  /* @todo: ! LSI PREFIX */
			
			// but still allow packets with HITs as destination
			system("ip6tables -I FORWARD ! -d 2001:0010::/28 -j DROP");
			system("ip6tables -I INPUT ! -d 2001:0010::/28 -j DROP");
			system("ip6tables -I OUTPUT ! -d 2001:0010::/28 -j DROP");
		}
		
		// this will allow the firewall to handle HIP traffic
		// HIP protocol
		system("iptables -I FORWARD -p 139 -j QUEUE");
		// ESP protocol
		system("iptables -I FORWARD -p 50 -j QUEUE");
		// UDP encapsulation for HIP
		system("iptables -I FORWARD -p 17 --dport 50500 -j QUEUE");
		system("iptables -I FORWARD -p 17 --sport 50500 -j QUEUE");

		system("iptables -I INPUT -p 139 -j QUEUE");
		system("iptables -I INPUT -p 50 -j QUEUE");
		system("iptables -I INPUT -p 17 --dport 50500 -j QUEUE");
		system("iptables -I INPUT -p 17 --sport 50500 -j QUEUE");

		system("iptables -I OUTPUT -p 139 -j QUEUE");
		system("iptables -I OUTPUT -p 50 -j QUEUE");
		system("iptables -I OUTPUT -p 17 --dport 50500 -j QUEUE");
		system("iptables -I OUTPUT -p 17 --sport 50500 -j QUEUE");

		/* LSI support: XX FIXME: REMOVE HARDCODING */
		system("iptables -I OUTPUT -d 1.0.0.0/8 -j QUEUE");


		system("ip6tables -I INPUT -p 139 -j QUEUE");
		system("ip6tables -I INPUT -p 50 -j QUEUE");
		system("ip6tables -I INPUT -p 17 --dport 50500 -j QUEUE");
		system("ip6tables -I INPUT -p 17 --sport 50500 -j QUEUE");

		system("ip6tables -I OUTPUT -p 139 -j QUEUE");
		system("ip6tables -I OUTPUT -p 50 -j QUEUE");
		system("ip6tables -I OUTPUT -p 17 --dport 50500 -j QUEUE");
		system("ip6tables -I OUTPUT -p 17 --sport 50500 -j QUEUE");
	}
	// Initializing db for mapping LSI-HIT in the firewall
	firewall_init_hldb();

	/* For LSIs ??? */
	system("ip6tables -I INPUT -d 2001:0010::/28 -j QUEUE");
                    
	if (hip_opptcp)
		hip_fw_init_opptcp();

	HIP_IFEL(hip_fw_init_userspace_ipsec(), -1, "failed to load extension\n");
	HIP_IFEL(hip_fw_init_esp_prot(), -1, "failed to load extension\n");

 out_err:
	return err;
}

void firewall_close(int signal)
{
	HIP_DEBUG("Closing firewall...\n");
	//hip_uninit_proxy_db();
	//hip_uninit_conn_db();
	firewall_exit();
	exit(signal);
}

void hip_fw_flush_iptables(void)
{
	HIP_DEBUG("Flushing all rules\n");
	
	// -F flushes the chains
	system("iptables -F INPUT");
	system("iptables -F OUTPUT");
	system("iptables -F FORWARD");
	system("ip6tables -F INPUT");
	system("ip6tables -F OUTPUT");
	system("ip6tables -F FORWARD");
}

void firewall_exit()
{
	HIP_DEBUG("Firewall exit\n");

	if (flush_iptables)
	{
		hip_fw_flush_iptables();
	}
	else
	{
		HIP_DEBUG("Some dagling iptables rules may be present!\n");
	}

	hip_firewall_delete_hldb();
	hip_fw_uninit_esp_prot();
	hip_fw_uninit_userspace_ipsec();
	
	hip_remove_lock_file(HIP_FIREWALL_LOCK_FILE);
}


/*-------------PACKET FILTERING FUNCTIONS------------------*/

int match_hit(struct in6_addr match_hit, struct in6_addr packet_hit, int boolean)
{
	int i= IN6_ARE_ADDR_EQUAL(&match_hit, &packet_hit);
	HIP_DEBUG("match_hit: hit1: %s hit2: %s bool: %d match: %d\n",
			addr_to_numeric(&match_hit), addr_to_numeric(&packet_hit), boolean, i);
	if (boolean)
		return i;
	else
		return !i;
}

/**
 *inspects host identity by verifying sender signature
 * returns 1 if verified succesfully otherwise 0
 */
int match_hi(struct hip_host_id * hi, struct hip_common * packet)
{
	int value = 0;
	if (packet->type_hdr == HIP_I1)
	{
		_HIP_DEBUG("match_hi: I1\n");
		return 1;
	}
	// FIXME first check mapping: HI <-> HIT (cheaper operation)
	value = verify_packet_signature(hi, packet);
	if (value == 0)
		_HIP_DEBUG("match_hi: verify ok\n");
	else
		_HIP_DEBUG("match_hi: verify failed\n");
	if (value == 0)
		return 1;
	return 0;
}

int match_int(int match, int packet, int boolean)
{
	if (boolean)
		return match == packet;
	else
		return !(match == packet);
}

int match_string(const char * match, const char * packet, int boolean)
{
	if (boolean)
		return !strcmp(match, packet);
	else
		return strcmp(match, packet);
}

/*------------------------------------------------*/

static void die(struct ipq_handle *h)
{
	HIP_DEBUG("dying\n");
	ipq_perror("passer");
	ipq_destroy_handle(h);
	firewall_close(1);
}

/**
 * Returns the packet type of an IP packet.
 * 
 * Currently supported types:				type
 * - plain HIP control packet				  1
 * - STUN packet				  			  1 (UDP encapsulated HIP control)
 * - ESP packet								  2
 * - TCP packet								  3 (for opportunistic TCP handshake)
 * 
 * Unsupported types -> type 0
 *
 * @param  hdr        a pointer to a IP packet.
 * @param ipVersion	  the IP version for this packet
 * @return            One if @c hdr is a HIP packet, zero otherwise.
 */ 
int hip_fw_init_context(hip_fw_context_t *ctx, char *buf, int ip_version)
{
	int ip_hdr_len, err = 0;
	// length of packet starting at udp header
	uint16_t udp_len = 0;
	struct udphdr *udphdr = NULL;
	int udp_encap_zero_bytes = 0;
	
	// default assumption
	ctx->packet_type = OTHER_PACKET;
	
	// same context memory as for packets before -> re-init
	memset(ctx, 0, sizeof(hip_fw_context_t));
	
	// add whole packet to context and ip version
	ctx->ipq_packet = ipq_get_packet(buf);
	
	// check if packet is to big for the buffer
	if (ctx->ipq_packet->data_len > BUFSIZE)
	{
		HIP_ERROR("packet size greater than buffer\n");
		
		err = 1;
		goto end_init;
	}
	
	ctx->ip_version = ip_version;

	if (ctx->ip_version == 4)
	{
		_HIP_DEBUG("IPv4 packet\n");
		
		struct ip *iphdr = (struct ip *) ctx->ipq_packet->payload;
		// add pointer to IPv4 header to context
		ctx->ip_hdr.ipv4 = iphdr;
		
		/* ip_hl is given in multiple of 4 bytes
		 * 
		 * NOTE: not sizeof(struct ip) as we might have options */
		ip_hdr_len = (iphdr->ip_hl * 4);
		// needed for opportunistic TCP
		ctx->ip_hdr_len = ip_hdr_len;
		HIP_DEBUG("ip_hdr_len is: %d\n", ip_hdr_len);
		HIP_DEBUG("total length: %u\n", ntohs(iphdr->ip_len));
		HIP_DEBUG("ttl: %u\n", iphdr->ip_ttl);
		HIP_DEBUG("packet length (ipq): %u\n", ctx->ipq_packet->data_len);
		
		// add IPv4 addresses
		IPV4_TO_IPV6_MAP(&ctx->ip_hdr.ipv4->ip_src, &ctx->src);
		IPV4_TO_IPV6_MAP(&ctx->ip_hdr.ipv4->ip_dst, &ctx->dst);
		
		HIP_DEBUG_HIT("packet src: ", &ctx->src);
		HIP_DEBUG_HIT("packet dst: ", &ctx->dst);
		
		HIP_DEBUG("IPv4 next header protocol number is %d\n", iphdr->ip_p);
		
		// find out which transport layer protocol is used
		if(iphdr->ip_p == IPPROTO_HIP)
		{
			// we have found a plain HIP control packet
			HIP_DEBUG("plain HIP packet\n");
			
			ctx->packet_type = HIP_PACKET;
			ctx->transport_hdr.hip = (struct hip_common *) (((char *)iphdr) + ip_hdr_len);
			
			goto end_init;
			
		} else if (iphdr->ip_p == IPPROTO_ESP)
		{
			// this is an ESP packet
			HIP_DEBUG("plain ESP packet\n");
			
			ctx->packet_type = ESP_PACKET;
			ctx->transport_hdr.esp = (struct hip_esp *) (((char *)iphdr) + ip_hdr_len);
			
			goto end_init;
			
		} else if(iphdr->ip_p == IPPROTO_TCP)
		{
			// this might be a TCP packet for opportunistic mode
			HIP_DEBUG("plain TCP packet\n");
			
			ctx->packet_type = TCP_PACKET;
			ctx->transport_hdr.tcp = (struct tcphdr *) (((char *)iphdr) + ip_hdr_len);
			
			goto end_init;
		} else if (iphdr->ip_p != IPPROTO_UDP)
		{
			// if it's not UDP either, it's unsupported
			HIP_DEBUG("some other packet\n");

			goto end_init;
		}
		
		// need UDP header to look for encapsulated ESP or STUN
		udp_len = ntohs(iphdr->ip_len);
		udphdr = ((struct udphdr *) (((char *) iphdr) + ip_hdr_len));
		
		// add UDP header to context
		ctx->udp_encap_hdr = udphdr;
		
	} else if (ctx->ip_version == 6)
	{
		_HIP_DEBUG("IPv6 packet\n");
		
		struct ip6_hdr *ip6_hdr = (struct ip6_hdr *)ctx->ipq_packet->payload;
		// add pointer to IPv4 header to context
		ctx->ip_hdr.ipv6 = ip6_hdr;
		
		// Ipv6 has fixed header length
		ip_hdr_len = sizeof(struct ip6_hdr);
		// needed for opportunistic TCP
		ctx->ip_hdr_len = ip_hdr_len;
		HIP_DEBUG("ip_hdr_len is: %d\n", ip_hdr_len);
		HIP_DEBUG("payload length: %u\n", ntohs(ip6_hdr->ip6_plen));
		HIP_DEBUG("ttl: %u\n", ip6_hdr->ip6_hlim);
		HIP_DEBUG("packet length (ipq): %u\n", ctx->ipq_packet->data_len);
		
		// add IPv6 addresses
		ipv6_addr_copy(&ctx->src, &ip6_hdr->ip6_src);
		ipv6_addr_copy(&ctx->dst, &ip6_hdr->ip6_dst);
		
		HIP_DEBUG_HIT("packet src: ", &ctx->src);
		HIP_DEBUG_HIT("packet dst: ", &ctx->dst);
		
		HIP_DEBUG("IPv6 next header protocol number is %d\n",
			  ip6_hdr->ip6_nxt);
		
		// find out which transport layer protocol is used
		if(ip6_hdr->ip6_nxt == IPPROTO_HIP)
		{
			// we have found a plain HIP control packet
			HIP_DEBUG("plain HIP packet\n");
			
			ctx->packet_type = HIP_PACKET;
			ctx->transport_hdr.hip = (struct hip_common *) (((char *)ip6_hdr) + sizeof(struct ip6_hdr));
			
			goto end_init;
			
		} else if (ip6_hdr->ip6_nxt == IPPROTO_ESP)
		{
			// we have found a plain ESP packet
			HIP_DEBUG("plain ESP packet\n");
			
			ctx->packet_type = ESP_PACKET;
			ctx->transport_hdr.esp = (struct hip_esp *) (((char *)ip6_hdr) + sizeof(struct ip6_hdr));
			
			goto end_init;
			
		} else if(ip6_hdr->ip6_nxt == IPPROTO_TCP)
		{
			// this might be a TCP packet for opportunistic mode
			HIP_DEBUG("plain TCP packet\n");
			
			ctx->packet_type = TCP_PACKET;
			ctx->transport_hdr.tcp = (struct tcphdr *) (((char *)ip6_hdr) + sizeof(struct ip6_hdr));
			
			goto end_init;
			
		} else if (ip6_hdr->ip6_nxt != IPPROTO_UDP)
		{
			// if it's not UDP either, it's unsupported
			HIP_DEBUG("some other packet\n");
			
			goto end_init;
		}
	
		/* for now these calculations are not necessary as UDP encapsulation
		 * is only used for IPv4 at the moment
		 * 
		 * we keep them anyway in order to ease UDP encapsulation handling
		 * with IPv6
		 * 
		 * NOTE: the length will include optional extension headers 
		 * -> handle this */
		udp_len = ntohs(ip6_hdr->ip6_plen);
		udphdr = ((struct udphdr *) (((char *) ip6_hdr) + ip_hdr_len));
		
		// add udp header to context
		ctx->udp_encap_hdr = udphdr;
	}

	HIP_DEBUG("UDP header size  is %d\n", sizeof(struct udphdr));
	
	/* only handle IPv4 right now
	 * -> however this is the place to handle UDP encapsulated IPv6 */
	if (ctx->ip_version == 4)
	{
		// we might have only received a UDP packet with headers only 
		if (udp_len >= sizeof(struct ip) + sizeof(struct udphdr) + HIP_UDP_ZERO_BYTES_LEN)
		{
			uint32_t *zero_bytes = NULL;
			
			// we can distinguish UDP encapsulated control and data traffic with 32 zero bits
			// behind UDP header
			zero_bytes = (uint32_t *) (((char *)udphdr) + sizeof(struct udphdr));
			
			HIP_HEXDUMP("zero_bytes: ", zero_bytes, 4);
			
			/* check whether next 32 bits are zero or not */
			if (*zero_bytes == 0)
			{
				udp_encap_zero_bytes = 1;
				
				HIP_DEBUG("Zero SPI found\n");
			}
			
			zero_bytes = NULL;
		} else
		{
			// only UDP header + payload < 32 bit -> neither HIP nor ESP
			HIP_DEBUG("UDP packet with < 32 bit payload\n");
			
			goto end_init;
		}
	}
	    
	// HIP packets have zero bytes (IPv4 only right now)
	if(ctx->ip_version == 4 && udphdr
			&& ((udphdr->source == ntohs(HIP_NAT_UDP_PORT)) || 
		        (udphdr->dest == ntohs(HIP_NAT_UDP_PORT)))
		    && udp_encap_zero_bytes)
		
	{	
		/* check if zero byte hint is correct and we are processing a
		 * HIP control message */
		if (!hip_check_network_msg((struct hip_common *) (((char *)udphdr) 
								     + 
								  sizeof(struct udphdr) 
								  + 
								  HIP_UDP_ZERO_BYTES_LEN)))
		{
			// we found an UDP encapsulated HIP control packet
			HIP_DEBUG("UDP encapsulated HIP control packet\n");
			
			// add to context
			ctx->packet_type = HIP_PACKET;
			ctx->transport_hdr.hip = (struct hip_common *) (((char *)udphdr) 
									+ sizeof(struct udphdr) 
									+ HIP_UDP_ZERO_BYTES_LEN);
			
			goto end_init;
		}
		HIP_ERROR("communicating with BROKEN peer implementation of UDP encapsulation,"
				" found zero bytes when receiving HIP control message\n");
	}
	
	// ESP does not have zero bytes (IPv4 only right now)
	else if (ctx->ip_version == 4 && udphdr
		   && ((udphdr->source == ntohs(HIP_NAT_UDP_PORT)) || 
		       (udphdr->dest == ntohs(HIP_NAT_UDP_PORT)))
		   && !udp_encap_zero_bytes)
	{
		/* from the ports and the non zero SPI we can tell that this
		 * is an ESP packet */
		HIP_DEBUG("UDP encapsulated ESP packet or STUN PACKET\n");
		HIP_DEBUG("Assuming ESP. Todo: verify SPI from database\n");
		
		// add to context
		ctx->packet_type = ESP_PACKET;
		ctx->transport_hdr.esp = (struct hip_esp *) (((char *)udphdr) 
							     + sizeof(struct udphdr));
		
		goto end_init;
	}
	
	// normal UDP packet or UDP encapsulated IPv6
	else {
		HIP_DEBUG("normal UDP packet\n");	
	}

end_init:	
	return err;
}

/**
 * Allow a packet to pass
 * 
 * @param handle	the handle for the packets.
 * @param packetId	the packet ID.
 * @return		nothing
 */
void allow_packet(struct ipq_handle *handle, unsigned long packetId)
{
	ipq_set_verdict(handle, packetId, NF_ACCEPT, 0, NULL);
	// TODO error to be handled?
	HIP_DEBUG("Packet accepted \n\n");
}

/**
 * Not allow a packet to pass
 * 
 * @param handle	the handle for the packets.
 * @param packetId	the packet ID.
 * @return		nothing
 */
void drop_packet(struct ipq_handle *handle, unsigned long packetId)
{
	ipq_set_verdict(handle, packetId, NF_DROP, 0, NULL);
	// TODO error to be handled?
	HIP_DEBUG("Packet dropped \n\n");
}



/* We only match the esp packet with the state in the connection
  * tracking. There is no need to match the rule-set again as we
  * already filtered the HIP control packets. If we wanted to
  * disallow a connection, we should do it there! */
int filter_esp(const struct in6_addr * dst_addr, struct hip_esp * esp,
	       unsigned int hook)
{
	// drop packet by default
	int verdict = 0;
	int use_escrow = 0;
	struct _DList * list = NULL;
	struct rule * rule = NULL;
	
	// if key escrow is active we have to handle it here too
	if (is_escrow_active())
	{
		// there might be some rules in the rule-set which specify
		// HITs for which decryption should be done
		
		// list with all rules for hook (= IN / OUT / FORWARD)
		list = (struct _DList *) read_rules(hook);
		rule = NULL;
		
		// match all rules
		while (list != NULL)
		{
			rule = (struct rule *) list->data;
			
			// FIXME this does only work if first rule with rule->state->decrypt_contents
			// has matching src or dst addresses
			if (rule->state)
			{
				// search the rule-set for a rule with escow set
				if (rule->state->decrypt_contents)
				{
					// check if rule has valid state specified for data transfer
					if((rule->state->int_opt.value == CONN_NEW && rule->state->int_opt.boolean) ||
							(rule->state->int_opt.value == CONN_ESTABLISHED && !rule->state->int_opt.boolean))
					{
						HIP_ERROR("INVALID rule: specified state incompatible with --decrypt_contents\n");
						
						continue;
					}
					else
					{
						use_escrow = 1;
						
						break;
					}
				}
			}
		}
	}
	
	//the entire rule is passed as argument as hits can only be 
	//filtered with the state information
	if (filter_esp_state(dst_addr, esp, rule, use_escrow))
	{
		verdict = 1;
		
		HIP_DEBUG("ESP packet successfully passed filtering\n");
	}
	
  out_err:
  	return verdict;
}

/* filter hip packet according to rules.
 * return verdict
 */
int filter_hip(const struct in6_addr * ip6_src,
               const struct in6_addr * ip6_dst, 
               struct hip_common *buf, 
               unsigned int hook, 
               const char * in_if, 
               const char * out_if)
{
	// complete rule list for hook (== IN / OUT / FORWARD)
  	struct _DList * list = (struct _DList *) read_rules(hook);
  	struct rule * rule = NULL;
  	// assume match for current rule
  	int match = 1;
  	// assume packet has not yet passed connection tracking
  	int conntracked = 0;
  	// block traffic by default
  	int verdict = 0;

	HIP_DEBUG("\n");

  	//if dynamically changing rules possible 

  	if (!list) {
  		HIP_DEBUG("The list of rules is empty!!!???\n");
  	}
  	
  	while (list != NULL)
	{
  		match = 1;
  		rule = (struct rule *) list->data;    
  		
  		HIP_DEBUG("HIP type number is %d\n", buf->type_hdr);
  		
  		//print_rule(rule);
    	if (buf->type_hdr == HIP_I1)
    		HIP_DEBUG("packet type: I1\n");
    	else if (buf->type_hdr == HIP_R1)
    		HIP_DEBUG("packet type: R1\n");
    	else if (buf->type_hdr == HIP_I2)
    		HIP_DEBUG("packet type: I2\n");
    	else if (buf->type_hdr == HIP_R2)
    		HIP_DEBUG("packet type: R2\n");
    	else if (buf->type_hdr == HIP_UPDATE)
    		HIP_DEBUG("packet type: UPDATE\n");
    	else if (buf->type_hdr == HIP_NOTIFY)
    		HIP_DEBUG("packet type: NOTIFY\n");
    	else
    		HIP_DEBUG("packet type: UNKNOWN\n");
    	
		HIP_DEBUG_HIT("src hit: ", &(buf->hits));
        HIP_DEBUG_HIT("dst hit: ", &(buf->hitr));

        // check src_hit if defined in rule
      	if(match && rule->src_hit)
	  	{
    		HIP_DEBUG("src_hit\n");
    		
    		if(!match_hit(rule->src_hit->value, 
		  		buf->hits, 
		  		rule->src_hit->boolean))
    		{
      			match = 0;
    		}
		}
      	
    	// check dst_hit if defined in rule
    	if(match && rule->dst_hit)
		{
    		HIP_DEBUG("dst_hit\n");
    		
    		if(!match_hit(rule->dst_hit->value, 
		  		buf->hitr, 
		  		rule->dst_hit->boolean))
    		{
    			match = 0;
    		}
	  	}
    	
    	// check the HIP packet type (I1, UPDATE, etc.)
      	if(match && rule->type)
	  	{
    		HIP_DEBUG("type\n");
    		if(!match_int(rule->type->value, 
		  		buf->type_hdr, 
		  		rule->type->boolean))
    		{
     			match = 0;
    		}
    		
	    	HIP_DEBUG("type rule: %d, packet: %d, boolean: %d, match: %d\n",
		    		rule->type->value, 
		    		buf->type_hdr,
		    		rule->type->boolean,
		    		match);
	  	}
      	
      	// TODO comment
      	if(match && rule->in_if)
	  	{
    		if(!match_string(rule->in_if->value, in_if, rule->in_if->boolean))
    		{
      			match = 0;
    		}
    		
    		HIP_DEBUG("in_if rule: %s, packet: %s, boolean: %d, match: %d \n",
	      			rule->in_if->value, 
	      			in_if, rule->in_if->boolean, match);
	  	}
      	
      	// TODO comment
      	if(match && rule->out_if)
	  	{
    		if(!match_string(rule->out_if->value, 
		     		out_if, 
		     		rule->out_if->boolean))
    		{
      			match = 0;
    		}
    		
    		HIP_DEBUG("out_if rule: %s, packet: %s, boolean: %d, match: %d \n",
	      			rule->out_if->value, out_if, rule->out_if->boolean, match);
	  	}
      	
      	// if HI defined in rule, verify signature now 
      	// - late as it's an expensive operation
      	// - checks that the message src is the src defined in the _rule_
    	if(match && rule->src_hi)
      	{
			_HIP_DEBUG("src_hi\n");
			
			if(!match_hi(rule->src_hi, buf))
			{
		  		match = 0;
			}
	    }
	
      	/* check if packet matches state from connection tracking
      	 * 
		 * must be last, so not called if packet is going to be dropped */
      	if(match && rule->state)
	  	{
      		/* we at least had some packet before -> check this packet
      		 * 
      		 * this will also check the signature of the packet, if we already
      		 * have a src_HI stored for the _connection_ */
    		if(!filter_state(ip6_src, ip6_dst, buf, rule->state, rule->accept))
    		{
    			match = 0;
    		} else
    		{
    			// if it is a valid packet, this also tracked the packet
    			conntracked = 1;
    		}
    		
    		HIP_DEBUG("state, rule %d, boolean %d, match %d\n", 
	      			rule->state->int_opt.value,
	      			rule->state->int_opt.boolean, 
	      			match);
		}
      	
		// if a match, no need to check further rules
		if(match)
		{
			HIP_DEBUG("match found\n");
			break;
 		}
    	
		// else proceed with next rule
		list = list->next;
    }
  	
  	// if we found a matching rule, use its verdict
  	if(rule && match)
	{
		HIP_DEBUG("packet matched rule, target %d\n", rule->accept);
		verdict = rule->accept; 
	}
 	else
 	{
 		HIP_DEBUG("falling back to default HIP/ESP behavior, target %d\n",
 						accept_hip_esp_traffic_by_default);
 		
 		verdict = accept_hip_esp_traffic_by_default;
 	}

  	//release rule list
  	read_rules_exit(0);
  	
  	// if packet will be accepted and connection tracking is used
  	// but there is no state for the packet in the conntrack module
  	// yet -> show the packet to conntracking
  	if(statefulFiltering && verdict && !conntracked)
  	{
    	conntrack(ip6_src, ip6_dst, buf);
  	}
  	
  	return verdict; 
}

int hip_fw_handle_other_output(hip_fw_context_t *ctx)
{
        hip_lsi_t src_lsi, dst_lsi;

	int verdict = accept_normal_traffic_by_default;
	int packet_id = ctx->ipq_packet->packet_id;

	if (hip_userspace_ipsec)
	{
		HIP_DEBUG_HIT("destination hit: ", &ctx->dst);
		HIP_DEBUG_HIT("default hit: ", hip_fw_get_default_hit());
		// check if this is a reinjected packet
		if (IN6_ARE_ADDR_EQUAL(&ctx->dst, hip_fw_get_default_hit()))
			// let the packet pass through directly
			verdict = 1;
		else
			verdict = !hip_fw_userspace_ipsec_output(ctx);
	}
						   
	/* LSI HOOKS */
	if (ctx->ip_version == 4){	  
		IPV6_TO_IPV4_MAP(&(ctx->src),&src_lsi);
		IPV6_TO_IPV4_MAP(&(ctx->dst),&dst_lsi);
		if (IS_LSI32(src_lsi.s_addr)){
			if (is_packet_reinjection(&dst_lsi))
				verdict = 1;
		      	else{
			    	hip_fw_handle_outgoing_lsi(ctx->ipq_packet, &src_lsi, &dst_lsi);
			    	/*Reject the packet*/
			    	verdict = 0;
		      	}
		}
	}

	/* No need to check default rules as it is handled by the
	   iptables rules */
 out_err:

	return verdict;
}

int hip_fw_handle_hip_output(hip_fw_context_t *ctx)
{
	int verdict = accept_hip_esp_traffic_by_default;

	HIP_DEBUG("\n");

	verdict = filter_hip(&ctx->src, 
					&ctx->dst, 
					ctx->transport_hdr.hip, 
					ctx->ipq_packet->hook,
					ctx->ipq_packet->indev_name,
					ctx->ipq_packet->outdev_name);

 out_err:
	/* zero return value means that the packet should be dropped */
	return verdict;
}

int hip_fw_handle_esp_output(hip_fw_context_t *ctx)
{
	int verdict = accept_hip_esp_traffic_by_default;

	HIP_DEBUG("\n");
	verdict = filter_esp(&ctx->dst, ctx->transport_hdr.esp, ctx->ipq_packet->hook);
			 		
	return verdict;
}

int hip_fw_handle_tcp_output(hip_fw_context_t *ctx)
{

	HIP_DEBUG("\n");

	/* XX FIXME: opp tcp filtering */

	// this will also check for userspace IPsec
	return hip_fw_handle_other_output(ctx);
}

int hip_fw_handle_other_input(hip_fw_context_t *ctx)
{
	int verdict = accept_normal_traffic_by_default;
	int ip_hits = ipv6_addr_is_hit(&ctx->src) && ipv6_addr_is_hit(&ctx->dst);
	HIP_DEBUG("\n");
	
	if (ip_hits){
		if (hip_proxy_status)
			verdict = handle_proxy_inbound_traffic(ctx->ipq_packet,
							       &ctx->src);
	  	else{
	        	//LSI check
	        	verdict = hip_fw_handle_incoming_hit(ctx->ipq_packet,&ctx->src,&ctx->dst);
	  	}
<<<<<<< HEAD
	} else if (ctx->is_stun == 1) {
		HIP_DEBUG("Santtu is the king\n");
		// Santtu FIXME
		verdict = hip_fw_handle_stun_packet(ctx); 
		// verdict zero drops the original so that you can send a new one
		// alloc new memory, copy the packet and add some zeroes (and hip header?)
		// changed ip and udp lengths and checksums accordingly
		// check handle_proxy_inbound_traffic() for examples
		// use raw_sock_v4 to send the packets 
=======
>>>>>>> 4a92d3ac
	}

	/* No need to check default rules as it is handled by the iptables rules */
 out_err:

	return verdict;
}

int hip_fw_handle_hip_input(hip_fw_context_t *ctx)
{

	HIP_DEBUG("\n");

	// for now input and output are handled symmetrically
	return hip_fw_handle_hip_output(ctx);
}

int hip_fw_handle_esp_input(hip_fw_context_t *ctx)
{
	int verdict = accept_hip_esp_traffic_by_default;

	HIP_DEBUG("\n");

	/* XX FIXME: ADD LSI INPUT AFTER USERSPACE IPSEC */

	// first of all check if this belongs to one of our connections
	verdict = filter_esp(&ctx->dst, ctx->transport_hdr.esp, ctx->ipq_packet->hook);
	
	if (verdict && hip_userspace_ipsec) {
		HIP_DEBUG("userspace ipsec input\n");
		// added by Tao Wan
		verdict = !hip_fw_userspace_ipsec_input(ctx);
	}

 out_err:
	return verdict;
}

int hip_fw_handle_tcp_input(hip_fw_context_t *ctx)
{
	int verdict = accept_normal_traffic_by_default;

	HIP_DEBUG("\n");

	// any incoming plain TCP packet might be an opportunistic I1
	if(!ipv6_addr_is_hit(&ctx->dst))
		verdict = hip_fw_examine_incoming_tcp_packet(ctx->ip_hdr.ipv4,
							     ctx->ip_version,
							     ctx->ip_hdr_len);
	else
		// as we should never receive TCP with HITs, this will only apply
		// to IPv4 TCP
		verdict = hip_fw_handle_other_input(ctx);

 out_err:

	return verdict;
}

int hip_fw_handle_other_forward(hip_fw_context_t *ctx)
{
	int verdict = accept_normal_traffic_by_default;

	HIP_DEBUG("\n");

	if (hip_proxy_status && !ipv6_addr_is_hit(&ctx->dst))
		verdict = handle_proxy_outbound_traffic(ctx->ipq_packet,
							&ctx->src,
							&ctx->dst,
							ctx->ip_hdr_len,
							ctx->ip_version);

 out_err:

	return verdict;
}

int hip_fw_handle_hip_forward(hip_fw_context_t *ctx)
{

	HIP_DEBUG("\n");

	// for now forward and output are handled symmetrically
	return hip_fw_handle_hip_output(ctx);
}

int hip_fw_handle_esp_forward(hip_fw_context_t *ctx)
{
	int verdict = accept_hip_esp_traffic_by_default;

	HIP_DEBUG("\n");

	// check if this belongs to one of the connections pass through
	verdict = filter_esp(&ctx->dst, ctx->transport_hdr.esp, ctx->ipq_packet->hook);

 out_err:
	return verdict;
}

int hip_fw_handle_tcp_forward(hip_fw_context_t *ctx)
{
	HIP_DEBUG("\n");

	return hip_fw_handle_other_forward(ctx);
}

/**
 * Analyzes packets.

 * @param *ptr	pointer to an integer that indicates
 * 		the type of traffic: 4 - ipv4; 6 - ipv6.
 * @return	nothing, this function loops forever,
 * 		until the firewall is stopped.
 */
int hip_fw_handle_packet(char *buf, struct ipq_handle *hndl, int ip_version,
		hip_fw_context_t *ctx)
{
	// assume DROP
	int verdict = 0;
	
	// same buffer memory as for packets before -> re-init
	memset(buf, 0, BUFSIZE);
	
	/* waits for queue messages to arrive from ip_queue and
	 * copies them into a supplied buffer */
	if (ipq_read(hndl, buf, BUFSIZE, 0) < 0)
	{
		HIP_PERROR("ipq_read failed: ");
		// TODO this error needs to be handled seperately -> die(hndl)?
		goto out_err;
	}
		
	/* queued messages may be a packet messages or an error messages */
	switch (ipq_message_type(buf))
	{
		case NLMSG_ERROR:
			HIP_ERROR("Received error message (%d): %s\n", ipq_get_msgerr(buf), ipq_errstr());
			goto out_err;
			break;
		case IPQM_PACKET:
			HIP_DEBUG("Received ipqm packet\n");
			// no goto -> go on with processing the message below
			break;
		default:
			HIP_DEBUG("Unsupported libipq packet\n");
			goto out_err;
			break;
	}
	
	// set up firewall context
	if (hip_fw_init_context(ctx, buf, ip_version))
		goto out_err;

	HIP_DEBUG("packet hook=%d, packet type=%d\n", ctx->ipq_packet->hook, ctx->packet_type);
	
	// match context with rules
	if (hip_fw_handler[ctx->ipq_packet->hook][ctx->packet_type]) {
		verdict = (hip_fw_handler[ctx->ipq_packet->hook][ctx->packet_type])(ctx);
	} else {
		HIP_DEBUG("Ignoring, no handler for hook (%d) with type (%d)\n");
	}
	
 out_err:
	if (verdict) {
		HIP_DEBUG("=== Verdict: allow packet ===\n");
		allow_packet(hndl, ctx->ipq_packet->packet_id);
	} else {
		HIP_DEBUG("=== Verdict: drop packet ===\n");
		drop_packet(hndl, ctx->ipq_packet->packet_id);
	}
	
	// nothing to clean up here as we re-use buf, hndl and ctx
	
	return 0;
}

void check_and_write_default_config()
{
	struct stat status;
	FILE *fp= NULL;
	ssize_t items;
	char *file= HIP_FW_DEFAULT_RULE_FILE;

	_HIP_DEBUG("\n");

	rename("/etc/hip/firewall.conf", HIP_FW_DEFAULT_RULE_FILE);

	if (stat(file, &status) && errno == ENOENT)
	{
		errno = 0;
		fp = fopen(file, "w" /* mode */);
		if (!fp)
			HIP_PERROR("Failed to write config file\n");
		HIP_ASSERT(fp);
		items = fwrite(HIP_FW_CONFIG_FILE_EX,
		strlen(HIP_FW_CONFIG_FILE_EX), 1, fp);
		HIP_ASSERT(items > 0);
		fclose(fp);
	}
}


int main(int argc, char **argv)
{
	int err = 0, highest_descriptor;
	int status, n, len;
	long int hip_ha_timeout = 1;
	//unsigned char buf[BUFSIZE];
	struct ipq_handle *h4 = NULL, *h6 = NULL;
	struct rule * rule= NULL;
	struct _DList * temp_list= NULL;
	//struct hip_common * hip_common = NULL;
	//struct hip_esp * esp_data = NULL;
	//struct hip_esp_packet * esp = NULL;
	int escrow_active = 0;
	const int family4 = 4, family6 = 6;
	int ch, tmp;
	const char *default_rule_file= HIP_FW_DEFAULT_RULE_FILE;
	char *rule_file = (char *) default_rule_file;
	char *traffic;
	extern char *optarg;
	extern int optind, optopt;
	int errflg = 0, killold = 0;
	struct hip_common *msg = NULL;
	struct sockaddr_in6 sock_addr;
	socklen_t alen;
	fd_set read_fdset;
	struct timeval timeout;
	unsigned char buf[BUFSIZE];
	hip_fw_context_t ctx;
	int limit_capabilities;

	if (geteuid() != 0) {
		HIP_ERROR("firewall must be run as root\n");
		exit(-1);
	}

	memset(&default_hit, 0, sizeof(default_hit));
	memset(&proxy_hit, 0, sizeof(default_hit));

	
	if (!hip_query_default_local_hit_from_hipd(&default_hit))
		ipv6_addr_copy(&proxy_hit, (struct in6_addr *) hip_fw_get_default_hit());
	HIP_DEBUG_HIT("Default hit is ",  &proxy_hit);

//	HIP_DEBUG_HIT("proxy_hit: ", &proxy_hit);
	
	check_and_write_default_config();
	
	hip_set_logdebug(LOGDEBUG_NONE);

	while ((ch = getopt(argc, argv, "f:t:vdFHAbkipeh")) != -1)
	{
		switch (ch)
		{
		case 'v':
			hip_set_logdebug(LOGDEBUG_MEDIUM);
			break;
		case 'd':
			hip_set_logdebug(LOGDEBUG_ALL);
			break;
		case 'H':
			accept_normal_traffic_by_default = 0;
			break;
		case 'A':
			accept_hip_esp_traffic_by_default = 1;
			break;
		case 'f':
			rule_file = optarg;
			break;
		case 't':
			hip_ha_timeout = atol(argv[optind]);
			break;
		case 'F':
			flush_iptables = 0;
			break;
		case ':': /* -f or -p without operand */
			printf("Option -%c requires an operand\n", optopt);
			errflg++;
			break;
		case 'b':
			foreground = 0;
			break;
		case 'k':
			killold = 1;
			break;
		case 'p':
			limit_capabilities = 1;
			break;
		case 'i':
			hip_userspace_ipsec = 1;
			break;
		case 'e':
			hip_userspace_ipsec = 1;
			hip_esp_protection = 1;
			break;
		case 'h':
			print_usage();
			exit(2);
			break;
		case '?':
			printf("Unrecognized option: -%c\n", optopt);
			errflg++;
		}
	}

	if (errflg)
	{
		print_usage();
		printf("Invalid argument. Closing. \n\n");
		exit(2);
	}

	if (!foreground)
	{
		HIP_DEBUG("Forking into background\n");
		hip_set_logtype(LOGTYPE_SYSLOG);
		if (fork() > 0)
			return 0;
	}

	HIP_IFEL(hip_create_lock_file(HIP_FIREWALL_LOCK_FILE, killold), -1,
			"Failed to obtain firewall lock.\n");

	HIP_INFO("firewall pid=%d starting\n", getpid());

	//use by default both ipv4 and ipv6
	HIP_DEBUG("Using ipv4 and ipv6\n");

	read_file(rule_file);
	HIP_DEBUG("Firewall rule table: \n");
	print_rule_tables();
	//running test functions for rule handling
	//  test_parse_copy();
	//  test_rule_management();

	HIP_DEBUG("starting up with rule_file: %s and connection timeout: %d\n",
			rule_file, timeout);

	firewall_increase_netlink_buffers();
	firewall_probe_kernel_modules();

	// create firewall queue handles for IPv4 traffic
	// FIXME died handle will still be used below
	h4 = ipq_create_handle(0, PF_INET);
	if (!h4) {
		HIP_ERROR("IPQ error: %s \n", ipq_errstr());
		die(h4);
	}
		
	status = ipq_set_mode(h4, IPQ_COPY_PACKET, BUFSIZE);
	if (status < 0) {
		HIP_ERROR("IPQ error: %s \n", ipq_errstr());
		die(h4);
	}

	// create firewall queue handles for IPv6 traffic
	// FIXME died handle will still be used below
	h6 = ipq_create_handle(0, PF_INET6);
	_HIP_DEBUG("IPQ error: %s \n", ipq_errstr());
	
	if (!h6)
		die(h6);
	status = ipq_set_mode(h6, IPQ_COPY_PACKET, BUFSIZE);
	_HIP_DEBUG("IPQ error: %s \n", ipq_errstr());
	if (status < 0)
		die(h6);

	// set up ip(6)tables rules
	firewall_init_rules();
	//get default HIT
	//hip_get_local_hit_wrapper(&proxy_hit);

	/* Allocate message. */
	msg = hip_msg_alloc();
	if (!msg) {
		err = -1;
		return err;
	}

	/*New UDP socket for communication with HIPD*/
	hip_fw_sock = socket(AF_INET6, SOCK_DGRAM, 0);
	HIP_IFEL((hip_fw_sock < 0), 1, "Could not create socket for firewall.\n");
	memset(&sock_addr, 0, sizeof(sock_addr));
	sock_addr.sin6_family = AF_INET6;
	sock_addr.sin6_port = htons(HIP_FIREWALL_PORT);
	sock_addr.sin6_addr = in6addr_loopback;
	HIP_IFEL(bind(hip_fw_sock, (struct sockaddr *)& sock_addr,
		      sizeof(sock_addr)), -1, "Bind on firewall socket addr failed\n");

	if (limit_capabilities) {
		HIP_IFEL(hip_set_lowcapability(1), -1, "Failed to reduce priviledges");
		flush_iptables = 0;
	}

	//init_timeout_checking(timeout);
	
#ifdef CONFIG_HIP_HIPPROXY	
	request_hipproxy_status(); //send hipproxy status request before the control thread running.
#endif /* CONFIG_HIP_HIPPROXY */

	highest_descriptor = maxof(3, hip_fw_sock, h4->fd, h6->fd);
	

	// do all the work here
	while (1) {
		// set up file descriptors for select
		FD_ZERO(&read_fdset);
		FD_SET(hip_fw_sock, &read_fdset);
		FD_SET(h4->fd, &read_fdset);
		FD_SET(h6->fd, &read_fdset);

		timeout.tv_sec = HIP_SELECT_TIMEOUT;
		timeout.tv_usec = 0;

		_HIP_DEBUG("HIP fw select\n");

		// get handle with queued packet and process
		if ((err = HIPD_SELECT((highest_descriptor + 1), &read_fdset, 
				       NULL, NULL, &timeout)) < 0) {
			HIP_PERROR("select error, ignoring\n");
			continue;
		}

		if (FD_ISSET(h4->fd, &read_fdset)) {
			HIP_DEBUG("received IPv4 packet from iptables queue\n");
			err = hip_fw_handle_packet(buf, h4, 4, &ctx);
		}

		if (FD_ISSET(h6->fd, &read_fdset)) {
			HIP_DEBUG("received IPv6 packet from iptables queue\n");
			err = hip_fw_handle_packet(buf, h6, 6, &ctx);
		}

		if (FD_ISSET(hip_fw_sock, &read_fdset)) {
			HIP_DEBUG("****** Received HIPD message ******\n");
			bzero(&sock_addr, sizeof(sock_addr));
			alen = sizeof(sock_addr);
			n = recvfrom(hip_fw_sock, msg, sizeof(struct hip_common), MSG_PEEK,
		             (struct sockaddr *)&sock_addr, &alen);
			if (n < 0)
			{
				HIP_ERROR("Error receiving message header from daemon.\n");
				err = -1;
				continue;
			}


			_HIP_DEBUG("Header received successfully\n");
			alen = sizeof(sock_addr);
			len = hip_get_msg_total_len(msg);

			_HIP_DEBUG("Receiving message (%d bytes)\n", len);
			n = recvfrom(hip_fw_sock, msg, len, 0,
		             (struct sockaddr *)&sock_addr, &alen);

			if (n < 0)
			{
				HIP_ERROR("Error receiving message parameters from daemon.\n");
				err = -1;
				continue;
			}

			HIP_ASSERT(n == len);
			
			if (ntohs(sock_addr.sin6_port) != HIP_DAEMON_LOCAL_PORT) {
			  	int type = hip_get_msg_type(msg);
			        if (type == SO_HIP_FW_BEX_DONE){
				  HIP_DEBUG("SO_HIP_FW_BEX_DONE\n");
				  HIP_DEBUG("%d == %d\n", ntohs(sock_addr.sin6_port), HIP_DAEMON_LOCAL_PORT);
				}
				HIP_DEBUG("Drop, message not from hipd\n");
				err = -1;
				continue;
				
			}

			err = handle_msg(msg, &sock_addr);
			if (err < 0){
				HIP_ERROR("Error handling message\n");
				continue;
				//goto out_err;	 
			}
		}

	}

 out_err:
	if (hip_fw_sock)
		close(hip_fw_sock);
	if (msg != NULL)
		HIP_FREE(msg);

	firewall_exit();
	return 0;
}

/**
 * Loads several modules that are neede by th firewall.
 * 
 * @return	nothing.
 */
void firewall_probe_kernel_modules()
{
	int count, err, status;
	char cmd[40];
	int mod_total;
	char *mod_name[] =
	{ "ip_queue", "ip6_queue", "iptable_filter", "ip6table_filter" };

	mod_total = sizeof(mod_name) / sizeof(char *);

	HIP_DEBUG("Probing for %d modules. When the modules are built-in, the errors can be ignored\n", mod_total);

	for (count = 0; count < mod_total; count++)
	{
		snprintf(cmd, sizeof(cmd), "%s %s", "/sbin/modprobe",
				mod_name[count]);
		HIP_DEBUG("%s\n", cmd);
		err = fork();
		if (err < 0)
			HIP_ERROR("Failed to fork() for modprobe!\n");
		else if (err == 0)
		{
			/* Redirect stderr, so few non fatal errors wont show up. */
			stderr = freopen("/dev/null", "w", stderr);
			execlp("/sbin/modprobe", "/sbin/modprobe",
					mod_name[count], (char *)NULL);
		}
		else
			waitpid(err, &status, 0);
	}
	HIP_DEBUG("Probing completed\n");
}

/**
 * Increases the netlink buffer capacity.
 * 
 * The previous default values were:
 *
 * /proc/sys/net/core/rmem_default - 110592
 * /proc/sys/net/core/rmem_max     - 131071
 * /proc/sys/net/core/wmem_default - 110592
 * /proc/sys/net/core/wmem_max     - 131071
 *
 * The new value 1048576=1024*1024 was assigned to all of them
 *
 * @return	nothing.
 */
void firewall_increase_netlink_buffers()
{
	HIP_DEBUG("Increasing the netlink buffers\n");

	popen("echo 1048576 > /proc/sys/net/core/rmem_default; echo 1048576 > /proc/sys/net/core/rmem_max;echo 1048576 > /proc/sys/net/core/wmem_default;echo 1048576 > /proc/sys/net/core/wmem_max", "r");
}
<|MERGE_RESOLUTION|>--- conflicted
+++ resolved
@@ -816,6 +816,15 @@
 		HIP_ERROR("communicating with BROKEN peer implementation of UDP encapsulation,"
 				" found zero bytes when receiving HIP control message\n");
 	}
+
+	/* Santtu: XX FIXME: needs to be inside the following if */
+	//else if (hip_is_stun_msg(udphdr) {
+	else if (pj_stun_msg_check(udphdr+1,ntohs(udphdr->len) - sizeof(udphdr),PJ_STUN_IS_DATAGRAM) == PJ_SUCCESS){
+		HIP_DEBUG("Found a UDP STUN\n");
+		ctx->is_stun = 1;
+	    goto end_init;
+	}
+	
 	
 	// ESP does not have zero bytes (IPv4 only right now)
 	else if (ctx->ip_version == 4 && udphdr
@@ -1237,7 +1246,6 @@
 	        	//LSI check
 	        	verdict = hip_fw_handle_incoming_hit(ctx->ipq_packet,&ctx->src,&ctx->dst);
 	  	}
-<<<<<<< HEAD
 	} else if (ctx->is_stun == 1) {
 		HIP_DEBUG("Santtu is the king\n");
 		// Santtu FIXME
@@ -1247,10 +1255,8 @@
 		// changed ip and udp lengths and checksums accordingly
 		// check handle_proxy_inbound_traffic() for examples
 		// use raw_sock_v4 to send the packets 
-=======
->>>>>>> 4a92d3ac
-	}
-
+	}
+		
 	/* No need to check default rules as it is handled by the iptables rules */
  out_err:
 
