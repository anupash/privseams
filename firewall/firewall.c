--- conflicted
+++ resolved
@@ -432,11 +432,7 @@
 		system("iptables -I OUTPUT -p 17 --sport 50500 -j QUEUE");
 
 		/* LSI support: XX FIXME: REMOVE HARDCODING */
-<<<<<<< HEAD
-		system("iptables -I OUTPUT -d 192.0.0.0/24 -j QUEUE");
-=======
 		system("iptables -I OUTPUT -d 1.0.0.0/8 -j QUEUE");
->>>>>>> 4a92d3ac
 
 		system("ip6tables -I FORWARD -p 139 -j QUEUE");
 		system("ip6tables -I FORWARD -p 50 -j QUEUE");
@@ -1532,11 +1528,7 @@
 	
 	hip_set_logdebug(LOGDEBUG_NONE);
 
-<<<<<<< HEAD
-	while ((ch = getopt(argc, argv, "f:t:vdFHAbkiehm")) != -1)
-=======
-	while ((ch = getopt(argc, argv, "f:t:vdFHAbkipeh")) != -1)
->>>>>>> 4a92d3ac
+	while ((ch = getopt(argc, argv, "f:t:vdFHAbkipehm")) != -1)
 	{
 		switch (ch)
 		{
@@ -1761,8 +1753,8 @@
 			
 			if (ntohs(sock_addr.sin6_port) != HIP_DAEMON_LOCAL_PORT) {
 			  	int type = hip_get_msg_type(msg);
-			        if (type == SO_HIP_FIREWALL_BEX_DONE){
-				  HIP_DEBUG("SO_HIP_FIREWALL_BEX_DONE\n");
+			        if (type == SO_HIP_FW_BEX_DONE){
+				  HIP_DEBUG("SO_HIP_FW_BEX_DONE\n");
 				  HIP_DEBUG("%d == %d\n", ntohs(sock_addr.sin6_port), HIP_DAEMON_LOCAL_PORT);
 				}
 				HIP_DEBUG("Drop, message not from hipd\n");
