--- conflicted
+++ resolved
@@ -91,17 +91,15 @@
 
 /* Default HIT - do not access this directly, call hip_fw_get_default_hit() */
 struct in6_addr default_hit;
+
 /* We need to have SAVAH IP and HIT*/
 struct in6_addr sava_router_hit;
 struct in6_addr sava_router_ip;
-<<<<<<< HEAD
 
 struct timeval packet_proc_start;
 struct timeval packet_proc_end;
 
-=======
 /* needed by proxy functionality */
->>>>>>> e0c323e0
 struct in6_addr proxy_hit;
 
 /*
