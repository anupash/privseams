--- conflicted
+++ resolved
@@ -144,12 +144,6 @@
  	printf("      -a = use SAVA HIP (SAVAH) router extension \n");
 	printf("      -c = use SAVA HIP (SAVAH) client extention \n");
 #endif
-<<<<<<< HEAD
- 	printf("      -s = stun/ice message support\n");
-	printf("      -h = print this help\n");
-	printf("      -o = system-based opportunistic mode\n");
-	printf("      -w = IP address of web-based authentication server \n\n");
-=======
 	printf("      -k = kill running firewall pid\n");
  	printf("      -i = switch on userspace ipsec\n");
  	printf("      -I = as -i, also allow fallback to kernel ipsec when exiting hipfw\n");
@@ -160,9 +154,9 @@
 	printf("      -h = print this help\n");
 #ifdef CONFIG_HIP_MIDAUTH
 	printf("      -m = middlebox authentification\n");
+	printf("      -w = IP address of web-based authentication server \n");
 #endif
 	printf("\n");
->>>>>>> 79c7b927
 }
 
 
@@ -244,12 +238,8 @@
 	return err;
 }
 
-<<<<<<< HEAD
-
-void hip_fw_uninit_sava_router() {
-=======
+
 static void hip_fw_uninit_sava_router() {
->>>>>>> 79c7b927
 	if (hip_sava_router) {
  	        HIP_DEBUG("Uninitializing SAVA server mode \n");
 		/* IPv4 packets	*/
