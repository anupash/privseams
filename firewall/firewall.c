/** @file
 * HIP Firewall
 *
 * @note: This code is GNU/GPL.
 * @note: HIPU: requires libipq, might need pcap libraries
 */

#include "firewall.h"
#ifdef CONFIG_HIP_PERFORMANCE
#include "performance.h"
#endif

/* NOTE: if buffer size is changed, make sure to check
 * 		 the HIP packet size in hip_fw_init_context() */
#define BUFSIZE HIP_MAX_PACKET

int statefulFiltering = 1;
int escrow_active = 0;
int accept_normal_traffic_by_default = 1;
int accept_hip_esp_traffic_by_default = 0;
int system_based_opp_mode = 0;
int log_level = LOGDEBUG_NONE;

int counter = 0;
int hip_proxy_status = 0;
int foreground = 1;
int filter_traffic = 1;
int hip_opptcp = 0;
int hip_userspace_ipsec = 0;
int hip_kernel_ipsec_fallback = 0;
int hip_esp_protection = 0;
<<<<<<< HEAD

#ifdef CONFIG_HIP_MIDAUTH
int use_midauth = 0;
#endif
=======
int hip_stun = 0;
int hip_lsi_support = 0;

>>>>>>> 1132f930

/* Default HIT - do not access this directly, call hip_fw_get_default_hit() */
struct in6_addr default_hit;

/*
 * The firewall handlers do not accept rules directly. They should return
 * zero when they transformed packet and the original should be dropped.
 * Non-zero means that there was an error or the packet handler did not
 * know what to do with the packet.
 */
hip_fw_handler_t hip_fw_handler[NF_IP_NUMHOOKS][FW_PROTO_NUM];


void print_usage(){
	printf("HIP Firewall\n");
<<<<<<< HEAD
	printf("Usage: hipfw [-f file_name] [-t timeout] [-d|-v] [-F] [-H] [-A] [-b] [-k] [-h]");
#ifdef CONFIG_HIP_MIDAUTH
	printf(" [-m]");
#endif
	printf("\n");
	printf("      -H drop non-HIP traffic by default (default: accept non-hip traffic)\n");
	printf("      -A accept HIP traffic by default (default: drop all hip traffic)\n");
	printf("      -f file_name is a path to a file containing firewall filtering rules (default %s)\n", HIP_FW_DEFAULT_RULE_FILE);
	printf("      -t timeout is connection timeout value in seconds\n");
	printf("      -d = debugging output\n");
	printf("      -v = verbose output\n");
#ifdef CONFIG_HIP_MIDAUTH
	printf("      -m = middlebox authentification\n");
#endif
	printf("      -t = timeout for packet capture (default %d secs)\n", 
=======
	printf("Usage: hipfw [-f file_name] [-t timeout] [-d|-v] [-F] [-H] [-A] [-b] [-k] [-h]\n");
	printf("      -H = drop all non-HIP traffic (default: accept non-HIP traffic)\n");
	printf("      -A = accept all HIP traffic, still do HIP filtering (default: drop all non-authed HIP traffic)\n");
 	printf("      -F = accept all HIP traffic, deactivate HIP traffic filtering\n");
	printf("      -f file_name = is a path to a file containing firewall filtering rules (default %s)\n",
			HIP_FW_DEFAULT_RULE_FILE);
	printf("      -d = debugging output\n");
	printf("      -v = verbose output\n");
	printf("      -t = timeout for packet capture (default %d secs)\n",
>>>>>>> 1132f930
	       HIP_FW_DEFAULT_TIMEOUT);
	printf("      -b = fork the firewall to background\n");
	printf("      -p = run with lowered priviledges. iptables rules will not be flushed on exit\n");
	printf("      -k = kill running firewall pid\n");
	printf("      -l = activate lsi support\n");
 	printf("      -i = switch on userspace ipsec\n");
 	printf("      -I = as -i, also allow fallback to kernel ipsec when exiting hipfw\n");
 	printf("      -e = use esp protection extension (also sets -i)\n");
<<<<<<< HEAD
	printf("      -h = print this help\n\n");
=======
 	printf("      -s = stun/ice message support\n");
	printf("      -h = print this help\n");
	printf("      -o = system-based opportunistic mode\n\n");
>>>>>>> 1132f930
}

//currently done at all times, rule_management
//delete rule needs checking for state options in

//all chains
void set_stateful_filtering(int v){
	statefulFiltering = 1;
}


int get_stateful_filtering(){
	return statefulFiltering;
}


void set_escrow_active(int active){
	escrow_active = active;
}


int is_escrow_active(){
	return escrow_active;
}


void hip_fw_init_opptcp(){
	HIP_DEBUG("\n");

	system("iptables -I HIPFW-INPUT -p 6 ! -d 127.0.0.1 -j QUEUE"); /* @todo: ! LSI PREFIX */
	system("iptables -I HIPFW-OUTPUT -p 6 ! -d 127.0.0.1 -j QUEUE");  /* @todo: ! LSI PREFIX */
	system("ip6tables -I HIPFW-INPUT -p 6 ! -d 2001:0010::/28 -j QUEUE");
	system("ip6tables -I HIPFW-OUTPUT -p 6 ! -d 2001:0010::/28 -j QUEUE");
}


void hip_fw_uninit_opptcp(){
	HIP_DEBUG("\n");

	system("iptables -D HIPFW-INPUT -p 6 ! -d 127.0.0.1 -j QUEUE 2>/dev/null");  /* @todo: ! LSI PREFIX */
	system("iptables -D HIPFW-OUTPUT -p 6 ! -d 127.0.0.1 -j QUEUE 2>/dev/null"); /* @todo: ! LSI PREFIX */
	system("ip6tables -D HIPFW-INPUT -p 6 ! -d 2001:0010::/28 -j QUEUE 2>/dev/null");
	system("ip6tables -D HIPFW-OUTPUT -p 6 ! -d 2001:0010::/28 -j QUEUE 2>/dev/null");
}

void hip_fw_init_proxy()
{
	system("iptables -I HIPFW-FORWARD -p tcp -j QUEUE");
	system("iptables -I HIPFW-FORWARD -p udp -j QUEUE");

	//system("iptables -I FORWARD -p icmp -j QUEUE");
	//system("iptables -I FORWARD -p icmpv6 -j QUEUE");

	//system("iptables -t nat -A POSTROUTING -o vmnet2 -j SNAT --to-source 10.0.0.1");

	system("ip6tables -I HIPFW-FORWARD -p tcp ! -d 2001:0010::/28 -j QUEUE");
	system("ip6tables -I HIPFW-FORWARD -p udp ! -d  2001:0010::/28 -j QUEUE");
	//system("ip6tables -I FORWARD -p icmp -j QUEUE");
	//system("ip6tables -I FORWARD -p icmpv6 -j QUEUE");

	system("ip6tables -I HIPFW-INPUT -p tcp -d 2001:0010::/28 -j QUEUE");
	system("ip6tables -I HIPFW-INPUT -p udp -d 2001:0010::/28 -j QUEUE");

	//system("ip6tables -I INPUT -p tcp  -j QUEUE");
	//system("ip6tables -I INPUT -p udp -j QUEUE");
	//system("ip6tables -I INPUT -p icmp -j QUEUE");
	//system("ip6tables -I INPUT -p icmpv6 -j QUEUE");

	hip_init_proxy_db();
	hip_proxy_init_raw_sockets();
	hip_init_conn_db();
}


void hip_fw_uninit_proxy(){
	//delete forward hip packets

	system("iptables -D HIPFW-FORWARD -p 139 -j ACCEPT 2>/dev/null");
	system("iptables -D HIPFW-FORWARD -p 139 -j ACCEPT 2>/dev/null");

	system("iptables -D HIPFW-FORWARD -p tcp -j QUEUE 2>/dev/null");
	system("iptables -D HIPFW-FORWARD -p udp -j QUEUE 2>/dev/null");
	//system("iptables -D FORWARD -p icmp -j QUEUE 2>/dev/null");
	//system("iptables -D FORWARD -p icmpv6 -j QUEUE 2>/dev/null");

	//delete forward hip packets

	system("ip6tables -D HIPFW-FORWARD -p 139 -j ACCEPT 2>/dev/null");
	system("ip6tables -D HIPFW-FORWARD -p 139 -j ACCEPT 2>/dev/null");

	system("ip6tables -D HIPFW-FORWARD -p tcp ! -d 2001:0010::/28 -j QUEUE 2>/dev/null");
	system("ip6tables -D HIPFW-FORWARD -p udp ! -d  2001:0010::/28 -j QUEUE 2>/dev/null");
	//system("ip6tables -D FORWARD -p icmp -j QUEUE 2>/dev/null");
	//system("ip6tables -D FORWARD -p icmpv6 -j QUEUE 2>/dev/null");

	system("ip6tables -D HIPFW-INPUT -p tcp -d 2001:0010::/28 -j QUEUE 2>/dev/null");
	system("ip6tables -D HIPFW-INPUT -p udp -d 2001:0010::/28 -j QUEUE 2>/dev/null");
	//system("ip6tables -D INPUT -p tcp  -j QUEUE 2>/dev/null");
	//system("ip6tables -D INPUT -p udp -j QUEUE 2>/dev/null");
	//system("ip6tables -D INPUT -p icmp -j QUEUE 2>/dev/null");
	//system("ip6tables -D INPUT -p icmpv6 -j QUEUE 2>/dev/null");
}


int hip_fw_init_userspace_ipsec(){
	int err = 0;
<<<<<<< HEAD
	
	if (hip_userspace_ipsec)
	{
		HIP_IFEL(userspace_ipsec_init(), -1, "failed to initialize userspace ipsec\n");
		
		// activate userspace ipsec in hipd
		HIP_IFEL(send_userspace_ipsec_to_hipd(hip_userspace_ipsec), -1,
			"Turn hipd on before hipfw with userspace ipsec\n");
		
=======

	if (hip_userspace_ipsec)
	{
		HIP_IFEL(userspace_ipsec_init(), -1,
				"failed to initialize userspace ipsec\n");

>>>>>>> 1132f930
		// queue incoming ESP over IPv4 and IPv4 UDP encapsulated traffic
		system("iptables -I HIPFW-INPUT -p 50 -j QUEUE"); /*  */
		system("iptables -I HIPFW-INPUT -p 17 --dport 50500 -j QUEUE");
		system("iptables -I HIPFW-INPUT -p 17 --sport 50500 -j QUEUE");

		/* no need to queue outgoing ICMP, TCP and UDP sent to LSIs as
		 * this is handled elsewhere */

		/* queue incoming ESP over IPv6
		 *
		 * @note this is where you would want to add IPv6 UDP encapsulation */
		system("ip6tables -I HIPFW-INPUT -p 50 -j QUEUE");

		// queue outgoing ICMP, TCP and UDP sent to HITs
		system("ip6tables -I HIPFW-OUTPUT -p 58 -d 2001:0010::/28 -j QUEUE");
		system("ip6tables -I HIPFW-OUTPUT -p 6 -d 2001:0010::/28 -j QUEUE");
		system("ip6tables -I HIPFW-OUTPUT -p 1 -d 2001:0010::/28 -j QUEUE");
		system("ip6tables -I HIPFW-OUTPUT -p 17 -d 2001:0010::/28 -j QUEUE");
<<<<<<< HEAD

=======
>>>>>>> 1132f930
	}

  out_err:
  	return err;
}


int hip_fw_uninit_userspace_ipsec(){
	int err = 0;

	if (hip_userspace_ipsec)
	{
		// set global variable to off
		hip_userspace_ipsec = 0;

		HIP_IFEL(userspace_ipsec_uninit(), -1, "failed to uninit user ipsec\n");

		// delete all rules previously set up for this extension
		system("iptables -D HIPFW-INPUT -p 50 -j QUEUE 2>/dev/null"); /*  */
		system("iptables -D HIPFW-INPUT -p 17 --dport 50500 -j QUEUE 2>/dev/null");
		system("iptables -D HIPFW-INPUT -p 17 --sport 50500 -j QUEUE 2>/dev/null");

		system("ip6tables -D HIPFW-INPUT -p 50 -j QUEUE 2>/dev/null");

		system("ip6tables -D HIPFW-OUTPUT -p 58 -d 2001:0010::/28 -j QUEUE 2>/dev/null");
		system("ip6tables -D HIPFW-OUTPUT -p 6 -d 2001:0010::/28 -j QUEUE 2>/dev/null");
		system("ip6tables -D HIPFW-OUTPUT -p 17 -d 2001:0010::/28 -j QUEUE 2>/dev/null");
	}

  out_err:
  	return err;
}


int hip_fw_init_esp_prot(){
	int err = 0;

	if (hip_esp_protection)
	{
		// userspace ipsec is a prerequisite for esp protection
		if (hip_userspace_ipsec)
		{
			HIP_IFEL(esp_prot_init(), -1, "failed to init esp protection\n");

		} else
		{
			HIP_ERROR("userspace ipsec needs to be turned on for this to work\n");

			err = 1;
			goto out_err;
		}
	}

  out_err:
    return err;
}


int hip_fw_uninit_esp_prot(){
	int err = 0;

	if (hip_esp_protection)
	{
		// set global variable to off in fw
		hip_esp_protection = 0;

		HIP_IFEL(esp_prot_uninit(), -1, "failed to uninit esp protection\n");
	}

  out_err:
    return err;
}

int hip_fw_init_lsi_support(){
#if 0
	char result[100];
	char str1[] = "iptables -I HIPFW-OUTPUT -d ";
	char str2[] = " -j QUEUE";
#endif
	int err = 0;

	if (hip_lsi_support)
	{
#if 0
		memset(result, 0, sizeof(result));
		strcpy(result, str1);
		strcat(strcat(result, HIP_FULL_LSI_STR), str2);

		system(result);
#endif

		// add the rule
		system("iptables -I HIPFW-OUTPUT -d " HIP_FULL_LSI_STR " -j QUEUE");

		/* LSI support: incoming HIT packets, captured to decide if
		   HITs may be mapped to LSIs */
		system("ip6tables -I HIPFW-INPUT -d 2001:0010::/28 -j QUEUE");

		// Initializing local database for mapping LSI-HIT in the firewall
		firewall_init_hldb();
	}

  out_err:
  	return err;
}


int hip_fw_uninit_lsi_support(){
#if 0
	char result[100];
	char str1[] = "iptables -D HIPFW-OUTPUT -d ";
	char str2[] = " -j QUEUE 2>/dev/null";
#endif
	int err = 0;

	if (hip_lsi_support)
	{
		// set global variable to off
		hip_lsi_support = 0;

#if 0
		memset(result, 0, sizeof(result));
		strcpy(result, str1);
		strcat(strcat(result, HIP_FULL_LSI_STR), str2);

		system(result);
#endif

		// remove the rule
		system("iptables -D HIPFW-OUTPUT -d " HIP_FULL_LSI_STR " -j QUEUE 2>/dev/null");

		system("ip6tables -D HIPFW-INPUT -d 2001:0010::/28 -j QUEUE 2>/dev/null");

		hip_firewall_delete_hldb();
	}

  out_err:
  	return err;
}

#if 0
/*
 * Adds an LSI rule
 * @ip is a pointer to the first part of the rule, before specifying the LSI
 * @opt is a pointer to the options that can be present after the LSI
*/
void firewall_add_lsi_rule(char *ip, char *opt)
{
	char result[100];

	memset(result, 0, sizeof(result));

	strcpy(result, ip);
	strcat(strcat(result, HIP_FULL_LSI_STR),opt);
	system(result);
}
#endif

/*----------------INIT/EXIT FUNCTIONS----------------------*/

/*
 * Rules:
 *
 * Output:
 *
 * - HIP:
 *   1. default rule checks for hip
 *   1. filter_hip
 *
 * - ESP:
 *   1. default rule checks for esp
 *   2. filter_esp
 *
 * - TCP:
 *   1. default rule checks for non-hip
 *   2.
 *   - destination is hit (userspace ipsec output)
 *   - destination is lsi (lsi output)
 *   - destination not hit or lsi
 *     1. opp tcp filtering (TBD)
 *
 * - Other
 *   - Same as with TCP except no opp tcp filtering
 *
 * Input:
 *
 * - HIP:
 *   1. default rule checks for hip
 *   2. filter_hip
 *
 * - ESP:
 *   1. default rule checks for hip
 *   2. filter_esp
 *   3. userspace_ipsec input
 *   4. lsi input
 *
 * - Other:
 *   - Same as with TCP except no opp tcp input
 *
 * - TCP:
 *   1. default rule checks for non-hip
 *   2. opp tcp input
 *   3. proxy input
  *
 * Forward:
 *
 * - HIP:
 *   1. None
 *
 * - ESP:
 *   1. None
 *
 * - TCP:
 *   1. Proxy input
 *
 * - Other:
 *   2. Proxy input
 *
 */
int firewall_init_rules(){
	int err = 0;

	HIP_DEBUG("Initializing firewall\n");

	HIP_DEBUG("in=%d out=%d for=%d\n", NF_IP_LOCAL_IN, NF_IP_LOCAL_OUT, NF_IP_FORWARD);

	// funtion pointers for the respective packet handlers
	hip_fw_handler[NF_IP_LOCAL_IN][OTHER_PACKET] = hip_fw_handle_other_input;
	hip_fw_handler[NF_IP_LOCAL_IN][HIP_PACKET] = hip_fw_handle_hip_input;
	hip_fw_handler[NF_IP_LOCAL_IN][ESP_PACKET] = hip_fw_handle_esp_input;
	hip_fw_handler[NF_IP_LOCAL_IN][TCP_PACKET] = hip_fw_handle_tcp_input;

	hip_fw_handler[NF_IP_LOCAL_OUT][OTHER_PACKET] = hip_fw_handle_other_output;
	hip_fw_handler[NF_IP_LOCAL_OUT][HIP_PACKET] = hip_fw_handle_hip_output;
	hip_fw_handler[NF_IP_LOCAL_OUT][ESP_PACKET] = hip_fw_handle_esp_output;
	hip_fw_handler[NF_IP_LOCAL_OUT][TCP_PACKET] = hip_fw_handle_tcp_output;

	hip_fw_handler[NF_IP_FORWARD][OTHER_PACKET] = hip_fw_handle_other_forward;

	//apply rules for forwarded hip and esp traffic
	hip_fw_handler[NF_IP_FORWARD][HIP_PACKET] = hip_fw_handle_hip_forward;
	hip_fw_handler[NF_IP_FORWARD][ESP_PACKET] = hip_fw_handle_esp_forward;
	//do not drop those files by default
	hip_fw_handler[NF_IP_FORWARD][TCP_PACKET] = hip_fw_handle_tcp_forward;

	HIP_DEBUG("Enabling forwarding for IPv4 and IPv6\n");
	system("echo 1 >/proc/sys/net/ipv4/conf/all/forwarding");
	system("echo 1 >/proc/sys/net/ipv6/conf/all/forwarding");

	/* Flush in case previous hipfw process crashed */
	hip_fw_flush_iptables();

	system("iptables -N HIPFW-INPUT");
	system("iptables -N HIPFW-OUTPUT");
	system("iptables -N HIPFW-FORWARD");
	system("ip6tables -N HIPFW-INPUT");
	system("ip6tables -N HIPFW-OUTPUT");
	system("ip6tables -N HIPFW-FORWARD");

	/* Register signal handlers */
	signal(SIGINT, firewall_close);
	signal(SIGTERM, firewall_close);

	// TARGET (-j) QUEUE will transfer matching packets to userspace
	// these packets will be handled using libipq

	if(hip_proxy_status)
	{
		hip_fw_init_proxy();
	}
	else
	{
		// this has to be set up first in order to be the default behavior
		if (!accept_normal_traffic_by_default)
		{
			// make DROP the default behavior of all chains
			// TODO don't drop LSIs -> else IPv4 apps won't work
			// -> also messaging between HIPd and firewall is blocked here
			system("iptables -I HIPFW-FORWARD -j DROP");  /* @todo: ! LSI PREFIX */
			system("iptables -I HIPFW-INPUT -j DROP");  /* @todo: ! LSI PREFIX */
			system("iptables -I HIPFW-OUTPUT -j DROP");  /* @todo: ! LSI PREFIX */

			// but still allow packets with HITs as destination
			system("ip6tables -I HIPFW-FORWARD ! -d 2001:0010::/28 -j DROP");
			system("ip6tables -I HIPFW-INPUT ! -d 2001:0010::/28 -j DROP");
			system("ip6tables -I HIPFW-OUTPUT ! -d 2001:0010::/28 -j DROP");
		}

		// this will allow the firewall to handle HIP traffic
		// HIP protocol
		system("iptables -I HIPFW-FORWARD -p 139 -j QUEUE");
		// ESP protocol
		system("iptables -I HIPFW-FORWARD -p 50 -j QUEUE");
		// UDP encapsulation for HIP
		system("iptables -I HIPFW-FORWARD -p 17 --dport 50500 -j QUEUE");
		system("iptables -I HIPFW-FORWARD -p 17 --sport 50500 -j QUEUE");

		system("iptables -I HIPFW-INPUT -p 139 -j QUEUE");
		system("iptables -I HIPFW-INPUT -p 50 -j QUEUE");
		system("iptables -I HIPFW-INPUT -p 17 --dport 50500 -j QUEUE");
		system("iptables -I HIPFW-INPUT -p 17 --sport 50500 -j QUEUE");

		system("iptables -I HIPFW-OUTPUT -p 139 -j QUEUE");
		system("iptables -I HIPFW-OUTPUT -p 50 -j QUEUE");
		system("iptables -I HIPFW-OUTPUT -p 17 --dport 50500 -j QUEUE");
		system("iptables -I HIPFW-OUTPUT -p 17 --sport 50500 -j QUEUE");
<<<<<<< HEAD
 
		/* LSI support: output packets with LSI value */
		firewall_add_lsi_rule("iptables -I HIPFW-OUTPUT -d "," -j QUEUE");
	
=======

#if 0
		/* LSI support: output packets with LSI value */
		firewall_add_lsi_rule("iptables -I HIPFW-OUTPUT -d "," -j QUEUE");
#endif

>>>>>>> 1132f930
		system("ip6tables -I HIPFW-FORWARD -p 139 -j QUEUE");
		system("ip6tables -I HIPFW-FORWARD -p 50 -j QUEUE");
		system("ip6tables -I HIPFW-FORWARD -p 17 --dport 50500 -j QUEUE");
		system("ip6tables -I HIPFW-FORWARD -p 17 --sport 50500 -j QUEUE");

		system("ip6tables -I HIPFW-INPUT -p 139 -j QUEUE");
		system("ip6tables -I HIPFW-INPUT -p 50 -j QUEUE");
		system("ip6tables -I HIPFW-INPUT -p 17 --dport 50500 -j QUEUE");
		system("ip6tables -I HIPFW-INPUT -p 17 --sport 50500 -j QUEUE");

		system("ip6tables -I HIPFW-OUTPUT -p 139 -j QUEUE");
		system("ip6tables -I HIPFW-OUTPUT -p 50 -j QUEUE");
		system("ip6tables -I HIPFW-OUTPUT -p 17 --dport 50500 -j QUEUE");
		system("ip6tables -I HIPFW-OUTPUT -p 17 --sport 50500 -j QUEUE");

#if 0
		/* LSI support: incoming HIT packets, captured to decide if
		   HITs may be mapped to LSIs */
		system("ip6tables -I HIPFW-INPUT -d 2001:0010::/28 -j QUEUE");
#endif
	}

#if 0
	// Initializing local database for mapping LSI-HIT in the firewall
	firewall_init_hldb();
#endif

	if (hip_opptcp)
		hip_fw_init_opptcp();

	HIP_IFEL(hip_fw_init_lsi_support(), -1, "failed to load extension\n");

	HIP_IFEL(hip_fw_init_userspace_ipsec(), -1, "failed to load extension\n");
	HIP_IFEL(hip_fw_init_esp_prot(), -1, "failed to load extension\n");

	system("iptables -I INPUT -j HIPFW-INPUT");
	system("iptables -I OUTPUT -j HIPFW-OUTPUT");
	system("iptables -I FORWARD -j HIPFW-FORWARD");
	system("ip6tables -I INPUT -j HIPFW-INPUT");
	system("ip6tables -I OUTPUT -j HIPFW-OUTPUT");
	system("ip6tables -I FORWARD -j HIPFW-FORWARD");

 out_err:
	return err;
}

<<<<<<< HEAD
void firewall_close(int signal)
{
#ifdef CONFIG_HIP_PERFORMANCE
	HIP_DEBUG("Stop and write PERF_ALL\n");
	hip_perf_stop_benchmark(perf_set, PERF_ALL);
	hip_perf_write_benchmark(perf_set, PERF_ALL);
#endif
=======

void firewall_close(int signal){
>>>>>>> 1132f930
	HIP_DEBUG("Closing firewall...\n");
	//hip_uninit_proxy_db();
	//hip_uninit_conn_db();
	firewall_exit();
	exit(signal);
}

void hip_fw_flush_iptables(void)
{
	HIP_DEBUG("Firewall flush; may cause warnings on hipfw init\n");
	HIP_DEBUG("Deleting hipfw subchains from main chains\n");

	system("iptables -D INPUT -j HIPFW-INPUT 2>/dev/null");
	system("iptables -D OUTPUT -j HIPFW-OUTPUT 2>/dev/null");
	system("iptables -D FORWARD -j HIPFW-FORWARD 2>/dev/null");
	system("ip6tables -D INPUT -j HIPFW-INPUT 2>/dev/null");
	system("ip6tables -D OUTPUT -j HIPFW-OUTPUT 2>/dev/null");
	system("ip6tables -D FORWARD -j HIPFW-FORWARD 2>/dev/null");

	HIP_DEBUG("Flushing hipfw chains\n");

	/* Flush in case there are some residual rules */
	system("iptables -F HIPFW-INPUT 2>/dev/null");
	system("iptables -F HIPFW-OUTPUT 2>/dev/null");
	system("iptables -F HIPFW-FORWARD 2>/dev/null");
	system("ip6tables -F HIPFW-INPUT 2>/dev/null");
	system("ip6tables -F HIPFW-OUTPUT 2>/dev/null");
	system("ip6tables -F HIPFW-FORWARD 2>/dev/null");

	HIP_DEBUG("Deleting hipfw chains\n");

	system("iptables -X HIPFW-INPUT 2>/dev/null");
	system("iptables -X HIPFW-OUTPUT 2>/dev/null");
	system("iptables -X HIPFW-FORWARD 2>/dev/null");
	system("ip6tables -X HIPFW-INPUT 2>/dev/null");
	system("ip6tables -X HIPFW-OUTPUT 2>/dev/null");
	system("ip6tables -X HIPFW-FORWARD 2>/dev/null");
}


void firewall_exit(){
	HIP_DEBUG("Firewall exit\n");

	hip_fw_flush_iptables();

<<<<<<< HEAD
	hip_firewall_delete_hldb();

#ifdef CONFIG_HIP_PERFORMANCE
	/* Deallocate memory of perf_set after finishing all of tests */
	hip_perf_destroy(perf_set);
#endif
=======
	/* rules have to be removed first, otherwise HIP packets won't pass through
	 * at this time any more */
	hip_fw_uninit_userspace_ipsec();
	hip_fw_uninit_esp_prot();
	hip_fw_uninit_lsi_support();
>>>>>>> 1132f930

	hip_remove_lock_file(HIP_FIREWALL_LOCK_FILE);
}


/*-------------PACKET FILTERING FUNCTIONS------------------*/

int match_hit(struct in6_addr match_hit, struct in6_addr packet_hit, int boolean){
	int i= IN6_ARE_ADDR_EQUAL(&match_hit, &packet_hit);
	HIP_DEBUG("match_hit: hit1: %s hit2: %s bool: %d match: %d\n",
			addr_to_numeric(&match_hit), addr_to_numeric(&packet_hit), boolean, i);
	if (boolean)
		return i;
	else
		return !i;
}


/**
 *inspects host identity by verifying sender signature
 * returns 1 if verified succesfully otherwise 0
 */
int match_hi(struct hip_host_id * hi, struct hip_common * packet){
	int value = 0;
	if (packet->type_hdr == HIP_I1)
	{
		_HIP_DEBUG("match_hi: I1\n");
		return 1;
	}
	// FIXME first check mapping: HI <-> HIT (cheaper operation)
	value = verify_packet_signature(hi, packet);
	if (value == 0)
		_HIP_DEBUG("match_hi: verify ok\n");
	else
		_HIP_DEBUG("match_hi: verify failed\n");
	if (value == 0)
		return 1;
	return 0;
}


int match_int(int match, int packet, int boolean){
	if (boolean)
		return match == packet;
	else
		return !(match == packet);
}


int match_string(const char * match, const char * packet, int boolean){
	if (boolean)
		return !strcmp(match, packet);
	else
		return strcmp(match, packet);
}

/*------------------------------------------------*/

static void die(struct ipq_handle *h){
	HIP_DEBUG("dying\n");
	ipq_perror("passer");
	ipq_destroy_handle(h);
	firewall_close(1);
}


/**
 * Returns the packet type of an IP packet.
 *
 * Currently supported types:				type
 * - plain HIP control packet				  1
 * - STUN packet				  			  1 (UDP encapsulated HIP control)
 * - ESP packet								  2
 * - TCP packet								  3 (for opportunistic TCP handshake)
 *
 * Unsupported types -> type 0
 *
 * @param  hdr        a pointer to a IP packet.
 * @param ipVersion	  the IP version for this packet
 * @return            One if @c hdr is a HIP packet, zero otherwise.
 */
int hip_fw_init_context(hip_fw_context_t *ctx, char *buf, int ip_version)
{
	int ip_hdr_len, err = 0;
	// length of packet starting at udp header
	uint16_t udp_len = 0;
	struct udphdr *udphdr = NULL;
<<<<<<< HEAD
	int udp_encap_zero_bytes = 0;
	
=======
	int udp_encap_zero_bytes = 0, stun_ret;

>>>>>>> 1132f930
	// default assumption
	ctx->packet_type = OTHER_PACKET;

	// same context memory as for packets before -> re-init
	memset(ctx, 0, sizeof(hip_fw_context_t));

	// add whole packet to context and ip version
	ctx->ipq_packet = ipq_get_packet(buf);

	// check if packet is to big for the buffer
	if (ctx->ipq_packet->data_len > BUFSIZE)
	{
		HIP_ERROR("packet size greater than buffer\n");

		err = 1;
		goto end_init;
	}

	ctx->ip_version = ip_version;

	if(ctx->ip_version == 4){
		_HIP_DEBUG("IPv4 packet\n");

		struct ip *iphdr = (struct ip *) ctx->ipq_packet->payload;
		// add pointer to IPv4 header to context
		ctx->ip_hdr.ipv4 = iphdr;

		/* ip_hl is given in multiple of 4 bytes
		 *
		 * NOTE: not sizeof(struct ip) as we might have options */
		ip_hdr_len = (iphdr->ip_hl * 4);
		// needed for opportunistic TCP
		ctx->ip_hdr_len = ip_hdr_len;
		HIP_DEBUG("ip_hdr_len is: %d\n", ip_hdr_len);
		HIP_DEBUG("total length: %u\n", ntohs(iphdr->ip_len));
		HIP_DEBUG("ttl: %u\n", iphdr->ip_ttl);
		HIP_DEBUG("packet length (ipq): %u\n", ctx->ipq_packet->data_len);

		// add IPv4 addresses
		IPV4_TO_IPV6_MAP(&ctx->ip_hdr.ipv4->ip_src, &ctx->src);
		IPV4_TO_IPV6_MAP(&ctx->ip_hdr.ipv4->ip_dst, &ctx->dst);

		HIP_DEBUG_HIT("packet src: ", &ctx->src);
		HIP_DEBUG_HIT("packet dst: ", &ctx->dst);

		HIP_DEBUG("IPv4 next header protocol number is %d\n", iphdr->ip_p);

		// find out which transport layer protocol is used
		if(iphdr->ip_p == IPPROTO_HIP)
		{
			// we have found a plain HIP control packet
			HIP_DEBUG("plain HIP packet\n");

			ctx->packet_type = HIP_PACKET;
			ctx->transport_hdr.hip = (struct hip_common *) (((char *)iphdr) + ip_hdr_len);

			goto end_init;

		} else if (iphdr->ip_p == IPPROTO_ESP)
		{
			// this is an ESP packet
			HIP_DEBUG("plain ESP packet\n");

			ctx->packet_type = ESP_PACKET;
			ctx->transport_hdr.esp = (struct hip_esp *) (((char *)iphdr) + ip_hdr_len);

			goto end_init;

		} else if(iphdr->ip_p == IPPROTO_TCP)
		{
			// this might be a TCP packet for opportunistic mode
			HIP_DEBUG("plain TCP packet\n");

			ctx->packet_type = TCP_PACKET;
			ctx->transport_hdr.tcp = (struct tcphdr *) (((char *)iphdr) + ip_hdr_len);

			goto end_init;
		} else if (iphdr->ip_p != IPPROTO_UDP)
		{
			// if it's not UDP either, it's unsupported
			HIP_DEBUG("some other packet\n");

			goto end_init;
		}

		// need UDP header to look for encapsulated ESP or STUN
		udp_len = ntohs(iphdr->ip_len);
		udphdr = ((struct udphdr *) (((char *) iphdr) + ip_hdr_len));

		// add UDP header to context
		ctx->udp_encap_hdr = udphdr;

	} else if (ctx->ip_version == 6)
	{
		_HIP_DEBUG("IPv6 packet\n");

		struct ip6_hdr *ip6_hdr = (struct ip6_hdr *)ctx->ipq_packet->payload;
		// add pointer to IPv4 header to context
		ctx->ip_hdr.ipv6 = ip6_hdr;

		// Ipv6 has fixed header length
		ip_hdr_len = sizeof(struct ip6_hdr);
		// needed for opportunistic TCP
		ctx->ip_hdr_len = ip_hdr_len;
		HIP_DEBUG("ip_hdr_len is: %d\n", ip_hdr_len);
		HIP_DEBUG("payload length: %u\n", ntohs(ip6_hdr->ip6_plen));
		HIP_DEBUG("ttl: %u\n", ip6_hdr->ip6_hlim);
		HIP_DEBUG("packet length (ipq): %u\n", ctx->ipq_packet->data_len);

		// add IPv6 addresses
		ipv6_addr_copy(&ctx->src, &ip6_hdr->ip6_src);
		ipv6_addr_copy(&ctx->dst, &ip6_hdr->ip6_dst);

		HIP_DEBUG_HIT("packet src: ", &ctx->src);
		HIP_DEBUG_HIT("packet dst: ", &ctx->dst);

		HIP_DEBUG("IPv6 next header protocol number is %d\n",
			  ip6_hdr->ip6_nxt);

		// find out which transport layer protocol is used
		if(ip6_hdr->ip6_nxt == IPPROTO_HIP)
		{
			// we have found a plain HIP control packet
			HIP_DEBUG("plain HIP packet\n");

			ctx->packet_type = HIP_PACKET;
			ctx->transport_hdr.hip = (struct hip_common *) (((char *)ip6_hdr) + sizeof(struct ip6_hdr));

			goto end_init;

		} else if (ip6_hdr->ip6_nxt == IPPROTO_ESP)
		{
			// we have found a plain ESP packet
			HIP_DEBUG("plain ESP packet\n");

			ctx->packet_type = ESP_PACKET;
			ctx->transport_hdr.esp = (struct hip_esp *) (((char *)ip6_hdr) + sizeof(struct ip6_hdr));

			goto end_init;

		} else if(ip6_hdr->ip6_nxt == IPPROTO_TCP)
		{
			// this might be a TCP packet for opportunistic mode
			HIP_DEBUG("plain TCP packet\n");

			ctx->packet_type = TCP_PACKET;
			ctx->transport_hdr.tcp = (struct tcphdr *) (((char *)ip6_hdr) + sizeof(struct ip6_hdr));

			goto end_init;

		} else if (ip6_hdr->ip6_nxt != IPPROTO_UDP)
		{
			// if it's not UDP either, it's unsupported
			HIP_DEBUG("some other packet\n");

			goto end_init;
		}

		/* for now these calculations are not necessary as UDP encapsulation
		 * is only used for IPv4 at the moment
		 *
		 * we keep them anyway in order to ease UDP encapsulation handling
		 * with IPv6
		 *
		 * NOTE: the length will include optional extension headers
		 * -> handle this */
		udp_len = ntohs(ip6_hdr->ip6_plen);
		udphdr = ((struct udphdr *) (((char *) ip6_hdr) + ip_hdr_len));

		// add udp header to context
		ctx->udp_encap_hdr = udphdr;
	}

	HIP_DEBUG("UDP header size  is %d\n", sizeof(struct udphdr));

	/* only handle IPv4 right now
	 * -> however this is the place to handle UDP encapsulated IPv6 */
	if (ctx->ip_version == 4)
	{
		// we might have only received a UDP packet with headers only
		if (udp_len >= sizeof(struct ip) + sizeof(struct udphdr) + HIP_UDP_ZERO_BYTES_LEN)
		{
			uint32_t *zero_bytes = NULL;

			// we can distinguish UDP encapsulated control and data traffic with 32 zero bits
			// behind UDP header
			zero_bytes = (uint32_t *) (((char *)udphdr) + sizeof(struct udphdr));

			HIP_HEXDUMP("zero_bytes: ", zero_bytes, 4);

			/* check whether next 32 bits are zero or not */
			if (*zero_bytes == 0)
			{
				udp_encap_zero_bytes = 1;

				HIP_DEBUG("Zero SPI found\n");
			}

			zero_bytes = NULL;
		} else
		{
			// only UDP header + payload < 32 bit -> neither HIP nor ESP
			HIP_DEBUG("UDP packet with < 32 bit payload\n");

			goto end_init;
		}
	}
<<<<<<< HEAD
	    
=======

	_HIP_DEBUG("udp hdr len %d\n", ntohs(udphdr->len));
	_HIP_HEXDUMP("hexdump ",udphdr, 20);

>>>>>>> 1132f930
	// HIP packets have zero bytes (IPv4 only right now)
	if(ctx->ip_version == 4 && udphdr
			&& ((udphdr->source == ntohs(HIP_NAT_UDP_PORT)) ||
		        (udphdr->dest == ntohs(HIP_NAT_UDP_PORT)))
		    && udp_encap_zero_bytes)

	{
		/* check if zero byte hint is correct and we are processing a
		 * HIP control message */
		if (!hip_check_network_msg((struct hip_common *) (((char *)udphdr)
								     +
								  sizeof(struct udphdr)
								  +
								  HIP_UDP_ZERO_BYTES_LEN)))
		{
			// we found an UDP encapsulated HIP control packet
			HIP_DEBUG("UDP encapsulated HIP control packet\n");

			// add to context
			ctx->packet_type = HIP_PACKET;
			ctx->transport_hdr.hip = (struct hip_common *) (((char *)udphdr)
									+ sizeof(struct udphdr)
									+ HIP_UDP_ZERO_BYTES_LEN);

			goto end_init;
		}
		HIP_ERROR("communicating with BROKEN peer implementation of UDP encapsulation,"
				" found zero bytes when receiving HIP control message\n");
	}
<<<<<<< HEAD
	
=======

	/* Santtu: XX FIXME: needs to be inside the following if */
	//else if (hip_is_stun_msg(udphdr) {
	else if ((stun_ret = pj_stun_msg_check(udphdr+1,ntohs(udphdr->len) -
			sizeof(struct udphdr),PJ_STUN_IS_DATAGRAM))
			== PJ_SUCCESS){
		HIP_DEBUG("Found a UDP STUN\n");
		ctx->is_stun = 1;
	    goto end_init;
	}

>>>>>>> 1132f930
	// ESP does not have zero bytes (IPv4 only right now)
	else if (ctx->ip_version == 4 && udphdr
		   && ((udphdr->source == ntohs(HIP_NAT_UDP_PORT)) ||
		       (udphdr->dest == ntohs(HIP_NAT_UDP_PORT)))
		   && !udp_encap_zero_bytes)
	{
<<<<<<< HEAD
=======

		HIP_HEXDUMP("stun check failed in UDP",udphdr+1, 20);
		HIP_DEBUG("stun return is %d \n",stun_ret);
		HIP_DEBUG("stun len is %d \n",ntohs(udphdr->len) - sizeof(udphdr));
>>>>>>> 1132f930
		/* from the ports and the non zero SPI we can tell that this
		 * is an ESP packet */
		HIP_DEBUG("UDP encapsulated ESP packet or STUN PACKET\n");
		HIP_DEBUG("Assuming ESP. Todo: verify SPI from database\n");

		// add to context
		ctx->packet_type = ESP_PACKET;
		ctx->transport_hdr.esp = (struct hip_esp *) (((char *)udphdr)
							     + sizeof(struct udphdr));

		goto end_init;
	}

	// normal UDP packet or UDP encapsulated IPv6
	else {
		HIP_DEBUG("normal UDP packet\n");
	}

end_init:
	return err;
}


<<<<<<< HEAD
/**
*
*/
void allow_modified_packet(struct ipq_handle *handle, unsigned long packetId, 
			     size_t len, unsigned char *buf){
	ipq_set_verdict(handle, packetId, NF_ACCEPT, len, buf);
	HIP_DEBUG("Packet accepted with modifications\n\n");
}

=======
>>>>>>> 1132f930
/**
 * Allow a packet to pass
 *
 * @param handle	the handle for the packets.
 * @param packetId	the packet ID.
 * @return		nothing
 */
void allow_packet(struct ipq_handle *handle, unsigned long packetId){
	ipq_set_verdict(handle, packetId, NF_ACCEPT, 0, NULL);

	HIP_DEBUG("Packet accepted \n\n");
}


/**
 * Not allow a packet to pass
 *
 * @param handle	the handle for the packets.
 * @param packetId	the packet ID.
 * @return		nothing
 */
void drop_packet(struct ipq_handle *handle, unsigned long packetId){
	ipq_set_verdict(handle, packetId, NF_DROP, 0, NULL);

	HIP_DEBUG("Packet dropped \n\n");
}


/* We only match the esp packet with the state in the connection
  * tracking. There is no need to match the rule-set again as we
  * already filtered the HIP control packets. If we wanted to
  * disallow a connection, we should do it there! */
int filter_esp(const struct in6_addr * dst_addr,
	       struct hip_esp * esp,
	       unsigned int hook){
	// drop packet by default
	int verdict = 0;
	int use_escrow = 0;
	struct _DList * list = NULL;
	struct rule * rule = NULL;
<<<<<<< HEAD
	
=======

	/* @todo: ESP access control have some issues ICE/STUN */
	if (hip_stun)
		verdict = 1;

>>>>>>> 1132f930
	// if key escrow is active we have to handle it here too
	if (is_escrow_active())
	{
		// there might be some rules in the rule-set which specify
		// HITs for which decryption should be done

		// list with all rules for hook (= IN / OUT / FORWARD)
		list = (struct _DList *) read_rules(hook);
		rule = NULL;

		// match all rules
		while (list != NULL)
		{
			rule = (struct rule *) list->data;

			// FIXME this does only work if first rule with rule->state->decrypt_contents
			// has matching src or dst addresses
			if (rule->state)
			{
				// search the rule-set for a rule with escow set
				if (rule->state->decrypt_contents)
				{
					// check if rule has valid state specified for data transfer
					if((rule->state->int_opt.value == CONN_NEW && rule->state->int_opt.boolean) ||
							(rule->state->int_opt.value == CONN_ESTABLISHED && !rule->state->int_opt.boolean))
					{
						HIP_ERROR("INVALID rule: specified state incompatible with --decrypt_contents\n");

						continue;
					}
					else
					{
						use_escrow = 1;

						break;
					}
				}
			}
		}
	}

	//the entire rule is passed as argument as hits can only be
	//filtered with the state information
	if (filter_esp_state(dst_addr, esp, rule, use_escrow) > 0)
	{
		verdict = 1;

		HIP_DEBUG("ESP packet successfully passed filtering\n");

	} else
	{
		verdict = 0;

		HIP_DEBUG("ESP packet NOT authed in ESP filtering\n");
	}

  out_err:
  	return verdict;
}


/* filter hip packet according to rules.
 * return verdict
 */
int filter_hip(const struct in6_addr * ip6_src,
               const struct in6_addr * ip6_dst,
               struct hip_common *buf,
               unsigned int hook,
               const char * in_if,
               const char * out_if)
{
	// complete rule list for hook (== IN / OUT / FORWARD)
  	struct _DList * list = (struct _DList *) read_rules(hook);
  	struct rule * rule = NULL;
  	// assume match for current rule
  	int match = 1;
  	// assume packet has not yet passed connection tracking
  	int conntracked = 0;
  	// block traffic by default
  	int verdict = 0;

	HIP_DEBUG("\n");

  	//if dynamically changing rules possible

  	if (!list) {
  		HIP_DEBUG("The list of rules is empty!!!???\n");
  	}

  	while (list != NULL)
	{
  		match = 1;
  		rule = (struct rule *) list->data;

  		HIP_DEBUG("HIP type number is %d\n", buf->type_hdr);

  		//print_rule(rule);
    	if (buf->type_hdr == HIP_I1)
    		HIP_DEBUG("packet type: I1\n");
    	else if (buf->type_hdr == HIP_R1)
    		HIP_DEBUG("packet type: R1\n");
    	else if (buf->type_hdr == HIP_I2)
    		HIP_DEBUG("packet type: I2\n");
    	else if (buf->type_hdr == HIP_R2)
    		HIP_DEBUG("packet type: R2\n");
    	else if (buf->type_hdr == HIP_UPDATE)
    		HIP_DEBUG("packet type: UPDATE\n");
    	else if (buf->type_hdr == HIP_NOTIFY)
    		HIP_DEBUG("packet type: NOTIFY\n");
    	else
    		HIP_DEBUG("packet type: UNKNOWN\n");

		HIP_DEBUG_HIT("src hit: ", &(buf->hits));
        HIP_DEBUG_HIT("dst hit: ", &(buf->hitr));

        // check src_hit if defined in rule
      	if(match && rule->src_hit)
	  	{
    		HIP_DEBUG("src_hit\n");

    		if(!match_hit(rule->src_hit->value,
		  		buf->hits,
		  		rule->src_hit->boolean))
    		{
      			match = 0;
    		}
		}

    	// check dst_hit if defined in rule
    	if(match && rule->dst_hit)
		{
    		HIP_DEBUG("dst_hit\n");

    		if(!match_hit(rule->dst_hit->value,
		  		buf->hitr,
		  		rule->dst_hit->boolean))
    		{
    			match = 0;
    		}
	  	}

    	// check the HIP packet type (I1, UPDATE, etc.)
      	if(match && rule->type)
	  	{
    		HIP_DEBUG("type\n");
    		if(!match_int(rule->type->value,
		  		buf->type_hdr,
		  		rule->type->boolean))
    		{
     			match = 0;
    		}

	    	HIP_DEBUG("type rule: %d, packet: %d, boolean: %d, match: %d\n",
		    		rule->type->value,
		    		buf->type_hdr,
		    		rule->type->boolean,
		    		match);
	  	}

      	/* this checks, if the the input interface of the packet matches the
		 * one specified in the rule */
      	if(match && rule->in_if)
	  	{
    		if(!match_string(rule->in_if->value, in_if, rule->in_if->boolean))
    		{
      			match = 0;
    		}

    		HIP_DEBUG("in_if rule: %s, packet: %s, boolean: %d, match: %d \n",
	      			rule->in_if->value,
	      			in_if, rule->in_if->boolean, match);
	  	}

      	/* this checks, if the the output interface of the packet matches the
      	 * one specified in the rule */
      	if(match && rule->out_if)
	  	{
    		if(!match_string(rule->out_if->value,
		     		out_if,
		     		rule->out_if->boolean))
    		{
      			match = 0;
    		}

    		HIP_DEBUG("out_if rule: %s, packet: %s, boolean: %d, match: %d \n",
	      			rule->out_if->value, out_if, rule->out_if->boolean, match);
	  	}

      	// if HI defined in rule, verify signature now
      	// - late as it's an expensive operation
      	// - checks that the message src is the src defined in the _rule_
    	if(match && rule->src_hi)
      	{
			_HIP_DEBUG("src_hi\n");

			if(!match_hi(rule->src_hi, buf))
			{
		  		match = 0;
			}
	    }

      	/* check if packet matches state from connection tracking
      	 *
		 * must be last, so not called if packet is going to be dropped */
      	if(match && rule->state)
	  	{
      		/* we at least had some packet before -> check this packet
      		 *
      		 * this will also check the signature of the packet, if we already
      		 * have a src_HI stored for the _connection_ */
    		if(!filter_state(ip6_src, ip6_dst, buf, rule->state, rule->accept))
    		{
    			match = 0;
    		} else
    		{
    			// if it is a valid packet, this also tracked the packet
    			conntracked = 1;
    		}

    		HIP_DEBUG("state, rule %d, boolean %d, match %d\n",
	      			rule->state->int_opt.value,
	      			rule->state->int_opt.boolean,
	      			match);
		}

		// if a match, no need to check further rules
		if(match)
		{
			HIP_DEBUG("match found\n");
			break;
 		}

		// else proceed with next rule
		list = list->next;
    }

  	// if we found a matching rule, use its verdict
  	if(rule && match)
	{
		HIP_DEBUG("packet matched rule, target %d\n", rule->accept);
		verdict = rule->accept;
	}
 	else
 	{
 		HIP_DEBUG("falling back to default HIP/ESP behavior, target %d\n",
 						accept_hip_esp_traffic_by_default);

 		verdict = accept_hip_esp_traffic_by_default;
 	}

  	//release rule list
  	read_rules_exit(0);

  	// if packet will be accepted and connection tracking is used
  	// but there is no state for the packet in the conntrack module
  	// yet -> show the packet to conntracking
  	if(statefulFiltering && verdict && !conntracked)
  	{
    	conntrack(ip6_src, ip6_dst, buf);
  	}

  	return verdict;
}


int hip_fw_handle_other_output(hip_fw_context_t *ctx){
        hip_lsi_t src_lsi, dst_lsi;
	hip_lsi_t src_ip, dst_ip;
	struct sockaddr_in6 dst_hit;
	hip_lsi_t defaultLSI;
	struct ip      *iphdr;
	struct tcphdr  *tcphdr;
	char 	       *hdrBytes = NULL;

	int verdict = accept_normal_traffic_by_default;

<<<<<<< HEAD
	if (hip_userspace_ipsec)
	{
		HIP_DEBUG_HIT("destination hit: ", &ctx->dst);
		HIP_DEBUG_HIT("default hit: ", hip_fw_get_default_hit());
		// check if this is a reinjected packet
		if (IN6_ARE_ADDR_EQUAL(&ctx->dst, hip_fw_get_default_hit()))
			// let the packet pass through directly
			verdict = 1;
		else
			verdict = !hip_fw_userspace_ipsec_output(ctx);
	}
						   
	/* LSI HOOKS */
	if (ctx->ip_version == 4){	  
		IPV6_TO_IPV4_MAP(&(ctx->src),&src_lsi);
		IPV6_TO_IPV4_MAP(&(ctx->dst),&dst_lsi);
		if (IS_LSI32(src_lsi.s_addr)){
			if (is_packet_reinjection(&dst_lsi))
				verdict = 1;
		      	else{
			    	hip_fw_handle_outgoing_lsi(ctx->ipq_packet, &src_lsi, &dst_lsi);
			    	/*Reject the packet*/
			    	verdict = 0;
		      	}
		}
	}

=======
	HIP_DEBUG("\n");

	if (ctx->ip_version == 6 && hip_userspace_ipsec)
	{
		HIP_DEBUG_HIT("destination hit: ", &ctx->dst);
		// XXTODO: hip_fw_get_default_hit() returns an unfreed value
		HIP_DEBUG_HIT("default hit: ", hip_fw_get_default_hit());
		// check if this is a reinjected packet
		if (IN6_ARE_ADDR_EQUAL(&ctx->dst, hip_fw_get_default_hit()))
			// let the packet pass through directly
			verdict = 1;
		else
			verdict = !hip_fw_userspace_ipsec_output(ctx);
	}

	/* LSI HOOKS */
	if (ctx->ip_version == 4 && hip_lsi_support){
		IPV6_TO_IPV4_MAP(&(ctx->src),&src_lsi);
		IPV6_TO_IPV4_MAP(&(ctx->dst),&dst_lsi);
		if (IS_LSI32(dst_lsi.s_addr)){
			if (is_packet_reinjection(&dst_lsi))
				verdict = 1;
		      	else{
			    	hip_fw_handle_outgoing_lsi(ctx->ipq_packet, &src_lsi, &dst_lsi);
			    	/*Reject the packet*/
			    	verdict = 0;
		      	}
		}
	}

	/* No need to check default rules as it is handled by the
	   iptables rules */
>>>>>>> 1132f930
 out_err:

	return verdict;
}

<<<<<<< HEAD
int hip_fw_handle_hip_forward(hip_fw_context_t *ctx)
{

	HIP_DEBUG("\n");

#ifdef CONFIG_HIP_MIDAUTH
	if (use_midauth)
		return midauth_filter_hip(ctx);
#endif
	// for now forward and output are handled symmetrically
	return hip_fw_handle_hip_output(ctx);
}

int hip_fw_handle_esp_forward(hip_fw_context_t *ctx)
{
	int verdict = accept_hip_esp_traffic_by_default;

	HIP_DEBUG("\n");

#ifdef CONFIG_HIP_MIDAUTH
	if (use_midauth)
		verdict = midauth_filter_esp(ctx);
#else
	// check if this belongs to one of the connections pass through
	verdict = filter_esp(&ctx->dst, ctx->transport_hdr.esp, ctx->ipq_packet->hook);
#endif
 
 out_err:
	return verdict;
}

int hip_fw_handle_hip_output(hip_fw_context_t *ctx)
{
=======

int hip_fw_handle_hip_output(hip_fw_context_t *ctx){
>>>>>>> 1132f930
	int verdict = accept_hip_esp_traffic_by_default;

	HIP_DEBUG("\n");

	if (filter_traffic)
	{
		verdict = filter_hip(&ctx->src,
					&ctx->dst,
					ctx->transport_hdr.hip,
					ctx->ipq_packet->hook,
					ctx->ipq_packet->indev_name,
					ctx->ipq_packet->outdev_name);
	} else
	{
		verdict = ACCEPT;
	}

 out_err:
	/* zero return value means that the packet should be dropped */
	return verdict;
}


int hip_fw_handle_esp_output(hip_fw_context_t *ctx){
	int verdict = accept_hip_esp_traffic_by_default;

	HIP_DEBUG("\n");

	if (filter_traffic)
	{
		verdict = filter_esp(&ctx->dst,
					ctx->transport_hdr.esp,
					ctx->ipq_packet->hook);
	} else
	{
		verdict = ACCEPT;
	}

	return verdict;
}


int hip_fw_handle_tcp_output(hip_fw_context_t *ctx){

	HIP_DEBUG("\n");

	/* XX FIXME: opp tcp filtering */

	// this will also check for userspace IPsec
	return hip_fw_handle_other_output(ctx);
}


int hip_fw_handle_other_input(hip_fw_context_t *ctx){
	int verdict = accept_normal_traffic_by_default;
	int ip_hits = ipv6_addr_is_hit(&ctx->src) && ipv6_addr_is_hit(&ctx->dst);

	HIP_DEBUG("\n");
<<<<<<< HEAD
	
	if (ip_hits){
		if (hip_proxy_status)
			verdict = handle_proxy_inbound_traffic(ctx->ipq_packet,
							       &ctx->src);
	  	else{
	        	//LSI check
	        	verdict = hip_fw_handle_incoming_hit(ctx->ipq_packet,&ctx->src,&ctx->dst);
	  	}
=======

	if (ip_hits) {
		if (hip_proxy_status)
			verdict = handle_proxy_inbound_traffic(ctx->ipq_packet,
					&ctx->src);
	  	else if (hip_lsi_support) {
			//LSI check
			verdict = hip_fw_handle_incoming_hit(ctx->ipq_packet,
					&ctx->src, &ctx->dst);
	  	}
	} else if (hip_stun && ctx->is_stun == 1) {
		HIP_DEBUG("Santtu is the king\n");
		// Santtu FIXME
		verdict = hip_fw_handle_stun_packet(ctx);
		// verdict zero drops the original so that you can send a new one
		// alloc new memory, copy the packet and add some zeroes (and hip header?)
		// changed ip and udp lengths and checksums accordingly
		// check handle_proxy_inbound_traffic() for examples
		// use raw_sock_v4 to send the packets
>>>>>>> 1132f930
	}

	/* No need to check default rules as it is handled by the iptables rules */
 out_err:

	return verdict;
}


int hip_fw_handle_hip_input(hip_fw_context_t *ctx){

	HIP_DEBUG("\n");

	// for now input and output are handled symmetrically
	return hip_fw_handle_hip_output(ctx);
}


int hip_fw_handle_esp_input(hip_fw_context_t *ctx){
	int verdict = accept_hip_esp_traffic_by_default;

	HIP_DEBUG("\n");

	/* XX FIXME: ADD LSI INPUT AFTER USERSPACE IPSEC */

	if (filter_traffic)
	{
		// first of all check if this belongs to one of our connections
		verdict = filter_esp(&ctx->dst,
						ctx->transport_hdr.esp,
						ctx->ipq_packet->hook);
	} else
	{
		verdict = ACCEPT;
	}

	if (verdict && hip_userspace_ipsec) {
		HIP_DEBUG("userspace ipsec input\n");
		// added by Tao Wan
		verdict = !hip_fw_userspace_ipsec_input(ctx);
	}

 out_err:
	return verdict;
}


int hip_fw_handle_tcp_input(hip_fw_context_t *ctx){
	int verdict = accept_normal_traffic_by_default;

	HIP_DEBUG("\n");

	// any incoming plain TCP packet might be an opportunistic I1
	HIP_DEBUG_HIT("#### TCP INPUT HIT src ### ", &ctx->src);
	HIP_DEBUG_HIT("#### TCP INPUT HIT dst ### ", &ctx->dst);

	if(hip_opptcp && !ipv6_addr_is_hit(&ctx->dst)){
		verdict = hip_fw_examine_incoming_tcp_packet(ctx->ip_hdr.ipv4,
							     ctx->ip_version,
							     ctx->ip_hdr_len);
	} else
	{
		// as we should never receive TCP with HITs, this will only apply
		// to IPv4 TCP
		verdict = hip_fw_handle_other_input(ctx);
	}

 out_err:

	return verdict;
}


int hip_fw_handle_other_forward(hip_fw_context_t *ctx){
	int verdict = accept_normal_traffic_by_default;

	HIP_DEBUG("\n");

	if (hip_proxy_status && !ipv6_addr_is_hit(&ctx->dst))
	{
		verdict = handle_proxy_outbound_traffic(ctx->ipq_packet,
							&ctx->src,
							&ctx->dst,
							ctx->ip_hdr_len,
							ctx->ip_version);
	}

<<<<<<< HEAD
	/* No need to check default rules as it is handled by the iptables rules */
=======
 out_err:

	return verdict;
}


int hip_fw_handle_hip_forward(hip_fw_context_t *ctx){

	HIP_DEBUG("\n");

	// for now forward and output are handled symmetrically
	return hip_fw_handle_hip_output(ctx);
}


int hip_fw_handle_esp_forward(hip_fw_context_t *ctx){
	int verdict = accept_hip_esp_traffic_by_default;

	HIP_DEBUG("\n");

	if (filter_traffic)
	{
		// check if this belongs to one of the connections pass through
		verdict = filter_esp(&ctx->dst, ctx->transport_hdr.esp, ctx->ipq_packet->hook);
	} else
	{
		verdict = ACCEPT;
	}
>>>>>>> 1132f930

 out_err:

	return verdict;
}


int hip_fw_handle_tcp_forward(hip_fw_context_t *ctx){
	HIP_DEBUG("\n");

	return hip_fw_handle_other_forward(ctx);
}


/**
 * Analyzes packets.

 * @param *ptr	pointer to an integer that indicates
 * 		the type of traffic: 4 - ipv4; 6 - ipv6.
 * @return	nothing, this function loops forever,
 * 		until the firewall is stopped.
 */
int hip_fw_handle_packet(char *buf,
			 struct ipq_handle *hndl,
			 int ip_version,
			 hip_fw_context_t *ctx){
	// assume DROP
	int verdict = 0;

	// same buffer memory as for packets before -> re-init
	memset(buf, 0, BUFSIZE);

	/* waits for queue messages to arrive from ip_queue and
	 * copies them into a supplied buffer */
	if (ipq_read(hndl, buf, BUFSIZE, 0) < 0)
	{
		HIP_PERROR("ipq_read failed: ");
		// TODO this error needs to be handled seperately -> die(hndl)?
		goto out_err;
	}

	/* queued messages may be a packet messages or an error messages */
	switch (ipq_message_type(buf))
	{
		case NLMSG_ERROR:
			HIP_ERROR("Received error message (%d): %s\n", ipq_get_msgerr(buf), ipq_errstr());
			goto out_err;
			break;
		case IPQM_PACKET:
			HIP_DEBUG("Received ipqm packet\n");
			// no goto -> go on with processing the message below
			break;
		default:
			HIP_DEBUG("Unsupported libipq packet\n");
			goto out_err;
			break;
	}

	// set up firewall context
	if (hip_fw_init_context(ctx, buf, ip_version))
		goto out_err;

	HIP_DEBUG("packet hook=%d, packet type=%d\n", ctx->ipq_packet->hook, ctx->packet_type);

	// match context with rules
	if (hip_fw_handler[ctx->ipq_packet->hook][ctx->packet_type]) {
		verdict = (hip_fw_handler[ctx->ipq_packet->hook][ctx->packet_type])(ctx);
	} else {
		HIP_DEBUG("Ignoring, no handler for hook (%d) with type (%d)\n");
	}

 out_err:
	if (verdict) {
		if (ctx->modified == 0) {
			HIP_DEBUG("=== Verdict: allow packet ===\n");
			allow_packet(hndl, ctx->ipq_packet->packet_id);
		} else {
			HIP_DEBUG("=== Verdict: allow modified packet ===\n");
			allow_modified_packet(hndl, ctx->ipq_packet->packet_id, ctx->ipq_packet->data_len, ctx->ipq_packet->payload);
		}
	} else {
		HIP_DEBUG("=== Verdict: drop packet ===\n");
		drop_packet(hndl, ctx->ipq_packet->packet_id);
	}

	// nothing to clean up here as we re-use buf, hndl and ctx

	return 0;
}


void check_and_write_default_config(){
	struct stat status;
	FILE *fp= NULL;
	ssize_t items;
	char *file= HIP_FW_DEFAULT_RULE_FILE;

	_HIP_DEBUG("\n");

	rename("/etc/hip/firewall.conf", HIP_FW_DEFAULT_RULE_FILE);

	if (stat(file, &status) && errno == ENOENT)
	{
		errno = 0;
		fp = fopen(file, "w" /* mode */);
		if (!fp)
			HIP_PERROR("Failed to write config file\n");
		HIP_ASSERT(fp);
		items = fwrite(HIP_FW_CONFIG_FILE_EX,
		strlen(HIP_FW_CONFIG_FILE_EX), 1, fp);
		HIP_ASSERT(items > 0);
		fclose(fp);
	}
}


int main(int argc, char **argv){
	int err = 0, highest_descriptor;
	int status, n, len;
	long int hip_ha_timeout = 1;
	//unsigned char buf[BUFSIZE];
	struct ipq_handle *h4 = NULL, *h6 = NULL;
	struct rule * rule= NULL;
	struct _DList * temp_list= NULL;
	//struct hip_common * hip_common = NULL;
	//struct hip_esp * esp_data = NULL;
	//struct hip_esp_packet * esp = NULL;
	int escrow_active = 0;
	const int family4 = 4, family6 = 6;
	int ch, tmp;
	const char *default_rule_file= HIP_FW_DEFAULT_RULE_FILE;
	char *rule_file = (char *) default_rule_file;
	char *traffic;
	extern char *optarg;
	extern int optind, optopt;
	int errflg = 0, killold = 0;
	struct hip_common *msg = NULL;
	struct sockaddr_in6 sock_addr;
	socklen_t alen;
	fd_set read_fdset;
	struct timeval timeout;
	unsigned char buf[BUFSIZE];
	hip_fw_context_t ctx;
	int limit_capabilities = 0;

	if (geteuid() != 0) {
		HIP_ERROR("firewall must be run as root\n");
		exit(-1);
	}

#ifdef CONFIG_HIP_PERFORMANCE
	HIP_DEBUG("Creating perf set\n");
	perf_set = hip_perf_create(PERF_MAX_FIREWALL);

	check_and_create_dir("results", DEFAULT_CONFIG_DIR_MODE);

	/* To keep things simple, we use a subset of the performance set originally created for the HIP daemon. */
        //hip_perf_set_name(perf_set, PERF_I1_SEND, "results/PERF_I1_SEND.csv");
	hip_perf_set_name(perf_set, PERF_I1,"results/PERF_I1.csv");
	hip_perf_set_name(perf_set, PERF_R1,"results/PERF_R1.csv");
	hip_perf_set_name(perf_set, PERF_I2,"results/PERF_I2.csv");
	hip_perf_set_name(perf_set, PERF_R2,"results/PERF_R2.csv");
	//hip_perf_set_name(perf_set, PERF_DH_CREATE,"results/PERF_DH_CREATE.csv");
	//hip_perf_set_name(perf_set, PERF_SIGN,"results/PERF_SIGN.csv");
	//hip_perf_set_name(perf_set, PERF_DSA_SIGN_IMPL,"results/PERF_DSA_SIGN_IMPL.csv");
	hip_perf_set_name(perf_set, PERF_VERIFY,"results/PERF_VERIFY.csv");
	hip_perf_set_name(perf_set, PERF_BASE,"results/PERF_BASE.csv");
	hip_perf_set_name(perf_set, PERF_ALL,"results/PERF_ALL.csv");
	//hip_perf_set_name(perf_set, PERF_UPDATE_SEND,"results/PERF_UPDATE_SEND.csv");
	//hip_perf_set_name(perf_set, PERF_VERIFY_UPDATE,"results/PERF_VERIFY_UPDATE.csv");
	hip_perf_set_name(perf_set, PERF_UPDATE_COMPLETE,"results/PERF_UPDATE_COMPLETE.csv");
	//hip_perf_set_name(perf_set, PERF_HANDLE_UPDATE_ESTABLISHED,"results/PERF_HANDLE_UPDATE_ESTABLISHED.csv");
	//hip_perf_set_name(perf_set, PERF_HANDLE_UPDATE_REKEYING,"results/PERF_HANDLE_UPDATE_REKEYING.csv");
	//hip_perf_set_name(perf_set, PERF_UPDATE_FINISH_REKEYING,"results/PERF_UPDATE_FINISH_REKEYING.csv");
	hip_perf_set_name(perf_set, PERF_CLOSE_SEND,"results/PERF_CLOSE_SEND.csv");
	hip_perf_set_name(perf_set, PERF_HANDLE_CLOSE,"results/PERF_HANDLE_CLOSE.csv");
	hip_perf_set_name(perf_set, PERF_HANDLE_CLOSE_ACK,"results/PERF_HANDLE_CLOSE_ACK.csv");
	hip_perf_set_name(perf_set, PERF_HANDLE_UPDATE_1,"results/PERF_HANDLE_UPDATE_1.csv");
	//hip_perf_set_name(perf_set, PERF_HANDLE_UPDATE_2,"results/PERF_HANDLE_UPDATE_2.csv");
	hip_perf_set_name(perf_set, PERF_CLOSE_COMPLETE,"results/PERF_CLOSE_COMPLETE.csv");
	hip_perf_set_name(perf_set, PERF_DSA_VERIFY_IMPL,"results/PERF_DSA_VERIFY_IMPL.csv");
	hip_perf_set_name(perf_set, PERF_RSA_VERIFY_IMPL,"results/PERF_RSA_VERIFY_IMPL.csv");
	//hip_perf_set_name(perf_set, PERF_RSA_SIGN_IMPL,"results/PERF_RSA_SIGN_IMPL.csv");

	HIP_DEBUG("Opening perf set\n");
	hip_perf_open(perf_set);
	HIP_DEBUG("Start PERF_ALL\n");
	hip_perf_start_benchmark(perf_set, PERF_ALL);
#endif

	memset(&default_hit, 0, sizeof(default_hit));
	memset(&proxy_hit, 0, sizeof(default_hit));

	// only needed by hip proxy
	// XX TODO change proxy to use hip_fw_get_default_hit() instead of own variable
	if (hip_proxy_status)
	{
		if (!hip_query_default_local_hit_from_hipd())
			ipv6_addr_copy(&proxy_hit, (struct in6_addr *) hip_fw_get_default_hit());
		HIP_DEBUG_HIT("Default hit is ",  &proxy_hit);
	}

	hip_set_logdebug(LOGDEBUG_ALL);

	check_and_write_default_config();

<<<<<<< HEAD
	while ((ch = getopt(argc, argv, "f:t:vdFHAbkipehm")) != -1)
=======
	while ((ch = getopt(argc, argv, "f:t:vdFHAbkiIpehsolF")) != -1)
>>>>>>> 1132f930
	{
		switch (ch)
		{
		case 'v':
			log_level = LOGDEBUG_MEDIUM;
			break;
		case 'd':
			log_level = LOGDEBUG_ALL;
			break;
		case 'H':
			accept_normal_traffic_by_default = 0;
			break;
		case 'A':
			accept_hip_esp_traffic_by_default = 1;
			break;
		case 'f':
			rule_file = optarg;
			break;
		case 't':
			hip_ha_timeout = atol(optarg);
			break;
		case ':': /* -f or -p without operand */
			printf("Option -%c requires an operand\n", optopt);
			errflg++;
			break;
		case 'b':
			foreground = 0;
			break;
		case 'k':
			killold = 1;
			break;
		case 'l':
			hip_lsi_support = 1;
			break;
		case 'F':
			filter_traffic = 0;
			break;
		case 'p':
			limit_capabilities = 1;
			break;
		case 'i':
			hip_userspace_ipsec = 1;
			hip_kernel_ipsec_fallback = 0;
			break;
		case 'I':
			hip_userspace_ipsec = 1;
			hip_kernel_ipsec_fallback = 1;
			break;
		case 'e':
			hip_userspace_ipsec = 1;
			hip_esp_protection = 1;
			break;
		case 'h':
			print_usage();
			exit(2);
			break;
<<<<<<< HEAD
		case 'm':
#ifdef CONFIG_HIP_MIDAUTH
			use_midauth = 1;
			break;
#endif
=======
		case 'o':
			system_based_opp_mode = 1;
			break;
>>>>>>> 1132f930
		case '?':
			printf("Unrecognized option: -%c\n", optopt);
			errflg++;
		}
	}

	if (errflg)
	{
		print_usage();
		printf("Invalid argument. Closing. \n\n");
		exit(2);
	}

	if (!foreground)
	{
		HIP_DEBUG("Forking into background\n");
		hip_set_logtype(LOGTYPE_SYSLOG);
		if (fork() > 0)
			return 0;
	}

	HIP_IFEL(hip_create_lock_file(HIP_FIREWALL_LOCK_FILE, killold), -1,
			"Failed to obtain firewall lock.\n");

	HIP_INFO("firewall pid=%d starting\n", getpid());

	//use by default both ipv4 and ipv6
	HIP_DEBUG("Using ipv4 and ipv6\n");

	read_file(rule_file);
	HIP_DEBUG("Firewall rule table: \n");
	print_rule_tables();
	//running test functions for rule handling
	//  test_parse_copy();
	//  test_rule_management();

	HIP_DEBUG("starting up with rule_file: %s and connection timeout: %d\n",
			rule_file, timeout);

	firewall_increase_netlink_buffers();
#ifndef CONFIG_HIP_OPENWRT
	firewall_probe_kernel_modules();
#endif

#ifdef CONFIG_HIP_MIDAUTH
	midauth_init();
#endif

	// create firewall queue handles for IPv4 traffic
	// FIXME died handle will still be used below
	h4 = ipq_create_handle(0, PF_INET);

	if (!h4)
		die(h4);

	HIP_DEBUG("IPv4 handle created\n");

	status = ipq_set_mode(h4, IPQ_COPY_PACKET, BUFSIZE);

	if (status < 0)
		die(h4);
	HIP_DEBUG("IPv4 handle mode COPY_PACKET set\n");
	// create firewall queue handles for IPv6 traffic
	// FIXME died handle will still be used below
	h6 = ipq_create_handle(0, PF_INET6);
<<<<<<< HEAD
	_HIP_DEBUG("IPQ error: %s \n", ipq_errstr());
	
	
=======

	_HIP_DEBUG("IPQ error: %s \n", ipq_errstr());

>>>>>>> 1132f930
	if (!h6)
		die(h6);
	HIP_DEBUG("IPv6 handle created\n");
	status = ipq_set_mode(h6, IPQ_COPY_PACKET, BUFSIZE);
<<<<<<< HEAD
	
	_HIP_DEBUG("IPQ error: %s \n", ipq_errstr());
=======

>>>>>>> 1132f930
	if (status < 0)
		die(h6);
	HIP_DEBUG("IPv6 handle mode COPY_PACKET set\n");
	// set up ip(6)tables rules
	HIP_IFEL(firewall_init_rules(), -1,
		 "Firewall init failed\n");
	//get default HIT
	//hip_get_local_hit_wrapper(&proxy_hit);

	/* Allocate message. */
	msg = hip_msg_alloc();
	if (!msg) {
		err = -1;
		return err;
	}

	/*New UDP socket for communication with HIPD*/
	hip_fw_sock = socket(AF_INET6, SOCK_DGRAM, 0);
	HIP_IFEL((hip_fw_sock < 0), 1, "Could not create socket for firewall.\n");
	memset(&sock_addr, 0, sizeof(sock_addr));
	sock_addr.sin6_family = AF_INET6;
	sock_addr.sin6_port = htons(HIP_FIREWALL_PORT);
	sock_addr.sin6_addr = in6addr_loopback;
	HIP_IFEL(bind(hip_fw_sock, (struct sockaddr *)& sock_addr,
		      sizeof(sock_addr)), -1, "Bind on firewall socket addr failed\n");

	if (limit_capabilities) {
		HIP_IFEL(hip_set_lowcapability(1), -1, "Failed to reduce priviledges");
	}

	//init_timeout_checking(timeout);

#ifdef CONFIG_HIP_HIPPROXY
	request_hipproxy_status(); //send hipproxy status request before the control thread running.
#endif /* CONFIG_HIP_HIPPROXY */

	highest_descriptor = maxof(3, hip_fw_sock, h4->fd, h6->fd);

	// let's show that the firewall is running even with debug NONE
	HIP_DEBUG("firewall running. Entering select loop.\n");

	// firewall started up, now respect the selected log level
	hip_set_logdebug(log_level);

	// do all the work here
	while (1) {
		// set up file descriptors for select
		FD_ZERO(&read_fdset);
		FD_SET(hip_fw_sock, &read_fdset);
		FD_SET(h4->fd, &read_fdset);
		FD_SET(h6->fd, &read_fdset);

		timeout.tv_sec = HIP_SELECT_TIMEOUT;
		timeout.tv_usec = 0;

		_HIP_DEBUG("HIP fw select\n");

		// get handle with queued packet and process
		if ((err = HIPD_SELECT((highest_descriptor + 1), &read_fdset,
				       NULL, NULL, &timeout)) < 0) {
			HIP_PERROR("select error, ignoring\n");
			continue;
		}

		if (FD_ISSET(h4->fd, &read_fdset)) {
			HIP_DEBUG("received IPv4 packet from iptables queue\n");
			err = hip_fw_handle_packet(buf, h4, 4, &ctx);
		}

		if (FD_ISSET(h6->fd, &read_fdset)) {
			HIP_DEBUG("received IPv6 packet from iptables queue\n");
			err = hip_fw_handle_packet(buf, h6, 6, &ctx);
		}

		if (FD_ISSET(hip_fw_sock, &read_fdset)) {
			HIP_DEBUG("****** Received HIPD message ******\n");
			bzero(&sock_addr, sizeof(sock_addr));
			alen = sizeof(sock_addr);
			n = recvfrom(hip_fw_sock, msg, sizeof(struct hip_common), MSG_PEEK,
		             (struct sockaddr *)&sock_addr, &alen);
			if (n < 0)
			{
				HIP_ERROR("Error receiving message header from daemon.\n");
				err = -1;
				continue;
			}


<<<<<<< HEAD
=======
			/*making sure user messages are received from hipd*/
			//resetting vars to 0 because it is a loop
			is_root = 0, access_ok = 0, msg_type = 0;
			msg_type = hip_get_msg_type(msg);
			is_root = (ntohs(sock_addr.sin6_port) < 1024);
			if(is_root){
				access_ok = 1;
			}else if( !is_root &&
				  (msg_type >= HIP_SO_ANY_MIN &&
				   msg_type <= HIP_SO_ANY_MAX)    ){
				access_ok = 1;
			}
			if(!access_ok){
				HIP_ERROR("The sender of the message is not trusted.\n");
				err = -1;
				continue;
			}


>>>>>>> 1132f930
			_HIP_DEBUG("Header received successfully\n");
			alen = sizeof(sock_addr);
			len = hip_get_msg_total_len(msg);

			_HIP_DEBUG("Receiving message (%d bytes)\n", len);
			n = recvfrom(hip_fw_sock, msg, len, 0,
		             (struct sockaddr *)&sock_addr, &alen);

			if (n < 0)
			{
				HIP_ERROR("Error receiving message parameters from daemon.\n");
				err = -1;
				continue;
			}

			HIP_ASSERT(n == len);

			if (ntohs(sock_addr.sin6_port) != HIP_DAEMON_LOCAL_PORT) {
			  	int type = hip_get_msg_type(msg);
			        if (type == SO_HIP_FW_BEX_DONE){
				  HIP_DEBUG("SO_HIP_FW_BEX_DONE\n");
				  HIP_DEBUG("%d == %d\n", ntohs(sock_addr.sin6_port), HIP_DAEMON_LOCAL_PORT);
				}
				HIP_DEBUG("Drop, message not from hipd\n");
				err = -1;
				continue;

			}

			err = handle_msg(msg, &sock_addr);
			if (err < 0){
				HIP_ERROR("Error handling message\n");
				continue;
				//goto out_err;
			}
		}

	}

 out_err:
	if (hip_fw_sock)
		close(hip_fw_sock);
	if (msg != NULL)
		HIP_FREE(msg);

	firewall_exit();
	return 0;
}


/**
 * Loads several modules that are neede by th firewall.
 *
 * @return	nothing.
 */
void firewall_probe_kernel_modules(){
	int count, err, status;
	char cmd[40];
	int mod_total;
	char *mod_name[] =
	{ "ip_queue", "ip6_queue", "iptable_filter", "ip6table_filter" };

	mod_total = sizeof(mod_name) / sizeof(char *);

	HIP_DEBUG("Probing for %d modules. When the modules are built-in, the errors can be ignored\n", mod_total);

	for (count = 0; count < mod_total; count++)
	{
		snprintf(cmd, sizeof(cmd), "%s %s", "/sbin/modprobe",
				mod_name[count]);
		HIP_DEBUG("%s\n", cmd);
		err = fork();
		if (err < 0)
			HIP_ERROR("Failed to fork() for modprobe!\n");
		else if (err == 0)
		{
			/* Redirect stderr, so few non fatal errors wont show up. */
			stderr = freopen("/dev/null", "w", stderr);
			execlp("/sbin/modprobe", "/sbin/modprobe",
					mod_name[count], (char *)NULL);
		}
		else
			waitpid(err, &status, 0);
	}
	HIP_DEBUG("Probing completed\n");
}


/**
 * Increases the netlink buffer capacity.
 *
 * The previous default values were:
 *
 * /proc/sys/net/core/rmem_default - 110592
 * /proc/sys/net/core/rmem_max     - 131071
 * /proc/sys/net/core/wmem_default - 110592
 * /proc/sys/net/core/wmem_max     - 131071
 *
 * The new value 1048576=1024*1024 was assigned to all of them
 *
 * @return	nothing.
 */
void firewall_increase_netlink_buffers(){
	HIP_DEBUG("Increasing the netlink buffers\n");

	popen("echo 1048576 > /proc/sys/net/core/rmem_default; echo 1048576 > /proc/sys/net/core/rmem_max;echo 1048576 > /proc/sys/net/core/wmem_default;echo 1048576 > /proc/sys/net/core/wmem_max", "r");
}


/* Get default HIT*/
int hip_query_default_local_hit_from_hipd(void)
{
	int err = 0;
	struct hip_common *msg = NULL;
	struct hip_tlv_common *param = NULL;
	hip_hit_t *hit  = NULL;

	HIP_IFE(!(msg = hip_msg_alloc()), -1);
	HIP_IFEL(hip_build_user_hdr(msg, SO_HIP_DEFAULT_HIT,0),-1,
		 "Fail to get hits");
	HIP_IFEL(hip_send_recv_daemon_info(msg), -1,
		 "send/recv daemon info\n");

	HIP_IFE(!(param = hip_get_param(msg, HIP_PARAM_HIT)), -1);
	hit = hip_get_param_contents_direct(param);
	ipv6_addr_copy(&default_hit, hit);

out_err:
	return err;
}


/* TODO move this and next function where they belong
 *
 * @note located in user_ipsec_api before, but now also used for proxy
 */
hip_hit_t *hip_fw_get_default_hit(void)
{
	// only query for default hit if global variable is not set
	if (ipv6_addr_is_null(&default_hit))
	{
		_HIP_DEBUG("Querying hipd for default hit\n");
		if (hip_query_default_local_hit_from_hipd())
			return NULL;
	}

	return &default_hit;
}


/**
 * Checks if the outgoing packet has already ESTABLISHED
 * the Base Exchange with the peer host. In case the BEX
 * is not done, it triggers it. Otherwise, it looks up
 * in the local database the necessary information for
 * doing the packet reinjection with HITs.
 *
 * @param *ctx	the contect of the packet
 * @return	the verdict for the packet
 */
int hip_fw_handle_outgoing_ip(hip_fw_context_t *ctx){
	int err, msg_type, state_ha, fallback, reject, new_fw_entry_state;
	struct in6_addr src_lsi, dst_lsi;
	struct in6_addr src_hit, dst_hit;
	struct in6_addr src6_ip, dst6_ip;
	firewall_hl_t *entry_peer = NULL;
	struct sockaddr_in6 all_zero_hit;
	int verdict = accept_normal_traffic_by_default;

	HIP_DEBUG("\n");

	//get firewall db entry
	entry_peer = firewall_ip_db_match(&ctx->dst);
	if(entry_peer){
		//if the firewall entry is still undefined
		//check whether the base exchange has been established
		if(entry_peer->bex_state == FIREWALL_STATE_BEX_DEFAULT){
			//get current connection state from hipd
			state_ha = hip_get_bex_state_from_IPs(&ctx->src, &ctx->dst, &src_hit,
							 &dst_hit,  &src_lsi,  &dst_lsi);

			//find the correct state for the fw entry state
			if(state_ha == HIP_STATE_ESTABLISHED)
				new_fw_entry_state = FIREWALL_STATE_BEX_ESTABLISHED;
			else if( (state_ha == HIP_STATE_FAILED)  ||
				 (state_ha == HIP_STATE_CLOSING) ||
				 (state_ha == HIP_STATE_CLOSED)     )
				new_fw_entry_state = FIREWALL_STATE_BEX_NOT_SUPPORTED;
			else
				new_fw_entry_state = FIREWALL_STATE_BEX_DEFAULT;

			HIP_DEBUG("New state %d - \n", new_fw_entry_state);
			//update fw entry state accordingly
			firewall_update_entry(&src_hit, &dst_hit, &dst_lsi,
						  &ctx->dst, new_fw_entry_state);

			//reobtain the entry in case it has been updated
			entry_peer = firewall_ip_db_match(&ctx->dst);
		}

		//decide what to do with the packet
		if(entry_peer->bex_state == FIREWALL_STATE_BEX_DEFAULT)
			verdict = 0;
		else if(entry_peer->bex_state == FIREWALL_STATE_BEX_NOT_SUPPORTED)
			verdict = accept_normal_traffic_by_default;
		else if(entry_peer->bex_state == FIREWALL_STATE_BEX_ESTABLISHED){
			if(hit_is_local_hit(&entry_peer->hit_our)){
				reinject_packet(entry_peer->hit_our, entry_peer->hit_peer,
						ctx->ipq_packet, 4, 0);
				verdict = 0;
			}else
				verdict = accept_normal_traffic_by_default;
		}
	}else{
		//add default entry in the firewall db
		firewall_add_default_entry(&ctx->dst);

		//get current connection state from hipd
		state_ha = hip_get_bex_state_from_IPs(&ctx->src, &ctx->dst, &src_hit,
						 &dst_hit, &src_lsi, &dst_lsi);

		if(state_ha == -1){
			if(system_based_opp_mode){
				HIP_DEBUG("Initiate bex at firewall\n");
				memset(&all_zero_hit, 0, sizeof(struct sockaddr_in6));
				hip_request_peer_hit_from_hipd_at_firewall(
					&ctx->dst,
					&all_zero_hit.sin6_addr,
					(const struct in6_addr *)hip_fw_get_default_hit(),
					(in_port_t *) &(ctx->transport_hdr.tcp)->source,
					(in_port_t *) &(ctx->transport_hdr.tcp)->dest,
					&fallback,
					&reject);
				verdict = 0;
			}
		}else if(state_ha == HIP_STATE_ESTABLISHED){
			if(hit_is_local_hit(&src_hit)){
					HIP_DEBUG("is local hit\n");
				firewall_update_entry(&src_hit, &dst_hit, &dst_lsi,
					&ctx->dst, FIREWALL_STATE_BEX_ESTABLISHED);
				reinject_packet(src_hit, dst_hit, ctx->ipq_packet, 4, 0);
				verdict = 0;
			}else
				verdict = accept_normal_traffic_by_default;
		}else if( (state_ha == HIP_STATE_FAILED)  ||
			  (state_ha == HIP_STATE_CLOSING) ||
			  (state_ha == HIP_STATE_CLOSED)     )
			verdict = accept_normal_traffic_by_default;
		else
			verdict = 0;
	}

out_err:
	return verdict;
}<|MERGE_RESOLUTION|>--- conflicted
+++ resolved
@@ -29,16 +29,13 @@
 int hip_userspace_ipsec = 0;
 int hip_kernel_ipsec_fallback = 0;
 int hip_esp_protection = 0;
-<<<<<<< HEAD
+int hip_stun = 0;
+int hip_lsi_support = 0;
 
 #ifdef CONFIG_HIP_MIDAUTH
 int use_midauth = 0;
 #endif
-=======
-int hip_stun = 0;
-int hip_lsi_support = 0;
-
->>>>>>> 1132f930
+
 
 /* Default HIT - do not access this directly, call hip_fw_get_default_hit() */
 struct in6_addr default_hit;
@@ -54,33 +51,22 @@
 
 void print_usage(){
 	printf("HIP Firewall\n");
-<<<<<<< HEAD
 	printf("Usage: hipfw [-f file_name] [-t timeout] [-d|-v] [-F] [-H] [-A] [-b] [-k] [-h]");
 #ifdef CONFIG_HIP_MIDAUTH
 	printf(" [-m]");
 #endif
 	printf("\n");
-	printf("      -H drop non-HIP traffic by default (default: accept non-hip traffic)\n");
-	printf("      -A accept HIP traffic by default (default: drop all hip traffic)\n");
-	printf("      -f file_name is a path to a file containing firewall filtering rules (default %s)\n", HIP_FW_DEFAULT_RULE_FILE);
-	printf("      -t timeout is connection timeout value in seconds\n");
+	printf("      -H = drop all non-HIP traffic (default: accept non-HIP traffic)\n");
+	printf("      -A = accept all HIP traffic, still do HIP filtering (default: drop all non-authed HIP traffic)\n");
+	printf("      -F = accept all HIP traffic, deactivate HIP traffic filtering\n");
+	printf("      -f file_name = is a path to a file containing firewall filtering rules (default %s)\n",
+			HIP_FW_DEFAULT_RULE_FILE);
 	printf("      -d = debugging output\n");
 	printf("      -v = verbose output\n");
 #ifdef CONFIG_HIP_MIDAUTH
 	printf("      -m = middlebox authentification\n");
 #endif
-	printf("      -t = timeout for packet capture (default %d secs)\n", 
-=======
-	printf("Usage: hipfw [-f file_name] [-t timeout] [-d|-v] [-F] [-H] [-A] [-b] [-k] [-h]\n");
-	printf("      -H = drop all non-HIP traffic (default: accept non-HIP traffic)\n");
-	printf("      -A = accept all HIP traffic, still do HIP filtering (default: drop all non-authed HIP traffic)\n");
- 	printf("      -F = accept all HIP traffic, deactivate HIP traffic filtering\n");
-	printf("      -f file_name = is a path to a file containing firewall filtering rules (default %s)\n",
-			HIP_FW_DEFAULT_RULE_FILE);
-	printf("      -d = debugging output\n");
-	printf("      -v = verbose output\n");
 	printf("      -t = timeout for packet capture (default %d secs)\n",
->>>>>>> 1132f930
 	       HIP_FW_DEFAULT_TIMEOUT);
 	printf("      -b = fork the firewall to background\n");
 	printf("      -p = run with lowered priviledges. iptables rules will not be flushed on exit\n");
@@ -89,13 +75,9 @@
  	printf("      -i = switch on userspace ipsec\n");
  	printf("      -I = as -i, also allow fallback to kernel ipsec when exiting hipfw\n");
  	printf("      -e = use esp protection extension (also sets -i)\n");
-<<<<<<< HEAD
-	printf("      -h = print this help\n\n");
-=======
  	printf("      -s = stun/ice message support\n");
 	printf("      -h = print this help\n");
 	printf("      -o = system-based opportunistic mode\n\n");
->>>>>>> 1132f930
 }
 
 //currently done at all times, rule_management
@@ -202,24 +184,12 @@
 
 int hip_fw_init_userspace_ipsec(){
 	int err = 0;
-<<<<<<< HEAD
-	
-	if (hip_userspace_ipsec)
-	{
-		HIP_IFEL(userspace_ipsec_init(), -1, "failed to initialize userspace ipsec\n");
-		
-		// activate userspace ipsec in hipd
-		HIP_IFEL(send_userspace_ipsec_to_hipd(hip_userspace_ipsec), -1,
-			"Turn hipd on before hipfw with userspace ipsec\n");
-		
-=======
 
 	if (hip_userspace_ipsec)
 	{
 		HIP_IFEL(userspace_ipsec_init(), -1,
 				"failed to initialize userspace ipsec\n");
 
->>>>>>> 1132f930
 		// queue incoming ESP over IPv4 and IPv4 UDP encapsulated traffic
 		system("iptables -I HIPFW-INPUT -p 50 -j QUEUE"); /*  */
 		system("iptables -I HIPFW-INPUT -p 17 --dport 50500 -j QUEUE");
@@ -238,10 +208,6 @@
 		system("ip6tables -I HIPFW-OUTPUT -p 6 -d 2001:0010::/28 -j QUEUE");
 		system("ip6tables -I HIPFW-OUTPUT -p 1 -d 2001:0010::/28 -j QUEUE");
 		system("ip6tables -I HIPFW-OUTPUT -p 17 -d 2001:0010::/28 -j QUEUE");
-<<<<<<< HEAD
-
-=======
->>>>>>> 1132f930
 	}
 
   out_err:
@@ -548,19 +514,17 @@
 		system("iptables -I HIPFW-OUTPUT -p 50 -j QUEUE");
 		system("iptables -I HIPFW-OUTPUT -p 17 --dport 50500 -j QUEUE");
 		system("iptables -I HIPFW-OUTPUT -p 17 --sport 50500 -j QUEUE");
-<<<<<<< HEAD
  
-		/* LSI support: output packets with LSI value */
-		firewall_add_lsi_rule("iptables -I HIPFW-OUTPUT -d "," -j QUEUE");
-	
-=======
-
 #if 0
 		/* LSI support: output packets with LSI value */
 		firewall_add_lsi_rule("iptables -I HIPFW-OUTPUT -d "," -j QUEUE");
 #endif
 
->>>>>>> 1132f930
+		system("ip6tables -I HIPFW-FORWARD -p 139 -j QUEUE");
+		system("ip6tables -I HIPFW-FORWARD -p 50 -j QUEUE");
+		system("ip6tables -I HIPFW-FORWARD -p 17 --dport 50500 -j QUEUE");
+		system("ip6tables -I HIPFW-FORWARD -p 17 --sport 50500 -j QUEUE");
+
 		system("ip6tables -I HIPFW-FORWARD -p 139 -j QUEUE");
 		system("ip6tables -I HIPFW-FORWARD -p 50 -j QUEUE");
 		system("ip6tables -I HIPFW-FORWARD -p 17 --dport 50500 -j QUEUE");
@@ -607,18 +571,13 @@
 	return err;
 }
 
-<<<<<<< HEAD
-void firewall_close(int signal)
-{
+
+void firewall_close(int signal){
 #ifdef CONFIG_HIP_PERFORMANCE
 	HIP_DEBUG("Stop and write PERF_ALL\n");
 	hip_perf_stop_benchmark(perf_set, PERF_ALL);
 	hip_perf_write_benchmark(perf_set, PERF_ALL);
 #endif
-=======
-
-void firewall_close(int signal){
->>>>>>> 1132f930
 	HIP_DEBUG("Closing firewall...\n");
 	//hip_uninit_proxy_db();
 	//hip_uninit_conn_db();
@@ -664,20 +623,16 @@
 
 	hip_fw_flush_iptables();
 
-<<<<<<< HEAD
-	hip_firewall_delete_hldb();
-
-#ifdef CONFIG_HIP_PERFORMANCE
-	/* Deallocate memory of perf_set after finishing all of tests */
-	hip_perf_destroy(perf_set);
-#endif
-=======
 	/* rules have to be removed first, otherwise HIP packets won't pass through
 	 * at this time any more */
 	hip_fw_uninit_userspace_ipsec();
 	hip_fw_uninit_esp_prot();
 	hip_fw_uninit_lsi_support();
->>>>>>> 1132f930
+
+#ifdef CONFIG_HIP_PERFORMANCE
+	/* Deallocate memory of perf_set after finishing all of tests */
+	hip_perf_destroy(perf_set);
+#endif
 
 	hip_remove_lock_file(HIP_FIREWALL_LOCK_FILE);
 }
@@ -765,13 +720,8 @@
 	// length of packet starting at udp header
 	uint16_t udp_len = 0;
 	struct udphdr *udphdr = NULL;
-<<<<<<< HEAD
-	int udp_encap_zero_bytes = 0;
-	
-=======
 	int udp_encap_zero_bytes = 0, stun_ret;
 
->>>>>>> 1132f930
 	// default assumption
 	ctx->packet_type = OTHER_PACKET;
 
@@ -979,14 +929,10 @@
 			goto end_init;
 		}
 	}
-<<<<<<< HEAD
-	    
-=======
 
 	_HIP_DEBUG("udp hdr len %d\n", ntohs(udphdr->len));
 	_HIP_HEXDUMP("hexdump ",udphdr, 20);
 
->>>>>>> 1132f930
 	// HIP packets have zero bytes (IPv4 only right now)
 	if(ctx->ip_version == 4 && udphdr
 			&& ((udphdr->source == ntohs(HIP_NAT_UDP_PORT)) ||
@@ -1016,9 +962,6 @@
 		HIP_ERROR("communicating with BROKEN peer implementation of UDP encapsulation,"
 				" found zero bytes when receiving HIP control message\n");
 	}
-<<<<<<< HEAD
-	
-=======
 
 	/* Santtu: XX FIXME: needs to be inside the following if */
 	//else if (hip_is_stun_msg(udphdr) {
@@ -1030,20 +973,16 @@
 	    goto end_init;
 	}
 
->>>>>>> 1132f930
 	// ESP does not have zero bytes (IPv4 only right now)
 	else if (ctx->ip_version == 4 && udphdr
 		   && ((udphdr->source == ntohs(HIP_NAT_UDP_PORT)) ||
 		       (udphdr->dest == ntohs(HIP_NAT_UDP_PORT)))
 		   && !udp_encap_zero_bytes)
 	{
-<<<<<<< HEAD
-=======
 
 		HIP_HEXDUMP("stun check failed in UDP",udphdr+1, 20);
 		HIP_DEBUG("stun return is %d \n",stun_ret);
 		HIP_DEBUG("stun len is %d \n",ntohs(udphdr->len) - sizeof(udphdr));
->>>>>>> 1132f930
 		/* from the ports and the non zero SPI we can tell that this
 		 * is an ESP packet */
 		HIP_DEBUG("UDP encapsulated ESP packet or STUN PACKET\n");
@@ -1067,7 +1006,6 @@
 }
 
 
-<<<<<<< HEAD
 /**
 *
 */
@@ -1077,8 +1015,7 @@
 	HIP_DEBUG("Packet accepted with modifications\n\n");
 }
 
-=======
->>>>>>> 1132f930
+
 /**
  * Allow a packet to pass
  *
@@ -1119,15 +1056,11 @@
 	int use_escrow = 0;
 	struct _DList * list = NULL;
 	struct rule * rule = NULL;
-<<<<<<< HEAD
-	
-=======
 
 	/* @todo: ESP access control have some issues ICE/STUN */
 	if (hip_stun)
 		verdict = 1;
 
->>>>>>> 1132f930
 	// if key escrow is active we have to handle it here too
 	if (is_escrow_active())
 	{
@@ -1404,35 +1337,6 @@
 
 	int verdict = accept_normal_traffic_by_default;
 
-<<<<<<< HEAD
-	if (hip_userspace_ipsec)
-	{
-		HIP_DEBUG_HIT("destination hit: ", &ctx->dst);
-		HIP_DEBUG_HIT("default hit: ", hip_fw_get_default_hit());
-		// check if this is a reinjected packet
-		if (IN6_ARE_ADDR_EQUAL(&ctx->dst, hip_fw_get_default_hit()))
-			// let the packet pass through directly
-			verdict = 1;
-		else
-			verdict = !hip_fw_userspace_ipsec_output(ctx);
-	}
-						   
-	/* LSI HOOKS */
-	if (ctx->ip_version == 4){	  
-		IPV6_TO_IPV4_MAP(&(ctx->src),&src_lsi);
-		IPV6_TO_IPV4_MAP(&(ctx->dst),&dst_lsi);
-		if (IS_LSI32(src_lsi.s_addr)){
-			if (is_packet_reinjection(&dst_lsi))
-				verdict = 1;
-		      	else{
-			    	hip_fw_handle_outgoing_lsi(ctx->ipq_packet, &src_lsi, &dst_lsi);
-			    	/*Reject the packet*/
-			    	verdict = 0;
-		      	}
-		}
-	}
-
-=======
 	HIP_DEBUG("\n");
 
 	if (ctx->ip_version == 6 && hip_userspace_ipsec)
@@ -1465,15 +1369,13 @@
 
 	/* No need to check default rules as it is handled by the
 	   iptables rules */
->>>>>>> 1132f930
  out_err:
 
 	return verdict;
 }
 
-<<<<<<< HEAD
-int hip_fw_handle_hip_forward(hip_fw_context_t *ctx)
-{
+
+int hip_fw_handle_hip_forward(hip_fw_context_t *ctx){
 
 	HIP_DEBUG("\n");
 
@@ -1485,8 +1387,8 @@
 	return hip_fw_handle_hip_output(ctx);
 }
 
-int hip_fw_handle_esp_forward(hip_fw_context_t *ctx)
-{
+
+int hip_fw_handle_esp_forward(hip_fw_context_t *ctx){
 	int verdict = accept_hip_esp_traffic_by_default;
 
 	HIP_DEBUG("\n");
@@ -1495,20 +1397,22 @@
 	if (use_midauth)
 		verdict = midauth_filter_esp(ctx);
 #else
-	// check if this belongs to one of the connections pass through
-	verdict = filter_esp(&ctx->dst, ctx->transport_hdr.esp, ctx->ipq_packet->hook);
+	if (filter_traffic)
+	{
+		// check if this belongs to one of the connections pass through
+		verdict = filter_esp(&ctx->dst, ctx->transport_hdr.esp, ctx->ipq_packet->hook);
+	} else
+ 	{
+		verdict = ACCEPT;
+	}
 #endif
  
  out_err:
 	return verdict;
 }
 
-int hip_fw_handle_hip_output(hip_fw_context_t *ctx)
-{
-=======
 
 int hip_fw_handle_hip_output(hip_fw_context_t *ctx){
->>>>>>> 1132f930
 	int verdict = accept_hip_esp_traffic_by_default;
 
 	HIP_DEBUG("\n");
@@ -1567,17 +1471,6 @@
 	int ip_hits = ipv6_addr_is_hit(&ctx->src) && ipv6_addr_is_hit(&ctx->dst);
 
 	HIP_DEBUG("\n");
-<<<<<<< HEAD
-	
-	if (ip_hits){
-		if (hip_proxy_status)
-			verdict = handle_proxy_inbound_traffic(ctx->ipq_packet,
-							       &ctx->src);
-	  	else{
-	        	//LSI check
-	        	verdict = hip_fw_handle_incoming_hit(ctx->ipq_packet,&ctx->src,&ctx->dst);
-	  	}
-=======
 
 	if (ip_hits) {
 		if (hip_proxy_status)
@@ -1597,7 +1490,6 @@
 		// changed ip and udp lengths and checksums accordingly
 		// check handle_proxy_inbound_traffic() for examples
 		// use raw_sock_v4 to send the packets
->>>>>>> 1132f930
 	}
 
 	/* No need to check default rules as it is handled by the iptables rules */
@@ -1685,38 +1577,7 @@
 							ctx->ip_version);
 	}
 
-<<<<<<< HEAD
 	/* No need to check default rules as it is handled by the iptables rules */
-=======
- out_err:
-
-	return verdict;
-}
-
-
-int hip_fw_handle_hip_forward(hip_fw_context_t *ctx){
-
-	HIP_DEBUG("\n");
-
-	// for now forward and output are handled symmetrically
-	return hip_fw_handle_hip_output(ctx);
-}
-
-
-int hip_fw_handle_esp_forward(hip_fw_context_t *ctx){
-	int verdict = accept_hip_esp_traffic_by_default;
-
-	HIP_DEBUG("\n");
-
-	if (filter_traffic)
-	{
-		// check if this belongs to one of the connections pass through
-		verdict = filter_esp(&ctx->dst, ctx->transport_hdr.esp, ctx->ipq_packet->hook);
-	} else
-	{
-		verdict = ACCEPT;
-	}
->>>>>>> 1132f930
 
  out_err:
 
@@ -1861,6 +1722,12 @@
 	unsigned char buf[BUFSIZE];
 	hip_fw_context_t ctx;
 	int limit_capabilities = 0;
+	int is_root = 0, access_ok = 0, msg_type = 0;//variables for accepting user messages only from hipd
+
+	/* Make sure that root path is set up correcly (e.g. on Fedora 9).
+	   Otherwise may get warnings from system() commands.
+	   @todo: should append, not overwrite  */
+	setenv("PATH", HIP_DEFAULT_EXEC_PATH, 1);
 
 	if (geteuid() != 0) {
 		HIP_ERROR("firewall must be run as root\n");
@@ -1923,11 +1790,7 @@
 
 	check_and_write_default_config();
 
-<<<<<<< HEAD
-	while ((ch = getopt(argc, argv, "f:t:vdFHAbkipehm")) != -1)
-=======
-	while ((ch = getopt(argc, argv, "f:t:vdFHAbkiIpehsolF")) != -1)
->>>>>>> 1132f930
+	while ((ch = getopt(argc, argv, "f:t:vdFHAbkiIpehsolFm")) != -1)
 	{
 		switch (ch)
 		{
@@ -1980,21 +1843,21 @@
 			hip_userspace_ipsec = 1;
 			hip_esp_protection = 1;
 			break;
+		case 's':
+			hip_stun = 1;
+			break;
 		case 'h':
 			print_usage();
 			exit(2);
 			break;
-<<<<<<< HEAD
+		case 'o':
+			system_based_opp_mode = 1;
+			break;
 		case 'm':
 #ifdef CONFIG_HIP_MIDAUTH
 			use_midauth = 1;
 			break;
 #endif
-=======
-		case 'o':
-			system_based_opp_mode = 1;
-			break;
->>>>>>> 1132f930
 		case '?':
 			printf("Unrecognized option: -%c\n", optopt);
 			errflg++;
@@ -2060,25 +1923,14 @@
 	// create firewall queue handles for IPv6 traffic
 	// FIXME died handle will still be used below
 	h6 = ipq_create_handle(0, PF_INET6);
-<<<<<<< HEAD
+
 	_HIP_DEBUG("IPQ error: %s \n", ipq_errstr());
-	
-	
-=======
-
-	_HIP_DEBUG("IPQ error: %s \n", ipq_errstr());
-
->>>>>>> 1132f930
+
 	if (!h6)
 		die(h6);
 	HIP_DEBUG("IPv6 handle created\n");
 	status = ipq_set_mode(h6, IPQ_COPY_PACKET, BUFSIZE);
-<<<<<<< HEAD
-	
-	_HIP_DEBUG("IPQ error: %s \n", ipq_errstr());
-=======
-
->>>>>>> 1132f930
+
 	if (status < 0)
 		die(h6);
 	HIP_DEBUG("IPv6 handle mode COPY_PACKET set\n");
@@ -2167,8 +2019,6 @@
 			}
 
 
-<<<<<<< HEAD
-=======
 			/*making sure user messages are received from hipd*/
 			//resetting vars to 0 because it is a loop
 			is_root = 0, access_ok = 0, msg_type = 0;
@@ -2188,7 +2038,6 @@
 			}
 
 
->>>>>>> 1132f930
 			_HIP_DEBUG("Header received successfully\n");
 			alen = sizeof(sock_addr);
 			len = hip_get_msg_total_len(msg);
