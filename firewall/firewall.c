/** @file
 * HIP Firewall
 *
 * @note: This code is GNU/GPL.
 * @note: HIPU: requires libipq, might need pcap libraries
 */

#include <limits.h> /* INT_MIN, INT_MAX */
#include <netinet/in.h> /* in_addr, in6_addr */
#include <linux/netfilter_ipv4.h> /* NF_IP_LOCAL_IN, etc */

#include "firewall.h" /* default include */
#include "proxy.h" /* HIP Proxy */
// TODO move functions to proxy
#include "conndb.h" /* required by proxy functionality */
#include "opptcp.h" /* Opportunistic TCP */
// TODO move functions to opptcp
#include "cache.h" /* required by opptcp */
#include "cache_port.h" /* required by opptcp */
#include "lsi.h" /* LSI */
#include "libhipcore/capability.h" /* Priviledge Separation */
#include "user_ipsec_api.h" /* Userspace IPsec */
#include "esp_prot_conntrack.h" /* ESP Tokens */
#include "sava_api.h" /* Sava */
#ifdef CONFIG_HIP_MIDAUTH
#include "pisa.h" /* PISA */
#endif
#ifdef CONFIG_HIP_PERFORMANCE
#include "performance/performance.h" /* Performance Analysis */
#endif


#include <sys/time.h>
#include <stdio.h>

/* NOTE: if buffer size is changed, make sure to check
 * 		 the HIP packet size in hip_fw_init_context() */
#define BUFSIZE HIP_MAX_PACKET

/* packet types handled by the firewall */
#define OTHER_PACKET          0
#define HIP_PACKET            1
#define ESP_PACKET            2
#define TCP_PACKET            3
#define FW_PROTO_NUM          4 /* number of packet types */

/* location of the lock file */
#define HIP_FIREWALL_LOCK_FILE HIPL_LOCKDIR"/hip_firewall.lock"

/* default settings */
#define HIP_FW_FILTER_TRAFFIC_BY_DEFAULT 1
#define HIP_FW_ACCEPT_HIP_ESP_TRAFFIC_BY_DEFAULT 0
#define HIP_FW_ACCEPT_NORMAL_TRAFFIC_BY_DEFAULT 1


/* firewall-specific state */
static int foreground = 1;
static int statefulFiltering = 1;
static int accept_normal_traffic_by_default = HIP_FW_ACCEPT_NORMAL_TRAFFIC_BY_DEFAULT;
static int accept_hip_esp_traffic_by_default = HIP_FW_ACCEPT_HIP_ESP_TRAFFIC_BY_DEFAULT;
static int log_level = LOGDEBUG_NONE;
/* Default HIT - do not access this directly, call hip_fw_get_default_hit() */
static hip_hit_t default_hit;
/* Default LSI - do not access this directly, call hip_fw_get_default_lsi() */
static hip_lsi_t default_lsi;

/* definition of the function pointer (see below) */
typedef int (*hip_fw_handler_t)(hip_fw_context_t *);
/* The firewall handlers do not accept rules directly. They should return
 * zero when they transformed packet and the original should be dropped.
 * Non-zero means that there was an error or the packet handler did not
 * know what to do with the packet. */
static hip_fw_handler_t hip_fw_handler[NF_IP_NUMHOOKS][FW_PROTO_NUM];


/* extension-specific state */
static int hip_userspace_ipsec = 0;
static int hip_esp_protection = 0;
static int hip_sava_router = 0;
static int hip_sava_client = 0;
static int restore_filter_traffic = HIP_FW_FILTER_TRAFFIC_BY_DEFAULT;
static int restore_accept_hip_esp_traffic = HIP_FW_ACCEPT_HIP_ESP_TRAFFIC_BY_DEFAULT;


/* externally used state */
// TODO try to decrease number of globally used variables
int filter_traffic = HIP_FW_FILTER_TRAFFIC_BY_DEFAULT;
int system_based_opp_mode = 0;
int hip_datapacket_mode = 0;
int hip_proxy_status = 0;
int hip_opptcp = 0;
int hip_kernel_ipsec_fallback = 0;
int hip_lsi_support = 0;
int esp_relay = 0;
#ifdef CONFIG_HIP_MIDAUTH
int use_midauth = 0;
#endif

/* Use this to send and receive responses to hipd. Notice that
 * firewall_control.c has a separate socket for receiving asynchronous
 * messages from hipd (i.e. messages that were not requests from hipfw).
 * The two sockets need to be kept separate because the hipfw might
 * mistake an asynchronous message from hipd to an response. The alternative
 * to two sockets are sequence numbers but it would have required reworking
 * too much of the firewall. -miika */
// TODO make accessible through send function, no-one should read on that
int hip_fw_sock = 0;
/* Use this socket *only* for receiving async messages from hipd */
// TODO make static, no-one should read on that
int hip_fw_async_sock = 0;

//struct timeval packet_proc_start;
//struct timeval packet_proc_end;static void print_usage(){
	printf("HIP Firewall\n");
	printf("Usage: hipfw [-f file_name] [-d|-v] [-A] [-F] [-H] [-b] [-a] [-c] [-k] [-i|-I|-e] [-l] [-o] [-p] [-h]");
#ifdef CONFIG_HIP_MIDAUTH
	printf(" [-m]");
#endif
	printf("\n");
	printf("      -f file_name = is a path to a file containing firewall filtering rules\n");
	printf("      -d = debugging output\n");
	printf("      -v = verbose output\n");
	printf("      -A = accept all HIP traffic, still do HIP filtering (default: drop all non-authed HIP traffic)\n");
 	printf("      -F = accept all HIP traffic, deactivate HIP traffic filtering\n");
	printf("      -H = drop all non-HIP traffic (default: accept non-HIP traffic)\n");
	printf("      -b = fork the firewall to background\n");
#if 0
 	printf("      -a = use SAVA HIP (SAVAH) router extension \n");
	printf("      -c = use SAVA HIP (SAVAH) client extention \n");
#endif
	printf("      -k = kill running firewall pid\n");
 	printf("      -i = switch on userspace ipsec\n");
 	printf("      -I = as -i, also allow fallback to kernel ipsec when exiting hipfw\n");
 	printf("      -e = use esp protection extension (also sets -i)\n");
	printf("      -l = activate lsi support\n");
	printf("      -o = system-based opportunistic mode\n\n");
	printf("      -p = run with lowered priviledges. iptables rules will not be flushed on exit\n");
	printf("      -h = print this help\n");
#ifdef CONFIG_HIP_MIDAUTH
	printf("      -m = middlebox authentification\n");
	printf("      -w = IP address of web-based authentication server \n");
#endif
	printf("\n");
}


/*----------------INIT FUNCTIONS------------------*/

#if 0
static int hip_fw_init_sava_client() {
  int err = 0;
  if (hip_sava_client) {
    HIP_DEBUG(" hip_fw_init_sava_client() \n");
       HIP_IFEL(hip_sava_client_init_all(), -1,
	     "Error initializing SAVA client \n");
       /* IPv4 packets	*/
       system("iptables -I HIPFW-OUTPUT -p tcp ! -d 127.0.0.1 -j QUEUE 2>/dev/null");
       system("iptables -I HIPFW-OUTPUT -p udp ! -d 127.0.0.1 -j QUEUE 2>/dev/null");
       /* IPv6 packets	*/
       system("ip6tables -I HIPFW-OUTPUT -p tcp ! -d ::1 -j QUEUE 2>/dev/null");
       system("ip6tables -I HIPFW-OUTPUT -p udp ! -d ::1 -j QUEUE 2>/dev/null");
  }
out_err:
  return err;
}

static void hip_fw_uninit_sava_client() {
  if (hip_sava_client) {
   /* IPv4 packets	*/
   system("iptables -D HIPFW-OUTPUT -p tcp ! -d 127.0.0.1 -j QUEUE 2>/dev/null");
   system("iptables -D HIPFW-OUTPUT -p udp ! -d 127.0.0.1 -j QUEUE 2>/dev/null");
   /* IPv6 packets	*/
   system("ip6tables -D HIPFW-OUTPUT -p tcp ! -d ::1 -j QUEUE 2>/dev/null");
   system("ip6tables -D HIPFW-OUTPUT -p udp ! -d ::1 -j QUEUE 2>/dev/null");
  }
}

static int hip_fw_init_sava_router() {
        int err = 0;
 
	/* 
	 * We need to capture each and every packet 
	 * that passes trough the firewall to verify the packet's 
	 * source address
	 */
	if (hip_sava_router) {
	        HIP_DEBUG("Initializing SAVA client mode \n");
	        HIP_IFEL(hip_sava_init_all(), -1, 
		   "Error inializing SAVA IP DB \n");

		system("echo 1 >/proc/sys/net/ipv4/conf/all/forwarding");
		system("echo 1 >/proc/sys/net/ipv6/conf/all/forwarding");
		
		system("iptables -I HIPFW-FORWARD -p tcp -j QUEUE 2>/dev/null"); 
		system("iptables -I HIPFW-FORWARD -p udp -j QUEUE 2>/dev/null"); 

		/* IPv6 packets	*/
		
		system("ip6tables -I HIPFW-FORWARD -p tcp -j QUEUE 2>/dev/null");
		system("ip6tables -I HIPFW-FORWARD -p udp -j QUEUE 2>/dev/null");
		
		/*	Queue HIP packets as well */
		system("iptables -I HIPFW-INPUT -p 139 -j QUEUE 2>/dev/null");
		system("ip6tables -I HIPFW-INPUT -p 139 -j QUEUE 2>/dev/null");

		system("iptables -t nat -N " SAVAH_PREROUTING " 2>/dev/null");
		system("ip6tables -N " SAVAH_PREROUTING " 2>/dev/null");
	
		iptables_do_command("iptables -t nat -I PREROUTING 1 -m mark --mark %d  -j " SAVAH_PREROUTING, FW_MARK_LOCKED); 
		iptables_do_command("ip6tables -I PREROUTING 1 -m mark --mark %d -j " SAVAH_PREROUTING, FW_MARK_LOCKED); //jump to SAVAH_PREROUTING chain if the packet was marked for FW_MARK_LOCKED
		
		//system("iptables -t nat -A PREROUTING -j " SAVAH_PREROUTING " 2>/dev/null");
		//system("ip6tables -t nat -A PREROUTING -j " SAVAH_PREROUTING " 2>/dev/null");
	
		//system("iptables -t nat -I " SAVAH_PREROUTING " 1 -p tcp --dport 80 -j REDIRECT --to-ports 80"); //port number should be  configurable
		//system("ip6tables -I " SAVAH_PREROUTING " 1 -p tcp --dport 80 -j REDIRECT --to-ports 80");
		system("iptables -t nat -I " SAVAH_PREROUTING " 1 -p tcp --dport 80 -j REDIRECT --to-ports 80"); //this static IPs need to get mode dinamic nature
		system("ip6tables -I " SAVAH_PREROUTING " 1 -p tcp --dport 80 -j REDIRECT --to-ports 80");       //the same goes here
	}
 out_err:
	return err;
}


static void hip_fw_uninit_sava_router() {
	if (hip_sava_router) {
 	        HIP_DEBUG("Uninitializing SAVA server mode \n");
		/* IPv4 packets	*/
		system("iptables -D HIPFW-FORWARD -p tcp -j QUEUE 2>/dev/null");
		system("iptables -D HIPFW-FORWARD -p udp -j QUEUE 2>/dev/null");
		/* IPv6 packets	*/
		system("ip6tables -D HIPFW-FORWARD -p tcp -j QUEUE 2>/dev/null");
		system("ip6tables -D HIPFW-FORWARD -p udp -j QUEUE 2>/dev/null");

		/*	Stop queueing HIP packets */
		system("iptables -D HIPFW-INPUT -p 139 -j ACCEPT 2>/dev/null");
		system("ip6tables -D HIPFW-INPUT -p 139 -j ACCEPT 2>/dev/null");

		system("iptables -t nat -D PREROUTING -j " SAVAH_PREROUTING " 2>/dev/null");
		system("ip6tables -D PREROUTING -j " SAVAH_PREROUTING " 2>/dev/null");
		
		system("iptables -t nat -F " SAVAH_PREROUTING " 2>/dev/null");
		system("ip6tables -F " SAVAH_PREROUTING " 2>/dev/null");
		
		system("iptables -t nat -X " SAVAH_PREROUTING " 2>/dev/null");
		system("ip6tables -X " SAVAH_PREROUTING " 2>/dev/null");
	}
	return;
}
#endif

// TODO this should be allowed to be static
void hip_fw_init_opptcp(){
	HIP_DEBUG("\n");

	system("iptables -I HIPFW-INPUT -p 6 ! -d 127.0.0.1 -j QUEUE"); /* @todo: ! LSI PREFIX */ // proto 6 TCP and proto 17
	system("iptables -I HIPFW-OUTPUT -p 6 ! -d 127.0.0.1 -j QUEUE");  /* @todo: ! LSI PREFIX */

	system("ip6tables -I HIPFW-INPUT -p 6 ! -d 2001:0010::/28 -j QUEUE");
	system("ip6tables -I HIPFW-OUTPUT -p 6 ! -d 2001:0010::/28 -j QUEUE");
}

// TODO this should be allowed to be static
void hip_fw_uninit_opptcp(){
	HIP_DEBUG("\n");

	system("iptables -D HIPFW-INPUT -p 6 ! -d 127.0.0.1 -j QUEUE 2>/dev/null");  /* @todo: ! LSI PREFIX */
	system("iptables -D HIPFW-OUTPUT -p 6 ! -d 127.0.0.1 -j QUEUE 2>/dev/null"); /* @todo: ! LSI PREFIX */
	system("ip6tables -D HIPFW-INPUT -p 6 ! -d 2001:0010::/28 -j QUEUE 2>/dev/null");
	system("ip6tables -D HIPFW-OUTPUT -p 6 ! -d 2001:0010::/28 -j QUEUE 2>/dev/null");
}

// TODO this should be allowed to be static
void hip_fw_init_proxy()
{
	system("iptables -I HIPFW-FORWARD -p tcp -j QUEUE");	system("iptables -I HIPFW-FORWARD -p udp -j QUEUE");

	system("ip6tables -I HIPFW-FORWARD -p tcp ! -d 2001:0010::/28 -j QUEUE");
	system("ip6tables -I HIPFW-FORWARD -p udp ! -d  2001:0010::/28 -j QUEUE");

	system("ip6tables -I HIPFW-INPUT -p tcp -d 2001:0010::/28 -j QUEUE");
	system("ip6tables -I HIPFW-INPUT -p udp -d 2001:0010::/28 -j QUEUE");

	hip_init_proxy_db();
	hip_proxy_init_raw_sockets();
	hip_init_conn_db();
	
}

// TODO this should be allowed to be static
void hip_fw_uninit_proxy(){
	system("iptables -D HIPFW-FORWARD -p 139 -j ACCEPT 2>/dev/null");
	system("iptables -D HIPFW-FORWARD -p 139 -j ACCEPT 2>/dev/null");

	system("iptables -D HIPFW-FORWARD -p tcp -j QUEUE 2>/dev/null");
	system("iptables -D HIPFW-FORWARD -p udp -j QUEUE 2>/dev/null");

	system("ip6tables -D HIPFW-FORWARD -p 139 -j ACCEPT 2>/dev/null");
	system("ip6tables -D HIPFW-FORWARD -p 139 -j ACCEPT 2>/dev/null");

	system("ip6tables -D HIPFW-FORWARD -p tcp ! -d 2001:0010::/28 -j QUEUE 2>/dev/null");
	system("ip6tables -D HIPFW-FORWARD -p udp ! -d  2001:0010::/28 -j QUEUE 2>/dev/null");

	system("ip6tables -D HIPFW-INPUT -p tcp -d 2001:0010::/28 -j QUEUE 2>/dev/null");
	system("ip6tables -D HIPFW-INPUT -p udp -d 2001:0010::/28 -j QUEUE 2>/dev/null");
}

static int hip_fw_init_userspace_ipsec(){
	int err = 0;
	int ver_c;
	struct utsname name;

	HIP_IFEL(uname(&name), -1, "Failed to retrieve kernel information: %s\n", strerror(err));
	ver_c = atoi(&name.release[4]);

	if (hip_userspace_ipsec)
	{
		if (ver_c >= 27)
			HIP_INFO("You are using kernel version %s. Userspace " \
			"ipsec is not necessary with version 2.6.27 or higher.\n",
			name.release);

		HIP_IFEL(userspace_ipsec_init(), -1,
				"failed to initialize userspace ipsec\n");

		// queue incoming ESP over IPv4 and IPv4 UDP encapsulated traffic
		system("iptables -I HIPFW-INPUT -p 50 -j QUEUE"); /*  */
		system("iptables -I HIPFW-INPUT -p 17 --dport 10500 -j QUEUE");
		system("iptables -I HIPFW-INPUT -p 17 --sport 10500 -j QUEUE");

		/* no need to queue outgoing ICMP, TCP and UDP sent to LSIs as
		 * this is handled elsewhere */

		/* queue incoming ESP over IPv6
		 *
		 * @note this is where you would want to add IPv6 UDP encapsulation */
		system("ip6tables -I HIPFW-INPUT -p 50 -j QUEUE");

		// queue outgoing ICMP, TCP and UDP sent to HITs
		system("ip6tables -I HIPFW-OUTPUT -p 58 -d 2001:0010::/28 -j QUEUE");
		system("ip6tables -I HIPFW-OUTPUT -p 6 -d 2001:0010::/28 -j QUEUE");
		system("ip6tables -I HIPFW-OUTPUT -p 1 -d 2001:0010::/28 -j QUEUE");
		system("ip6tables -I HIPFW-OUTPUT -p 17 -d 2001:0010::/28 -j QUEUE");
	} else if (ver_c < 27) {
		HIP_INFO("You are using kernel version %s. Userspace ipsec should" \
		" be used with versions below 2.6.27.\n", name.release);
	}

  out_err:
  	return err;
}


static int hip_fw_uninit_userspace_ipsec(){
	int err = 0;

	if (hip_userspace_ipsec)
	{
		// set global variable to off
		hip_userspace_ipsec = 0;

		HIP_IFEL(userspace_ipsec_uninit(), -1, "failed to uninit user ipsec\n");

		// delete all rules previously set up for this extension
		system("iptables -D HIPFW-INPUT -p 50 -j QUEUE 2>/dev/null"); /*  */
		system("iptables -D HIPFW-INPUT -p 17 --dport 10500 -j QUEUE 2>/dev/null");
		system("iptables -D HIPFW-INPUT -p 17 --sport 10500 -j QUEUE 2>/dev/null");

		system("ip6tables -D HIPFW-INPUT -p 50 -j QUEUE 2>/dev/null");

		system("ip6tables -D HIPFW-OUTPUT -p 58 -d 2001:0010::/28 -j QUEUE 2>/dev/null");
		system("ip6tables -D HIPFW-OUTPUT -p 6 -d 2001:0010::/28 -j QUEUE 2>/dev/null");
		system("ip6tables -D HIPFW-OUTPUT -p 17 -d 2001:0010::/28 -j QUEUE 2>/dev/null");
	}

  out_err:
  	return err;
}


static int hip_fw_init_esp_prot(){
	int err = 0;

	if (hip_esp_protection)
	{
		// userspace ipsec is a prerequisite for esp protection
		if (hip_userspace_ipsec)
		{
			HIP_IFEL(esp_prot_init(), -1, "failed to init esp protection\n");

		} else
		{
			HIP_ERROR("userspace ipsec needs to be turned on for this to work\n");

			err = 1;
			goto out_err;
		}
	}

  out_err:
    return err;
}

static int hip_fw_uninit_esp_prot(){
	int err = 0;

	if (hip_esp_protection)
	{
		// set global variable to off in fw
		hip_esp_protection = 0;

		HIP_IFEL(esp_prot_uninit(), -1, "failed to uninit esp protection\n");
	}

  out_err:
    return err;
}

static int hip_fw_init_esp_prot_conntrack(){
	int err = 0;

	if (filter_traffic)
	{
		HIP_IFEL(esp_prot_conntrack_init(), -1,
				"failed to init esp protection conntracking\n");
	}

  out_err:
    return err;
}

static int hip_fw_uninit_esp_prot_conntrack(){
	int err = 0;

	if (filter_traffic)
	{
		HIP_IFEL(esp_prot_conntrack_uninit(), -1,
				"failed to uninit esp protection conntracking\n");
	}

  out_err:
    return err;
}

static int hip_fw_init_lsi_support(){
	int err = 0;

	if (hip_lsi_support)
	{
		// add the rule
		system("iptables -I HIPFW-OUTPUT -d " HIP_FULL_LSI_STR " -j QUEUE");

		/* LSI support: incoming HIT packets, captured to decide if
		   HITs may be mapped to LSIs */
		system("ip6tables -I HIPFW-INPUT -d 2001:0010::/28 -j QUEUE");
	}

   	return err;
}

static void hip_fw_uninit_lsi_support(){
	if (hip_lsi_support)
	{
		// set global variable to off
		hip_lsi_support = 0;

		// remove the rule
		system("iptables -D HIPFW-OUTPUT -d " HIP_FULL_LSI_STR " -j QUEUE 2>/dev/null");

		system("ip6tables -D HIPFW-INPUT -d 2001:0010::/28 -j QUEUE 2>/dev/null");

		//empty the firewall db
		hip_firewall_delete_hldb();

		//empty tha firewall cache
		hip_firewall_cache_delete_hldb();
	}
}

static void hip_fw_init_system_based_opp_mode() {
	system("iptables -N HIPFWOPP-INPUT");
	system("iptables -N HIPFWOPP-OUTPUT");

	system("iptables -I HIPFW-OUTPUT -d ! 127.0.0.1 -j QUEUE");
	system("ip6tables -I HIPFW-INPUT -d 2001:0010::/28 -j QUEUE");

	system("iptables -I HIPFW-INPUT -j HIPFWOPP-INPUT");
	system("iptables -I HIPFW-OUTPUT -j HIPFWOPP-OUTPUT");
}

static void hip_fw_uninit_system_based_opp_mode() {
	system("iptables -D HIPFW-INPUT -j HIPFWOPP-INPUT");
	system("iptables -D HIPFW-OUTPUT -j HIPFWOPP-OUTPUT");

	system("iptables -D HIPFW-OUTPUT -d ! 127.0.0.1 -j QUEUE");
	system("ip6tables -D HIPFW-INPUT -d 2001:0010::/28 -j QUEUE");

	system("iptables -F HIPFWOPP-INPUT");
	system("iptables -F HIPFWOPP-OUTPUT");
	system("iptables -X HIPFWOPP-INPUT");
	system("iptables -X HIPFWOPP-OUTPUT");
}


/*-------------------HELPER FUNCTIONS---------------------*/

/* Get default HIT and LSI */
static int hip_query_default_local_hit_from_hipd()
{
	int err = 0;
	struct hip_common *msg = NULL;
	struct hip_tlv_common *param = NULL;
	hip_hit_t *hit  = NULL;
	hip_lsi_t *lsi = NULL;

	HIP_IFE(!(msg = hip_msg_alloc()), -1);
	HIP_IFEL(hip_build_user_hdr(msg, SO_HIP_DEFAULT_HIT,0),-1,
		 "build user hdr\n");
	HIP_IFEL(hip_send_recv_daemon_info(msg, 0, hip_fw_sock), -1,
		 "send/recv daemon info\n");

	HIP_IFE(!(param = hip_get_param(msg, HIP_PARAM_HIT)), -1);
	hit = hip_get_param_contents_direct(param);
	ipv6_addr_copy(&default_hit, hit);

	HIP_IFEL(!(param = hip_get_param(msg, HIP_PARAM_LSI)), -1,
		 "Did not find LSI\n");
	lsi = hip_get_param_contents_direct(param);
	ipv4_addr_copy(&default_lsi, lsi);

  out_err:
	if (msg)
		free(msg);

	return err;
}

/**
 * Checks whether a particular hit is one of the local ones.
 * Goes through all the local hits and compares with the given hit.
 *
 * @param *hit	the input src hit
 *
 * @return	1 if *hit is a local hit
 * 		0 otherwise
 */
// TODO move to opptcp
static int hit_is_local_hit(const struct in6_addr *hit){
	struct hip_tlv_common *current_param = NULL;
	struct endpoint_hip   *endp = NULL;
	struct hip_common     *msg = NULL;
	hip_tlv_type_t         param_type = 0;
	int res = 0, err = 0;

	HIP_DEBUG("\n");

	/* Build a HIP message with socket option to get all HITs. */
	HIP_IFEL(!(msg = hip_msg_alloc()), -1, "malloc failed\n");
	hip_msg_init(msg);
	HIP_IFE(hip_build_user_hdr(msg, SO_HIP_GET_HITS, 0), -1);

	/* Send the message to the daemon.
	The daemon fills the message. */
	HIP_IFE(hip_send_recv_daemon_info(msg, 0, hip_fw_sock), -ECOMM);

	/* Loop through all the parameters in the message just filled. */
	while((current_param = hip_get_next_param(msg, current_param)) != NULL){

		param_type = hip_get_param_type(current_param);

		if(param_type == HIP_PARAM_EID_ENDPOINT){
			endp = (struct endpoint_hip *)
				hip_get_param_contents_direct(
					current_param);

			if(ipv6_addr_cmp(hit, &endp->id.hit) == 0)
				return 1;
		}
	}
 out_err:
	return res;
}

// TODO move to opptcp
static void hip_fw_add_non_hip_peer(const hip_fw_context_t *ctx)
{
	char command[64];
	char addr_str[INET_ADDRSTRLEN];
	struct in_addr addr_v4;

	IPV6_TO_IPV4_MAP(&ctx->dst, &addr_v4);

	if (!inet_ntop(AF_INET, &addr_v4, addr_str,
				sizeof(struct sockaddr_in))) {
		HIP_ERROR("inet_ntop() failed\n");
		return;
	}

	HIP_DEBUG("Adding rule for non-hip-capable peer: %s\n", addr_str);

	snprintf(command, sizeof(command), "iptables -I HIPFWOPP-INPUT -s %s -j %s",
			addr_str, accept_normal_traffic_by_default ? "ACCEPT" : "DROP");
	system(command);
	snprintf(command, sizeof(command), "iptables -I HIPFWOPP-OUTPUT -d %s -j %s",
			addr_str, accept_normal_traffic_by_default ? "ACCEPT" : "DROP");
	system(command);
}

/**
 * Checks if the outgoing packet has already ESTABLISHED
 * the Base Exchange with the peer host. In case the BEX
 * is not done, it triggers it. Otherwise, it looks up
 * in the local database the necessary information for
 * doing the packet reinjection with HITs.
 *
 * @param *ctx	the contect of the packet
 * @return	the verdict for the packet
 */
// TODO move to opptcp
static int hip_fw_handle_outgoing_system_based_opp(const hip_fw_context_t *ctx) {
	int state_ha, fallback, reject, new_fw_entry_state;
	hip_lsi_t src_lsi, dst_lsi;
	struct in6_addr src_hit, dst_hit;
	firewall_hl_t *entry_peer = NULL;
	struct sockaddr_in6 all_zero_hit;
	int verdict = accept_normal_traffic_by_default;

	HIP_DEBUG("\n");

	//get firewall db entry
	entry_peer = firewall_ip_db_match(&ctx->dst);
	if (entry_peer) {
		//if the firewall entry is still undefined
		//check whether the base exchange has been established
		if (entry_peer->bex_state == FIREWALL_STATE_BEX_DEFAULT) {
			//get current connection state from hipd
			state_ha = hip_get_bex_state_from_IPs(&ctx->src,
							      &ctx->dst,
							      &src_hit,
							      &dst_hit,
							      &src_lsi,
							      &dst_lsi);

			//find the correct state for the fw entry state
			if (state_ha == HIP_STATE_ESTABLISHED)
				new_fw_entry_state = FIREWALL_STATE_BEX_ESTABLISHED;
			else if ((state_ha == HIP_STATE_FAILED)  ||
				 (state_ha == HIP_STATE_CLOSING) ||
				 (state_ha == HIP_STATE_CLOSED)) {
				new_fw_entry_state = FIREWALL_STATE_BEX_NOT_SUPPORTED;

			} else
				new_fw_entry_state = FIREWALL_STATE_BEX_DEFAULT;

			HIP_DEBUG("New state %d\n", new_fw_entry_state);
			//update fw entry state accordingly
			firewall_update_entry(&src_hit, &dst_hit, &dst_lsi,
					      &ctx->dst, new_fw_entry_state);

			//reobtain the entry in case it has been updated
			entry_peer = firewall_ip_db_match(&ctx->dst);
		}

		//decide what to do with the packet
		if(entry_peer->bex_state == FIREWALL_STATE_BEX_DEFAULT)
			verdict = 0;
		else if (entry_peer->bex_state == FIREWALL_STATE_BEX_NOT_SUPPORTED) {
			hip_fw_add_non_hip_peer(ctx);
			verdict = accept_normal_traffic_by_default;
		} else if (entry_peer->bex_state == FIREWALL_STATE_BEX_ESTABLISHED){
			if( &entry_peer->hit_our                       &&
			    (ipv6_addr_cmp(hip_fw_get_default_hit(),
					   &entry_peer->hit_our) == 0)    ){
				reinject_packet(&entry_peer->hit_our,
						&entry_peer->hit_peer,
						ctx->ipq_packet, 4, 0);
				verdict = 0;
			} else {
				verdict = accept_normal_traffic_by_default;
			}
		}
	} else {
		/* add default entry in the firewall db */
		firewall_add_default_entry(&ctx->dst);

		/* get current connection state from hipd */
		state_ha = hip_get_bex_state_from_IPs(&ctx->src, &ctx->dst,
						      &src_hit, &dst_hit,
						      &src_lsi, &dst_lsi);
		if (state_ha == -1) {
			hip_hit_t *def_hit = hip_fw_get_default_hit();
			HIP_DEBUG("Initiate bex at firewall\n");
			memset(&all_zero_hit, 0, sizeof(struct sockaddr_in6));
			hip_request_peer_hit_from_hipd_at_firewall(
				&ctx->dst,
				&all_zero_hit.sin6_addr,
				(const struct in6_addr *) def_hit,
				(in_port_t *) &(ctx->transport_hdr.tcp)->source,
				(in_port_t *) &(ctx->transport_hdr.tcp)->dest,
				&fallback,
				&reject);
			verdict = 0;
		} else if (state_ha == HIP_STATE_ESTABLISHED) {
			if (hit_is_local_hit(&src_hit)) {
				HIP_DEBUG("is local hit\n");
				firewall_update_entry(&src_hit, &dst_hit,
						      &dst_lsi, &ctx->dst,
						      FIREWALL_STATE_BEX_ESTABLISHED);
				reinject_packet(&src_hit, &dst_hit,
						ctx->ipq_packet, 4, 0);
				verdict = 0;
			} else {
				verdict = accept_normal_traffic_by_default;
			}
		} else if ((state_ha == HIP_STATE_FAILED)  ||
			  (state_ha == HIP_STATE_CLOSING) ||
			   (state_ha == HIP_STATE_CLOSED)) {
			verdict = accept_normal_traffic_by_default;
		} else {
			verdict = 0;
		}
	}

	return verdict;
}

static void hip_fw_flush_iptables()
{
	HIP_DEBUG("Firewall flush; may cause warnings on hipfw init\n");
	HIP_DEBUG("Deleting hipfw subchains from main chains\n");

	system("iptables -D INPUT -j HIPFW-INPUT 2>/dev/null");
	system("iptables -D OUTPUT -j HIPFW-OUTPUT 2>/dev/null");
	system("iptables -D FORWARD -j HIPFW-FORWARD 2>/dev/null");



	system("ip6tables -D INPUT -j HIPFW-INPUT 2>/dev/null");
	system("ip6tables -D OUTPUT -j HIPFW-OUTPUT 2>/dev/null");
	system("ip6tables -D FORWARD -j HIPFW-FORWARD 2>/dev/null");

	HIP_DEBUG("Flushing hipfw chains\n");

	/* Flush in case there are some residual rules */
	system("iptables -F HIPFW-INPUT 2>/dev/null");
	system("iptables -F HIPFW-OUTPUT 2>/dev/null");
	system("iptables -F HIPFW-FORWARD 2>/dev/null");
	system("ip6tables -F HIPFW-INPUT 2>/dev/null");
	system("ip6tables -F HIPFW-OUTPUT 2>/dev/null");
	system("ip6tables -F HIPFW-FORWARD 2>/dev/null");

	

	HIP_DEBUG("Deleting hipfw chains\n");

	system("iptables -X HIPFW-INPUT 2>/dev/null");
	system("iptables -X HIPFW-OUTPUT 2>/dev/null");
	system("iptables -X HIPFW-FORWARD 2>/dev/null");
	system("ip6tables -X HIPFW-INPUT 2>/dev/null");
	system("ip6tables -X HIPFW-OUTPUT 2>/dev/null");
	system("ip6tables -X HIPFW-FORWARD 2>/dev/null");

}

static void firewall_exit(){
	struct hip_common *msg;

	HIP_DEBUG("Firewall exit\n");

	msg = hip_msg_alloc();
	if (hip_build_user_hdr(msg, SO_HIP_FIREWALL_QUIT, 0) ||
	    hip_send_recv_daemon_info(msg, 0, hip_fw_sock))
		HIP_DEBUG("Failed to notify hipd of firewall shutdown.\n");
	free(msg);

	if (system_based_opp_mode)
		hip_fw_uninit_system_based_opp_mode();

	hip_fw_flush_iptables();

	/* rules have to be removed first, otherwise HIP packets won't pass through
	 * at this time any more */
	hip_fw_uninit_userspace_ipsec();
	hip_fw_uninit_esp_prot();
	hip_fw_uninit_esp_prot_conntrack();
	hip_fw_uninit_lsi_support();
#if 0
	hip_fw_uninit_sava_router();
#endif

#ifdef CONFIG_HIP_PERFORMANCE
	/* Deallocate memory of perf_set after finishing all of tests */
	hip_perf_destroy(perf_set);
#endif

	hip_remove_lock_file(HIP_FIREWALL_LOCK_FILE);
}

static void firewall_close(const int signal){
#ifdef CONFIG_HIP_PERFORMANCE
	HIP_DEBUG("Stop and write PERF_ALL\n");
	hip_perf_stop_benchmark(perf_set, PERF_ALL);
	hip_perf_write_benchmark(perf_set, PERF_ALL);
#endif
	HIP_DEBUG("Closing firewall...\n");
	//hip_uninit_proxy_db();
	//hip_uninit_conn_db();
	firewall_exit();
	exit(signal);
}

static void die(struct ipq_handle *h){
	HIP_DEBUG("dying\n");
	ipq_perror("passer");
	ipq_destroy_handle(h);
	firewall_close(1);
}

/**
 * Increases the netlink buffer capacity.
 *
 * The previous default values were:
 *
 * /proc/sys/net/core/rmem_default - 110592
 * /proc/sys/net/core/rmem_max     - 131071
 * /proc/sys/net/core/wmem_default - 110592
 * /proc/sys/net/core/wmem_max     - 131071
 *
 * The new value 1048576=1024*1024 was assigned to all of them
 */
static void firewall_increase_netlink_buffers(){
	HIP_DEBUG("Increasing the netlink buffers\n");

	system("echo 1048576 > /proc/sys/net/core/rmem_default");
	system("echo 1048576 > /proc/sys/net/core/rmem_max");
	system("echo 1048576 > /proc/sys/net/core/wmem_default");
	system("echo 1048576 > /proc/sys/net/core/wmem_max");
}

/**
 * Loads several modules that are needed by the firewall.
 */
static void firewall_probe_kernel_modules(){
	int count, err, status;
	char cmd[40];
	int mod_total;
	char *mod_name[] =
	{ "ip_queue", "ip6_queue", "iptable_filter", "ip6table_filter" };

	mod_total = sizeof(mod_name) / sizeof(char *);

	HIP_DEBUG("Probing for %d modules. When the modules are built-in, the errors can be ignored\n", mod_total);

	for (count = 0; count < mod_total; count++)
	{
		snprintf(cmd, sizeof(cmd), "%s %s", "/sbin/modprobe",
				mod_name[count]);
		HIP_DEBUG("%s\n", cmd);
		err = fork();
		if (err < 0)
			HIP_ERROR("Failed to fork() for modprobe!\n");
		else if (err == 0)
		{
			/* Redirect stderr, so few non fatal errors wont show up. */
			freopen("/dev/null", "w", stderr);
			execlp("/sbin/modprobe", "/sbin/modprobe",
					mod_name[count], (char *)NULL);
		}
		else
			waitpid(err, &status, 0);
	}
	HIP_DEBUG("Probing completed\n");
}


/*-------------PACKET FILTERING FUNCTIONS------------------*/

static int match_hit(const struct in6_addr match_hit, const struct in6_addr packet_hit, const int boolean){
	int i = IN6_ARE_ADDR_EQUAL(&match_hit, &packet_hit);

	HIP_DEBUG("match_hit: hit1: %s hit2: %s bool: %d match: %d\n",
			addr_to_numeric(&match_hit), addr_to_numeric(&packet_hit), boolean, i);
	if (boolean)
		return i;
	else
		return !i;
}

static int match_int(const int match, const int packet, const int boolean){
	if (boolean)
		return match == packet;
	else
		return !(match == packet);
}


static int match_string(const char * match, const char * packet, const int boolean){
	if (boolean)
		return !strcmp(match, packet);
	else
		return strcmp(match, packet);
}

/* We only match the esp packet with the state in the connection
  * tracking. There is no need to match the rule-set again as we
  * already filtered the HIP control packets. If we wanted to
  * disallow a connection, we should do it there! */
static int filter_esp(const hip_fw_context_t * ctx)
{
	// drop packet by default
	int verdict = 0;
	struct rule * rule = NULL;

	//the entire rule is passed as argument as hits can only be
	//filtered with the state information

	if (filter_esp_state(ctx, rule, 0) > 0)
	{
		verdict = 1;

		HIP_DEBUG("ESP packet successfully passed filtering\n");

	} else
	{
		verdict = 0;

		HIP_DEBUG("ESP packet NOT authed in ESP filtering\n");
	}

  	return verdict;
}

/* filter hip packet according to rules.
 * return verdict
 */
static int filter_hip(const struct in6_addr * ip6_src,
               const struct in6_addr * ip6_dst,
               struct hip_common *buf,
               const unsigned int hook,
               const char * in_if,
               const char * out_if)
{
	// complete rule list for hook (== IN / OUT / FORWARD)
  	struct _DList * list = (struct _DList *) read_rules(hook);
  	struct rule * rule = NULL;
  	// assume match for current rule
  	int match = 1, print_addr = 0;
  	// assume packet has not yet passed connection tracking
  	int conntracked = 0;
  	// block traffic by default
  	int verdict = 0;

	HIP_DEBUG("\n");

  	//if dynamically changing rules possible

	if (!list) {
  		HIP_DEBUG("The list of rules is empty!!!???\n");
  	}

  	while (list != NULL) {
  		match = 1;
  		rule = (struct rule *) list->data;

  		HIP_DEBUG("HIP type number is %d\n", buf->type_hdr);

  		//print_rule(rule);
		if (buf->type_hdr == HIP_I1)
		{
			HIP_INFO("received packet type: I1\n");
			print_addr = 1;
		}
		else if (buf->type_hdr == HIP_R1)
		{
			HIP_INFO("received packet type: R1\n");
			print_addr = 1;
		}
		else if (buf->type_hdr == HIP_I2)
		{
			HIP_INFO("received packet type: I2\n");
			print_addr = 1;
		}
		else if (buf->type_hdr == HIP_R2)
		{
			HIP_INFO("received packet type: R2\n");
			print_addr = 1;
		}
		else if (buf->type_hdr == HIP_UPDATE)
		{
			HIP_INFO("received packet type: UPDATE\n");
			print_addr = 1;
		}
		else if (buf->type_hdr == HIP_CLOSE)
		{
			HIP_INFO("received packet type: CLOSE\n");
			print_addr = 1;
		}
		else if (buf->type_hdr == HIP_CLOSE_ACK)
		{
			HIP_INFO("received packet type: CLOSE_ACK\n");
			print_addr = 1;
		}
		else if (buf->type_hdr == HIP_NOTIFY)
			HIP_DEBUG("received packet type: NOTIFY\n");
		else if (buf->type_hdr == HIP_LUPDATE)
			HIP_DEBUG("received packet type: LIGHT UPDATE\n");
                //Added by Prabhu to support DATA Packets
		else if (buf->type_hdr == HIP_DATA )
			HIP_DEBUG("received packet type: HIP_DATA");
		else
			HIP_DEBUG("received packet type: UNKNOWN\n");

		if (print_addr)
		{
			HIP_INFO_HIT("src hit", &(buf->hits));
			HIP_INFO_HIT("dst hit", &(buf->hitr));
			HIP_INFO_IN6ADDR("src ip", ip6_src);
			HIP_INFO_IN6ADDR("dst ip", ip6_dst);
		}

		// check src_hit if defined in rule
		if(match && rule->src_hit) {
			HIP_DEBUG("src_hit\n");

			if(!match_hit(rule->src_hit->value,
				      buf->hits,
				      rule->src_hit->boolean)) {
				match = 0;
			}
		}

		// check dst_hit if defined in rule
		if(match && rule->dst_hit) {
			HIP_DEBUG("dst_hit\n");

			if(!match_hit(rule->dst_hit->value,
				      buf->hitr,
				      rule->dst_hit->boolean)) {
				match = 0;
			}
	  	}

		// check the HIP packet type (I1, UPDATE, etc.)
		if(match && rule->type) {
			HIP_DEBUG("type\n");
			if(!match_int(rule->type->value,
				      buf->type_hdr,
				      rule->type->boolean)) {
				match = 0;
			}

			HIP_DEBUG("type rule: %d, packet: %d, boolean: %d, match: %d\n",
				  rule->type->value,
				  buf->type_hdr,
				  rule->type->boolean,
				  match);
	  	}

		/* this checks, if the the input interface of the packet
		   matches the one specified in the rule */
		if(match && rule->in_if) {
			if(!match_string(rule->in_if->value, in_if,
					 rule->in_if->boolean)) {
				match = 0;
			}

			HIP_DEBUG("in_if rule: %s, packet: %s, boolean: %d, match: %d \n",
				  rule->in_if->value,
				  in_if, rule->in_if->boolean, match);
	  	}

		/* this checks, if the the output interface of the packet matches the
		 * one specified in the rule */
		if(match && rule->out_if) {
			if(!match_string(rule->out_if->value,
					 out_if,
					 rule->out_if->boolean))
			{
				match = 0;
			}

			HIP_DEBUG("out_if rule: %s, packet: %s, boolean: %d, match: %d \n",
				  rule->out_if->value, out_if, rule->out_if->boolean, match);
	  	}

/* NOTE: HI does not make sense as a filter criteria as filtering by HITs and matching to transmitted HI
 * 		 is supposed to provide a similar level of security. Furthermore, signature verification is done
 * 		 in conntracking.
 * 		 -- Rene
 * TODO think about removing this in firewall_control.conf as well
 */
#if 0
		// if HI defined in rule, verify signature now
		// - late as it's an expensive operation
		// - checks that the message src is the src defined in the _rule_
		if(match && rule->src_hi) {
			_HIP_DEBUG("src_hi\n");

			if(!match_hi(rule->src_hi, buf)) {
		  		match = 0;
			}
		}
#endif

		/* check if packet matches state from connection tracking
		   must be last, so not called if packet is going to be
		   dropped */
		if(match && rule->state)
	  	{
			/* we at least had some packet before -> check
			   this packet this will also check the signature of
			   the packet, if we already have a src_HI stored
			   for the _connection_ */
			if(!filter_state(ip6_src, ip6_dst, buf, rule->state, rule->accept)) {
				match = 0;
			} else
			{
				// if it is a valid packet, this also tracked the packet
				conntracked = 1;
			}

			HIP_DEBUG("state, rule %d, boolean %d, match %d\n",
				  rule->state->int_opt.value,
				  rule->state->int_opt.boolean,
				  match);
		}

		// if a match, no need to check further rules
		if(match)
		{
			HIP_DEBUG("match found\n");
			break;
 		}

		// else proceed with next rule
		list = list->next;
	}

  	// if we found a matching rule, use its verdict
  	if(rule && match)
	{
		HIP_DEBUG("packet matched rule, target %d\n", rule->accept);
		verdict = rule->accept;
	} else {
 		HIP_DEBUG("falling back to default HIP/ESP behavior, target %d\n",
			  accept_hip_esp_traffic_by_default);

 		verdict = accept_hip_esp_traffic_by_default;
 	}

  	//release rule list
  	read_rules_exit(0);

  	/* FIXME this actually verifies the packet and should be incorporated in the
  	 *       resulting verdict!!! */
  	// if packet will be accepted and connection tracking is used
  	// but there is no state for the packet in the conntrack module
  	// yet -> show the packet to conntracking
  	if (statefulFiltering && verdict && !conntracked) {
		conntrack(ip6_src, ip6_dst, buf);
  	}

  	return verdict;
}

/*
 * Rules:
 *
 * Output:
 *
 * - HIP:
 *   1. default rule checks for hip
 *   1. filter_hip
 *
 * - ESP:
 *   1. default rule checks for esp
 *   2. filter_esp
 *
 * - TCP:
 *   1. default rule checks for non-hip
 *   2.
 *   - destination is hit (userspace ipsec output)
 *   - destination is lsi (lsi output)
 *   - destination not hit or lsi
 *     1. opp tcp filtering (TBD)
 *
 * - Other
 *   - Same as with TCP except no opp tcp filtering
 *
 * Input:
 *
 * - HIP:
 *   1. default rule checks for hip
 *   2. filter_hip
 *
 * - ESP:
 *   1. default rule checks for hip
 *   2. filter_esp
 *   3. userspace_ipsec input
 *   4. lsi input
 *
 * - Other:
 *   - Same as with TCP except no opp tcp input
 *
 * - TCP:
 *   1. default rule checks for non-hip
 *   2. opp tcp input
 *   3. proxy input
  *
 * Forward:
 *
 * - HIP:
 *   1. None
 *
 * - ESP:
 *   1. None
 *
 * - TCP:
 *   1. Proxy input
 *
 * - Other:
 *   2. Proxy input
 *
 */
static int hip_fw_handle_hip_output(hip_fw_context_t *ctx){
        int err = 0;
	int verdict = accept_hip_esp_traffic_by_default;
	/*hip_common_t * buf = ctx->transport_hdr.hip;*/

	HIP_DEBUG("hip_fw_handle_hip_output \n");

	if (hip_userspace_ipsec)
		HIP_IFEL(hip_fw_userspace_ipsec_init_hipd(1), 0,
			 "Drop ESP packet until hipd is available\n");

	if (filter_traffic)
	{
#if 0
	  if (hip_sava_router) {
		  HIP_DEBUG("HIP packet type %d \n", buf->type_hdr);

		  hip_common_t * buf = ctx->transport_hdr.hip;

	    //add a check for flow direction this should be incomming
	    if (buf->type_hdr == HIP_I2){

	      HIP_DEBUG("CHECK IP IN THE HIP_I2 STATE \n");
	      if (hip_sava_ip_entry_find(&ctx->src) != NULL) {
		HIP_DEBUG("IP already apprears to present in the data base. Most likely retransmitting the I2 \n");
		verdict = ACCEPT;
		goto filter;
	      } else {
		HIP_DEBUG("IP  apprears to be new. Adding to DB \n");
	      }
	      {
		hip_sava_ip_entry_t * ip_entry = NULL;
		hip_sava_hit_entry_t * hit_entry = NULL;

		//TODO: check if the source IP belongs to
		//the same network as router's IP address
		// Drop the packet IP was not found in the data base
		HIP_DEBUG("Packet accepted! Adding source IP address to the DB \n");
		hip_sava_ip_entry_add(&ctx->src, NULL);
		hip_sava_hit_entry_add(&buf->hits, NULL);

		HIP_IFEL((ip_entry = hip_sava_ip_entry_find(&ctx->src)) == NULL, DROP,
			 "No entry was found for given IP address \n");
		HIP_IFEL((hit_entry = hip_sava_hit_entry_find(&buf->hits)) == NULL, DROP,
			 "No entry was found for given HIT \n");

		//Adding cross references
		ip_entry->link = hit_entry;
		hit_entry->link = ip_entry;
		//End adding cross references
	      }
	    }
	  } else if (hip_sava_client) {

	  }

	    /*
	      The simplest way to check is to hold a list of IP addresses that
	      already were discovered previously and have 2 checks:
	      1. Check if the IP address is on the same subnet as the router (since we
	      deal only with clients that should be on the same subnet as router)
	      2. Check if current IP does not present in the list previously seen IP addresses
	      Is there more secure and complecated way to do that???
	    */
	    /*
	       Add mechanism to verify the source IP
	       Also we need to check if this address was not
	       previously used and not present in the data base
	    */
	    //this should be incomming packet


	  //second check is to check HITs
	  //mandatory check for SAVA
#endif
	  //rules should present in the ACL otherwise the packets are dropped
	  verdict = filter_hip(&ctx->src,
			       &ctx->dst,
			       ctx->transport_hdr.hip,
			       ctx->ipq_packet->hook,
			       ctx->ipq_packet->indev_name,
			       ctx->ipq_packet->outdev_name);
	} else {
	  verdict = ACCEPT;
	}

	HIP_INFO("\n");

 out_err:
	/* zero return value means that the packet should be dropped */
	return verdict;
}

static int hip_fw_handle_esp_output(hip_fw_context_t *ctx){
	int verdict = accept_hip_esp_traffic_by_default;

	HIP_DEBUG("\n");

	if (filter_traffic)
	{
		verdict = filter_esp(ctx);
	} else
	{
		verdict = ACCEPT;
	}

	return verdict;
}

static int hip_fw_handle_other_output(hip_fw_context_t *ctx){
	struct ip      *iphdr;
	struct tcphdr  *tcphdr;
	char 	       *hdrBytes = NULL;
	int verdict = accept_normal_traffic_by_default;

	HIP_DEBUG("\n");

	if (hip_opptcp) {
		/* For TCP option only */
		iphdr = (struct ip *)ctx->ip_hdr.ipv4;
		tcphdr = ((struct tcphdr *) (((char *) iphdr) + ctx->ip_hdr_len));
		hdrBytes = ((char *) iphdr) + ctx->ip_hdr_len;
	}
	if (hip_sava_client &&
	    !hip_lsi_support &&
	    !hip_userspace_ipsec) {
#if 0
		HIP_DEBUG("Handling normal traffic in SAVA mode \n ");

		verdict = hip_sava_handle_output(ctx);
#endif
	} else if (ctx->ip_version == 6 && (hip_userspace_ipsec || hip_datapacket_mode) )//Prabhu check for datapacket mode too
          {
		hip_hit_t *def_hit = hip_fw_get_default_hit();
		HIP_DEBUG_HIT("destination hit: ", &ctx->dst);
		// XX TODO: hip_fw_get_default_hit() returns an unfreed value
		if (def_hit)
			HIP_DEBUG_HIT("default hit: ", def_hit);
		// check if this is a reinjected packet
		if (def_hit && IN6_ARE_ADDR_EQUAL(&ctx->dst, def_hit)) {
			// let the packet pass through directly
			verdict = 1;
		} else {
			verdict = !hip_fw_userspace_ipsec_output(ctx);
		}
	} else if(ctx->ip_version == 4) {
		hip_lsi_t src_lsi, dst_lsi;

		IPV6_TO_IPV4_MAP(&(ctx->src), &src_lsi);
		IPV6_TO_IPV4_MAP(&(ctx->dst), &dst_lsi);

		/* LSI HOOKS */
		if (IS_LSI32(dst_lsi.s_addr) && hip_lsi_support) {
			if (hip_is_packet_lsi_reinjection(&dst_lsi)) {
				verdict = 1;
			} else {
				hip_fw_handle_outgoing_lsi(ctx->ipq_packet,
							   &src_lsi, &dst_lsi);
				verdict = 0; /* Reject the packet */
			}
		} else if (hip_opptcp && (ctx->ip_hdr.ipv4)->ip_p == 6 &&
			   tcp_packet_has_i1_option(hdrBytes, 4*tcphdr->doff)){
				verdict = 1;
		} else if (system_based_opp_mode) {
			   verdict = hip_fw_handle_outgoing_system_based_opp(ctx);
		}
	}

	/* No need to check default rules as it is handled by the
	   iptables rules */
 	return verdict;
}

static int hip_fw_handle_tcp_output(hip_fw_context_t *ctx){

	HIP_DEBUG("\n");

	return hip_fw_handle_other_output(ctx);
}

static int hip_fw_handle_hip_forward(hip_fw_context_t *ctx){

	HIP_DEBUG("\n");

#ifdef CONFIG_HIP_MIDAUTH
	if (use_midauth)
		if (midauth_filter_hip(ctx) == NF_DROP)
			return NF_DROP;
#endif
	// for now forward and output are handled symmetrically
	return hip_fw_handle_hip_output(ctx);
}

static int hip_fw_handle_esp_forward(hip_fw_context_t *ctx){
	int verdict = accept_hip_esp_traffic_by_default;

	HIP_DEBUG("\n");
	if (filter_traffic)
	{
		// check if this belongs to one of the connections pass through
		verdict = filter_esp(ctx);
	} else
	{
		verdict = ACCEPT;
	}

 	return verdict;
}

static int hip_fw_handle_other_forward(hip_fw_context_t *ctx){

	int verdict = accept_normal_traffic_by_default;

	HIP_DEBUG("hip_fw_handle_other_forward()\n");

	if (hip_proxy_status && !ipv6_addr_is_hit(&ctx->dst))
	{
		verdict = handle_proxy_outbound_traffic(ctx->ipq_packet,
							&ctx->src,
							&ctx->dst,
							ctx->ip_hdr_len,
							ctx->ip_version);
	} else if (hip_sava_router) {
	  HIP_DEBUG("hip_sava_router \n");
#if 0
	  verdict = hip_sava_handle_router_forward(ctx);
#endif
	}

	/* No need to check default rules as it is handled by the iptables rules */

	return verdict;
}

static int hip_fw_handle_tcp_forward(hip_fw_context_t *ctx){
	HIP_DEBUG("\n");

	return hip_fw_handle_other_forward(ctx);
}

static int hip_fw_handle_other_input(hip_fw_context_t *ctx){
	int verdict = accept_normal_traffic_by_default;
	int ip_hits = ipv6_addr_is_hit(&ctx->src) &&
		      ipv6_addr_is_hit(&ctx->dst);

	HIP_DEBUG("\n");

	if (ip_hits) {
		if (hip_proxy_status)
			verdict = handle_proxy_inbound_traffic(ctx->ipq_packet,
					&ctx->src);
	  	else if (hip_lsi_support || system_based_opp_mode) {
			verdict = hip_fw_handle_incoming_hit(ctx->ipq_packet,
							     &ctx->src,
							     &ctx->dst,
							     hip_lsi_support,
							     system_based_opp_mode);
	  	}
	}

	/* No need to check default rules as it is handled by the
	   iptables rules */
	return verdict;
}

static int hip_fw_handle_hip_input(hip_fw_context_t *ctx){

        int verdict = accept_hip_esp_traffic_by_default;

	HIP_DEBUG("hip_fw_handle_hip_input()\n");
	//Prabhu handle incoming datapackets

	verdict = hip_fw_handle_hip_output(ctx);
        if(hip_datapacket_mode && verdict)
              verdict = hip_fw_userspace_datapacket_input(ctx);

        return verdict;
}

static int hip_fw_handle_esp_input(hip_fw_context_t *ctx){
	int verdict = accept_hip_esp_traffic_by_default;

	HIP_DEBUG("\n");

	if (filter_traffic)
	{
		// first of all check if this belongs to one of our connections
		verdict = filter_esp(ctx);
	} else
	{
		verdict = ACCEPT;
	}

	if (verdict && hip_userspace_ipsec) {
		HIP_DEBUG("userspace ipsec input\n");
		// added by Tao Wan
		verdict = !hip_fw_userspace_ipsec_input(ctx);
	}

	return verdict;
}

static int hip_fw_handle_tcp_input(hip_fw_context_t *ctx){
	int verdict = accept_normal_traffic_by_default;

	HIP_DEBUG("\n");

	// any incoming plain TCP packet might be an opportunistic I1
	HIP_DEBUG_HIT("hit src", &ctx->src);
	HIP_DEBUG_HIT("hit dst", &ctx->dst);

	if(hip_opptcp && !ipv6_addr_is_hit(&ctx->dst)){
		verdict = hip_fw_examine_incoming_tcp_packet(ctx->ip_hdr.ipv4,
							     ctx->ip_version,
							     ctx->ip_hdr_len);
	} else
	{
		// as we should never receive TCP with HITs, this will only apply
		// to IPv4 TCP
		verdict = hip_fw_handle_other_input(ctx);
	}

	return verdict;
}


/*----------------MAIN FUNCTIONS----------------------*/

static int firewall_init_rules(){
	int err = 0;

	HIP_DEBUG("Initializing firewall\n");

	HIP_DEBUG("in=%d out=%d for=%d\n", NF_IP_LOCAL_IN, NF_IP_LOCAL_OUT, NF_IP_FORWARD);

	// funtion pointers for the respective packet handlers
	hip_fw_handler[NF_IP_LOCAL_IN][OTHER_PACKET] = hip_fw_handle_other_input;
	hip_fw_handler[NF_IP_LOCAL_IN][HIP_PACKET] = hip_fw_handle_hip_input;
	hip_fw_handler[NF_IP_LOCAL_IN][ESP_PACKET] = hip_fw_handle_esp_input;
	hip_fw_handler[NF_IP_LOCAL_IN][TCP_PACKET] = hip_fw_handle_tcp_input;

	hip_fw_handler[NF_IP_LOCAL_OUT][OTHER_PACKET] = hip_fw_handle_other_output;
	hip_fw_handler[NF_IP_LOCAL_OUT][HIP_PACKET] = hip_fw_handle_hip_output;
	hip_fw_handler[NF_IP_LOCAL_OUT][ESP_PACKET] = hip_fw_handle_esp_output;
	hip_fw_handler[NF_IP_LOCAL_OUT][TCP_PACKET] = hip_fw_handle_tcp_output;

	hip_fw_handler[NF_IP_FORWARD][OTHER_PACKET] = hip_fw_handle_other_forward;

	//apply rules for forwarded hip and esp traffic
	hip_fw_handler[NF_IP_FORWARD][HIP_PACKET] = hip_fw_handle_hip_forward;
	hip_fw_handler[NF_IP_FORWARD][ESP_PACKET] = hip_fw_handle_esp_forward;
	//do not drop those files by default
	hip_fw_handler[NF_IP_FORWARD][TCP_PACKET] = hip_fw_handle_tcp_forward;

	HIP_DEBUG("Enabling forwarding for IPv4 and IPv6\n");
	system("echo 1 >/proc/sys/net/ipv4/conf/all/forwarding");

	/* Flush in case previous hipfw process crashed */
	hip_fw_flush_iptables();

	system("iptables -N HIPFW-INPUT");
	system("iptables -N HIPFW-OUTPUT");
	system("iptables -N HIPFW-FORWARD");
	system("ip6tables -N HIPFW-INPUT");
	system("ip6tables -N HIPFW-OUTPUT");
	system("ip6tables -N HIPFW-FORWARD");

	/* Register signal handlers */
	signal(SIGINT, firewall_close);
	signal(SIGTERM, firewall_close);

	// TARGET (-j) QUEUE will transfer matching packets to userspace
	// these packets will be handled using libipq

	if(hip_proxy_status)
	{
		/* Note: this block radvd advertisements */
		system("echo 1 >/proc/sys/net/ipv6/conf/all/forwarding");
		hip_fw_init_proxy();
	}
	else
	{
		/* @todo: remove the following line */
		system("echo 0 >/proc/sys/net/ipv6/conf/all/forwarding");

		// this has to be set up first in order to be the default behavior
		if (!accept_normal_traffic_by_default)
		{
			// make DROP the default behavior of all chains
			// TODO don't drop LSIs -> else IPv4 apps won't work
			// -> also messaging between HIPd and firewall is blocked here
			system("iptables -I HIPFW-FORWARD ! -d 127.0.0.1 -j DROP");  /* @todo: ! LSI PREFIX */
			system("iptables -I HIPFW-INPUT ! -d 127.0.0.1 -j DROP");  /* @todo: ! LSI PREFIX */
			system("iptables -I HIPFW-OUTPUT ! -d 127.0.0.1 -j DROP");  /* @todo: ! LSI PREFIX */

			// but still allow loopback and HITs as destination
			system("ip6tables -I HIPFW-FORWARD ! -d 2001:0010::/28 -j DROP");
			system("ip6tables -I HIPFW-INPUT ! -d 2001:0010::/28 -j DROP");
			system("ip6tables -I HIPFW-OUTPUT ! -d 2001:0010::/28 -j DROP");
			system("ip6tables -I HIPFW-FORWARD -d ::1 -j ACCEPT");
			system("ip6tables -I HIPFW-INPUT -d ::1 -j ACCEPT");
			system("ip6tables -I HIPFW-OUTPUT -d ::1 -j ACCEPT");
		}

		if (filter_traffic)
		{
			// this will allow the firewall to handle HIP traffic
			// HIP protocol
			system("iptables -I HIPFW-FORWARD -p 139 -j QUEUE");
			// ESP protocol
			system("iptables -I HIPFW-FORWARD -p 50 -j QUEUE");
			// UDP encapsulation for HIP
			system("iptables -I HIPFW-FORWARD -p 17 --dport 10500 -j QUEUE");
			system("iptables -I HIPFW-FORWARD -p 17 --sport 10500 -j QUEUE");

			system("iptables -I HIPFW-INPUT -p 139 -j QUEUE");
			system("iptables -I HIPFW-INPUT -p 50 -j QUEUE");
			system("iptables -I HIPFW-INPUT -p 17 --dport 10100 -j QUEUE");
			system("iptables -I HIPFW-INPUT -p 17 --sport 10100 -j QUEUE");

			system("iptables -I HIPFW-OUTPUT -p 139 -j QUEUE");
			system("iptables -I HIPFW-OUTPUT -p 50 -j QUEUE");
			system("iptables -I HIPFW-OUTPUT -p 17 --dport 10100 -j QUEUE");
			system("iptables -I HIPFW-OUTPUT -p 17 --sport 10100 -j QUEUE");

			system("ip6tables -I HIPFW-FORWARD -p 139 -j QUEUE");
			system("ip6tables -I HIPFW-FORWARD -p 50 -j QUEUE");
			system("ip6tables -I HIPFW-FORWARD -p 17 --dport 10100 -j QUEUE");
			system("ip6tables -I HIPFW-FORWARD -p 17 --sport 10100 -j QUEUE");

			system("ip6tables -I HIPFW-INPUT -p 139 -j QUEUE");
			system("ip6tables -I HIPFW-INPUT -p 50 -j QUEUE");
			system("ip6tables -I HIPFW-INPUT -p 17 --dport 10100 -j QUEUE");
			system("ip6tables -I HIPFW-INPUT -p 17 --sport 10100 -j QUEUE");

			system("ip6tables -I HIPFW-OUTPUT -p 139 -j QUEUE");
			system("ip6tables -I HIPFW-OUTPUT -p 50 -j QUEUE");
			system("ip6tables -I HIPFW-OUTPUT -p 17 --dport 10100 -j QUEUE");
			system("ip6tables -I HIPFW-OUTPUT -p 17 --sport 10100 -j QUEUE");
		}
	}

	if (system_based_opp_mode)
		hip_fw_init_system_based_opp_mode();

	if (hip_opptcp)
		hip_fw_init_opptcp();

	HIP_IFEL(hip_fw_init_lsi_support(), -1, "failed to load extension\n");
	HIP_IFEL(hip_fw_init_userspace_ipsec(), -1, "failed to load extension\n");
	HIP_IFEL(hip_fw_init_esp_prot(), -1, "failed to load extension\n");
#if 0
	HIP_IFEL(hip_fw_init_sava_router(), -1, "failed to load SAVA router extension \n");
	HIP_IFEL(hip_fw_init_sava_client(), -1, "failed to load SAVA client extension \n");
#endif
	HIP_IFEL(hip_fw_init_esp_prot_conntrack(), -1, "failed to load extension\n");

	// Initializing local database for mapping LSI-HIT in the firewall
	// FIXME never uninited -> memory leak
	firewall_init_hldb();
	// Initializing local cache database
	firewall_cache_init_hldb();
	// Initializing local port cache database
	firewall_port_cache_init_hldb();

	system("iptables -I INPUT -j HIPFW-INPUT");
	system("iptables -I OUTPUT -j HIPFW-OUTPUT");
	system("iptables -I FORWARD -j HIPFW-FORWARD");
	system("ip6tables -I INPUT -j HIPFW-INPUT");
	system("ip6tables -I OUTPUT -j HIPFW-OUTPUT");
	system("ip6tables -I FORWARD -j HIPFW-FORWARD");

 out_err:
	return err;
}

<<<<<<< HEAD
static void die(struct ipq_handle *h){
	HIP_DEBUG("dying\n");
	ipq_perror("passer");
	ipq_destroy_handle(h);
	firewall_close(1);
}
=======
>>>>>>> ab8e631a

/**
 * Returns the packet type of an IP packet.
 *
 * Currently supported types:				type
 * - plain HIP control packet				  1
 * - STUN packet				  			  1 (UDP encapsulated HIP control)
 * - ESP packet								  2
 * - TCP packet								  3 (for opportunistic TCP handshake)
 *
 * Unsupported types -> type 0
 *
 * @param  hdr        a pointer to a IP packet.
 * @param ipVersion	  the IP version for this packet
 * @return            One if @c hdr is a HIP packet, zero otherwise.
 */
static int hip_fw_init_context(hip_fw_context_t *ctx, const unsigned char *buf, const int ip_version)
{
	int ip_hdr_len, err = 0;
	// length of packet starting at udp header
	uint16_t udp_len = 0;
	struct udphdr *udphdr = NULL;
	int udp_encap_zero_bytes = 0;

	// default assumption
	ctx->packet_type = OTHER_PACKET;

	// same context memory as for packets before -> re-init
	memset(ctx, 0, sizeof(hip_fw_context_t));

	// add whole packet to context and ip version
	ctx->ipq_packet = ipq_get_packet(buf);

	// check if packet is to big for the buffer
	if (ctx->ipq_packet->data_len > BUFSIZE)
	{
		HIP_ERROR("packet size greater than buffer\n");

		err = 1;
		goto end_init;
	}

	ctx->ip_version = ip_version;

	if(ctx->ip_version == 4){
		_HIP_DEBUG("IPv4 packet\n");

		struct ip *iphdr = (struct ip *) ctx->ipq_packet->payload;
		// add pointer to IPv4 header to context
		ctx->ip_hdr.ipv4 = iphdr;

		/* ip_hl is given in multiple of 4 bytes
		 *
		 * NOTE: not sizeof(struct ip) as we might have options */
		ip_hdr_len = (iphdr->ip_hl * 4);
		// needed for opportunistic TCP
		ctx->ip_hdr_len = ip_hdr_len;
		HIP_DEBUG("ip_hdr_len is: %d\n", ip_hdr_len);
		HIP_DEBUG("total length: %u\n", ntohs(iphdr->ip_len));
		HIP_DEBUG("ttl: %u\n", iphdr->ip_ttl);
		HIP_DEBUG("packet length (ipq): %u\n", ctx->ipq_packet->data_len);

		// add IPv4 addresses
		IPV4_TO_IPV6_MAP(&ctx->ip_hdr.ipv4->ip_src, &ctx->src);
		IPV4_TO_IPV6_MAP(&ctx->ip_hdr.ipv4->ip_dst, &ctx->dst);

		HIP_DEBUG_HIT("packet src", &ctx->src);
		HIP_DEBUG_HIT("packet dst", &ctx->dst);

		HIP_DEBUG("IPv4 next header protocol number is %d\n", iphdr->ip_p);

		// find out which transport layer protocol is used
		if(iphdr->ip_p == IPPROTO_HIP)
		{
			// we have found a plain HIP control packet
			HIP_DEBUG("plain HIP packet\n");

			ctx->packet_type = HIP_PACKET;
			ctx->transport_hdr.hip = (struct hip_common *) (((char *)iphdr) + ip_hdr_len);

			goto end_init;

		} else if (iphdr->ip_p == IPPROTO_ESP)
		{
			// this is an ESP packet
			HIP_DEBUG("plain ESP packet\n");

			ctx->packet_type = ESP_PACKET;
			ctx->transport_hdr.esp = (struct hip_esp *) (((char *)iphdr) + ip_hdr_len);

			goto end_init;

		} else if(iphdr->ip_p == IPPROTO_TCP)
		{
			// this might be a TCP packet for opportunistic mode
			HIP_DEBUG("plain TCP packet\n");

			ctx->packet_type = TCP_PACKET;
			ctx->transport_hdr.tcp = (struct tcphdr *) (((char *)iphdr) + ip_hdr_len);

			goto end_init;
		} else if (iphdr->ip_p != IPPROTO_UDP)
		{
			// if it's not UDP either, it's unsupported
			HIP_DEBUG("some other packet\n");

			goto end_init;
		}

		// need UDP header to look for encapsulated ESP or STUN
		udp_len = ntohs(iphdr->ip_len);
		udphdr = ((struct udphdr *) (((char *) iphdr) + ip_hdr_len));

		// add UDP header to context
		ctx->udp_encap_hdr = udphdr;

	} else if (ctx->ip_version == 6)
	{
		_HIP_DEBUG("IPv6 packet\n");

		struct ip6_hdr *ip6_hdr = (struct ip6_hdr *)ctx->ipq_packet->payload;
		// add pointer to IPv4 header to context
		ctx->ip_hdr.ipv6 = ip6_hdr;

		// Ipv6 has fixed header length
		ip_hdr_len = sizeof(struct ip6_hdr);
		// needed for opportunistic TCP
		ctx->ip_hdr_len = ip_hdr_len;
		HIP_DEBUG("ip_hdr_len is: %d\n", ip_hdr_len);
		HIP_DEBUG("payload length: %u\n", ntohs(ip6_hdr->ip6_plen));
		HIP_DEBUG("ttl: %u\n", ip6_hdr->ip6_hlim);
		HIP_DEBUG("packet length (ipq): %u\n", ctx->ipq_packet->data_len);

		// add IPv6 addresses
		ipv6_addr_copy(&ctx->src, &ip6_hdr->ip6_src);
		ipv6_addr_copy(&ctx->dst, &ip6_hdr->ip6_dst);

		HIP_DEBUG_HIT("packet src: ", &ctx->src);
		HIP_DEBUG_HIT("packet dst: ", &ctx->dst);

		HIP_DEBUG("IPv6 next header protocol number is %d\n",
			  ip6_hdr->ip6_nxt);

		// find out which transport layer protocol is used
		if(ip6_hdr->ip6_nxt == IPPROTO_HIP)
		{
			// we have found a plain HIP control packet
			HIP_DEBUG("plain HIP packet\n");

			ctx->packet_type = HIP_PACKET;
			ctx->transport_hdr.hip = (struct hip_common *) (((char *)ip6_hdr) + sizeof(struct ip6_hdr));

			goto end_init;

		} else if (ip6_hdr->ip6_nxt == IPPROTO_ESP)
		{
			// we have found a plain ESP packet
			HIP_DEBUG("plain ESP packet\n");

			ctx->packet_type = ESP_PACKET;
			ctx->transport_hdr.esp = (struct hip_esp *) (((char *)ip6_hdr) + sizeof(struct ip6_hdr));

			goto end_init;

		} else if(ip6_hdr->ip6_nxt == IPPROTO_TCP)
		{
			// this might be a TCP packet for opportunistic mode
			HIP_DEBUG("plain TCP packet\n");

			ctx->packet_type = TCP_PACKET;
			ctx->transport_hdr.tcp = (struct tcphdr *) (((char *)ip6_hdr) + sizeof(struct ip6_hdr));

			goto end_init;

		} else if (ip6_hdr->ip6_nxt != IPPROTO_UDP)
		{
			// if it's not UDP either, it's unsupported
			HIP_DEBUG("some other packet\n");

			goto end_init;
		}

		/* for now these calculations are not necessary as UDP encapsulation
		 * is only used for IPv4 at the moment
		 *
		 * we keep them anyway in order to ease UDP encapsulation handling
		 * with IPv6
		 *
		 * NOTE: the length will include optional extension headers
		 * -> handle this */
		udp_len = ntohs(ip6_hdr->ip6_plen);
		udphdr = ((struct udphdr *) (((char *) ip6_hdr) + ip_hdr_len));

		// add udp header to context
		ctx->udp_encap_hdr = udphdr;
	}

	HIP_DEBUG("UDP header size  is %d\n", sizeof(struct udphdr));

	/* only handle IPv4 right now
	 * -> however this is the place to handle UDP encapsulated IPv6 */
	if (ctx->ip_version == 4)
	{
		// we might have only received a UDP packet with headers only
		if (udp_len >= sizeof(struct ip) + sizeof(struct udphdr) + HIP_UDP_ZERO_BYTES_LEN)
		{
			uint32_t *zero_bytes = NULL;

			// we can distinguish UDP encapsulated control and data traffic with 32 zero bits
			// behind UDP header
			zero_bytes = (uint32_t *) (((char *)udphdr) + sizeof(struct udphdr));

			HIP_HEXDUMP("zero_bytes: ", zero_bytes, 4);

			/* check whether next 32 bits are zero or not */
			if (*zero_bytes == 0)
			{
				udp_encap_zero_bytes = 1;

				HIP_DEBUG("Zero SPI found\n");
			}

			zero_bytes = NULL;
		} else
		{
			// only UDP header + payload < 32 bit -> neither HIP nor ESP
			HIP_DEBUG("UDP packet with < 32 bit payload\n");

			goto end_init;
		}
	}

	_HIP_DEBUG("udp hdr len %d\n", ntohs(udphdr->len));
	_HIP_HEXDUMP("hexdump ",udphdr, 20);

	// HIP packets have zero bytes (IPv4 only right now)
	if(ctx->ip_version == 4 && udphdr
			&& ((udphdr->source == ntohs(hip_get_local_nat_udp_port())) ||
		        (udphdr->dest == ntohs(hip_get_peer_nat_udp_port())))
		    && udp_encap_zero_bytes)

	{
		/* check if zero byte hint is correct and we are processing a
		 * HIP control message */
		if (!hip_check_network_msg((struct hip_common *) (((char *)udphdr)
								     +
								  sizeof(struct udphdr)
								  +
								  HIP_UDP_ZERO_BYTES_LEN)))
		{
			// we found an UDP encapsulated HIP control packet
			HIP_DEBUG("UDP encapsulated HIP control packet\n");

			// add to context
			ctx->packet_type = HIP_PACKET;
			ctx->transport_hdr.hip = (struct hip_common *) (((char *)udphdr)
									+ sizeof(struct udphdr)
									+ HIP_UDP_ZERO_BYTES_LEN);

			goto end_init;
		}
		HIP_ERROR("communicating with BROKEN peer implementation of UDP encapsulation,"
				" found zero bytes when receiving HIP control message\n");
	}

	// ESP does not have zero bytes (IPv4 only right now)
	else if (ctx->ip_version == 4 && udphdr
		 && ((udphdr->source == ntohs(hip_get_local_nat_udp_port())) ||
		     (udphdr->dest == ntohs(hip_get_peer_nat_udp_port())))
		 && !udp_encap_zero_bytes)
	{

		_HIP_HEXDUMP("stun check failed in UDP",udphdr+1, 20);
		HIP_DEBUG("stun len is %d \n",ntohs(udphdr->len) - sizeof(udphdr));
		/* from the ports and the non zero SPI we can tell that this
		 * is an ESP packet */
		HIP_DEBUG("UDP encapsulated ESP packet or STUN PACKET\n");
		HIP_DEBUG("Assuming ESP. Todo: verify SPI from database\n");

		// add to context
		ctx->packet_type = ESP_PACKET;
		ctx->transport_hdr.esp = (struct hip_esp *) (((char *)udphdr)
							     + sizeof(struct udphdr));

		goto end_init;
	} else if (ctx->is_stun && ctx->ip_version == 4 && udphdr &&
		   udphdr->dest == ntohs(HIP_NAT_TURN_PORT) &&
		   !udp_encap_zero_bytes) {
		ctx->packet_type = ESP_PACKET;
		ctx->transport_hdr.esp = (struct hip_esp *) (((char *)udphdr)
							     + sizeof(struct udphdr));
		ctx->is_turn = 1;
	}
	// normal UDP packet or UDP encapsulated IPv6
	else {
		HIP_DEBUG("normal UDP packet\n");
	}

end_init:
	return err;
}


/**
*
*/
static void allow_modified_packet(struct ipq_handle *handle, unsigned long packetId,
		size_t len, unsigned char *buf){
	ipq_set_verdict(handle, packetId, NF_ACCEPT, len, buf);
	HIP_DEBUG("Packet accepted with modifications\n\n");
}


/**
 * Allow a packet to pass
 *
 * @param handle	the handle for the packets.
 * @param packetId	the packet ID.
 * @return		nothing
 */
static void allow_packet(struct ipq_handle *handle, unsigned long packetId){
	ipq_set_verdict(handle, packetId, NF_ACCEPT, 0, NULL);

	HIP_DEBUG("Packet accepted \n\n");
}


/**
 * Not allow a packet to pass
 *
 * @param handle	the handle for the packets.
 * @param packetId	the packet ID.
 * @return		nothing
 */
static void drop_packet(struct ipq_handle *handle, unsigned long packetId){
	ipq_set_verdict(handle, packetId, NF_DROP, 0, NULL);

	HIP_DEBUG("Packet dropped \n\n");
}

/**
 * Analyzes packets.

 * @param *ptr	pointer to an integer that indicates
 * 		the type of traffic: 4 - ipv4; 6 - ipv6.
 * @return	nothing, this function loops forever,
 * 		until the firewall is stopped.
 */
static int hip_fw_handle_packet(unsigned char *buf,
		struct ipq_handle *hndl,
		const int ip_version,
		hip_fw_context_t *ctx){
	// assume DROP
	int verdict = 0;


	/* waits for queue messages to arrive from ip_queue and
	 * copies them into a supplied buffer */
	if (ipq_read(hndl, buf, BUFSIZE, 0) < 0)
	{
		HIP_PERROR("ipq_read failed: ");
		// TODO this error needs to be handled seperately -> die(hndl)?
		goto out_err;
	}

	/* queued messages may be a packet messages or an error messages */
	switch (ipq_message_type(buf))
	{
		case IPQM_PACKET:
			HIP_DEBUG("Received ipqm packet\n");
			// no goto -> go on with processing the message below
			break;
		case NLMSG_ERROR:
			HIP_ERROR("Received error message (%d): %s\n", ipq_get_msgerr(buf), ipq_errstr());
			goto out_err;
			break;
		default:
			HIP_DEBUG("Unsupported libipq packet\n");
			goto out_err;
			break;
	}

	// set up firewall context
	if (hip_fw_init_context(ctx, buf, ip_version))
		goto out_err;

	HIP_DEBUG("packet hook=%d, packet type=%d\n", ctx->ipq_packet->hook, ctx->packet_type);

	// match context with rules
	if (hip_fw_handler[ctx->ipq_packet->hook][ctx->packet_type]) {
		verdict = (hip_fw_handler[ctx->ipq_packet->hook][ctx->packet_type])(ctx);
	} else {
		HIP_DEBUG("Ignoring, no handler for hook (%d) with type (%d)\n");
	}

 out_err:
	if (verdict) {
		if (ctx->modified == 0) {
			HIP_DEBUG("=== Verdict: allow packet ===\n");
			allow_packet(hndl, ctx->ipq_packet->packet_id);
		} else {
			HIP_DEBUG("=== Verdict: allow modified packet ===\n");
			allow_modified_packet(hndl, ctx->ipq_packet->packet_id, ctx->ipq_packet->data_len, ctx->ipq_packet->payload);
		}
	} else {
		HIP_DEBUG("=== Verdict: drop packet ===\n");
		drop_packet(hndl, ctx->ipq_packet->packet_id);
	}

	// nothing to clean up here as we re-use buf, hndl and ctx

	return 0;
}

static void hip_fw_wait_for_hipd() {

	hip_fw_flush_iptables();

	/* Hipfw should be started before hipd to make sure
	   that nobody can bypass ACLs. However, some hipfw
	   extensions (e.g. userspace ipsec) work consistently
	   only when hipd is started first. To solve this
	   chicken-and-egg problem, we are blocking all hipd
	   messages until hipd is running and firewall is set up */
	system("iptables -N HIPFW-INPUT");
	system("iptables -N HIPFW-OUTPUT");
	system("iptables -N HIPFW-FORWARD");
	system("ip6tables -N HIPFW-INPUT");
	system("ip6tables -N HIPFW-OUTPUT");
	system("ip6tables -N HIPFW-FORWARD");

	system("iptables -I HIPFW-INPUT -p 139 -j DROP");
	system("iptables -I HIPFW-OUTPUT -p 139 -j DROP");
	system("iptables -I HIPFW-FORWARD -p 139 -j DROP");
	system("ip6tables -I HIPFW-INPUT -p 139 -j DROP");
	system("ip6tables -I HIPFW-OUTPUT -p 139 -j DROP");
	system("ip6tables -I HIPFW-FORWARD -p 139 -j DROP");

	system("iptables -I INPUT -j HIPFW-INPUT");
	system("iptables -I OUTPUT -j HIPFW-OUTPUT");
	system("iptables -I FORWARD -j HIPFW-FORWARD");
	system("ip6tables -I INPUT -j HIPFW-INPUT");
	system("ip6tables -I OUTPUT -j HIPFW-OUTPUT");
	system("ip6tables -I FORWARD -j HIPFW-FORWARD");

	//HIP_IFEL(!(msg = hip_msg_alloc()), -1, "malloc\n");
	//HIP_IFEL(hip_build_user_hdr(msg, SO_HIP_PING, 0), -1, "hdr\n")

	while (hip_fw_get_default_hit() == NULL) {
		HIP_DEBUG("Sleeping until hipd is running...\n");
		sleep(1);
	}

	/* Notice that firewall flushed the dropping rules later */
}

int main(int argc, char **argv){
	int err = 0, highest_descriptor, i;
	int status, n, len;
	struct ipq_handle *h4 = NULL, *h6 = NULL;
	int ch;
	char *rule_file = NULL;
	extern char *optarg;
	extern int optind, optopt;
	int errflg = 0, killold = 0;
	struct hip_common *msg = NULL;
	struct sockaddr_in6 sock_addr;
	socklen_t alen;
	fd_set read_fdset;
	struct timeval timeout;
	unsigned char buf[BUFSIZE];
	hip_fw_context_t ctx;
	int limit_capabilities = 0;
	int is_root = 0, access_ok = 0, msg_type = 0;//variables for accepting user messages only from hipd

	/* Make sure that root path is set up correcly (e.g. on Fedora 9).
	   Otherwise may get warnings from system() commands.
	   @todo: should append, not overwrite  */
	setenv("PATH", HIP_DEFAULT_EXEC_PATH, 1);

	if (geteuid() != 0) {
		HIP_ERROR("firewall must be run as root\n");
		exit(-1);
	}

#ifdef CONFIG_HIP_PERFORMANCE
	HIP_DEBUG("Creating perf set\n");
	perf_set = hip_perf_create(PERF_MAX_FIREWALL);

	check_and_create_dir("results", DEFAULT_CONFIG_DIR_MODE);

	/* To keep things simple, we use a subset of the performance set originally created for the HIP daemon. */
        //hip_perf_set_name(perf_set, PERF_I1_SEND, "results/PERF_I1_SEND.csv");
	hip_perf_set_name(perf_set, PERF_I1,"results/PERF_I1.csv");
	hip_perf_set_name(perf_set, PERF_R1,"results/PERF_R1.csv");
	hip_perf_set_name(perf_set, PERF_I2,"results/PERF_I2.csv");
	hip_perf_set_name(perf_set, PERF_R2,"results/PERF_R2.csv");
	//hip_perf_set_name(perf_set, PERF_DH_CREATE,"results/PERF_DH_CREATE.csv");
	//hip_perf_set_name(perf_set, PERF_SIGN,"results/PERF_SIGN.csv");
	//hip_perf_set_name(perf_set, PERF_DSA_SIGN_IMPL,"results/PERF_DSA_SIGN_IMPL.csv");
	hip_perf_set_name(perf_set, PERF_VERIFY,"results/PERF_VERIFY.csv");
	hip_perf_set_name(perf_set, PERF_BASE,"results/PERF_BASE.csv");
	hip_perf_set_name(perf_set, PERF_ALL,"results/PERF_ALL.csv");
	//hip_perf_set_name(perf_set, PERF_UPDATE_SEND,"results/PERF_UPDATE_SEND.csv");
	//hip_perf_set_name(perf_set, PERF_VERIFY_UPDATE,"results/PERF_VERIFY_UPDATE.csv");
	hip_perf_set_name(perf_set, PERF_UPDATE_COMPLETE,"results/PERF_UPDATE_COMPLETE.csv");
	//hip_perf_set_name(perf_set, PERF_HANDLE_UPDATE_ESTABLISHED,"results/PERF_HANDLE_UPDATE_ESTABLISHED.csv");
	//hip_perf_set_name(perf_set, PERF_HANDLE_UPDATE_REKEYING,"results/PERF_HANDLE_UPDATE_REKEYING.csv");
	//hip_perf_set_name(perf_set, PERF_UPDATE_FINISH_REKEYING,"results/PERF_UPDATE_FINISH_REKEYING.csv");
	hip_perf_set_name(perf_set, PERF_CLOSE_SEND,"results/PERF_CLOSE_SEND.csv");
	hip_perf_set_name(perf_set, PERF_HANDLE_CLOSE,"results/PERF_HANDLE_CLOSE.csv");
	hip_perf_set_name(perf_set, PERF_HANDLE_CLOSE_ACK,"results/PERF_HANDLE_CLOSE_ACK.csv");
	hip_perf_set_name(perf_set, PERF_HANDLE_UPDATE_1,"results/PERF_HANDLE_UPDATE_1.csv");
	//hip_perf_set_name(perf_set, PERF_HANDLE_UPDATE_2,"results/PERF_HANDLE_UPDATE_2.csv");
	hip_perf_set_name(perf_set, PERF_CLOSE_COMPLETE,"results/PERF_CLOSE_COMPLETE.csv");
	hip_perf_set_name(perf_set, PERF_DSA_VERIFY_IMPL,"results/PERF_DSA_VERIFY_IMPL.csv");
	hip_perf_set_name(perf_set, PERF_RSA_VERIFY_IMPL,"results/PERF_RSA_VERIFY_IMPL.csv");
	//hip_perf_set_name(perf_set, PERF_RSA_SIGN_IMPL,"results/PERF_RSA_SIGN_IMPL.csv");

	HIP_DEBUG("Opening perf set\n");
	hip_perf_open(perf_set);
	HIP_DEBUG("Start PERF_ALL\n");
	hip_perf_start_benchmark(perf_set, PERF_ALL);
#endif

	memset(&default_hit, 0, sizeof(default_hit));
	memset(&default_lsi, 0, sizeof(default_lsi));

	hip_set_logdebug(LOGDEBUG_ALL);

	while ((ch = getopt(argc, argv, "aAbcdef:FhHiIklmopv")) != -1)
	{
		switch (ch)
		{
		case 'a':
			//hip_sava_router = 1;
			break;
		case 'A':
			accept_hip_esp_traffic_by_default = 1;
			restore_accept_hip_esp_traffic = 1;
			break;
		case 'b':
			foreground = 0;
			break;
		case 'c':
			//hip_sava_client = 1;
			break;
		case 'd':
			log_level = LOGDEBUG_ALL;
			break;
		case 'e':
			hip_userspace_ipsec = 1;
			hip_esp_protection = 1;
			break;
		case 'f':
			rule_file = optarg;
			break;
		case 'F':
			filter_traffic = 0;
			restore_filter_traffic = filter_traffic;
			break;
		case 'h':
			print_usage();
			exit(2);
			break;
		case 'H':
			accept_normal_traffic_by_default = 0;
			break;
		case 'i':
			hip_userspace_ipsec = 1;
			hip_kernel_ipsec_fallback = 0;
			break;
		case 'I':
			hip_userspace_ipsec = 1;
			hip_kernel_ipsec_fallback = 1;
			break;
		case 'k':
			killold = 1;
			break;
		case 'l':
			hip_lsi_support = 1;
			break;
		case 'm':
#ifdef CONFIG_HIP_MIDAUTH
			filter_traffic = 1;
			use_midauth = 1;
			break;
#endif
		case 'o':
			system_based_opp_mode = 1;
			break;
		case 'p':
			limit_capabilities = 1;
			break;
		case 'v':
			log_level = LOGDEBUG_MEDIUM;
			hip_set_logfmt(LOGFMT_SHORT);
			break;
		case ':': /* option without operand */
			printf("Option -%c requires an operand\n", optopt);
			errflg++;
			break;
		case '?':
			printf("Unrecognized option: -%c\n", optopt);
			errflg++;
		}
	}

	if (errflg)
	{
		print_usage();
		printf("Invalid argument. Closing. \n\n");
		exit(2);
	}

	if (!foreground)
	{
		hip_set_logtype(LOGTYPE_SYSLOG);
		HIP_DEBUG("Forking into background\n");
		if (fork() > 0)
			return 0;
	}

	HIP_IFEL(hip_create_lock_file(HIP_FIREWALL_LOCK_FILE, killold), -1,
			"Failed to obtain firewall lock.\n");

	/* Request-response socket with hipfw */
	hip_fw_sock = socket(AF_INET6, SOCK_DGRAM, 0);
	HIP_IFEL((hip_fw_sock < 0), 1, "Could not create socket for firewall.\n");
	memset(&sock_addr, 0, sizeof(sock_addr));
	sock_addr.sin6_family = AF_INET6;
	sock_addr.sin6_port = htons(HIP_FIREWALL_SYNC_PORT);
	sock_addr.sin6_addr = in6addr_loopback;

	for (i=0; i<2; i++) {
		err = bind(hip_fw_sock, (struct sockaddr *)& sock_addr,
			   sizeof(sock_addr));
		if (err == 0)
			break;
		else if (err && i == 0)
			sleep(2);
	}

	HIP_IFEL(err, -1, "Bind on firewall socket addr failed. Give -k option to kill old hipfw\n");
	HIP_IFEL(hip_daemon_connect(hip_fw_sock), -1,
		 "connecting socket failed\n");

	/* Only for receiving out-of-sync notifications from hipd  */
	hip_fw_async_sock = socket(AF_INET6, SOCK_DGRAM, 0);
	HIP_IFEL((hip_fw_async_sock < 0), 1, "Could not create socket for firewall.\n");
	memset(&sock_addr, 0, sizeof(sock_addr));
	sock_addr.sin6_family = AF_INET6;
	sock_addr.sin6_port = htons(HIP_FIREWALL_PORT);
	sock_addr.sin6_addr = in6addr_loopback;
	HIP_IFEL(bind(hip_fw_async_sock, (struct sockaddr *)& sock_addr,
		      sizeof(sock_addr)), -1, "Bind on firewall socket addr failed. Give -k option to kill old hipfw\n");
	HIP_IFEL(hip_daemon_connect(hip_fw_async_sock), -1,
		 "connecting socket failed\n");

	/* Starting hipfw does not always work when hipfw starts first -miika */
	if (hip_userspace_ipsec || hip_sava_router || hip_lsi_support || hip_proxy_status || system_based_opp_mode)
	{
		hip_fw_wait_for_hipd();
	}

	HIP_INFO("firewall pid=%d starting\n", getpid());

	//use by default both ipv4 and ipv6
	HIP_DEBUG("Using ipv4 and ipv6\n");

	read_rule_file(rule_file);
	HIP_DEBUG("starting up with rule_file: %s\n", rule_file);
	HIP_DEBUG("Firewall rule table: \n");
	print_rule_tables();

	firewall_increase_netlink_buffers();
#if !defined(CONFIG_HIP_OPENWRT) && !defined(ANDROID_CHANGES)
	firewall_probe_kernel_modules();
#endif

#ifdef CONFIG_HIP_MIDAUTH
	midauth_init();
#endif

	// create firewall queue handles for IPv4 traffic
	// FIXME died handle will still be used below
	// FIXME memleak - not free'd on exit
	h4 = ipq_create_handle(0, PF_INET);

	if (!h4)
		die(h4);

	HIP_DEBUG("IPv4 handle created\n");

	status = ipq_set_mode(h4, IPQ_COPY_PACKET, BUFSIZE);

	if (status < 0)
		die(h4);
	HIP_DEBUG("IPv4 handle mode COPY_PACKET set\n");

	// create firewall queue handles for IPv6 traffic
	// FIXME died handle will still be used below
	// FIXME memleak - not free'd on exit
	h6 = ipq_create_handle(0, PF_INET6);

	_HIP_DEBUG("IPQ error: %s \n", ipq_errstr());

	if (!h6)
		die(h6);
	HIP_DEBUG("IPv6 handle created\n");
	status = ipq_set_mode(h6, IPQ_COPY_PACKET, BUFSIZE);

	if (status < 0)
		die(h6);
	HIP_DEBUG("IPv6 handle mode COPY_PACKET set\n");
	// set up ip(6)tables rules
	HIP_IFEL(firewall_init_rules(), -1,
		 "Firewall init failed\n");

	/* Allocate message. */
	// FIXME memleak - not free'd on exit
	msg = hip_msg_alloc();
	if (!msg) {
		err = -1;
		return err;
	}

	HIP_IFEL(init_raw_sockets(), -1, "raw sockets");

#ifdef CONFIG_HIP_PRIVSEP
	if (limit_capabilities) {
		HIP_IFEL(hip_set_lowcapability(0), -1, "Failed to reduce priviledges");
	}
#endif
	//init_timeout_checking(timeout);

#ifdef CONFIG_HIP_HIPPROXY
	request_hipproxy_status(); //send hipproxy status request before the control thread running.
#endif /* CONFIG_HIP_HIPPROXY */

#if 0
	if (!hip_sava_client)
	  request_savah_status(SO_HIP_SAVAH_SERVER_STATUS_REQUEST);
	if(!hip_sava_router)
	  request_savah_status(SO_HIP_SAVAH_CLIENT_STATUS_REQUEST);
#endif
	highest_descriptor = maxof(3, hip_fw_async_sock, h4->fd, h6->fd);

	hip_msg_init(msg);
	HIP_IFEL(hip_build_user_hdr(msg, SO_HIP_FIREWALL_START,0),-1,
		 "build user hdr\n");
	if (hip_send_recv_daemon_info(msg, 0, hip_fw_sock))
		HIP_DEBUG("Failed to notify hipd of firewall start.\n");
	hip_msg_init(msg);

	// let's show that the firewall is running even with debug NONE
	HIP_DEBUG("firewall running. Entering select loop.\n");

	// firewall started up, now respect the selected log level
	hip_set_logdebug(log_level);

	// do all the work here
	while (1) {
		// set up file descriptors for select
		FD_ZERO(&read_fdset);
		FD_SET(hip_fw_async_sock, &read_fdset);
		FD_SET(h4->fd, &read_fdset);
		FD_SET(h6->fd, &read_fdset);

		timeout.tv_sec = HIP_SELECT_TIMEOUT;
		timeout.tv_usec = 0;

		_HIP_DEBUG("HIP fw select\n");

		// get handle with queued packet and process
		/* @todo: using HIPD_SELECT blocks hipfw with R1 */
		if ((err = select((highest_descriptor + 1), &read_fdset,
				       NULL, NULL, &timeout)) < 0) {
			HIP_PERROR("select error, ignoring\n");
			continue;
		}

#ifdef CONFIG_HIP_MIDAUTH
		if (use_midauth)
			pisa_check_for_random_update();
#endif

		if (FD_ISSET(h4->fd, &read_fdset)) {
			HIP_DEBUG("received IPv4 packet from iptables queue\n");
			err = hip_fw_handle_packet(buf, h4, 4, &ctx);
		}

		if (FD_ISSET(h6->fd, &read_fdset)) {
			HIP_DEBUG("received IPv6 packet from iptables queue\n");
			err = hip_fw_handle_packet(buf, h6, 6, &ctx);
		}

		if (FD_ISSET(hip_fw_async_sock, &read_fdset)) {
			HIP_DEBUG("****** Received HIPD message ******\n");
			bzero(&sock_addr, sizeof(sock_addr));
			alen = sizeof(sock_addr);
			n = recvfrom(hip_fw_async_sock, msg, sizeof(struct hip_common), MSG_PEEK,
		             (struct sockaddr *)&sock_addr, &alen);
			if (n < 0)
			{
				HIP_ERROR("Error receiving message header from daemon.\n");
				err = -1;
				continue;
			}


			/*making sure user messages are received from hipd*/
			//resetting vars to 0 because it is a loop
			is_root = 0, access_ok = 0, msg_type = 0;
			msg_type = hip_get_msg_type(msg);
			is_root = (ntohs(sock_addr.sin6_port) < 1024);
			if(is_root){
				access_ok = 1;
			}else if( !is_root &&
				  (msg_type >= HIP_SO_ANY_MIN &&
				   msg_type <= HIP_SO_ANY_MAX)    ){
				access_ok = 1;
			}
			if(!access_ok){
				HIP_ERROR("The sender of the message is not trusted.\n");
				err = -1;
				continue;
			}


			_HIP_DEBUG("Header received successfully\n");
			alen = sizeof(sock_addr);
			len = hip_get_msg_total_len(msg);

			HIP_DEBUG("Receiving message type %d (%d bytes)\n",
				  hip_get_msg_type(msg), len);
			n = recvfrom(hip_fw_async_sock, msg, len, 0,
		             (struct sockaddr *)&sock_addr, &alen);

			if (n < 0)
			{
				HIP_ERROR("Error receiving message parameters from daemon.\n");
				err = -1;
				continue;
			}

			HIP_ASSERT(n == len);

			if (ntohs(sock_addr.sin6_port) != HIP_DAEMON_LOCAL_PORT) {
			  	int type = hip_get_msg_type(msg);
			        if (type == SO_HIP_FW_BEX_DONE){
				  HIP_DEBUG("SO_HIP_FW_BEX_DONE\n");
				  HIP_DEBUG("%d == %d\n", ntohs(sock_addr.sin6_port), HIP_DAEMON_LOCAL_PORT);
				}
				HIP_DEBUG("Drop, message not from hipd\n");
				err = -1;
				continue;

			}

			err = handle_msg(msg);
			if (err < 0){
				HIP_ERROR("Error handling message\n");
				continue;
				//goto out_err;
			}
		}
	}

 out_err:
	if (hip_fw_async_sock)
		close(hip_fw_async_sock);
	if (hip_fw_sock)
		close(hip_fw_sock);
	if (msg != NULL)
		HIP_FREE(msg);

	firewall_exit();
	return 0;
}

/*----------------EXTERNALLY USED FUNCTIONS-------------------*/

/* currently done in rule_management
 * delete rule needs checking for state options
 */
// FIXME this doesn't make sense. However, setting 0 prevents connection tracking.
void set_stateful_filtering(const int active){
	statefulFiltering = 1;
}

int hip_fw_sys_opp_set_peer_hit(const struct hip_common *msg) {
	int err = 0, state;
	hip_hit_t *local_hit, *peer_hit;
	struct in6_addr *peer_addr;
	hip_lsi_t *local_addr;

	local_hit = hip_get_param_contents(msg, HIP_PARAM_HIT_LOCAL);
	peer_hit = hip_get_param_contents(msg, HIP_PARAM_HIT_PEER);
	local_addr = hip_get_param_contents(msg, HIP_PARAM_IPV6_ADDR_LOCAL);
	peer_addr = hip_get_param_contents(msg, HIP_PARAM_IPV6_ADDR_PEER);
	if (peer_hit)
		state = FIREWALL_STATE_BEX_ESTABLISHED;
	else
		state = FIREWALL_STATE_BEX_NOT_SUPPORTED;
	firewall_update_entry(local_hit, peer_hit, local_addr,
			      peer_addr, state);

	return err;
}

/**
 * Gets the state of the bex for a pair of ip addresses.
 * @param src_ip	input for finding the correct entries
 * @param dst_ip	input for finding the correct entries
 * @param src_hit	output data of the correct entry
 * @param dst_hit	output data of the correct entry
 * @param src_lsi	output data of the correct entry
 * @param dst_lsi	output data of the correct entry
 *
 * @return		the state of the bex if the entry is found
 *			otherwise returns -1
 */
int hip_get_bex_state_from_IPs(const struct in6_addr *src_ip,
		      	const struct in6_addr *dst_ip,
		      	struct in6_addr *src_hit,
		      	struct in6_addr *dst_hit,
		      	hip_lsi_t *src_lsi,
		      	hip_lsi_t *dst_lsi){
	int err = 0, res = -1;
	struct hip_tlv_common *current_param = NULL;
	struct hip_common *msg = NULL;
	struct hip_hadb_user_info_state *ha;

	HIP_ASSERT(src_ip != NULL && dst_ip != NULL);

	HIP_IFEL(!(msg = hip_msg_alloc()), -1, "malloc failed\n");
	hip_msg_init(msg);
	HIP_IFEL(hip_build_user_hdr(msg, SO_HIP_GET_HA_INFO, 0),
			-1, "Building of daemon header failed\n");
	HIP_IFEL(hip_send_recv_daemon_info(msg, 0, hip_fw_sock), -1, "send recv daemon info\n");

	while((current_param = hip_get_next_param(msg, current_param)) != NULL) {
		ha = hip_get_param_contents_direct(current_param);

		if( (ipv6_addr_cmp(dst_ip, &ha->ip_our) == 0) &&
		    (ipv6_addr_cmp(src_ip, &ha->ip_peer) == 0) ){
			memcpy(src_hit, &ha->hit_peer, sizeof(struct in6_addr));
			memcpy(dst_hit, &ha->hit_our, sizeof(struct in6_addr));
			memcpy(src_lsi, &ha->lsi_peer, sizeof(hip_lsi_t));
			memcpy(dst_lsi, &ha->lsi_our, sizeof(hip_lsi_t));
			res = ha->state;
			break;
		}else if( (ipv6_addr_cmp(src_ip, &ha->ip_our) == 0) &&
		         (ipv6_addr_cmp(dst_ip, &ha->ip_peer) == 0) ){
			memcpy(src_hit, &ha->hit_our, sizeof(struct in6_addr));
			memcpy(dst_hit, &ha->hit_peer, sizeof(struct in6_addr));
			memcpy(src_lsi, &ha->lsi_our, sizeof(hip_lsi_t));
			memcpy(dst_lsi, &ha->lsi_peer, sizeof(hip_lsi_t));
			res = ha->state;
			break;
		}
	}

 out_err:
        if(msg)
                HIP_FREE(msg);
        return res;

}

hip_hit_t *hip_fw_get_default_hit(void)
{
	// only query for default hit if global variable is not set
	if (ipv6_addr_is_null(&default_hit))
	{
		_HIP_DEBUG("Querying hipd for default hit\n");
		if (hip_query_default_local_hit_from_hipd())
			return NULL;
	}

	return &default_hit;
}

hip_lsi_t *hip_fw_get_default_lsi(void)
{
	// only query for default lsi if global variable is not set
	if (default_lsi.s_addr == 0)
	{
		_HIP_DEBUG("Querying hipd for default lsi\n");
		if (hip_query_default_local_hit_from_hipd())
			return NULL;
	}

	return &default_lsi;
}<|MERGE_RESOLUTION|>--- conflicted
+++ resolved
@@ -1697,16 +1697,6 @@
  out_err:
 	return err;
 }
-
-<<<<<<< HEAD
-static void die(struct ipq_handle *h){
-	HIP_DEBUG("dying\n");
-	ipq_perror("passer");
-	ipq_destroy_handle(h);
-	firewall_close(1);
-}
-=======
->>>>>>> ab8e631a
 
 /**
  * Returns the packet type of an IP packet.
