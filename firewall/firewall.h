#ifndef HIP_FIREWALL_H
#define HIP_FIREWALL_H

#include "builder.h"
#include "protodefs.h"

<<<<<<< HEAD
=======
extern int esp_relay;

>>>>>>> 2ee6bd4c
void hip_fw_init_opptcp();
void hip_fw_uninit_opptcp();
void hip_fw_init_proxy();
void hip_fw_uninit_proxy();

void set_stateful_filtering(int v);
int hip_fw_sys_opp_set_peer_hit(struct hip_common *msg);
int hip_get_bex_state_from_IPs(struct in6_addr *src_ip,
		      	       struct in6_addr *dst_ip,
			       struct in6_addr *src_hit,
			       struct in6_addr *dst_hit,
			       hip_lsi_t       *src_lsi,
			       hip_lsi_t       *dst_lsi);

hip_hit_t *hip_fw_get_default_hit(void);
int hip_fw_hit_is_our(struct in6_addr *hit);

#endif<|MERGE_RESOLUTION|>--- conflicted
+++ resolved
@@ -4,11 +4,8 @@
 #include "builder.h"
 #include "protodefs.h"
 
-<<<<<<< HEAD
-=======
 extern int esp_relay;
 
->>>>>>> 2ee6bd4c
 void hip_fw_init_opptcp();
 void hip_fw_uninit_opptcp();
 void hip_fw_init_proxy();
