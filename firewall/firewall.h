#ifndef HIP_FIREWALL_H
#define HIP_FIREWALL_H

#include <limits.h>
#include <netinet/in.h>
#include <linux/types.h>
#include <linux/netfilter.h>
#include <libipq.h>
#include <linux/netfilter.h>
#include <linux/netfilter_ipv4.h>
#include <netinet/ip.h>
#include <netinet/ip_icmp.h>
#ifndef ANDROID_CHANGES
#include <netinet/ip6.h>
#endif
#include <stdint.h>
#include <stdio.h>

#include <string.h>
#include <netinet/tcp.h>
#include <stdlib.h>
#include <sys/types.h>
#include <limits.h>
#include <linux/netfilter_ipv4.h>
#include <pthread.h>
#include <libhipcore/message.h>
#include "common_types.h"
#include "crypto.h"
#include "ife.h"
#include "state.h"
#include "firewall_control.h"
#include "firewall_defines.h"
#include "esp_decrypt.h"
#include "rule_management.h"
#include "debug.h"
#include "helpers.h"
#include "conntrack.h"
#include "libhipcore/utils.h"
#include "misc.h"
#include "netdev.h"
#include "lsi.h"
#include "fw_stun.h"
#include "pjnath.h"
#include "esp_prot_api.h"
#include "esp_prot_conntrack.h"
#include "datapkt.h"
<<<<<<< HEAD
#include "savah_gateway.h"
=======

//#include "conndb.h"

>>>>>>> ce5da3b1
// include of "user_ipsec.h" at the bottom due to dependency

#ifdef ANDROID_CHANGES
#define HIP_FW_DEFAULT_RULE_FILE "/data/hip/firewall_conf"
#ifndef s6_addr
#  define s6_addr                 in6_u.u6_addr8
#  define s6_addr16               in6_u.u6_addr16
#  define s6_addr32               in6_u.u6_addr32
#endif /* s6_addr */
#else
#define HIP_FW_DEFAULT_RULE_FILE "/etc/hip/firewall_conf"
#endif

#define HIP_FW_FILTER_TRAFFIC_BY_DEFAULT 1
#define HIP_FW_ACCEPT_HIP_ESP_TRAFFIC_BY_DEFAULT 0

#define HIP_FW_DEFAULT_TIMEOUT   1
#define HIP_FW_CONFIG_FILE_EX \
"# format: HOOK [match] TARGET\n"\
"#   HOOK   = INPUT, OUTPUT or FORWARD\n"\
"#   TARGET = ACCEPT or DROP\n"\
"#   match  = -src_hit [!] <hit value> --hi <file name>\n"\
"#            -dst_hit [!] <hit>\n"\
"#            -type [!] <hip packet type>\n"\
"#            -i [!] <incoming interface>\n"\
"#            -o [!] <outgoing interface>\n"\
"#            -state [!] <state> --verify_responder --accept_mobile --decrypt_contents\n"\
"#\n"\
"\n"

#define OTHER_PACKET          0
#define HIP_PACKET            1
#define ESP_PACKET            2
#define TCP_PACKET            3
#define STUN_PACKET           4
#define UDP_PACKET            5

#define FW_PROTO_NUM          6 /* Other, HIP, ESP, TCP */

struct hip_conn_key{
	uint8_t  protocol;
	uint16_t port_client;
	uint16_t port_peer;
	struct in6_addr hit_peer;
	struct in6_addr hit_proxy;
}  __attribute__ ((packed));

typedef struct hip_conn_t{
	struct hip_conn_key key;
	int state;
	struct in6_addr addr_client; // addr_proxy_client
	struct in6_addr addr_peer; // addr_proxy_peer
} hip_conn_t;

typedef int (*hip_fw_handler_t)(hip_fw_context_t *);

#ifndef ANDROID_CHANGES
#define HIP_FIREWALL_LOCK_FILE	"/var/lock/hip_firewall.lock"
#else
#define HIP_FIREWALL_LOCK_FILE	"/data/hip_firewall.lock"
#endif

struct in6_addr proxy_hit;
extern int hipproxy;
extern struct in6_addr default_hit;
extern int esp_relay;
extern int request_savah_status(int mode);
void print_usage(void);
void set_stateful_filtering(int v);
int get_stateful_filtering(void);
void set_escrow_active(int active);
void hip_fw_init_opptcp(void);
void hip_fw_uninit_opptcp(void);
void hip_fw_init_proxy(void);
void hip_fw_uninit_proxy(void);
int hip_fw_init_userspace_ipsec(void);
int hip_fw_uninit_userspace_ipsec(void);
int hip_fw_init_esp_prot(void);
int hip_fw_uninit_esp_prot(void);
int firewall_init_rules(void);

int hip_fw_init_sava_client();
void hip_fw_uninit_sava_client();
void hip_fw_uninit_sava_router();
int hip_fw_init_sava_router();

void firewall_add_lsi_rule(char *ip, char *opt);

void firewall_close(int signal);
void hip_fw_flush_iptables(void);
void firewall_exit(void);

int match_hit(struct in6_addr match_hit, struct in6_addr packet_hit, int boolean);
int match_hi(struct hip_host_id * hi, struct hip_common * packet);
int match_int(int match, int packet, int boolean);
int match_string(const char * match, const char * packet, int boolean);

static void die(struct ipq_handle *h);

int hip_fw_init_context(hip_fw_context_t *ctx, const unsigned char *buf, int ip_version);

void allow_packet(struct ipq_handle *handle, unsigned long packetId);
void drop_packet(struct ipq_handle *handle, unsigned long packetId);

int filter_esp(hip_fw_context_t * ctx);
int filter_hip(const struct in6_addr * ip6_src,
               const struct in6_addr * ip6_dst,
               struct hip_common *buf,
               unsigned int hook,
               const char * in_if,
               const char * out_if,
	       int ip_version);

int hip_fw_handle_other_output(hip_fw_context_t *ctx);
int hip_fw_handle_hip_output(hip_fw_context_t *ctx);
int hip_fw_handle_esp_output(hip_fw_context_t *ctx);
int hip_fw_handle_tcp_output(hip_fw_context_t *ctx);

int hip_fw_handle_other_input(hip_fw_context_t *ctx);
int hip_fw_handle_hip_input(hip_fw_context_t *ctx);
int hip_fw_handle_esp_input(hip_fw_context_t *ctx);
int hip_fw_handle_tcp_input(hip_fw_context_t *ctx);

int hip_fw_handle_other_forward(hip_fw_context_t *ctx);
int hip_fw_handle_hip_forward(hip_fw_context_t *ctx);
int hip_fw_handle_esp_forward(hip_fw_context_t *ctx);
int hip_fw_handle_tcp_forward(hip_fw_context_t *ctx);

int hip_fw_handle_packet(unsigned char *buf, struct ipq_handle *hndl, int ip_version,
		hip_fw_context_t *ctx);

int hip_fw_handle_outgoing_system_based_opp(hip_fw_context_t *ctx);

void check_and_write_default_config(void);
int main(int argc, char **argv);
void firewall_probe_kernel_modules();
void firewall_increase_netlink_buffers();
int hip_query_default_local_hit_from_hipd(void);
hip_hit_t *hip_fw_get_default_hit(void);

int hip_fw_hit_is_our(struct in6_addr *hit);

extern hip_lsi_t local_lsi;

// has been moved here for the following reason: dependent on typedefs above
#include "user_ipsec_api.h"
#include "sava_api.h"


#endif<|MERGE_RESOLUTION|>--- conflicted
+++ resolved
@@ -44,13 +44,7 @@
 #include "esp_prot_api.h"
 #include "esp_prot_conntrack.h"
 #include "datapkt.h"
-<<<<<<< HEAD
 #include "savah_gateway.h"
-=======
-
-//#include "conndb.h"
-
->>>>>>> ce5da3b1
 // include of "user_ipsec.h" at the bottom due to dependency
 
 #ifdef ANDROID_CHANGES
