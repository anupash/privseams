--- conflicted
+++ resolved
@@ -1,87 +1,8 @@
 #ifndef HIP_FIREWALL_H
 #define HIP_FIREWALL_H
 
-<<<<<<< HEAD
-#include <limits.h>
-#include <netinet/in.h>
-#include <linux/types.h>
-#include <linux/netfilter.h>
-#include <libipq.h>
-#include <linux/netfilter.h>
-#include <linux/netfilter_ipv4.h>
-#include <netinet/ip.h>
-#include <netinet/ip_icmp.h>
-#ifndef ANDROID_CHANGES
-#include <netinet/ip6.h>
-#endif
-#include <stdint.h>
-#include <stdio.h>
-
-#include <string.h>
-#include <netinet/tcp.h>
-#include <stdlib.h>
-#include <sys/types.h>
-#include <limits.h>
-#include <linux/netfilter_ipv4.h>
-#include <pthread.h>
-#include <libhipcore/message.h>
-#include "common_types.h"
-#include "crypto.h"
-#include "ife.h"
-#include "state.h"
-#include "firewall_control.h"
-#include "firewall_defines.h"
-#include "esp_decrypt.h"
-#include "rule_management.h"
-#include "debug.h"
-#include "helpers.h"
-#include "conntrack.h"
-#include "libhipcore/utils.h"
-#include "misc.h"
-#include "netdev.h"
-#include "lsi.h"
-#include "fw_stun.h"
-#include "pjnath.h"
-#include "esp_prot_api.h"
-#include "esp_prot_conntrack.h"
-#include "datapkt.h"
-#include "capability.h"
-#include "savah_gateway.h"
-// include of "user_ipsec.h" at the bottom due to dependency
-
-#ifdef ANDROID_CHANGES
-#define HIP_FW_DEFAULT_RULE_FILE "/data/hip/firewall_conf"
-#ifndef s6_addr
-#  define s6_addr                 in6_u.u6_addr8
-#  define s6_addr16               in6_u.u6_addr16
-#  define s6_addr32               in6_u.u6_addr32
-#endif /* s6_addr */
-#else
-#define HIP_FW_DEFAULT_RULE_FILE "/etc/hip/firewall_conf"
-#endif
-
-#define HIP_FW_FILTER_TRAFFIC_BY_DEFAULT 1
-#define HIP_FW_ACCEPT_HIP_ESP_TRAFFIC_BY_DEFAULT 0
-
-#define HIP_FW_DEFAULT_TIMEOUT   1
-#define HIP_FW_CONFIG_FILE_EX \
-"# format: HOOK [match] TARGET\n"\
-"#   HOOK   = INPUT, OUTPUT or FORWARD\n"\
-"#   TARGET = ACCEPT or DROP\n"\
-"#   match  = -src_hit [!] <hit value> --hi <file name>\n"\
-"#            -dst_hit [!] <hit>\n"\
-"#            -type [!] <hip packet type>\n"\
-"#            -i [!] <incoming interface>\n"\
-"#            -o [!] <outgoing interface>\n"\
-"#            -state [!] <state> --verify_responder --accept_mobile --decrypt_contents\n"\
-"#\n"\
-"\n"
-
-=======
 #include "builder.h"
 #include "protodefs.h"
->>>>>>> 07e26862
-
 
 void hip_fw_init_opptcp();
 void hip_fw_uninit_opptcp();
