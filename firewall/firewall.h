#ifndef HIP_FIREWALL_H
#define HIP_FIREWALL_H

#include <netinet/in.h>
#include <linux/types.h>
#include <linux/netfilter.h>
#include <libipq.h>
#include <linux/netfilter.h>
#include <netinet/in.h>
#include <netinet/ip.h>
#include <netinet/ip6.h>
#include <stdint.h>
#include <stdio.h>

#include <string.h>
#include <netinet/tcp.h>
#include <stdlib.h>
#include <sys/types.h>
#include <limits.h>
#include <linux/netfilter_ipv4.h>
#include <pthread.h>
#include <libinet6/message.h>

#include "common_types.h"
#include "crypto.h"
#include "ife.h"
#include "state.h"
#include "firewall_control.h"
#include "firewall_defines.h"
#include "esp_decrypt.h"
#include "rule_management.h"
#include "debug.h"
#include "helpers.h"
#include "conntrack.h"
#include "utils.h"
<<<<<<< HEAD
#include "hip_usermode.h"
#include "misc.h"
#include "netdev.h"
#include "hip_sadb.h"

=======
#include "misc.h"
#include "netdev.h"
#include "lsi.h"
// include of "ext_user_ipsec.h" at the bottom due to dependency
>>>>>>> 738c7309

#define HIP_FW_DEFAULT_RULE_FILE "/etc/hip/firewall.conf"
#define HIP_FW_DEFAULT_TIMEOUT   1
#define HIP_FW_CONFIG_FILE_EX \
"# format: HOOK [match] TARGET\n"\
"#   HOOK   = INPUT, OUTPUT or FORWARD\n"\
"#   TARGET = ACCEPT or DROP\n"\
"#   match  = -src_hit [!] <hit value> --hi <file name>\n"\
"#            -dst_hit [!] <hit>\n"\
"#            -type [!] <hip packet type>\n"\
"#            -i [!] <incoming interface>\n"\
"#            -o [!] <outgoing interface>\n"\
"#            -state [!] <state> --verify_responder --accept_mobile --decrypt_contents\n"\
"#\n"\
"\n"

#define OTHER_PACKET          0
#define HIP_PACKET            1
#define ESP_PACKET            2
#define TCP_PACKET            3
#define STUN_PACKET           4
#define UDP_PACKET            5

#define FW_PROTO_NUM          6 /* Other, HIP, ESP, TCP */

typedef struct hip_fw_context {
	// queued packet
	ipq_packet_msg_t *ipq_packet;
	
	// IP layer information
	int ip_version; /* 4, 6 */
	int ip_hdr_len;
	struct in6_addr src, dst;
	union {
		struct ip6_hdr *ipv6;
		struct ip *ipv4;
	} ip_hdr;
		
	// transport layer information
	int packet_type; /* HIP_PACKET, ESP_PACKET, etc  */
	union {
		struct hip_esp *esp;
		struct hip_common *hip;
		struct tcphdr *tcp;
	} transport_hdr;
	struct udphdr *udp_encap_hdr;
	//uint32_t spi;
} hip_fw_context_t;

struct hip_conn_key {
	uint8_t protocol;
	uint16_t port_client;
	uint16_t port_peer;
	struct in6_addr hit_peer;
	struct in6_addr hit_proxy;
}  __attribute__ ((packed));

typedef struct hip_conn_t  {
	struct hip_conn_key key;
	int state;
	struct in6_addr addr_client; // addr_proxy_client	
	struct in6_addr addr_peer; // addr_proxy_peer	
} hip_conn_t;

typedef int (*hip_fw_handler_t)(hip_fw_context_t *);

#define HIP_FIREWALL_LOCK_FILE	"/var/lock/hip_firewall.lock"
struct in6_addr proxy_hit;
extern int hipproxy;
extern struct in6_addr default_hit;

void print_usage(void);
void set_stateful_filtering(int v);
int get_stateful_filtering(void);
void set_escrow_active(int active);
int is_escrow_active(void);
void hip_fw_init_opptcp(void);
void hip_fw_uninit_opptcp(void);
void hip_fw_init_proxy(void);
void hip_fw_uninit_proxy(void);
int hip_fw_init_userspace_ipsec(void);
int hip_fw_uninit_userspace_ipsec(void);
int hip_fw_init_esp_prot(void);
int hip_fw_uninit_esp_prot(void);
int firewall_init_rules(void);

void firewall_close(int signal);
void hip_fw_flush_iptables(void);
void firewall_exit(void);

int match_hit(struct in6_addr match_hit, struct in6_addr packet_hit, int boolean);
int match_hi(struct hip_host_id * hi, struct hip_common * packet);
int match_int(int match, int packet, int boolean);
int match_string(const char * match, const char * packet, int boolean);

static void die(struct ipq_handle *h);

int hip_fw_init_context(hip_fw_context_t *ctx, char *buf, int ip_version);

void allow_packet(struct ipq_handle *handle, unsigned long packetId);
void drop_packet(struct ipq_handle *handle, unsigned long packetId);

int filter_esp(const struct in6_addr * dst_addr, struct hip_esp * esp,
	       unsigned int hook);
int filter_hip(const struct in6_addr * ip6_src,
               const struct in6_addr * ip6_dst, 
               struct hip_common *buf, 
               unsigned int hook, 
               const char * in_if, 
               const char * out_if);

int hip_fw_handle_other_output(hip_fw_context_t *ctx);
int hip_fw_handle_hip_output(hip_fw_context_t *ctx);
int hip_fw_handle_esp_output(hip_fw_context_t *ctx);
int hip_fw_handle_tcp_output(hip_fw_context_t *ctx);

int hip_fw_handle_other_input(hip_fw_context_t *ctx);
int hip_fw_handle_hip_input(hip_fw_context_t *ctx);
int hip_fw_handle_esp_input(hip_fw_context_t *ctx);
int hip_fw_handle_tcp_input(hip_fw_context_t *ctx);

int hip_fw_handle_other_forward(hip_fw_context_t *ctx);
int hip_fw_handle_hip_forward(hip_fw_context_t *ctx);
int hip_fw_handle_esp_forward(hip_fw_context_t *ctx);
int hip_fw_handle_tcp_forward(hip_fw_context_t *ctx);

<<<<<<< HEAD
=======
int hip_fw_handle_packet(char *buf, struct ipq_handle *hndl, int ip_version,
		hip_fw_context_t *ctx);

void check_and_write_default_config(void);
int main(int argc, char **argv);
void firewall_probe_kernel_modules();
void firewall_increase_netlink_buffers();

// dependent on typedefs in here
#include "user_ipsec.h"
>>>>>>> 738c7309

#endif
<|MERGE_RESOLUTION|>--- conflicted
+++ resolved
@@ -6,8 +6,10 @@
 #include <linux/netfilter.h>
 #include <libipq.h>
 #include <linux/netfilter.h>
+#include <linux/netfilter_ipv4.h>
 #include <netinet/in.h>
 #include <netinet/ip.h>
+#include <netinet/ip_icmp.h>
 #include <netinet/ip6.h>
 #include <stdint.h>
 #include <stdio.h>
@@ -20,7 +22,6 @@
 #include <linux/netfilter_ipv4.h>
 #include <pthread.h>
 #include <libinet6/message.h>
-
 #include "common_types.h"
 #include "crypto.h"
 #include "ife.h"
@@ -33,20 +34,12 @@
 #include "helpers.h"
 #include "conntrack.h"
 #include "utils.h"
-<<<<<<< HEAD
-#include "hip_usermode.h"
-#include "misc.h"
-#include "netdev.h"
-#include "hip_sadb.h"
-
-=======
 #include "misc.h"
 #include "netdev.h"
 #include "lsi.h"
 // include of "ext_user_ipsec.h" at the bottom due to dependency
->>>>>>> 738c7309
 
-#define HIP_FW_DEFAULT_RULE_FILE "/etc/hip/firewall.conf"
+#define HIP_FW_DEFAULT_RULE_FILE "/etc/hip/firewall_conf"
 #define HIP_FW_DEFAULT_TIMEOUT   1
 #define HIP_FW_CONFIG_FILE_EX \
 "# format: HOOK [match] TARGET\n"\
@@ -60,6 +53,15 @@
 "#            -state [!] <state> --verify_responder --accept_mobile --decrypt_contents\n"\
 "#\n"\
 "\n"
+
+struct firewall_hl {
+	hip_lsi_t lsi;
+	hip_hit_t hit_our;
+        hip_hit_t hit_peer;
+        int bex_state;
+};
+
+typedef struct firewall_hl firewall_hl_t;
 
 #define OTHER_PACKET          0
 #define HIP_PACKET            1
@@ -171,8 +173,6 @@
 int hip_fw_handle_esp_forward(hip_fw_context_t *ctx);
 int hip_fw_handle_tcp_forward(hip_fw_context_t *ctx);
 
-<<<<<<< HEAD
-=======
 int hip_fw_handle_packet(char *buf, struct ipq_handle *hndl, int ip_version,
 		hip_fw_context_t *ctx);
 
@@ -183,6 +183,5 @@
 
 // dependent on typedefs in here
 #include "user_ipsec.h"
->>>>>>> 738c7309
 
-#endif
+#endif