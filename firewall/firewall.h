#ifndef HIP_FIREWALL_H
#define HIP_FIREWALL_H

#include <limits.h>
#include <netinet/in.h>
#include <linux/types.h>
#include <linux/netfilter.h>
#include <libipq.h>
#include <linux/netfilter.h>
#include <linux/netfilter_ipv4.h>
#include <netinet/ip.h>
#include <netinet/ip_icmp.h>
#ifndef ANDROID_CHANGES
#include <netinet/ip6.h>
#endif
#include <stdint.h>
#include <stdio.h>

#include <string.h>
#include <netinet/tcp.h>
#include <stdlib.h>
#include <sys/types.h>
#include <limits.h>
#include <linux/netfilter_ipv4.h>
#include <pthread.h>
#include <libhipcore/message.h>
#include "common_types.h"
#include "crypto.h"
#include "ife.h"
#include "state.h"
#include "firewall_control.h"
#include "firewall_defines.h"
#include "esp_decrypt.h"
#include "rule_management.h"
#include "debug.h"
#include "helpers.h"
#include "conntrack.h"
#include "libhipcore/utils.h"
#include "misc.h"
#include "netdev.h"
#include "lsi.h"
#include "fw_stun.h"
#include "pjnath.h"
#include "esp_prot_api.h"
#include "esp_prot_conntrack.h"
#include "datapkt.h"
<<<<<<< HEAD
#include "savah_gateway.h"
=======
#include "capability.h"

//#include "conndb.h"

>>>>>>> 294cf058
// include of "user_ipsec.h" at the bottom due to dependency

#ifdef ANDROID_CHANGES
#define HIP_FW_DEFAULT_RULE_FILE "/data/hip/firewall_conf"
#ifndef s6_addr
#  define s6_addr                 in6_u.u6_addr8
#  define s6_addr16               in6_u.u6_addr16
#  define s6_addr32               in6_u.u6_addr32
#endif /* s6_addr */
#else
#define HIP_FW_DEFAULT_RULE_FILE "/etc/hip/firewall_conf"
#endif

#define HIP_FW_FILTER_TRAFFIC_BY_DEFAULT 1
#define HIP_FW_ACCEPT_HIP_ESP_TRAFFIC_BY_DEFAULT 0

#define HIP_FW_DEFAULT_TIMEOUT   1
#define HIP_FW_CONFIG_FILE_EX \
"# format: HOOK [match] TARGET\n"\
"#   HOOK   = INPUT, OUTPUT or FORWARD\n"\
"#   TARGET = ACCEPT or DROP\n"\
"#   match  = -src_hit [!] <hit value> --hi <file name>\n"\
"#            -dst_hit [!] <hit>\n"\
"#            -type [!] <hip packet type>\n"\
"#            -i [!] <incoming interface>\n"\
"#            -o [!] <outgoing interface>\n"\
"#            -state [!] <state> --verify_responder --accept_mobile --decrypt_contents\n"\
"#\n"\
"\n"

#define OTHER_PACKET          0
#define HIP_PACKET            1
#define ESP_PACKET            2
#define TCP_PACKET            3
#define STUN_PACKET           4
#define UDP_PACKET            5

#define FW_PROTO_NUM          6 /* Other, HIP, ESP, TCP */

typedef int (*hip_fw_handler_t)(hip_fw_context_t *);

#ifndef ANDROID_CHANGES
#define HIP_FIREWALL_LOCK_FILE	"/var/lock/hip_firewall.lock"
#else
#define HIP_FIREWALL_LOCK_FILE	"/data/hip_firewall.lock"
#endif

struct in6_addr proxy_hit;
extern int hipproxy;
extern struct in6_addr default_hit;
extern int esp_relay;
extern int request_savah_status(int mode);
void print_usage(void);
void set_stateful_filtering(int v);
int get_stateful_filtering(void);
void hip_fw_init_opptcp(void);
void hip_fw_uninit_opptcp(void);
void hip_fw_init_proxy(void);
void hip_fw_uninit_proxy(void);
int hip_fw_init_userspace_ipsec(void);
int hip_fw_uninit_userspace_ipsec(void);
int hip_fw_init_esp_prot(void);
int hip_fw_uninit_esp_prot(void);
int firewall_init_rules(void);

int hip_fw_init_sava_client();
void hip_fw_uninit_sava_client();
void hip_fw_uninit_sava_router();
int hip_fw_init_sava_router();

void firewall_add_lsi_rule(char *ip, char *opt);

void firewall_close(int signal);
void hip_fw_flush_iptables(void);
void firewall_exit(void);

int match_hit(struct in6_addr match_hit, struct in6_addr packet_hit, int boolean);
int match_hi(struct hip_host_id * hi, struct hip_common * packet);
int match_int(int match, int packet, int boolean);
int match_string(const char * match, const char * packet, int boolean);

int hip_fw_init_context(hip_fw_context_t *ctx, const unsigned char *buf, int ip_version);

void allow_packet(struct ipq_handle *handle, unsigned long packetId);
void drop_packet(struct ipq_handle *handle, unsigned long packetId);

int filter_esp(hip_fw_context_t * ctx);
int filter_hip(const struct in6_addr * ip6_src,
               const struct in6_addr * ip6_dst,
               struct hip_common *buf,
               unsigned int hook,
               const char * in_if,
               const char * out_if,
	       int ip_version);

int hip_fw_handle_other_output(hip_fw_context_t *ctx);
int hip_fw_handle_hip_output(hip_fw_context_t *ctx);
int hip_fw_handle_esp_output(hip_fw_context_t *ctx);
int hip_fw_handle_tcp_output(hip_fw_context_t *ctx);

int hip_fw_handle_other_input(hip_fw_context_t *ctx);
int hip_fw_handle_hip_input(hip_fw_context_t *ctx);
int hip_fw_handle_esp_input(hip_fw_context_t *ctx);
int hip_fw_handle_tcp_input(hip_fw_context_t *ctx);

int hip_fw_handle_other_forward(hip_fw_context_t *ctx);
int hip_fw_handle_hip_forward(hip_fw_context_t *ctx);
int hip_fw_handle_esp_forward(hip_fw_context_t *ctx);
int hip_fw_handle_tcp_forward(hip_fw_context_t *ctx);

int hip_fw_handle_packet(unsigned char *buf, struct ipq_handle *hndl, int ip_version,
		hip_fw_context_t *ctx);

int hip_fw_handle_outgoing_system_based_opp(hip_fw_context_t *ctx);

void check_and_write_default_config(void);
int main(int argc, char **argv);
void firewall_probe_kernel_modules();
void firewall_increase_netlink_buffers();
int hip_query_default_local_hit_from_hipd(void);
hip_hit_t *hip_fw_get_default_hit(void);

int hip_fw_hit_is_our(struct in6_addr *hit);

extern hip_lsi_t local_lsi;

// has been moved here for the following reason: dependent on typedefs above
#include "user_ipsec_api.h"
#include "sava_api.h"


#endif<|MERGE_RESOLUTION|>--- conflicted
+++ resolved
@@ -44,14 +44,8 @@
 #include "esp_prot_api.h"
 #include "esp_prot_conntrack.h"
 #include "datapkt.h"
-<<<<<<< HEAD
+#include "capability.h"
 #include "savah_gateway.h"
-=======
-#include "capability.h"
-
-//#include "conndb.h"
-
->>>>>>> 294cf058
 // include of "user_ipsec.h" at the bottom due to dependency
 
 #ifdef ANDROID_CHANGES
