--- conflicted
+++ resolved
@@ -22,20 +22,12 @@
 
 int esp_prot_conntrack_init()
 {
-	int transform_id = 1;
-<<<<<<< HEAD
 	config_t *config = NULL;
 	extern long hash_length;
-	extern hash_function_t hash_functions[NUM_HASH_FUNCTIONS];
+	extern long token_transform;
+	extern const hash_function_t hash_functions[NUM_HASH_FUNCTIONS];
 	extern int hash_lengths[NUM_HASH_FUNCTIONS][NUM_HASH_LENGTHS];
-	extern long token_transform;
-	int err = 0, i, j, g;
-=======
-	extern const hash_function_t hash_functions[NUM_HASH_FUNCTIONS];
-	extern const int hash_lengths[NUM_HASH_FUNCTIONS][NUM_HASH_LENGTHS];
-	extern const uint8_t preferred_transforms[NUM_TRANSFORMS + 1];
 	int err = 0, i, j;
->>>>>>> 8dde6459
 
 	HIP_DEBUG("Initializing conntracking of esp protection extension...\n");
 
@@ -76,6 +68,7 @@
 		}
 	}
 
+  out_err:
 	return err;
 }
 
@@ -673,7 +666,7 @@
 	struct tuple *other_dir_tuple = NULL;
 	struct esp_tuple *esp_tuple = NULL;
 	esp_prot_conntrack_tfm_t * conntrack_tfm = NULL;
-	int hash_length = 0, num_anchors = 0;
+	int hash_length = 0;
 	// assume not found
 	int err = 0, element_index;
 	int found = 0;
@@ -790,14 +783,8 @@
 	struct esp_prot_root *esp_roots[MAX_NUM_PARALLEL_HCHAINS];
 	struct hip_ack *ack = NULL;
 	struct hip_esp_info *esp_info = NULL;
-<<<<<<< HEAD
-	struct tuple *other_dir_tuple = NULL;
 	int err = 0;
 	long i;
-=======
-	int num_anchors = 0;
-	int err = 0, i;
->>>>>>> 8dde6459
 
 	HIP_DEBUG("\n");
 
@@ -906,7 +893,6 @@
 	extern long ring_buffer_size;
 	extern long num_linear_elements;
 	extern long num_random_elements;
-	extern long cumulative_authentication;
 	esp_prot_conntrack_tfm_t * conntrack_tfm = NULL;
 	struct hip_esp *esp = NULL;
 	int esp_len = 0;
@@ -1115,7 +1101,6 @@
 	int err = 0, i;
 	uint32_t branch_length = 0;
 	uint32_t anchor_offset = 0;
-	int num_anchors = 0;
 
 	HIP_DEBUG("\n");
 
