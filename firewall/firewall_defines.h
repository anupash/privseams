/*
 * Copyright (c) 2010 Aalto University and RWTH Aachen University.
 *
 * Permission is hereby granted, free of charge, to any person
 * obtaining a copy of this software and associated documentation
 * files (the "Software"), to deal in the Software without
 * restriction, including without limitation the rights to use,
 * copy, modify, merge, publish, distribute, sublicense, and/or sell
 * copies of the Software, and to permit persons to whom the
 * Software is furnished to do so, subject to the following
 * conditions:
 *
 * The above copyright notice and this permission notice shall be
 * included in all copies or substantial portions of the Software.
 *
 * THE SOFTWARE IS PROVIDED "AS IS", WITHOUT WARRANTY OF ANY KIND,
 * EXPRESS OR IMPLIED, INCLUDING BUT NOT LIMITED TO THE WARRANTIES
 * OF MERCHANTABILITY, FITNESS FOR A PARTICULAR PURPOSE AND
 * NONINFRINGEMENT. IN NO EVENT SHALL THE AUTHORS OR COPYRIGHT
 * HOLDERS BE LIABLE FOR ANY CLAIM, DAMAGES OR OTHER LIABILITY,
 * WHETHER IN AN ACTION OF CONTRACT, TORT OR OTHERWISE, ARISING
 * FROM, OUT OF OR IN CONNECTION WITH THE SOFTWARE OR THE USE OR
 * OTHER DEALINGS IN THE SOFTWARE.
 */

#ifndef HIP_FIREWALL_FIREWALL_DEFINES_H
#define HIP_FIREWALL_FIREWALL_DEFINES_H

#define _BSD_SOURCE

#include <libipq.h>
#include <stdint.h>
#include <stdbool.h>
#include <netinet/in.h>
#include <netinet/ip6.h>
#include <netinet/tcp.h>
#include <netinet/udp.h>

#include "lib/core/common.h"
#include "lib/core/linkedlist.h"
#include "lib/core/protodefs.h"
#include "config.h"
#include "common_types.h"
#include "esp_prot_defines.h"


struct hip_fw_context {
    // queued packet
    ipq_packet_msg_t *ipq_packet;

    // IP layer information
    int             ip_version;   /* 4, 6 */
    int             ip_hdr_len;
    struct in6_addr src, dst;
    union {
        struct ip6_hdr *ipv6;
        struct ip      *ipv4;
    } ip_hdr;

    // transport layer information
    int packet_type;     /* HIP_PACKET, ESP_PACKET, etc  */
    union {
        struct hip_esp    *esp;
        struct hip_common *hip;
        struct tcphdr     *tcp;
    } transport_hdr;
    struct udphdr *udp_encap_hdr;

    int modified;
};

/********** State table structures **************/

struct esp_address {
    struct in6_addr dst_addr;
    uint32_t       *update_id;  // null or pointer to the update id from the packet
    // that announced this address.
    // when ack with the update id is seen all esp_addresses with
    // null update_id can be removed.
};

struct esp_tuple {
    uint32_t      spi;
    uint32_t      new_spi;
    uint32_t      spi_update_id;
<<<<<<< HEAD
    struct slist *dst_addr_list; /**< List of destinations associated with SPI.
                                  *   Use accessors for altering. */
=======
    struct hip_ll dst_addresses;
>>>>>>> 2ed4164d
    struct tuple *tuple;
    /* tracking of the ESP SEQ number */
    uint32_t seq_no;
    /* members needed for ESP protection extension */
    uint8_t       esp_prot_tfm;
    uint32_t      hash_item_length;
    uint32_t      hash_tree_depth;
    long          num_hchains;
    unsigned char active_anchors[MAX_NUM_PARALLEL_HCHAINS][MAX_HASH_LENGTH];
    // need for verification of anchor updates
    unsigned char  first_active_anchors[MAX_NUM_PARALLEL_HCHAINS][MAX_HASH_LENGTH];
    unsigned char  next_anchors[MAX_NUM_PARALLEL_HCHAINS][MAX_HASH_LENGTH];
    int            active_root_length;
    unsigned char *active_roots[MAX_NUM_PARALLEL_HCHAINS];
    int            next_root_length[MAX_NUM_PARALLEL_HCHAINS];
    unsigned char *next_roots[MAX_NUM_PARALLEL_HCHAINS];
    /** List temporarily storing anchor elements until the consecutive update
     *  msg reveals that all on-path devices know the new anchor. */
    struct hip_ll anchor_cache;
    /** buffer storing hashes of previous packets for cumulative authentication */
    struct esp_cumulative_item hash_buffer[MAX_RING_BUFFER_SIZE];
};

struct hip_data {
    struct in6_addr     src_hit;
    struct in6_addr     dst_hit;
    struct hip_host_id *src_hi;
    void               *src_pub_key;
    int                 (*verify)(void *, struct hip_common *);
};

struct hip_tuple {
    struct hip_data *data;
    struct tuple    *tuple;
};

struct tuple {
    struct hip_tuple  *hip_tuple;
    struct in6_addr   *src_ip;
    struct in6_addr   *dst_ip;
    in_port_t          src_port;
    in_port_t          dst_port;
    struct slist      *esp_tuples;
    int                direction;
    struct connection *connection;
    int                state;
    int                hook;            /**< iptables chain this tuple originates from. */
    uint32_t           lupdate_seq;
    int                esp_relay;
    struct in6_addr    esp_relay_daddr;
    in_port_t          esp_relay_dport;
};

struct connection {
    struct tuple original;
    struct tuple reply;
    int          verify_responder;
    int          state;
    time_t       timestamp;
    /* members needed for iptables setup */
    bool         udp_encap; /**< UDP encapsulation enabled? (NAT extension) */
    /* members needed for ESP protection extension */
    int          num_esp_prot_tfms;
    uint8_t      esp_prot_tfms[MAX_NUM_TRANSFORMS];
#ifdef CONFIG_HIP_MIDAUTH
    int          pisa_state;
#endif
};

#endif /* HIP_FIREWALL_FIREWALL_DEFINES_H */<|MERGE_RESOLUTION|>--- conflicted
+++ resolved
@@ -83,12 +83,7 @@
     uint32_t      spi;
     uint32_t      new_spi;
     uint32_t      spi_update_id;
-<<<<<<< HEAD
-    struct slist *dst_addr_list; /**< List of destinations associated with SPI.
-                                  *   Use accessors for altering. */
-=======
     struct hip_ll dst_addresses;
->>>>>>> 2ed4164d
     struct tuple *tuple;
     /* tracking of the ESP SEQ number */
     uint32_t seq_no;
