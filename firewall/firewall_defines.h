/**
 * @file
 *
 * Distributed under <a href="http://www.gnu.org/licenses/gpl2.txt">GNU/GPL</a>
 */

#ifndef HIP_FIREWALL_FIREWALL_DEFINES_H
#define HIP_FIREWALL_FIREWALL_DEFINES_H

#define _BSD_SOURCE

#include <net/if.h>
#include <sys/time.h>
#include <libipq.h>
#include <string.h>

#include "config.h"
#include "lib/core/linkedlist.h"
#include "lib/core/common_defines.h"
#include "lib/core/esp_prot_common.h"
#include "lib/core/protodefs.h"
#include "esp_prot_defines.h"
#include "common_types.h"

<<<<<<< HEAD
=======

>>>>>>> 4adb7ea0
typedef struct hip_fw_context {
    // queued packet
    ipq_packet_msg_t *ipq_packet;

    // IP layer information
    int               ip_version; /* 4, 6 */
    int               ip_hdr_len;
    struct in6_addr   src, dst;
    union {
        struct ip6_hdr *ipv6;
        struct ip *     ipv4;
    } ip_hdr;

    // transport layer information
    int packet_type;     /* HIP_PACKET, ESP_PACKET, etc  */
    union {
        struct hip_esp *   esp;
        struct hip_common *hip;
        struct tcphdr *    tcp;
    } transport_hdr;
    struct udphdr *udp_encap_hdr;

    int            modified;
} hip_fw_context_t;

/********** State table structures **************/

struct esp_address {
    struct in6_addr dst_addr;
    uint32_t *      update_id; // null or pointer to the update id from the packet
    // that announced this address.
    // when ack with the update id is seen all esp_addresses with
    // null update_id can be removed.
};

struct esp_tuple {
    uint32_t                spi;
    uint32_t                new_spi;
    uint32_t                spi_update_id;
    SList *                 dst_addr_list;
    struct tuple *          tuple;
    struct decryption_data *dec_data;
    /* tracking of the ESP SEQ number */
    uint32_t                seq_no;
    /* members needed for ESP protection extension */
    uint8_t                 esp_prot_tfm;
    uint32_t                hash_item_length;
    uint32_t                hash_tree_depth;
    long                    num_hchains;
    unsigned char           active_anchors[MAX_NUM_PARALLEL_HCHAINS][MAX_HASH_LENGTH];
    // need for verification of anchor updates
    unsigned char           first_active_anchors[MAX_NUM_PARALLEL_HCHAINS][MAX_HASH_LENGTH];
    unsigned char           next_anchors[MAX_NUM_PARALLEL_HCHAINS][MAX_HASH_LENGTH];
    int                     active_root_length;
    unsigned char *         active_roots[MAX_NUM_PARALLEL_HCHAINS];
    int                     next_root_length[MAX_NUM_PARALLEL_HCHAINS];
    unsigned char *         next_roots[MAX_NUM_PARALLEL_HCHAINS];
    /* list temporarily storing anchor elements until the consecutive update
     * msg reveals that all on-path devices know the new anchor */
    hip_ll_t                anchor_cache;
    /* buffer storing hashes of previous packets for cumulative authentication */
    esp_cumulative_item_t   hash_buffer[MAX_RING_BUFFER_SIZE];
};

struct decryption_data {
    int                   dec_alg;
    int                   auth_len;
    int                   key_len;
    struct hip_crypto_key dec_key;
};

struct hip_data {
    struct in6_addr     src_hit;
    struct in6_addr     dst_hit;
    struct hip_host_id *src_hi;
    void *              src_pub_key;
    int                 (*verify)(void *, struct hip_common *);
};

struct hip_tuple {
    struct hip_data *data;
    struct tuple *   tuple;
};

struct tuple {
    struct hip_tuple * hip_tuple;
    struct in6_addr *  src_ip;
    struct in6_addr *  dst_ip;
    in_port_t          src_port;
    in_port_t          dst_port;
    SList *            esp_tuples;
    int                direction;
    struct connection *connection;
    int                state;
    uint32_t           lupdate_seq;
    int esp_relay;
    struct in6_addr esp_relay_daddr;
    in_port_t esp_relay_dport;
};

struct connection {
    struct tuple   original;
    struct tuple   reply;
    int            verify_responder;
    int            state;
    struct timeval time_stamp;
    /* members needed for ESP protection extension */
    int            num_esp_prot_tfms;
    uint8_t        esp_prot_tfms[MAX_NUM_TRANSFORMS];
#ifdef CONFIG_HIP_MIDAUTH
    int            pisa_state;
#endif
};

struct hip_esp_packet {
    int             packet_length;
    struct hip_esp *esp_data;
};

#endif /* HIP_FIREWALL_FIREWALL_DEFINES_H */<|MERGE_RESOLUTION|>--- conflicted
+++ resolved
@@ -22,10 +22,7 @@
 #include "esp_prot_defines.h"
 #include "common_types.h"
 
-<<<<<<< HEAD
-=======
 
->>>>>>> 4adb7ea0
 typedef struct hip_fw_context {
     // queued packet
     ipq_packet_msg_t *ipq_packet;
