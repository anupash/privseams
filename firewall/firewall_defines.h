#ifndef HIP_FIREWALL_FIREWALL_DEFINES_H
#define HIP_FIREWALL_FIREWALL_DEFINES_H

#define _BSD_SOURCE

#include <net/if.h>
#include <sys/time.h>
#include <libipq.h>
#include <string.h>

#include "config.h"
#include "lib/core/linkedlist.h"
#include "lib/core/common_defines.h"
#include "lib/core/esp_prot_common.h"
#include "lib/core/protodefs.h"
#include "esp_prot_defines.h"
#include "common_types.h"

typedef struct hip_fw_context {
    // queued packet
    ipq_packet_msg_t *ipq_packet;

    // IP layer information
    int               ip_version; /* 4, 6 */
    int               ip_hdr_len;
    struct in6_addr   src, dst;
    union {
        struct ip6_hdr *ipv6;
        struct ip *     ipv4;
    } ip_hdr;

    // transport layer information
    int packet_type;     /* HIP_PACKET, ESP_PACKET, etc  */
    union {
        struct hip_esp *   esp;
        struct hip_common *hip;
        struct tcphdr *    tcp;
    } transport_hdr;
    struct udphdr *udp_encap_hdr;
    //uint32_t spi;

    int            modified;
} hip_fw_context_t;

/********** State table structures **************/

struct esp_address {
    struct in6_addr dst_addr;
    uint32_t *      update_id; // null or pointer to the update id from the packet
    // that announced this address.
    // when ack with the update id is seen all esp_addresses with
    // null update_id can be removed.
};

struct esp_tuple {
    uint32_t                spi;
    uint32_t                new_spi;
    uint32_t                spi_update_id;
    SList *                 dst_addr_list;
    struct tuple *          tuple;
    struct decryption_data *dec_data;
    /* tracking of the ESP SEQ number */
    uint32_t                seq_no;
    /* members needed for ESP protection extension */
    uint8_t                 esp_prot_tfm;
    uint32_t                hash_item_length;
    uint32_t                hash_tree_depth;
    long                    num_hchains;
    unsigned char           active_anchors[MAX_NUM_PARALLEL_HCHAINS][MAX_HASH_LENGTH];
    // need for verification of anchor updates
    unsigned char           first_active_anchors[MAX_NUM_PARALLEL_HCHAINS][MAX_HASH_LENGTH];
    unsigned char           next_anchors[MAX_NUM_PARALLEL_HCHAINS][MAX_HASH_LENGTH];
    int                     active_root_length;
    unsigned char *         active_roots[MAX_NUM_PARALLEL_HCHAINS];
    int                     next_root_length[MAX_NUM_PARALLEL_HCHAINS];
    unsigned char *         next_roots[MAX_NUM_PARALLEL_HCHAINS];
    /* list temporarily storing anchor elements until the consecutive update
     * msg reveals that all on-path devices know the new anchor */
    hip_ll_t                anchor_cache;
    /* buffer storing hashes of previous packets for cumulative authentication */
    esp_cumulative_item_t   hash_buffer[MAX_RING_BUFFER_SIZE];
};

struct decryption_data {
    int                   dec_alg;
    int                   auth_len;
    int                   key_len;
    struct hip_crypto_key dec_key;
};

struct hip_data {
    struct in6_addr     src_hit;
    struct in6_addr     dst_hit;
    struct hip_host_id *src_hi;
    void *              src_pub_key;
    int                 (*verify)(void *, struct hip_common *);
};

struct hip_tuple {
    struct hip_data *data;
    struct tuple *   tuple;
};

struct tuple {
    struct hip_tuple * hip_tuple;
    struct in6_addr *  src_ip;
    struct in6_addr *  dst_ip;
    in_port_t          src_port;
    in_port_t          dst_port;
    SList *            esp_tuples;
    int                direction;
    struct connection *connection;
    int                state;
    uint32_t           lupdate_seq;
<<<<<<< HEAD
=======
#ifdef CONFIG_HIP_HIPPROXY
    int                hipproxy;
#endif
    int esp_relay;
    struct in6_addr esp_relay_daddr;
    in_port_t esp_relay_dport;
>>>>>>> af80d7e7
};

struct connection {
    struct tuple   original;
    struct tuple   reply;
    int            verify_responder;
    int            state;
    struct timeval time_stamp;
    /* members needed for ESP protection extension */
    int            num_esp_prot_tfms;
    uint8_t        esp_prot_tfms[MAX_NUM_TRANSFORMS];
#ifdef CONFIG_HIP_MIDAUTH
    int            pisa_state;
#endif
};

struct hip_esp_packet {
    int             packet_length;
    struct hip_esp *esp_data;
};

#endif /*HIP_FIREWALL_FIREWALL_DEFINES_H*/<|MERGE_RESOLUTION|>--- conflicted
+++ resolved
@@ -112,15 +112,9 @@
     struct connection *connection;
     int                state;
     uint32_t           lupdate_seq;
-<<<<<<< HEAD
-=======
-#ifdef CONFIG_HIP_HIPPROXY
-    int                hipproxy;
-#endif
     int esp_relay;
     struct in6_addr esp_relay_daddr;
     in_port_t esp_relay_dport;
->>>>>>> af80d7e7
 };
 
 struct connection {
