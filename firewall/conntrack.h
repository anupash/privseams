/*
 * Copyright (c) 2010 Aalto University and RWTH Aachen University.
 *
 * Permission is hereby granted, free of charge, to any person
 * obtaining a copy of this software and associated documentation
 * files (the "Software"), to deal in the Software without
 * restriction, including without limitation the rights to use,
 * copy, modify, merge, publish, distribute, sublicense, and/or sell
 * copies of the Software, and to permit persons to whom the
 * Software is furnished to do so, subject to the following
 * conditions:
 *
 * The above copyright notice and this permission notice shall be
 * included in all copies or substantial portions of the Software.
 *
 * THE SOFTWARE IS PROVIDED "AS IS", WITHOUT WARRANTY OF ANY KIND,
 * EXPRESS OR IMPLIED, INCLUDING BUT NOT LIMITED TO THE WARRANTIES
 * OF MERCHANTABILITY, FITNESS FOR A PARTICULAR PURPOSE AND
 * NONINFRINGEMENT. IN NO EVENT SHALL THE AUTHORS OR COPYRIGHT
 * HOLDERS BE LIABLE FOR ANY CLAIM, DAMAGES OR OTHER LIABILITY,
 * WHETHER IN AN ACTION OF CONTRACT, TORT OR OTHERWISE, ARISING
 * FROM, OUT OF OR IN CONNECTION WITH THE SOFTWARE OR THE USE OR
 * OTHER DEALINGS IN THE SOFTWARE.
 */

#ifndef HIP_FIREWALL_CONNTRACK_H
#define HIP_FIREWALL_CONNTRACK_H

#define _BSD_SOURCE

#include <stdint.h>
#include <stdbool.h>
#include <netinet/in.h>

#include "lib/core/protodefs.h"
#include "common_types.h"
#include "firewall_defines.h"
#include "rule_management.h"


/*-------------- CONNECTION TRACKING ------------*/

extern time_t connection_timeout;
extern time_t cleanup_interval;

enum {
    ORIGINAL_DIR,
    REPLY_DIR,
};

int filter_esp_state(const struct hip_fw_context *ctx);
int filter_state(const struct in6_addr *ip6_src,
                 const struct in6_addr *ip6_dst,
                 struct hip_common *buf,
                 const struct state_option *option,
                 const int accept, struct hip_fw_context *ctx);
int conntrack(const struct in6_addr *ip6_src,
              const struct in6_addr *ip6_dst,
              struct hip_common *buf, struct hip_fw_context *ctx);

struct esp_tuple *find_esp_tuple(const struct slist *esp_list,
                                 const uint32_t spi);
struct tuple *get_tuple_by_hits(const struct in6_addr *src_hit,
                                const struct in6_addr *dst_hit);
int hipfw_relay_esp(const struct hip_fw_context *ctx);

<<<<<<< HEAD
void hip_fw_manage_esp_tuple(const struct esp_tuple *esp_tuple, bool insert);

void hip_fw_conntrack_periodic_cleanup(void);
=======
void hip_fw_conntrack_periodic_cleanup(void);

>>>>>>> ee916219
#endif /* HIP_FIREWALL_CONNTRACK_H */<|MERGE_RESOLUTION|>--- conflicted
+++ resolved
@@ -64,12 +64,7 @@
                                 const struct in6_addr *dst_hit);
 int hipfw_relay_esp(const struct hip_fw_context *ctx);
 
-<<<<<<< HEAD
 void hip_fw_manage_esp_tuple(const struct esp_tuple *esp_tuple, bool insert);
-
-void hip_fw_conntrack_periodic_cleanup(void);
-=======
 void hip_fw_conntrack_periodic_cleanup(void);
 
->>>>>>> ee916219
 #endif /* HIP_FIREWALL_CONNTRACK_H */