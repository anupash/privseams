--- conflicted
+++ resolved
@@ -64,11 +64,7 @@
                                 const struct in6_addr *dst_hit);
 int hipfw_relay_esp(const struct hip_fw_context *ctx);
 
-<<<<<<< HEAD
 void hip_fw_manage_esp_tuple(const struct esp_tuple *const esp_tuple, const bool insert);
-void hip_fw_conntrack_periodic_cleanup(void);
-=======
 void hip_fw_conntrack_periodic_cleanup(const time_t now);
->>>>>>> 540f5c00
 
 #endif /* HIP_FIREWALL_CONNTRACK_H */