--- conflicted
+++ resolved
@@ -10,12 +10,4 @@
 
 int hip_handle_msg(struct hip_common *msg);
 
-<<<<<<< HEAD
-=======
-#if 0
-int request_savah_status(int mode);
-int handle_sava_i2_state_update(struct hip_common *msg, int hip_lsi_support);
-#endif
-
->>>>>>> d5ee844c
 #endif /*FIREWALL_CONTROL_H_*/