--- conflicted
+++ resolved
@@ -32,10 +32,6 @@
 
 struct slist *remove_link_slist(struct slist *list, struct slist *link);
 
-<<<<<<< HEAD
-struct slist *find_in_slist(struct slist *list, void *data);
-=======
 struct slist *find_in_slist(struct slist *list, const void *const data);
->>>>>>> ee916219
 
 #endif /* HIP_FIREWALL_HSLIST_H */