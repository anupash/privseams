--- conflicted
+++ resolved
@@ -8,7 +8,6 @@
 int hip_fw_sock = 0;
 int control_thread_started = 0;
 //GThread * control_thread = NULL; 
-
 
 void* run_control_thread(void* data)
 {
@@ -86,16 +85,11 @@
 	
 	type = hip_get_msg_type(msg);
 	
-	
 	switch(type) {
-<<<<<<< HEAD
-	case SO_HIP_IPSEC_ADD_SA:
-=======
 	case SO_HIP_FIREWALL_BEX_DONE:
 	        HIP_IFEL(handle_bex_state_update(msg), -1, "hip bex state NOT updated\n");
 	        break;
-	case SO_HIP_IPSEC_ADD_SA: {
->>>>>>> 5db3d329
+	case SO_HIP_IPSEC_ADD_SA:
 		HIP_DEBUG("Received add sa request from hipd\n");
 		HIP_IFEL(handle_sa_add_request(msg, param), -1, "hip userspace sadb add did NOT succeed\n");
 		break;
@@ -117,7 +111,7 @@
 				int auth_len;
 				int key_len;
 				int spi;
-			
+				
 				keys = (struct hip_keys *)param;
 				
 				// TODO: Check values!!
@@ -128,7 +122,7 @@
 		 		//spi_old = ntohl(keys->spi_old);
 		 		key_len = ntohs(keys->key_len);
 		 		alg = ntohs(keys->alg_id);
-			
+				
 				if (alg == HIP_ESP_3DES_SHA1)
 					auth_len = 24;
 				else if (alg == HIP_ESP_AES_SHA1)
@@ -218,8 +212,8 @@
 		err = -1;
 		break;
 	}
-out_err:	
-
+ out_err:	
+		
 	return err;
 }
 
@@ -360,7 +354,7 @@
 {
 	struct in6_addr *src_hit = NULL, *dst_hit = NULL;
 	int err = 0;
-
+	
 	/* src_hit */
         param = (struct hip_tlv_common *)hip_get_param(msg, HIP_PARAM_HIT);
 	src_hit = (struct in6_addr *) hip_get_param_contents_direct(param);
@@ -379,17 +373,13 @@
 
 }
 
-int handle_sa_add_request(struct hip_common * msg, struct hip_tlv_common *param)
+int handle_sa_add_request(struct hip_common * msg,
+			  struct hip_tlv_common *param)
 {
 	struct in6_addr *saddr = NULL, *daddr = NULL;
 	struct in6_addr *src_hit = NULL, *dst_hit = NULL;
-<<<<<<< HEAD
 	uint32_t spi_ipsec = 0;
-	int ealg = 0;
-=======
-	uint32_t *spi_ipsec = NULL;
 	int ealg, err = 0;
->>>>>>> 5db3d329
 	struct hip_crypto_key *enckey = NULL, *authkey = NULL;
 	int retransmission = 0, direction = 0, update = 0, local_port = 0, peer_port = 0;
 	uint8_t nat_mode = 0;
@@ -417,7 +407,7 @@
 	param = (struct hip_tlv_common *) hip_get_param(msg, HIP_PARAM_UINT);
 	spi_ipsec = *((uint32_t *) hip_get_param_contents_direct(param));
 	HIP_DEBUG("the spi value is : %u \n", spi_ipsec);
-
+	
 	param = hip_get_next_param(msg, param);
 	nat_mode = *((uint8_t *) hip_get_param_contents_direct(param));
 	HIP_DEBUG("the nat_mode value is %u \n", nat_mode);
@@ -440,12 +430,12 @@
 		param = (struct hip_tlv_common *) hip_get_param(msg, HIP_PARAM_HCHAIN_ANCHOR);
 		esp_prot_anchor = (unsigned char *) hip_get_param_contents_direct(param);
 		HIP_HEXDUMP("the esp protection anchor is ", esp_prot_anchor,
-		    		esp_prot_transforms[esp_prot_transform]);
+			    esp_prot_transforms[esp_prot_transform]);
 	} else
 	{
 		esp_prot_anchor = NULL;
 	}
-
+	
 	param = (struct hip_tlv_common *) hip_get_param(msg, HIP_PARAM_KEYS);
 	enckey = (struct hip_crypto_key *) hip_get_param_contents_direct(param);
 	HIP_HEXDUMP("crypto key :", enckey, sizeof(struct hip_crypto_key));
@@ -457,7 +447,7 @@
 	param = (struct hip_tlv_common *) hip_get_param(msg, HIP_PARAM_INT);
 	ealg = *((int *) hip_get_param_contents_direct(param));
 	HIP_DEBUG("ealg value is %d \n", ealg);
-
+	
 	param =  hip_get_next_param(msg, param);		
 	retransmission = *((int *) hip_get_param_contents_direct(param));
 	HIP_DEBUG("already_acquired value is %d \n", retransmission);
@@ -469,19 +459,21 @@
 	param =  hip_get_next_param(msg, param);
 	update = *((int *) hip_get_param_contents_direct(param));
 	HIP_DEBUG("the update value is %d \n", update);
-
+	
 	if (dst_hit)
 		err = firewall_set_bex_state(src_hit, dst_hit, 1);
 	else
 		err = firewall_set_bex_state(src_hit, dst_hit, -1);
-
-	
-	return hipl_userspace_ipsec_sadb_add_wrapper(saddr, daddr, 
-							 src_hit, dst_hit, 
-							 spi_ipsec, nat_mode,
-							 local_port, peer_port,
-							 esp_prot_transform,
-							 esp_prot_anchor, ealg, enckey, 
-							 authkey, retransmission, 
-							 direction, update);
+	
+	
+	err = hipl_userspace_ipsec_sadb_add_wrapper(saddr, daddr, 
+						    src_hit, dst_hit, 
+						    spi_ipsec, nat_mode,
+						    local_port, peer_port,
+						    esp_prot_transform,
+						    esp_prot_anchor, ealg,
+						    enckey, 
+						    authkey, retransmission, 
+						    direction, update);
+	return err;
 }