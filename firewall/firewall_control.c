--- conflicted
+++ resolved
@@ -80,15 +80,13 @@
 
 			HIP_ASSERT(n == len);
 
-<<<<<<< HEAD
-=======
 			if (ntohs(sock_addr.sin6_port) != HIP_DAEMON_LOCAL_PORT) {
 				HIP_DEBUG("Drop, message not from hipd\n");
 				err = -1;
 				continue;
 				
 			}
->>>>>>> 72ac6f36
+
 			err = handle_msg(msg, &sock_addr);
 			if (err < 0){
 				HIP_ERROR("Error handling message\n");
@@ -292,29 +290,11 @@
 	sock_addr.sin6_addr = in6addr_loopback;
 	HIP_IFEL(bind(hip_firewall_sock, (struct sockaddr *)& sock_addr,
 		      sizeof(sock_addr)), -1, "Bind on firewall socket addr failed\n");
-<<<<<<< HEAD
+
 	
 #ifdef CONFIG_HIP_HIPPROXY	
 	request_hipproxy_status(); //send hipproxy status request before the control thread running.
 #endif /* CONFIG_HIP_HIPPROXY */
-	
-	if( !g_thread_supported() )
-	{
- 		g_thread_init(NULL);
- 		HIP_DEBUG("control_thread_init: initialized thread system\n");
-	}
-	else
-	{
- 		HIP_DEBUG("control_thread_init: thread system already initialized\n");
-	}
-	control_thread_started = 1;
-	control_thread = g_thread_create(run_control_thread, 
-				   (gpointer)msg, 
-				   FALSE,
-				   NULL);   
-	if (!control_thread)
-	HIP_DEBUG("Could not initialize control_thread\n");			   
-=======
 
     	if( !g_thread_supported() )
 	{
@@ -332,8 +312,6 @@
 					   NULL);   
 	if (!control_thread)
 		HIP_DEBUG("Could not initialize control_thread\n");			   
->>>>>>> 72ac6f36
-
 	return 0;
 
 out_err:
