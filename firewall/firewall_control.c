/*
 * Firewall control
 * 
 */
 
#include "firewall_control.h"


int hip_firewall_sock = 0;
int control_thread_started = 0;
GThread * control_thread = NULL; 


gpointer run_control_thread(gpointer data)
{
	/* Variables. */
	int err = 0;
	int n;
	int len;
	int ret;
	int max_fd;
	struct sockaddr_in6 sock_addr;
	struct hip_common *msg = (struct hip_common *)data;
	socklen_t alen;
	fd_set read_fdset;
	struct timeval tv;

	HIP_DEBUG("Executing connection thread\n");

	HIP_DEBUG("Waiting messages...\n\n");

	/* Start handling. */
	control_thread_started = 1;
	while (control_thread_started)
	{
		FD_ZERO(&read_fdset);
		FD_SET(hip_firewall_sock, &read_fdset);
		max_fd = hip_firewall_sock;
		tv.tv_sec = HIP_SELECT_TIMEOUT;
		tv.tv_usec = 0;

		/* Wait for incoming packets. */
		if ((err = HIPD_SELECT((max_fd + 1), &read_fdset, 
				       NULL, NULL, &tv)) < 0) {
			HIP_ERROR("select() error: %s.\n", strerror(errno));
		} 
		else if (err == 0) {
			/* idle cycle - select() timeout */
			_HIP_DEBUG("Idle\n");
		}
		else if (FD_ISSET(hip_firewall_sock, &read_fdset))
		{
			HIP_DEBUG("****** Received HIPD message ******\n");
			bzero(&sock_addr, sizeof(sock_addr));
			alen = sizeof(sock_addr);
			n = recvfrom(hip_firewall_sock, msg, sizeof(struct hip_common), MSG_PEEK,
		             (struct sockaddr *)&sock_addr, &alen);
			if (n < 0)
			{
				HIP_ERROR("Error receiving message header from daemon.\n");
				err = -1;
				goto out_err;
			}


			_HIP_DEBUG("Header received successfully\n");
			alen = sizeof(sock_addr);
			len = hip_get_msg_total_len(msg);

			_HIP_DEBUG("Receiving message (%d bytes)\n", len);
			n = recvfrom(hip_firewall_sock, msg, len, 0,
		             (struct sockaddr *)&sock_addr, &alen);

			if (n < 0)
			{
				HIP_ERROR("Error receiving message parameters from daemon.\n");
				err = -1;
				continue;
			}

			HIP_ASSERT(n == len);

			if (ntohs(sock_addr.sin6_port) != HIP_DAEMON_LOCAL_PORT) {
				HIP_DEBUG("Drop, message not from hipd\n");
				err = -1;
				continue;
				
			}

			err = handle_msg(msg, &sock_addr);
			if (err < 0){
				HIP_ERROR("Error handling message\n");
				continue;
				//goto out_err;	 
			}
		}
		else {
			HIP_INFO("Unknown socket activity.\n");
		}
	}
out_err:
	/* Send quit message to daemon. */
	hip_build_user_hdr(msg, SO_HIP_FIREWALL_QUIT, 0);
	n = sendto_hipd(msg, sizeof(struct hip_common));
	if (n < 0) HIP_ERROR("Could not send quit message to daemon.\n");
	
	if (hip_firewall_sock)
		close(hip_firewall_sock);
	if (msg != NULL)
		HIP_FREE(msg);

	control_thread_started = 0;
	
	HIP_DEBUG("Connection thread exit.\n");

	return NULL;	
	
}

int handle_msg(struct hip_common * msg, struct sockaddr_in6 * sock_addr)
{
	/* Variables. */
	struct hip_tlv_common *param = NULL;
	hip_hdr_type_t type;
	socklen_t alen;
	int err = 0;
	

	HIP_DEBUG("Handling message from hipd\n");
	type = hip_get_msg_type(msg);
	
	if (type == SO_HIP_ADD_ESCROW_DATA)
	{
		struct hip_keys * keys = NULL;
		struct in6_addr * hit_s = NULL;
		struct in6_addr * hit_r = NULL;
		
		while((param = hip_get_next_param(msg, param)))
		{
			
			if (hip_get_param_type(param) == HIP_PARAM_HIT)
			{
				_HIP_DEBUG("Handling HIP_PARAM_HIT\n");
				if (!hit_s)
					hit_s = hip_get_param_contents_direct(param);
				else 
					hit_r =hip_get_param_contents_direct(param);
			}
			if (hip_get_param_type(param) == HIP_PARAM_KEYS)
			{
				_HIP_DEBUG("Handling HIP_PARAM_KEYS\n");	
				int alg;
				int auth_len;
				int key_len;
				int spi;
				
				keys = (struct hip_keys *)param;
				
				// TODO: Check values!!
				auth_len = 0;
				//op = ntohs(keys->operation);
	 			//spi = ntohl(keys->spi);
	 			spi = ntohl(keys->spi);
	 			//spi_old = ntohl(keys->spi_old);
	 			key_len = ntohs(keys->key_len);
	 			alg = ntohs(keys->alg_id);
				
				if (alg == HIP_ESP_3DES_SHA1)
					auth_len = 24;
				else if (alg == HIP_ESP_AES_SHA1)
					auth_len = 32;	
				else if (alg == HIP_ESP_NULL_SHA1)	
					auth_len = 32;	
				else	
					HIP_DEBUG("Authentication algorithm unsupported\n");

				err = add_esp_decryption_data(hit_s, hit_r, (struct in6_addr *)&keys->address, 
		     		spi, alg, auth_len, key_len, &keys->enc);
		     	if (err < 0) {
		     		HIP_ERROR("Adding esp decryption data failed");
		     		goto out_err;
		     	}
				_HIP_DEBUG("Successfully added esp decryption data\n");	
			}
		}
	}
	else if (type == SO_HIP_DELETE_ESCROW_DATA) {
                HIP_DEBUG("Received delete message from hipd\n\n");
                struct in6_addr * addr = NULL;
                uint32_t * spi = NULL;
                
                while((param = hip_get_next_param(msg, param)))
                {
                        
                        if (hip_get_param_type(param) == HIP_PARAM_HIT)
                        {
                                HIP_DEBUG("Handling HIP_PARAM_HIT\n");
                                addr = hip_get_param_contents_direct(param);
                        }
                        if (hip_get_param_type(param) == HIP_PARAM_UINT)
                        {
                                HIP_DEBUG("Handling HIP_PARAM_UINT\n");
                                spi = hip_get_param_contents(msg, HIP_PARAM_UINT);
                        }
                }
                if ((addr != NULL) && (spi != NULL)) {
                        HIP_IFEL(remove_esp_decryption_data(addr, *spi), -1, 
                                "Error while removing decryption data\n");
                }
                
	}
<<<<<<< HEAD
    else if (type == HIP_SET_ESCROW_ACTIVE) {
            HIP_DEBUG("Received activate escrow message from hipd\n\n");
            set_escrow_active(1);
            
    }
    else if (type == HIP_SET_ESCROW_INACTIVE) {
            HIP_DEBUG("Received deactivate escrow message from hipd\n\n");
            set_escrow_active(0);
    }
    else if (type == HIP_HIPPROXY_ON){
	        HIP_DEBUG("Received HIP PROXY STATUS: ON message from hipd\n\n");
	        HIP_DEBUG("Firewall is working on Proxy Mode!\n\n");
	        hip_proxy_status = 1;
	        firewall_init();
    }
    else if (type == HIP_HIPPROXY_OFF){
	        HIP_DEBUG("Received HIP PROXY STATUS: OFF message from hipd\n\n");
  	        HIP_DEBUG("Firewall is working on Firewall Mode!\n\n");
	        hip_proxy_status = 0;
	        firewall_init();
    }
 /*   else if(type == HIP_HIPPROXY_LOCAL_ADDRESS){
	    	HIP_DEBUG("Received HIP PROXY LOCAL ADDRESS message from hipd\n\n");
		if (hip_get_param_type(param) == HIP_PARAM_IPV6_ADDR)
		{
			_HIP_DEBUG("Handling HIP_PARAM_IPV6_ADDR\n");
			hit_s = hip_get_param_contents_direct(param);
		}
    }
*/	
=======
        else if (type == SO_HIP_SET_ESCROW_ACTIVE) {
                HIP_DEBUG("Received activate escrow message from hipd\n\n");
                set_escrow_active(1);
                
        }
        else if (type == SO_HIP_SET_ESCROW_INACTIVE) {
                HIP_DEBUG("Received deactivate escrow message from hipd\n\n");
                set_escrow_active(0);
        }
        
        
	
>>>>>>> 401ffafb
out_err:	
	return err;

}


int sendto_hipd(void *msg, size_t len)
{
	/* Variables. */
	struct sockaddr_in6 sock_addr;
	int n, alen;
	
	bzero(&sock_addr, sizeof(sock_addr));
	sock_addr.sin6_family = AF_INET6;
	sock_addr.sin6_port = htons(HIP_DAEMON_LOCAL_PORT);
	sock_addr.sin6_addr = in6addr_loopback;
    
	alen = sizeof(sock_addr);
	n = sendto(hip_firewall_sock, msg, len, 0,
		   (struct sockaddr *)&sock_addr, alen);

	return (n);
}


int control_thread_init(void)
{
	int err = 0;
	int n;
	int len;
	struct sockaddr_in6 sock_addr;
    
	struct hip_common *msg = NULL;
	socklen_t alen;

	/* Allocate message. */
	msg = hip_msg_alloc();
	if (!msg) {
		err = -1;
		return err;
	}

	/*New UDP socket for communication with HIPD*/
	hip_firewall_sock = socket(AF_INET6, SOCK_DGRAM, 0);
	HIP_IFEL((hip_firewall_sock < 0), 1, "Could not create socket for firewall.\n");
	bzero(&sock_addr, sizeof(sock_addr));
	sock_addr.sin6_family = AF_INET6;
	sock_addr.sin6_port = htons(HIP_FIREWALL_PORT);
	sock_addr.sin6_addr = in6addr_loopback;
	HIP_IFEL(bind(hip_firewall_sock, (struct sockaddr *)& sock_addr,
		      sizeof(sock_addr)), -1, "Bind on firewall socket addr failed\n");

	
#ifdef CONFIG_HIP_HIPPROXY	
	request_hipproxy_status(); //send hipproxy status request before the control thread running.
#endif /* CONFIG_HIP_HIPPROXY */

    	if( !g_thread_supported() )
	{
		g_thread_init(NULL);
     		HIP_DEBUG("control_thread_init: initialized thread system\n");
	}
	else
	{
     		HIP_DEBUG("control_thread_init: thread system already initialized\n");
	}
    	control_thread_started = 1;
    	control_thread = g_thread_create(run_control_thread, 
					   (gpointer)msg, 
					   FALSE,
					   NULL);   
	if (!control_thread)
		HIP_DEBUG("Could not initialize control_thread\n");			   
	return 0;

out_err:
	if (hip_firewall_sock)
		close(hip_firewall_sock);
	if (msg != NULL)
		HIP_FREE(msg);

	return err;			   
}

#ifdef CONFIG_HIP_HIPPROXY
int request_hipproxy_status(void)
{
        struct hip_common *msg;
        int err = 0;
        int n;
        socklen_t alen;
        HIP_DEBUG("Sending hipproxy msg to hipd.\n");                        
        HIP_IFEL(!(msg = HIP_MALLOC(HIP_MAX_PACKET, 0)), -1, "alloc\n");
        hip_msg_init(msg);
        HIP_IFEL(hip_build_user_hdr(msg, 
                HIP_HIPPROXY_STATUS_REQUEST, 0), 
                -1, "Build hdr failed\n");
                
        //n = hip_sendto(msg, &hip_firewall_addr);
        
        //n = sendto(hip_firewall_sock, msg, hip_get_msg_total_len(msg),
        //		0,(struct sockaddr *)dst, sizeof(struct sockaddr_in6));

        
        n = sendto_hipd(msg, hip_get_msg_total_len(msg));
        if (n < 0) {
                HIP_ERROR("HIP_HIPPROXY_STATUS_REQUEST: Sendto HIPD failed.\n");
                err = -1;
                goto out_err;
        }
        else {
                HIP_DEBUG("HIP_HIPPROXY_STATUS_REQUEST: Sendto firewall OK.\n");
        }  
out_err:
        return err;
}
#endif /* CONFIG_HIP_HIPPROXY */<|MERGE_RESOLUTION|>--- conflicted
+++ resolved
@@ -209,23 +209,23 @@
                 }
                 
 	}
-<<<<<<< HEAD
-    else if (type == HIP_SET_ESCROW_ACTIVE) {
+
+    else if (type == SO_HIP_SET_ESCROW_ACTIVE) {
             HIP_DEBUG("Received activate escrow message from hipd\n\n");
             set_escrow_active(1);
             
     }
-    else if (type == HIP_SET_ESCROW_INACTIVE) {
+    else if (type == SO_HIP_SET_ESCROW_INACTIVE) {
             HIP_DEBUG("Received deactivate escrow message from hipd\n\n");
             set_escrow_active(0);
     }
-    else if (type == HIP_HIPPROXY_ON){
+    else if (type == SO_HIP_SET_HIPPROXY_ON){
 	        HIP_DEBUG("Received HIP PROXY STATUS: ON message from hipd\n\n");
 	        HIP_DEBUG("Firewall is working on Proxy Mode!\n\n");
 	        hip_proxy_status = 1;
 	        firewall_init();
     }
-    else if (type == HIP_HIPPROXY_OFF){
+    else if (type == SO_HIP_SET_HIPPROXY_OFF){
 	        HIP_DEBUG("Received HIP PROXY STATUS: OFF message from hipd\n\n");
   	        HIP_DEBUG("Firewall is working on Firewall Mode!\n\n");
 	        hip_proxy_status = 0;
@@ -240,20 +240,7 @@
 		}
     }
 */	
-=======
-        else if (type == SO_HIP_SET_ESCROW_ACTIVE) {
-                HIP_DEBUG("Received activate escrow message from hipd\n\n");
-                set_escrow_active(1);
-                
-        }
-        else if (type == SO_HIP_SET_ESCROW_INACTIVE) {
-                HIP_DEBUG("Received deactivate escrow message from hipd\n\n");
-                set_escrow_active(0);
-        }
-        
-        
-	
->>>>>>> 401ffafb
+
 out_err:	
 	return err;
 
@@ -349,7 +336,7 @@
         HIP_IFEL(!(msg = HIP_MALLOC(HIP_MAX_PACKET, 0)), -1, "alloc\n");
         hip_msg_init(msg);
         HIP_IFEL(hip_build_user_hdr(msg, 
-                HIP_HIPPROXY_STATUS_REQUEST, 0), 
+                SO_HIP_HIPPROXY_STATUS_REQUEST, 0), 
                 -1, "Build hdr failed\n");
                 
         //n = hip_sendto(msg, &hip_firewall_addr);
