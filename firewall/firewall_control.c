--- conflicted
+++ resolved
@@ -22,26 +22,6 @@
 #include "firewalldb.h"
 #include "sysopp.h"
 
-<<<<<<< HEAD
-// TODO move to relay implementation, this file should only distribute msg to extension
-static int hip_fw_init_esp_relay(void)
-{
-	int err = 0;
-
-	esp_relay = 1;
-	filter_traffic = 1;
-
-	return err;
-}
-
-static void hip_fw_uninit_esp_relay(void)
-{
-
-	esp_relay = 0;
-}
-
-static int handle_bex_state_update(struct hip_common * msg)
-=======
 /**
  * Change the state of hadb state cache in the firewall
  *
@@ -50,7 +30,6 @@
  * @return zero on success, non-zero on error
  */
 static int hip_handle_bex_state_update(struct hip_common * msg)
->>>>>>> 5ed3c475
 {
 	struct in6_addr *src_hit = NULL, *dst_hit = NULL;
 	struct hip_tlv_common *param = NULL;
@@ -143,21 +122,6 @@
 		HIP_DEBUG("Disabling ESP relay\n");
 		hip_fw_uninit_esp_relay();
 		break;
-        case SO_HIP_SET_DATAPACKET_MODE_ON:
-		HIP_DEBUG("Setting HIP DATA PACKET MODE ON \n "); 
-		hip_datapacket_mode = 1;
-                break;
-        case SO_HIP_SET_DATAPACKET_MODE_OFF:
-		HIP_DEBUG("Setting HIP DATA PACKET MODE OFF \n "); 
-		hip_datapacket_mode = 0;
-                break;
-	case SO_HIP_FW_FLUSH_SYS_OPP_HIP:
-		if (system_based_opp_mode) {
-			HIP_DEBUG("Flushing system-based opportunistic mode " \
-							"iptables chains\n");
-			hip_fw_flush_system_based_opp_chains();
-		}
-		break;
 	case SO_HIP_FIREWALL_STATUS:
 		msg_out = hip_msg_alloc();
 		HIP_IFEL(hip_build_user_hdr(msg_out, SO_HIP_FIREWALL_START, 0), -1,
@@ -174,8 +138,4 @@
 	if (msg_out)
 		free(msg_out);
 	return err;
-<<<<<<< HEAD
-}
-=======
-}
->>>>>>> 5ed3c475
+}