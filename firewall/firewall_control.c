--- conflicted
+++ resolved
@@ -88,97 +88,9 @@
 	
 	
 	switch(type) {
-<<<<<<< HEAD
-		case SO_HIP_FIREWALL_BEX_DONE:{	
-			struct in6_addr *saddr = NULL, *daddr = NULL;
-			uint32_t *spi_ipsec = NULL;
-			int ealg;
-			struct hip_crypto_key *enckey = NULL, *authkey = NULL;
-			int already_acquired, direction, update, sport, dport;
-		
-			HIP_DEBUG("Received base exchange done from hipd\n\n");
-			//HIP_DUMP_MSG(msg);
-		
-			while((param = hip_get_next_param(msg, param)) != NULL){
-				param_type = hip_get_param_type(param);
-				HIP_DEBUG("Param type is %d\n", param_type);
-				switch (param_type){
-					case HIP_PARAM_HIT:
-						if (!hit_s)
-					  		hit_s = (struct in6_addr *)hip_get_param_contents_direct(param);
-						else
-		                  			hit_r = (struct in6_addr *)hip_get_param_contents_direct(param);
-			       		case HIP_PARAM_IPV6_ADDR:
-						if (!saddr){
-							saddr = (struct in6_addr *) hip_get_param_contents_direct(param);
-							HIP_DEBUG_IN6ADDR("Received in6_addr: ", saddr);
-						}else{ 
-							daddr = (struct in6_addr *) hip_get_param_contents_direct(param);
-							HIP_DEBUG_IN6ADDR("Received in6_addr: ", daddr);
-						}
-					case HIP_PARAM_UINT:
-						if (!spi_ipsec){
-							spi_ipsec = (uint32_t *) hip_get_param_contents_direct(param);
-							HIP_DEBUG("the spi value is %x \n", *spi_ipsec);
-	       					}
-						else if (!sport){
-							sport = *((unsigned int *) hip_get_param_contents_direct(param));
-							HIP_DEBUG("the source port vaule is %d \n", sport);
-						}
-						else if (!dport){
-							dport = *((unsigned int *) hip_get_param_contents_direct(param));
-							HIP_DEBUG("the destination port value is %d \n", dport);
-						}
-					case HIP_PARAM_KEYS:
-						if (!enckey){
-							enckey = (struct hip_crypto_key *) hip_get_param_contents_direct(param);            
-							HIP_HEXDUMP("crypto key :", enckey, sizeof(struct hip_crypto_key));
-						}
-						else if (!authkey){
-							authkey = (struct hip_crypto_key *)hip_get_param_contents_direct(param);
-							HIP_HEXDUMP("authen key :", authkey, sizeof(struct hip_crypto_key));
-						}
-					case HIP_PARAM_INT:
-						if (!ealg){
-							ealg = *((int *) hip_get_param_contents_direct(param));       
-							HIP_DEBUG("ealg  value is %d \n", ealg);
-						}
-						else if(!already_acquired){
-							already_acquired = *((int *) hip_get_param_contents_direct( param));
-							HIP_DEBUG("already_acquired value is %d \n", already_acquired);
-						}
-						else if(!direction){
-							direction = *((int *) hip_get_param_contents_direct(param));
-							HIP_DEBUG("the direction value is %d \n", direction);
-	       
-						}
-						else if(!update){
-							update = *((int *) hip_get_param_contents_direct(param));
-							HIP_DEBUG("the update value is %d \n", update);
-						}
-					default:
-						HIP_DEBUG("Param %d not expected \n", param);
-						break;
-				}
-		}
-       
-        	if (hit_r)
-            		err = firewall_set_bex_state(hit_s, hit_r, 1);
-        	else
-            		err = firewall_set_bex_state(hit_s, hit_r, -1);
-
-		HIP_IFEL( err = hipl_userspace_ipsec_api_wrapper_sadb_add(saddr, daddr, 
-								 hit_s, hit_r, 
-								 spi_ipsec, ealg, enckey, 
-								 authkey, already_acquired, 
-								 direction, update, 
-								 sport, dport)
-			  , -1, "hip userspace sadb add went wrong\n");
-=======
 	case SO_HIP_IPSEC_ADD_SA: {
 		HIP_DEBUG("Received add sa request from hipd\n");
 		HIP_IFEL(handle_sa_add_request(msg, param), -1, "hip userspace sadb add did NOT succeed\n");
->>>>>>> 16ac8c47
 		break;
 	}
 		
@@ -324,28 +236,6 @@
 	return (n);
 }
 
-<<<<<<< HEAD
-
-int initialise_firewall_socket()
-{
-        int err = 0;
-        struct sockaddr_in6 sock_addr;
-	socklen_t alen;
-	
-	/*New UDP socket for communication with HIPD*/
-	hip_fw_sock = socket(AF_INET6, SOCK_DGRAM, 0);
-	HIP_IFEL((hip_fw_sock < 0), 1, "Could not create socket for firewall.\n");
-	bzero(&sock_addr, sizeof(sock_addr));
-	sock_addr.sin6_family = AF_INET6;
-	sock_addr.sin6_port = HIP_FIREWALL_PORT;
-	sock_addr.sin6_addr = in6addr_loopback;
-	
-	HIP_IFEL(bind(hip_fw_sock, (struct sockaddr *)& sock_addr,
-		      sizeof(sock_addr)), -1, "Bind on firewall socket addr failed\n");
- out_err:
-	return err;
-}
-
 inline u16 inchksum(const void *data, u32 length){
 	long sum = 0;
     	const u16 *wrd =  (u16 *) data;
@@ -428,9 +318,6 @@
     	return chksum;
 }
 
-
-=======
->>>>>>> 16ac8c47
 #ifdef CONFIG_HIP_HIPPROXY
 int request_hipproxy_status(void)
 {
@@ -469,7 +356,7 @@
 	struct in6_addr *saddr = NULL, *daddr = NULL;
 	struct in6_addr *src_hit = NULL, *dst_hit = NULL;
 	uint32_t *spi_ipsec = NULL;
-	int ealg;
+	int ealg, err = 0;
 	struct hip_crypto_key *enckey = NULL, *authkey = NULL;
 	int already_acquired, direction, update, sport, dport;
 	
@@ -526,6 +413,12 @@
 	param =  hip_get_next_param(msg, param);
 	update = *((int *) hip_get_param_contents_direct(param));
 	HIP_DEBUG("the update value is %d \n", update);
+
+	if (dst_hit)
+		err = firewall_set_bex_state(src_hit, dst_hit, 1);
+	else
+		err = firewall_set_bex_state(src_hit, dst_hit, -1);
+
 	
 	return hipl_userspace_ipsec_sadb_add_wrapper(saddr, daddr, 
 							 src_hit, dst_hit, 
