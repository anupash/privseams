/**
 * @file
 *
 * Distributed under <a href="http://www.gnu.org/licenses/gpl.txt">GNU/GPL</a>
 *
 * Firewall communication interface with hipd. Firewall can send messages
 * asynchronously (recommended) or synchronously (not recommended because
 * other messages may intervene).
 *
 * @brief Firewall communication interface with hipd
 *
 * @author Miika Komu <miika@iki.fi>
 */

#define _BSD_SOURCE

<<<<<<< HEAD
#include "config.h"
#include "firewall_control.h"
#include "firewall.h" /* extern int esp_relay */
=======
#include <stdlib.h>
#include <string.h>
#include <netinet/in.h>

#include "lib/core/builder.h"
#include "lib/core/debug.h"
#include "lib/core/ife.h"
#include "lib/core/message.h"
#include "lib/core/protodefs.h"
>>>>>>> 2279877f
#include "cache.h"
#include "firewall.h"
#include "firewalldb.h"
#include "proxydb.h"
#include "sysopp.h"
<<<<<<< HEAD
#include "lib/core/message.h"
=======
#include "user_ipsec_fw_msg.h"
#include "firewall_control.h"

>>>>>>> 2279877f

/**
 * Change the state of hadb state cache in the firewall
 *
 * @param msg the message containing hadb cache information
 *
 * @return zero on success, non-zero on error
 */
static int hip_handle_bex_state_update(struct hip_common *msg)
{
    struct in6_addr *src_hit     = NULL, *dst_hit = NULL;
    struct hip_tlv_common *param = NULL;
    int err                      = 0, msg_type = 0;

    msg_type = hip_get_msg_type(msg);

    /* src_hit */
    param    = (struct hip_tlv_common *) hip_get_param(msg, HIP_PARAM_HIT);
    src_hit  = (struct in6_addr *) hip_get_param_contents_direct(param);
    HIP_DEBUG_HIT("Source HIT: ", src_hit);

    /* dst_hit */
    param    = hip_get_next_param(msg, param);
    dst_hit  = (struct in6_addr *) hip_get_param_contents_direct(param);
    HIP_DEBUG_HIT("Destination HIT: ", dst_hit);

    /* update bex_state in firewalldb */
    switch (msg_type) {
    case HIP_MSG_FW_BEX_DONE:
        err = hip_firewall_set_bex_state(src_hit,
                                         dst_hit,
                                         (dst_hit ? 1 : -1));
        break;
    case HIP_MSG_FW_UPDATE_DB:
        err = hip_firewall_set_bex_state(src_hit, dst_hit, 0);
        break;
    default:
        break;
    }
    return err;
}

/**
 * distribute a message from hipd to the respective extension handler
 *
 * @param   msg pointer to the received user message
 * @return  0 on success, else -1
 */
int hip_handle_msg(struct hip_common *msg)
{
    int type, err = 0;
    struct hip_common *msg_out = NULL;

    HIP_DEBUG("Handling message from hipd\n");

    type = hip_get_msg_type(msg);

    HIP_DEBUG("of type %d\n", type);

    switch (type) {
    case HIP_MSG_FW_BEX_DONE:
    case HIP_MSG_FW_UPDATE_DB:
        if (hip_lsi_support) {
            hip_handle_bex_state_update(msg);
        }
        break;
    case HIP_MSG_IPSEC_ADD_SA:
        HIP_DEBUG("Received add sa request from hipd\n");
        HIP_IFEL(handle_sa_add_request(msg), -1,
                 "hip userspace sadb add did NOT succeed\n");
        break;
    case HIP_MSG_IPSEC_DELETE_SA:
        HIP_DEBUG("Received delete sa request from hipd\n");
        HIP_IFEL(handle_sa_delete_request(msg), -1,
                 "hip userspace sadb delete did NOT succeed\n");
        break;
    case HIP_MSG_IPSEC_FLUSH_ALL_SA:
        HIP_DEBUG("Received flush all sa request from hipd\n");
        HIP_IFEL(handle_sa_flush_all_request(msg), -1,
                 "hip userspace sadb flush all did NOT succeed\n");
        break;
    case HIP_MSG_TURN_INFO:
        break;
    case HIP_MSG_RESET_FIREWALL_DB:
        hip_firewall_cache_delete_hldb(0);
        hip_firewall_delete_hldb();
        break;
    case HIP_MSG_OFFER_FULLRELAY:
        if (!esp_relay) {
            HIP_DEBUG("Enabling ESP relay\n");
            hip_fw_init_esp_relay();
        } else {
            HIP_DEBUG("ESP relay already enabled\n");
        }
        break;
    case HIP_MSG_CANCEL_FULLRELAY:
        HIP_DEBUG("Disabling ESP relay\n");
        hip_fw_uninit_esp_relay();
        break;
    case HIP_MSG_FIREWALL_STATUS:
        msg_out = hip_msg_alloc();
        HIP_IFEL(hip_build_user_hdr(msg_out, HIP_MSG_FIREWALL_START, 0), -1,
                 "Couldn't build message to daemon\n");
        HIP_IFEL(hip_send_recv_daemon_info(msg_out, 1, hip_fw_sock), -1,
                 "Couldn't notify daemon of firewall presence\n");
        break;
    default:
        HIP_ERROR("Unhandled message type %d\n", type);
        err = -1;
        break;
    }
out_err:
    if (msg_out) {
        free(msg_out);
    }
    return err;
}<|MERGE_RESOLUTION|>--- conflicted
+++ resolved
@@ -14,11 +14,6 @@
 
 #define _BSD_SOURCE
 
-<<<<<<< HEAD
-#include "config.h"
-#include "firewall_control.h"
-#include "firewall.h" /* extern int esp_relay */
-=======
 #include <stdlib.h>
 #include <string.h>
 #include <netinet/in.h>
@@ -28,19 +23,13 @@
 #include "lib/core/ife.h"
 #include "lib/core/message.h"
 #include "lib/core/protodefs.h"
->>>>>>> 2279877f
 #include "cache.h"
 #include "firewall.h"
 #include "firewalldb.h"
-#include "proxydb.h"
 #include "sysopp.h"
-<<<<<<< HEAD
-#include "lib/core/message.h"
-=======
 #include "user_ipsec_fw_msg.h"
 #include "firewall_control.h"
 
->>>>>>> 2279877f
 
 /**
  * Change the state of hadb state cache in the firewall
