--- conflicted
+++ resolved
@@ -190,7 +190,6 @@
 		hip_datapacket_mode = 0;
                 break;
 
-<<<<<<< HEAD
 	case SO_HIP_FW_FLUSH_SYS_OPP_HIP:
 		if (system_based_opp_mode) {
 			HIP_DEBUG("Flushing system-based opportunistic mode " \
@@ -198,7 +197,6 @@
 			hip_fw_flush_system_based_opp_chains();
 		}
 		break;
-=======
 	case SO_HIP_FIREWALL_STATUS:
 		msg_out = hip_msg_alloc();
 		HIP_IFEL(hip_build_user_hdr(msg_out, SO_HIP_FIREWALL_START, 0), -1,
@@ -206,8 +204,6 @@
 		HIP_IFEL(hip_send_recv_daemon_info(msg_out, 1, hip_fw_sock), -1,
 				"Couldn't notify daemon of firewall presence\n");
 		break;
-
->>>>>>> 6dab040d
 	default:
 		HIP_ERROR("Unhandled message type %d\n", type);
 		err = -1;
