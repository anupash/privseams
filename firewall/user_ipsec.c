--- conflicted
+++ resolved
@@ -430,17 +430,6 @@
 	update = *((int *) hip_get_param_contents_direct(param));
 	HIP_DEBUG("the update value is %d \n", update);
 	
-<<<<<<< HEAD
-	err = hipl_userspace_ipsec_sadb_add_wrapper(saddr, daddr, 
-						    src_hit, dst_hit, 
-						    spi_ipsec, nat_mode,
-						    local_port, peer_port,
-						    esp_prot_transform,
-						    esp_prot_anchor, ealg,
-						    enckey, 
-						    authkey, retransmission, 
-						    direction, update);
-=======
 	/******* MAP HIP ESP encryption INDEX to SADB encryption INDEX *******/
 	
 	// TODO move to user_ipsec_esp.c -> don't store in entry
@@ -468,7 +457,6 @@
 #endif
 	
   out_err:
->>>>>>> f3af9e92
 	return err;
 }
 
