/*
 * HIP proxy
 */

#include "proxy.h"
#include "conndb.h"

#ifdef ANDROID_CHANGES
#define icmp6hdr icmp6_hdr
#endif

int hip_proxy_raw_sock_tcp_v4 = 0;
int hip_proxy_raw_sock_tcp_v6 = 0;
int hip_proxy_raw_sock_udp_v4 = 0;
int hip_proxy_raw_sock_udp_v6 = 0;
int hip_proxy_raw_sock_icmp_v4 = 0;
int hip_proxy_raw_sock_icmp_v6 = 0;
int hip_proxy_raw_sock_icmp_inbound = 0;
const char hip_proxy_supported_proto[] = { IPPROTO_TCP, IPPROTO_ICMP, IPPROTO_UDP };

extern int hip_fw_async_sock;
extern int hip_fw_sock;

int hip_proxy_request_peer_hit_from_hipd(const struct in6_addr *peer_ip,
					 const struct in6_addr *local_hit)
{
	struct hip_common *msg = NULL;
	int err = 0;

	HIP_IFE(!(msg = hip_msg_alloc()), -1);

	HIP_IFEL(hip_build_param_contents(msg, (void *)(local_hit),
			HIP_PARAM_HIT_LOCAL,
			sizeof(struct in6_addr)), -1,
			"build param HIP_PARAM_HIT  failed\n");
	HIP_IFEL(hip_build_param_contents(msg, (void *)(peer_ip),
			HIP_PARAM_IPV6_ADDR_PEER,
			sizeof(struct in6_addr)), -1,
			"build param HIP_PARAM_IPV6_ADDR failed\n");

	/* build the message header */
	HIP_IFEL(hip_build_user_hdr(msg, SO_HIP_GET_PEER_HIT, 0), -1,
			"build hdr failed\n");

	/* @todo: we should call trigger_bex instead ! */

	/* Send to hipd without waiting for an response; blocking
	   prevent receiving of R1 message. This message has to be delivered
	   with the async socket because opportunistic mode responds asynchronously */
	HIP_IFEL(hip_send_recv_daemon_info(msg, 1, hip_fw_async_sock), -1, "sending msg failed\n");
	_HIP_DEBUG("send_recv msg succeed\n");

 out_err:

	if(msg)
		free(msg);

	return err;
}

int hip_get_local_hit_wrapper(hip_hit_t *hit)
{
	int err = 0;
	char *param;
	struct hip_common *msg = NULL;
	//struct gaih_addrtuple *at = NULL;

	HIP_IFEL(!(msg = hip_msg_alloc()), -1, "malloc failed\n");
	HIP_IFEL(hip_build_user_hdr(msg, SO_HIP_DEFAULT_HIT, 0),
			-1, "Fail to get hits");
	HIP_IFEL(hip_send_recv_daemon_info(msg, 0, hip_fw_sock), -1, "send/recv\n");
	HIP_IFEL(!(param = hip_get_param(msg, HIP_PARAM_HIT)), -1,
			"No HIT received\n");
	ipv6_addr_copy(hit, hip_get_param_contents_direct(param));
	_HIP_DEBUG_HIT("hit", hit);

	out_err:
	if (msg)
		free(msg);
	return err;
}

<<<<<<< HEAD
int handle_proxy_inbound_traffic(ipq_packet_msg_t *m,
				 struct in6_addr *src_addr)
{
	//struct in6_addr client_addr;
	//HIP PROXY INBOUND PROCESS
	in_port_t port_client, port_peer;
	int protocol, err = 0;
	struct ip6_hdr* ipheader;
	//struct in6_addr proxy_hit;
	hip_conn_t* conn_entry = NULL;
	extern struct in6_addr proxy_hit;
	extern struct in6_addr default_hit;
	ipheader = (struct ip6_hdr*) m->payload;
	protocol = ipheader->ip6_ctlun.ip6_un1.ip6_un1_nxt;
	
	HIP_DEBUG("HIP PROXY INBOUND PROCESS:\n");
	HIP_DEBUG("receiving ESP packets from firewall!\n");
	
	HIP_IFEL(!hip_fw_get_default_hit(), 0, "Get Default HIT error!\n");
	ipv6_addr_copy(&proxy_hit, &default_hit);
	
	if(protocol == IPPROTO_TCP)
	{
		port_peer = ((struct tcphdr *) (m->payload + 40))->source;
		port_client = ((struct tcphdr *) (m->payload + 40))->dest;
	}
	
	if(protocol == IPPROTO_UDP)
	{
		port_peer = ((struct udphdr *) (m->payload + 40))->source;
		port_client = ((struct udphdr *) (m->payload + 40))->dest;
	}
	
	HIP_DEBUG("client_port=%d, peer port=%d, protocol=%d\n", port_client, port_peer, protocol);
	HIP_DEBUG_HIT("proxy_hit:", &proxy_hit);
	HIP_DEBUG_IN6ADDR("src_addr:", src_addr);

	//hip_get_local_hit_wrapper(&proxy_hit);
	conn_entry = hip_conn_find_by_portinfo(&proxy_hit, src_addr, protocol, port_client, port_peer); 
	
	if (conn_entry)
	{
		if(conn_entry->state == HIP_PROXY_TRANSLATE)
		{
			int packet_length = 0;
			u16 * msg;
			int i;
			
			HIP_DEBUG("We are translating esp packet!\n");	
			HIP_DEBUG_IN6ADDR("inbound address 1:", &conn_entry->addr_peer);
			HIP_DEBUG_IN6ADDR("inbound address 2:", &conn_entry->addr_client);
			hip_proxy_send_to_client_pkt(&conn_entry->addr_peer, &conn_entry->addr_client,(u8*) ipheader, m->data_len);
			/* drop packet */
			err = 0;
		}
		
		if (conn_entry->state == HIP_PROXY_PASSTHROUGH) {
			/* allow packet */
			err = -1;
		}
	}
	else
	{
		//allow esp packet
		HIP_DEBUG("Can't find entry in ConnDB!\n");
		err = -1;
	}

out_err:
	return err;
}

int handle_proxy_outbound_traffic(ipq_packet_msg_t *m,
				  struct in6_addr *src_addr,
				  struct in6_addr *dst_addr,
				  int hdr_size,
				  int ip_version)
{
	//the destination ip address should be checked first to ensure it supports hip
	//if the destination ip does not support hip, drop the packet
	int err = 0;
	int protocol;
	in_port_t port_client = 0, port_peer = 0;
	//struct in6_addr proxy_hit;
	struct in6_addr dst_hit;
	struct in6_addr proxy_addr;
	struct hip_proxy_t* entry = NULL;	
	struct hip_conn_t* conn_entry = NULL;
	extern struct in6_addr proxy_hit;
	extern struct in6_addr default_hit;
	
	HIP_DEBUG("HIP PROXY OUTBOUND PROCESS:\n");

	HIP_IFEL(!hip_fw_get_default_hit(), 0, "Get Default HIT error!\n");
	ipv6_addr_copy(&proxy_hit, &default_hit);

	if(ip_version == 4)
		protocol = ((struct ip *) (m->payload))->ip_p;
	
	if(ip_version == 6)
		protocol = ((struct ip6_hdr *) (m->payload))->ip6_ctlun.ip6_un1.ip6_un1_nxt;
	
	if(protocol == IPPROTO_TCP)
	{
		port_client = ((struct tcphdr *) (m->payload + hdr_size))->source;
		port_peer = ((struct tcphdr *) (m->payload + hdr_size))->dest;
	}
	
	if(protocol == IPPROTO_UDP)
	{
		port_client = ((struct udphdr *) (m->payload + hdr_size))->source;
		port_peer = ((struct udphdr *) (m->payload + hdr_size))->dest;
	}
	
	HIP_DEBUG("client port %d peer port %d\n", port_client, port_peer);

	entry = hip_proxy_find_by_addr(src_addr, dst_addr);
	//hip_get_local_hit_wrapper(&proxy_hit);

	if (entry == NULL)
	{
		hip_proxy_add_entry(src_addr, dst_addr);
		
		entry = hip_proxy_find_by_addr(src_addr, dst_addr);
		HIP_ASSERT(entry)

		ipv6_addr_copy(&entry->hit_proxy, &default_hit);
		HIP_DEBUG_IN6ADDR("outbound address 1:", src_addr);
		HIP_DEBUG_IN6ADDR("outbound address 2:", dst_addr);

		/* Request a HIT of the peer from hipd. This will possibly
		   launch an I1 with NULL HIT. The call does not block because
		   otherwise single threaded firewall blocks too and does not
		   allow HIP/ESP through. See hip_fw_handle_set_peer_hit() how the
		   the firewall continues from this state when receiving R1 or
		   timeout from hipd.
		*/

		HIP_DEBUG("requesting hit from hipd\n");
		HIP_DEBUG_IN6ADDR("ip addr", dst_addr);
		HIP_IFEL(hip_proxy_request_peer_hit_from_hipd(dst_addr,
							      &proxy_hit),
			 -1, "Request from hipd failed\n");
		entry->state = HIP_PROXY_I1_SENT;
		err = 0;
	}
	else
	{			
		//check if the entry state is PASSTHROUGH
		if(entry->state == HIP_PROXY_PASSTHROUGH)
		{
			HIP_DEBUG("PASSTHROUGH!\n");
			err = -1;
		} else if (entry->state == HIP_PROXY_I1_SENT) {
			HIP_DEBUG("Waiting for I1 or timeout. Drop packet.\n");
			err = 0;
		} else if(entry->state == HIP_PROXY_TRANSLATE)
		{
			int packet_length = 0;
			u16 * msg;

			//TODO: check the connection with same ip but different port, should be added into conndb

			if(hip_conn_find_by_portinfo(&entry->hit_proxy, &entry->hit_peer, protocol, port_client, port_peer))
			{
				HIP_DEBUG("find same connection  in connDB\n");
			}
			else
			{
#if 0
				/* add outbound entry */
				if(hip_conn_add_entry(&entry->addr_client, &entry->addr_peer, &entry->hit_proxy, &entry->hit_peer, protocol, port_client, port_peer, HIP_PROXY_TRANSLATE))
					HIP_DEBUG("ConnDB add entry Failed!\n");
				else
					HIP_DEBUG("ConnDB add entry Successful!\n");
#endif
				/* add inbound entry */
				HIP_DEBUG_HIT("proxy_hit:",  &entry->hit_proxy);
				HIP_DEBUG_IN6ADDR("src_addr:",  &entry->addr_peer);				

				if(hip_conn_add_entry(&entry->addr_client, &entry->addr_peer, &entry->hit_proxy, &entry->hit_peer, protocol, port_client, port_peer, HIP_PROXY_TRANSLATE))
					HIP_DEBUG("ConnDB add entry Failed!\n");
				else
					HIP_DEBUG("ConnDB add entry Successful!\n");
			}
			
			if((protocol == IPPROTO_ICMP) || (protocol == IPPROTO_ICMPV6))
			{
				hip_proxy_send_inbound_icmp_pkt(&proxy_hit, &entry->hit_peer, (u8*) m->payload, m->data_len);
				/* drop packet */
				err = 0;
			}
			else
			{
				packet_length = m->data_len - hdr_size;								
				msg = (u16 *) HIP_MALLOC(packet_length, 0);
				memcpy( (char *)msg, (m->payload) + hdr_size,
				       packet_length);
				
				HIP_DEBUG("Packet Length: %d\n", packet_length);
				HIP_HEXDUMP("ipv6 msg dump: ", msg, packet_length);
				hip_proxy_send_pkt(&proxy_hit, &entry->hit_peer, msg, packet_length, protocol);
				/* drop packet */
				err = 0;
			}
		}
	}
	
out_err:
	return err;			
}

=======
>>>>>>> 46f60705
int hip_fw_proxy_set_peer_hit(hip_common_t *msg) {
	int fallback = 1, reject = 0, addr_found = 0, err = 0;
	hip_hit_t local_hit, peer_hit;
	struct in6_addr local_addr, peer_addr;
	hip_hit_t *ptr;
	extern struct in6_addr proxy_hit;
		
	ptr = (hip_hit_t *) hip_get_param_contents(msg, HIP_PARAM_HIT_PEER);
	if (ptr) {
		memcpy( (char *)&peer_hit, ptr, sizeof(hip_hit_t));
		HIP_DEBUG_HIT("peer_hit", &peer_hit);
		fallback = 0;
	}

	ptr = (hip_hit_t *)hip_get_param_contents(msg, HIP_PARAM_HIT_LOCAL);
	if (ptr) {
		memcpy( (char *)&local_hit, ptr, sizeof(hip_hit_t));
		HIP_DEBUG_HIT("local_hit", &local_hit);
	}

	ptr = (hip_hit_t *) hip_get_param_contents(msg, HIP_PARAM_IPV6_ADDR_PEER);
	if (ptr) {
		memcpy( (char *)&peer_addr, ptr, sizeof(struct in6_addr));
		HIP_DEBUG_IN6ADDR("peer_addr", &peer_addr);
		addr_found++;
	}

	ptr = (hip_hit_t *) hip_get_param_contents(msg, HIP_PARAM_IPV6_ADDR_LOCAL);
	if (ptr) {
		memcpy( (char *)&local_addr, ptr, sizeof(hip_hit_t));
		HIP_DEBUG_IN6ADDR("local_addr", &local_addr);
		addr_found++;
	}

	if (addr_found != 2) {
		HIP_ERROR("Internal error: two addr not found\n");
		err = -1;
	}

	ptr = hip_get_param(msg, HIP_PARAM_AGENT_REJECT);
	if (ptr)
	{
		HIP_DEBUG("Connection is to be rejected\n");
		reject = 1;
	}

	if (reject)
	{
		HIP_DEBUG("Connection should be rejected\n");
		err = -1;
		goto out_err;
	}
	
	if (fallback)
	{
		HIP_DEBUG("Peer does not support HIP, fallback\n");
		//update the state of the ip pair
		if(hip_proxy_update_state(NULL, &peer_addr, NULL, NULL, NULL, HIP_PROXY_PASSTHROUGH))
			HIP_ERROR("Proxy update Failed!\n");
		
		//let the packet pass
		err = -1;
	}
	else
	{
		if (hip_proxy_update_state(NULL, &peer_addr, &local_addr, &proxy_hit, &peer_hit, HIP_PROXY_TRANSLATE))
			HIP_ERROR("Proxy update Failed!\n");
		
#if 0
		if(hip_conn_add_entry(&local_addr,
				      &peer_addr,
				      &proxy_hit,
				      &peer_hit,
				      protocol,
				      port_client,
				      port_peer,
				      HIP_PROXY_TRANSLATE))
			HIP_ERROR("ConnDB add entry Failed!\n");
#endif
		
		/* Drop packet. Firewall translates further retransmissions correctly */
		err = 0;
	}

out_err:
	
	return err;
}


int hip_init_proxy_raw_sock_tcp_v6(int *hip_raw_sock_v6)
{
	int on = 1, off = 0, err = 0;

	*hip_raw_sock_v6 = socket(AF_INET6, SOCK_RAW, IPPROTO_TCP);
	HIP_IFEL(*hip_raw_sock_v6 <= 0, 1, "Raw socket creation failed. Not root?\n");

	/* see bug id 212 why RECV_ERR is off */
	err = setsockopt(*hip_raw_sock_v6, IPPROTO_IPV6, IPV6_RECVERR, &off, sizeof(on));
	HIP_IFEL(err, -1, "setsockopt recverr failed\n");
	err = setsockopt(*hip_raw_sock_v6, IPPROTO_IPV6, IPV6_2292PKTINFO, &on, sizeof(on));
	HIP_IFEL(err, -1, "setsockopt pktinfo failed\n");
	err = setsockopt(*hip_raw_sock_v6, SOL_SOCKET, SO_REUSEADDR, &on, sizeof(on));
	HIP_IFEL(err, -1, "setsockopt v6 reuseaddr failed\n");

	out_err:
	return err;
}

int hip_init_proxy_raw_sock_tcp_v4(int *hip_raw_sock_v4)
{
	int on = 1, err = 0;
	int off = 0;

	*hip_raw_sock_v4 = socket(AF_INET, SOCK_RAW, IPPROTO_TCP);
	HIP_IFEL(*hip_raw_sock_v4 <= 0, 1, "Raw socket v4 creation failed. Not root?\n");

	/* see bug id 212 why RECV_ERR is off */
	err = setsockopt(*hip_raw_sock_v4, IPPROTO_IP, IP_RECVERR, &off, sizeof(on));
	HIP_IFEL(err, -1, "setsockopt v4 recverr failed\n");
	err = setsockopt(*hip_raw_sock_v4, SOL_SOCKET, SO_BROADCAST, &on, sizeof(on));
	HIP_IFEL(err, -1, "setsockopt v4 failed to set broadcast \n");
	err = setsockopt(*hip_raw_sock_v4, IPPROTO_IP, IP_PKTINFO, &on, sizeof(on));
	HIP_IFEL(err, -1, "setsockopt v4 pktinfo failed\n");
	err = setsockopt(*hip_raw_sock_v4, SOL_SOCKET, SO_REUSEADDR, &on, sizeof(on));
	HIP_IFEL(err, -1, "setsockopt v4 reuseaddr failed\n");

	out_err:
	return err;
}

int hip_init_proxy_raw_sock_udp_v6(int *hip_raw_sock_v6)
{
	int on = 1, off = 0, err = 0;

	*hip_raw_sock_v6 = socket(AF_INET6, SOCK_RAW, IPPROTO_UDP);
	HIP_IFEL(*hip_raw_sock_v6 <= 0, 1, "Raw socket creation failed. Not root?\n");

	/* see bug id 212 why RECV_ERR is off */
	err = setsockopt(*hip_raw_sock_v6, IPPROTO_IPV6, IPV6_RECVERR, &off, sizeof(on));
	HIP_IFEL(err, -1, "setsockopt recverr failed\n");
	err = setsockopt(*hip_raw_sock_v6, IPPROTO_IPV6, IPV6_2292PKTINFO, &on, sizeof(on));
	HIP_IFEL(err, -1, "setsockopt pktinfo failed\n");
	err = setsockopt(*hip_raw_sock_v6, SOL_SOCKET, SO_REUSEADDR, &on, sizeof(on));
	HIP_IFEL(err, -1, "setsockopt v6 reuseaddr failed\n");

	out_err:
	return err;
}

int hip_init_proxy_raw_sock_udp_v4(int *hip_raw_sock_v4)
{
	int on = 1, err = 0;
	int off = 0;

	*hip_raw_sock_v4 = socket(AF_INET, SOCK_RAW, IPPROTO_UDP);
	HIP_IFEL(*hip_raw_sock_v4 <= 0, 1, "Raw socket v4 creation failed. Not root?\n");

	/* see bug id 212 why RECV_ERR is off */
	err = setsockopt(*hip_raw_sock_v4, IPPROTO_IP, IP_RECVERR, &off, sizeof(on));
	HIP_IFEL(err, -1, "setsockopt v4 recverr failed\n");
	err = setsockopt(*hip_raw_sock_v4, SOL_SOCKET, SO_BROADCAST, &on, sizeof(on));
	HIP_IFEL(err, -1, "setsockopt v4 failed to set broadcast \n");
	err = setsockopt(*hip_raw_sock_v4, IPPROTO_IP, IP_PKTINFO, &on, sizeof(on));
	HIP_IFEL(err, -1, "setsockopt v4 pktinfo failed\n");
	err = setsockopt(*hip_raw_sock_v4, SOL_SOCKET, SO_REUSEADDR, &on, sizeof(on));
	HIP_IFEL(err, -1, "setsockopt v4 reuseaddr failed\n");

	out_err:
	return err;
}

int hip_init_proxy_raw_sock_icmp_v6(int *hip_raw_sock_v6)
{
	int on = 1, off = 0, err = 0;

	*hip_raw_sock_v6 = socket(AF_INET6, SOCK_RAW, IPPROTO_ICMPV6);
	HIP_IFEL(*hip_raw_sock_v6 <= 0, 1, "Raw socket creation failed. Not root?\n");

	/* see bug id 212 why RECV_ERR is off */
	err = setsockopt(*hip_raw_sock_v6, IPPROTO_IPV6, IPV6_RECVERR, &off, sizeof(on));
	HIP_IFEL(err, -1, "setsockopt recverr failed\n");
	err = setsockopt(*hip_raw_sock_v6, IPPROTO_IPV6, IPV6_2292PKTINFO, &on, sizeof(on));
	HIP_IFEL(err, -1, "setsockopt pktinfo failed\n");
	err = setsockopt(*hip_raw_sock_v6, SOL_SOCKET, SO_REUSEADDR, &on, sizeof(on));
	HIP_IFEL(err, -1, "setsockopt v6 reuseaddr failed\n");

	out_err:
	return err;
}

int hip_init_proxy_raw_sock_icmp_v4(int *hip_raw_sock_v4)
{
	int on = 1, err = 0;
	int off = 0;

	*hip_raw_sock_v4 = socket(AF_INET, SOCK_RAW, IPPROTO_ICMP);
	HIP_IFEL(*hip_raw_sock_v4 <= 0, 1, "Raw socket v4 creation failed. Not root?\n");

	/* see bug id 212 why RECV_ERR is off */
	err = setsockopt(*hip_raw_sock_v4, IPPROTO_IP, IP_RECVERR, &off, sizeof(on));
	HIP_IFEL(err, -1, "setsockopt v4 recverr failed\n");
	err = setsockopt(*hip_raw_sock_v4, SOL_SOCKET, SO_BROADCAST, &on, sizeof(on));
	HIP_IFEL(err, -1, "setsockopt v4 failed to set broadcast \n");
	err = setsockopt(*hip_raw_sock_v4, IPPROTO_IP, IP_PKTINFO, &on, sizeof(on));
	HIP_IFEL(err, -1, "setsockopt v4 pktinfo failed\n");
	err = setsockopt(*hip_raw_sock_v4, SOL_SOCKET, SO_REUSEADDR, &on, sizeof(on));
	HIP_IFEL(err, -1, "setsockopt v4 reuseaddr failed\n");

	out_err:
	return err;
}

int hip_init_proxy_raw_sock_icmp_inbound(int *hip_raw_sock_v6)
{
	int on = 1, off = 0, err = 0;

	*hip_raw_sock_v6 = socket(AF_INET6, SOCK_RAW, IPPROTO_ICMP);
	HIP_IFEL(*hip_raw_sock_v6 <= 0, 1, "Raw socket creation failed. Not root?\n");

	/* see bug id 212 why RECV_ERR is off */
	err = setsockopt(*hip_raw_sock_v6, IPPROTO_IPV6, IPV6_RECVERR, &off, sizeof(on));
	HIP_IFEL(err, -1, "setsockopt recverr failed\n");
	err = setsockopt(*hip_raw_sock_v6, IPPROTO_IPV6, IPV6_2292PKTINFO, &on, sizeof(on));
	HIP_IFEL(err, -1, "setsockopt pktinfo failed\n");
	err = setsockopt(*hip_raw_sock_v6, SOL_SOCKET, SO_REUSEADDR, &on, sizeof(on));
	HIP_IFEL(err, -1, "setsockopt v6 reuseaddr failed\n");

	out_err:
	return err;
}

int hip_proxy_init_raw_sockets() {
	hip_init_proxy_raw_sock_tcp_v6(&hip_proxy_raw_sock_tcp_v6);
	hip_init_proxy_raw_sock_tcp_v4(&hip_proxy_raw_sock_tcp_v4);
	hip_init_proxy_raw_sock_udp_v6(&hip_proxy_raw_sock_udp_v6);
	hip_init_proxy_raw_sock_udp_v4(&hip_proxy_raw_sock_udp_v4);
	hip_init_proxy_raw_sock_icmp_v6(&hip_proxy_raw_sock_icmp_v6);
	hip_init_proxy_raw_sock_icmp_v4(&hip_proxy_raw_sock_icmp_v4);
	hip_init_proxy_raw_sock_icmp_inbound(&hip_proxy_raw_sock_icmp_inbound);

	return 0;
}

static int hip_proxy_send_pkt(struct in6_addr *local_addr, struct in6_addr *peer_addr,	u8 *msg, u16 len, int protocol)
{	
	int err = 0, sa_size, sent;
	struct sockaddr_storage src, dst;
	int src_is_ipv4, dst_is_ipv4;
	struct sockaddr_in6 *src6, *dst6;
	struct sockaddr_in *src4, *dst4;
	struct in6_addr my_addr;
	/* Points either to v4 or v6 raw sock */
	int hip_raw_sock = 0;


	_HIP_DEBUG("hip_send_raw() invoked.\n");

	/* Verify the existence of obligatory parameters. */
	HIP_ASSERT(peer_addr != NULL && msg != NULL);

	HIP_DEBUG_IN6ADDR("hip_send_raw(): local_addr", local_addr);
	HIP_DEBUG_IN6ADDR("hip_send_raw(): peer_addr", peer_addr);

	dst_is_ipv4 = IN6_IS_ADDR_V4MAPPED(peer_addr);

	/* Some convinient short-hands to avoid too much casting (could be
	   an union as well) */
	src6 = (struct sockaddr_in6 *) &src;
	dst6 = (struct sockaddr_in6 *) &dst;
	src4 = (struct sockaddr_in *)  &src;
	dst4 = (struct sockaddr_in *)  &dst;

	memset(&src, 0, sizeof(src));
	memset(&dst, 0, sizeof(dst));

	if (dst_is_ipv4) {
		HIP_DEBUG("Using IPv4 raw socket\n");
		if(protocol == IPPROTO_TCP)
			hip_raw_sock = hip_proxy_raw_sock_tcp_v4;
		if(protocol == IPPROTO_UDP)
			hip_raw_sock = hip_proxy_raw_sock_udp_v4;
		if(protocol == IPPROTO_ICMP)
			hip_raw_sock = hip_proxy_raw_sock_icmp_v4;
		sa_size = sizeof(struct sockaddr_in);
	} else {
		HIP_DEBUG("Using IPv6 raw socket\n");
		if(protocol == IPPROTO_TCP)
			hip_raw_sock = hip_proxy_raw_sock_tcp_v6;
		if(protocol == IPPROTO_UDP)
			hip_raw_sock = hip_proxy_raw_sock_udp_v6;
		if(protocol == IPPROTO_ICMPV6)
			hip_raw_sock = hip_proxy_raw_sock_icmp_v6;
		sa_size = sizeof(struct sockaddr_in6);
	}

	if (local_addr) {
		HIP_DEBUG("local address given\n");
		memcpy( (char *)&my_addr, local_addr, sizeof(struct in6_addr));
	} else {
		HIP_DEBUG("no local address, selecting one\n");
	}

	src_is_ipv4 = IN6_IS_ADDR_V4MAPPED(&my_addr);

	if (src_is_ipv4) {
		IPV6_TO_IPV4_MAP(&my_addr, &src4->sin_addr);
		src4->sin_family = AF_INET;
		HIP_DEBUG_INADDR("src4", &src4->sin_addr);
	} else {
		memcpy( (char *)&src6->sin6_addr, &my_addr,  sizeof(struct in6_addr));
		src6->sin6_family = AF_INET6;
		HIP_DEBUG_IN6ADDR("src6", &src6->sin6_addr);
	}

	if (dst_is_ipv4) {
		IPV6_TO_IPV4_MAP(peer_addr, &dst4->sin_addr);
		dst4->sin_family = AF_INET;
		HIP_DEBUG_INADDR("dst4", &dst4->sin_addr);
	} else {
		memcpy( (char *)&dst6->sin6_addr, peer_addr, sizeof(struct in6_addr));
		dst6->sin6_family = AF_INET6;
		HIP_DEBUG_IN6ADDR("dst6", &dst6->sin6_addr);
	}

	if (src6->sin6_family != dst6->sin6_family) {
		/* @todo: Check if this may cause any trouble.
	     It happens every time we send update packet that contains few locators in msg, one is 
	     the IPv4 address of the source, another is IPv6 address of the source. But even if one of 
	     them is ok to send raw IPvX to IPvX raw packet, another one cause the trouble, and all 
	     updates are dropped.  by Andrey "laser".

		 */
		err = -1;
		HIP_ERROR("Source and destination address families differ\n");
		goto out_err;
	}

	
	//re-construct packet from here
	if(protocol == IPPROTO_TCP)
	{
		HIP_DEBUG("Previous checksum: %X\n", ((struct tcphdr*)msg)->check);
		((struct tcphdr*)msg)->check = htons(0);
	
		if(src_is_ipv4 && dst_is_ipv4)
		{
			HIP_DEBUG("src_addr and dst_aadr are ipv4!\n");
			HIP_DEBUG("TCP packet\n");
			((struct tcphdr*)msg)->check = ipv4_checksum(IPPROTO_TCP, (u8*)(&(src4->sin_addr)), (u8*)(&(dst4->sin_addr)), msg, len); //checksum is ok for ipv4
		}
		else
		{
			HIP_DEBUG("src_addr and dst_aadr are ipv6!\n");
			HIP_DEBUG("TCP packet\n");
			((struct tcphdr*)msg)->check = ipv6_checksum(IPPROTO_TCP, &src6->sin6_addr, &dst6->sin6_addr, msg, len);
		}
	
		HIP_DEBUG("Current checksum: %X\n", ((struct tcphdr*)msg)->check);
	}
	
	if(protocol == IPPROTO_UDP)
	{
		//TODO calculate the udp checksum
		((struct udphdr*)msg)->check = htons(0);
		
		if(src_is_ipv4 && dst_is_ipv4)
		{
			HIP_DEBUG("src_addr and dst_aadr are ipv4!\n");
			HIP_DEBUG("UDP packet\n");
			((struct udphdr*)msg)->check = ipv4_checksum(IPPROTO_UDP, (u8*)(&(src4->sin_addr)), (u8*)(&(dst4->sin_addr)), msg, len); //checksum is ok for ipv4
		}
		else
		{
			HIP_DEBUG("src_addr and dst_aadr are ipv6!\n");
			HIP_DEBUG("UDP packet\n");
			((struct udphdr*)msg)->check = ipv6_checksum(IPPROTO_UDP, &src6->sin6_addr, &dst6->sin6_addr, msg, len);
		}
	
	}

	if(protocol == IPPROTO_ICMP)
	{
		//TODO IPv4 only checksum the buff
		HIP_DEBUG("ICMP packet\n");
		((struct icmphdr*)msg)->checksum = htons(0);
		((struct icmphdr*)msg)->checksum = inchksum(msg, len); //checksum is ok for ipv4
	}
	
	if(protocol == IPPROTO_ICMPV6)
	{
		//TODO
		HIP_DEBUG("ICMPV6 packet\n");
		((struct icmp6hdr*)msg)->icmp6_cksum = htons(0);
		((struct icmp6hdr*)msg)->icmp6_cksum = ipv6_checksum(IPPROTO_ICMPV6, &src6->sin6_addr, &dst6->sin6_addr, msg, len);
	}
	
	/* Handover may cause e.g. on-link duplicate address detection
	   which may cause bind to fail. */

	HIP_IFEL(bind(hip_raw_sock, (struct sockaddr *) &src, sa_size),
			-1, "Binding to raw sock failed\n");
	
	HIP_DEBUG("Binding OK!\n");
	/* For some reason, neither sendmsg or send (with bind+connect)
	   do not seem to work properly. Thus, we use just sendto() */

	sent = sendto(hip_raw_sock, msg, len, 0,
		      (struct sockaddr *) &dst, sa_size);
	if (sent != len) {
		HIP_ERROR("Could not send the all requested"		\
			  " data (%d/%d)\n", sent, len);
		HIP_ERROR("strerror: %s\n", strerror(errno));
	} else {
		HIP_DEBUG("sent=%d/%d ipv4=%d\n",
			  sent, len, dst_is_ipv4);
		HIP_DEBUG("Packet sent ok\n");
	}

	out_err:

	/* Reset the interface to wildcard or otherwise receiving
	   broadcast messages fails from the raw sockets */ 
	if (dst_is_ipv4) {
		src4->sin_addr.s_addr = INADDR_ANY;
		src4->sin_family = AF_INET;
		sa_size = sizeof(struct sockaddr_in);
	} else {
		struct in6_addr any = IN6ADDR_ANY_INIT;
		src6->sin6_family = AF_INET6;
		ipv6_addr_copy(&src6->sin6_addr, &any);
		sa_size = sizeof(struct sockaddr_in6);
	}
	bind(hip_raw_sock, (struct sockaddr *) &src, sa_size);

	if (err)
		HIP_ERROR("strerror: %s\n", strerror(errno));

	return err;

}

static int hip_proxy_send_to_client_pkt(struct in6_addr *local_addr,
				 struct in6_addr *peer_addr,
				 u8 *buff, u16 len)
{	
	int on = 1, off = 0, protocol, err = 0, sa_size, sent;
	struct sockaddr_storage src, dst;
	int src_is_ipv4, dst_is_ipv4;
	struct sockaddr_in6 *src6, *dst6;
	struct sockaddr_in *src4, *dst4;
	struct in6_addr my_addr;
	struct ip6_hdr * incomingip6;
	struct ip6_hdr * ip6_hdr= NULL;	
	struct ip * iphdr= NULL;
	struct tcphdr* tcp = NULL;
	struct udphdr* udp = NULL;
	struct icmphdr* icmp = NULL;
	struct icmp6hdr* icmpv6 = NULL;
	u8 *msg;
	/* Points either to v4 or v6 raw sock */
	int hip_raw_sock = 0;


	_HIP_DEBUG("hip_send_raw() invoked.\n");
	HIP_HEXDUMP("ip msg dump: ", buff, len);

	/* Verify the existence of obligatory parameters. */
	HIP_ASSERT(peer_addr != NULL && buff != NULL);

	HIP_DEBUG_IN6ADDR("hip_send_raw(): local_addr", local_addr);
	HIP_DEBUG_IN6ADDR("hip_send_raw(): peer_addr", peer_addr);

	dst_is_ipv4 = IN6_IS_ADDR_V4MAPPED(peer_addr);

	/* Some convinient short-hands to avoid too much casting (could be
	   an union as well) */
	src6 = (struct sockaddr_in6 *) &src;
	dst6 = (struct sockaddr_in6 *) &dst;
	src4 = (struct sockaddr_in *)  &src;
	dst4 = (struct sockaddr_in *)  &dst;
	incomingip6 = (struct ip6_hdr*) buff;
	protocol = incomingip6->ip6_ctlun.ip6_un1.ip6_un1_nxt;
	tcp = (struct tcphdr *) (buff + 40); //sizeof ip6_hdr is 40
	udp = (struct udphdr *) (buff + 40); //sizeof ip6_hdr is 40
	icmp = (struct icmphdr *) (buff + 40); //sizeof ip6_hdr is 40
	icmpv6 = (struct icmp6hdr *) (buff + 40); //sizeof ip6_hdr is 40

	memset(&src, 0, sizeof(src));
	memset(&dst, 0, sizeof(dst));

	
	if (local_addr) {
		HIP_DEBUG("local address given\n");
		memcpy( (char *)&my_addr, local_addr, sizeof(struct in6_addr));
	} else {
		HIP_DEBUG("no local address, selecting one\n");
	}

	src_is_ipv4 = IN6_IS_ADDR_V4MAPPED(&my_addr);

	if (src_is_ipv4) {
		IPV6_TO_IPV4_MAP(&my_addr, &src4->sin_addr);
		src4->sin_family = AF_INET;
		HIP_DEBUG_INADDR("src4", &src4->sin_addr);
	} else {
		memcpy( (char *)&src6->sin6_addr, &my_addr,  sizeof(struct in6_addr));
		src6->sin6_family = AF_INET6;
		HIP_DEBUG_IN6ADDR("src6", &src6->sin6_addr);
	}

	if (dst_is_ipv4) {
		IPV6_TO_IPV4_MAP(peer_addr, &dst4->sin_addr);
		dst4->sin_family = AF_INET;

		HIP_DEBUG_INADDR("dst4", &dst4->sin_addr);
	} else {
		memcpy( (char *)&dst6->sin6_addr, peer_addr, sizeof(struct in6_addr));
		dst6->sin6_family = AF_INET6;
		HIP_DEBUG_IN6ADDR("dst6", &dst6->sin6_addr);
	}

	if (dst_is_ipv4) {
		HIP_DEBUG("Using IPv4 raw socket\n");
		HIP_DEBUG("IP packet length: %d\n", len);
		HIP_DEBUG("IP packet real length: %d\n", (len - sizeof(struct ip6_hdr) + sizeof(struct ip)));
		HIP_DEBUG("PACKET PROTOCOL: %d\n", protocol);
		
		if(protocol == IPPROTO_TCP)
		{
			hip_raw_sock = hip_proxy_raw_sock_tcp_v4;
			sa_size = sizeof(struct sockaddr_in);
			msg = (u8 *) HIP_MALLOC((len - sizeof(struct ip6_hdr) + sizeof(struct ip)), 0);
			memset(msg, 0, (len - sizeof(struct ip6_hdr) + sizeof(struct ip)));
			
			HIP_DEBUG_INADDR("ipv4 src address  inbound: ", &src4->sin_addr);
			HIP_DEBUG_INADDR("ipv4 src address  inbound: ", &dst4->sin_addr);
			tcp->check =  htons(0);
			tcp->check = ipv4_checksum(IPPROTO_TCP, (u8*)(&(src4->sin_addr)), (u8*)(&(dst4->sin_addr)), (u8*)tcp, (len - sizeof(struct ip6_hdr))); //checksum is ok for ipv4
			HIP_HEXDUMP("tcp dump: ", tcp, (len - sizeof(struct ip6_hdr)));
			memcpy( (char *)(msg+sizeof(struct ip)), (u8*)tcp, (len-sizeof(struct ip6_hdr))); 
			HIP_HEXDUMP("tcp msg dump: ", msg, (len - sizeof(struct ip6_hdr) + sizeof(struct ip)));
		}
		
		if(protocol == IPPROTO_UDP)
		{
			hip_raw_sock = hip_proxy_raw_sock_udp_v4;
			sa_size = sizeof(struct sockaddr_in);
			msg = (u8 *) HIP_MALLOC((len - sizeof(struct ip6_hdr) + sizeof(struct ip)), 0);
			memset(msg, 0, (len - sizeof(struct ip6_hdr) + sizeof(struct ip)));
			
			HIP_DEBUG_INADDR("ipv4 src address  inbound: ", &src4->sin_addr);
			HIP_DEBUG_INADDR("ipv4 src address  inbound: ", &dst4->sin_addr);
			udp->check =  htons(0);
			udp->check = ipv4_checksum(IPPROTO_UDP, (u8*)(&(src4->sin_addr)), (u8*)(&(dst4->sin_addr)), (u8*)udp, (len - sizeof(struct ip6_hdr))); //checksum is ok for ipv4
			HIP_HEXDUMP("udp dump: ", udp, (len - sizeof(struct ip6_hdr)));
			memcpy( (char *)(msg+sizeof(struct ip)), (u8*)udp, (len-sizeof(struct ip6_hdr))); 
			HIP_HEXDUMP("udp msg dump: ", msg, (len - sizeof(struct ip6_hdr) + sizeof(struct ip)));
		}
		
		if(protocol == IPPROTO_ICMP)
		{
			hip_raw_sock = hip_proxy_raw_sock_icmp_v4;
			sa_size = sizeof(struct sockaddr_in);
			msg = (u8 *) HIP_MALLOC((len - sizeof(struct ip6_hdr) + sizeof(struct ip)), 0);
			memset(msg, 0, (len - sizeof(struct ip6_hdr) + sizeof(struct ip)));
			
			HIP_DEBUG_INADDR("ipv4 src address  inbound: ", &src4->sin_addr);
			HIP_DEBUG_INADDR("ipv4 src address  inbound: ", &dst4->sin_addr);
			icmp->checksum =  htons(0);
			//icmp->checksum = ipv4_checksum(IPPROTO_ICMP, &(src4->sin_addr), &(dst4->sin_addr), icmp, (len - sizeof(struct ip6_hdr))); //checksum is ok for ipv4
			icmp->checksum = inchksum(icmp, (len - sizeof(struct ip6_hdr))); //checksum is ok for ipv4
			HIP_HEXDUMP("icmp dump: ", icmp, (len - sizeof(struct ip6_hdr)));
			memcpy( (char *)(msg+sizeof(struct ip)), (u8*)icmp, (len-sizeof(struct ip6_hdr))); 
			HIP_HEXDUMP("icmp msg dump: ", msg, (len - sizeof(struct ip6_hdr) + sizeof(struct ip)));
		}
		
	} else {
		
		if(protocol == IPPROTO_TCP)
		{
			HIP_DEBUG("Using IPv6 raw socket (TCP)\n");
			hip_raw_sock = hip_proxy_raw_sock_tcp_v6;
			sa_size = sizeof(struct sockaddr_in6);
			msg = (u8 *) HIP_MALLOC(len, 0);
			//memset(msg, 0, len);
			tcp->check =  htons(0);
			tcp->check = ipv6_checksum(IPPROTO_TCP, &(src6->sin6_addr), &(dst6->sin6_addr), tcp, (len - sizeof(struct ip6_hdr))); //checksum is ok for ipv6
			memcpy( (char *)(msg+sizeof(struct ip6_hdr)), (u8*)tcp, (len-sizeof(struct ip6_hdr)));
		}
		
		if(protocol == IPPROTO_UDP)
		{
			HIP_DEBUG("Using IPv6 raw socket (UDP)\n");
			hip_raw_sock = hip_proxy_raw_sock_udp_v6;
			sa_size = sizeof(struct sockaddr_in6);
			msg = (u8 *) HIP_MALLOC(len, 0);
			//memset(msg, 0, len);
			udp->check =  htons(0);
			udp->check = ipv6_checksum(IPPROTO_UDP, &(src6->sin6_addr), &(dst6->sin6_addr), udp, (len - sizeof(struct ip6_hdr))); //checksum is ok for ipv6
			memcpy( (char *)(msg+sizeof(struct ip6_hdr)), (u8*)udp, (len-sizeof(struct ip6_hdr)));
		}
		
		if(protocol == IPPROTO_ICMPV6)
		{
			HIP_DEBUG("Using IPv6 raw socket (ICMPV6)\n");
			hip_raw_sock = hip_proxy_raw_sock_icmp_v6;
			sa_size = sizeof(struct sockaddr_in6);
			msg = (u8 *) HIP_MALLOC(len, 0);
			//memset(msg, 0, len);
			icmpv6->icmp6_cksum =  htons(0);
			icmpv6->icmp6_cksum = ipv6_checksum(IPPROTO_ICMPV6, &(src6->sin6_addr), &(dst6->sin6_addr), icmpv6, (len - sizeof(struct ip6_hdr))); //checksum is ok for ipv6
			memcpy( (char *)(msg+sizeof(struct ip6_hdr)), (u8*)icmpv6, (len-sizeof(struct ip6_hdr)));
		}
	}

	iphdr = (struct ip *) msg;
	ip6_hdr = (struct ip6_hdr *) msg;

	//set the IP_HDRINCL flag
	if (dst_is_ipv4)
	{
		if(setsockopt(hip_raw_sock, IPPROTO_IP, IP_HDRINCL, &on, sizeof(on)) < 0)
		{ 
			HIP_DEBUG("setsockopt IP_HDRINCL ERROR！ \n");
		}
		else
		{
			HIP_DEBUG("setsockopt IP_HDRINCL for ipv4 OK！ \n");
		}
	}
	else
	{
		if(setsockopt(hip_raw_sock, IPPROTO_IPV6, IP_HDRINCL, &on, sizeof(on)) < 0)
		{ 
			HIP_DEBUG("setsockopt IP_HDRINCL ERROR！ \n");
		}
		else
		{
			HIP_DEBUG("setsockopt IP_HDRINCL for ipv6 OK！ \n");
		}
	}
	
	if (src6->sin6_family != dst6->sin6_family) {
		/* @todo: Check if this may cause any trouble.
	     It happens every time we send update packet that contains few locators in msg, one is 
	     the IPv4 address of the source, another is IPv6 address of the source. But even if one of 
	     them is ok to send raw IPvX to IPvX raw packet, another one cause the trouble, and all 
	     updates are dropped.  by Andrey "laser".

		 */
		err = -1;
		HIP_ERROR("Source and destination address families differ\n");
		goto out_err;
	}

	HIP_DEBUG("Previous checksum: %X\n", (tcp->check));
//	tcp->check = htons(0);

	if(src_is_ipv4 && dst_is_ipv4)
	{
		//struct tcphdr * tcptemp;
		HIP_DEBUG("src_addr and dst_aadr are ipv4!\n");
		iphdr->ip_v = 4;
		iphdr->ip_hl = sizeof(struct ip) >> 2;
		iphdr->ip_tos = 0;
		iphdr->ip_len = len - sizeof(struct ip6_hdr) + sizeof(struct ip);
		iphdr->ip_id = 0;
		iphdr->ip_off = 0;
		iphdr->ip_ttl = MAXTTL;
		iphdr->ip_p = protocol;
		iphdr->ip_sum = 0;
		iphdr->ip_src = src4->sin_addr;
		iphdr->ip_dst = dst4->sin_addr;
	}
	else
	{
		ip6_hdr->ip6_src = src6->sin6_addr;
		ip6_hdr->ip6_dst = dst6->sin6_addr;
		ip6_hdr->ip6_ctlun.ip6_un2_vfc = 0x60;
		ip6_hdr->ip6_ctlun.ip6_un1.ip6_un1_nxt = protocol;
		ip6_hdr->ip6_ctlun.ip6_un1.ip6_un1_plen = len - 40;//htons(len - sizeof(struct ip6_hdr)); ;
		ip6_hdr->ip6_ctlun.ip6_un1.ip6_un1_hlim = 0xff;
		HIP_DEBUG("src_addr and dst_aadr are ipv6!\n");
	}


	HIP_DEBUG("Current packet length: %d\n", len);
	
	HIP_DEBUG("HEX DUMP OK!\n");

	HIP_HEXDUMP("hex", iphdr, (len - sizeof(struct ip6_hdr) + sizeof(struct ip)));
	
	HIP_DEBUG("HEX DUMP OK1!\n");

	/* For some reason, neither sendmsg or send (with bind+connect)
	   do not seem to work properly. Thus, we use just sendto() */
	if(dst_is_ipv4)
	{
		sent = sendto(hip_raw_sock, iphdr, (len - sizeof(struct ip6_hdr) + sizeof(struct ip)), 0,
			      (struct sockaddr *) &dst, sa_size);
		if (sent !=(len - sizeof(struct ip6_hdr) + sizeof(struct ip))) {
			HIP_ERROR("Could not send the all requested"	\
				  " data (%d/%d)\n", sent, (len - sizeof(struct ip6_hdr) + sizeof(struct ip)));
			HIP_DEBUG("ERROR NUMBER: %d\n", errno);
		} else {
			HIP_DEBUG("sent=%d/%d ipv4=%d\n",
				  sent, (len + sizeof(struct ip)), dst_is_ipv4);
			HIP_DEBUG("Packet sent ok\n");
		}
	}
	else
	{
		sent = sendto(hip_raw_sock, ip6_hdr, len, 0,
			      (struct sockaddr *) &dst, sa_size);
		if (sent != len) {
			HIP_ERROR("Could not send the all requested"	\
				  " data (%d/%d)\n", sent, len);
		} else {
			HIP_DEBUG("sent=%d/%d ipv4=%d\n",
				  sent, len, dst_is_ipv4);
			HIP_DEBUG("Packet sent ok\n");
		}
	}
	
	if (dst_is_ipv4)
	{
		if(setsockopt(hip_raw_sock, IPPROTO_IP, IP_HDRINCL, &off, sizeof(off)) < 0)
		{ 
			HIP_DEBUG("setsockopt IP_HDRINCL ERROR！ \n");
		}
	}
	else
	{
		if(setsockopt(hip_raw_sock, IPPROTO_IPV6, IP_HDRINCL, &off, sizeof(off)) < 0)
		{ 
			HIP_DEBUG("setsockopt IP_HDRINCL ERROR！ \n");
		}	
	}
	
	out_err:

	/* Reset the interface to wildcard or otherwise receiving
	   broadcast messages fails from the raw sockets */ 
	if (dst_is_ipv4) {
		src4->sin_addr.s_addr = INADDR_ANY;
		src4->sin_family = AF_INET;
		sa_size = sizeof(struct sockaddr_in);
	} else {
		struct in6_addr any = IN6ADDR_ANY_INIT;
		src6->sin6_family = AF_INET6;
		ipv6_addr_copy(&src6->sin6_addr, &any);
		sa_size = sizeof(struct sockaddr_in6);
	}
	bind(hip_raw_sock, (struct sockaddr *) &src, sa_size);

	if (err)
		HIP_ERROR("strerror: %s\n", strerror(errno));

	return err;

}


int handle_proxy_inbound_traffic(ipq_packet_msg_t *m,
				 struct in6_addr *src_addr)
{
	//struct in6_addr client_addr;
	//HIP PROXY INBOUND PROCESS
	in_port_t port_client, port_peer;
	int protocol, err = 0;
	struct ip6_hdr* ipheader;
	//struct in6_addr proxy_hit;
	hip_conn_t* conn_entry = NULL;
	extern struct in6_addr proxy_hit;
	extern struct in6_addr default_hit;
	ipheader = (struct ip6_hdr*) m->payload;
	protocol = ipheader->ip6_ctlun.ip6_un1.ip6_un1_nxt;
	
	HIP_DEBUG("HIP PROXY INBOUND PROCESS:\n");
	HIP_DEBUG("receiving ESP packets from firewall!\n");
	
	HIP_IFEL(!hip_fw_get_default_hit(), 0, "Get Default HIT error!\n");
	ipv6_addr_copy(&proxy_hit, &default_hit);
	
	if(protocol == IPPROTO_TCP)
	{
		port_peer = ((struct tcphdr *) (m->payload + 40))->source;
		port_client = ((struct tcphdr *) (m->payload + 40))->dest;
	}
	
	if(protocol == IPPROTO_UDP)
	{
		port_peer = ((struct udphdr *) (m->payload + 40))->source;
		port_client = ((struct udphdr *) (m->payload + 40))->dest;
	}
	
	HIP_DEBUG("client_port=%d, peer port=%d, protocol=%d\n", port_client, port_peer, protocol);
	HIP_DEBUG_HIT("proxy_hit:", &proxy_hit);
	HIP_DEBUG_IN6ADDR("src_addr:", src_addr);

	//hip_get_local_hit_wrapper(&proxy_hit);
	conn_entry = hip_conn_find_by_portinfo(&proxy_hit, src_addr, protocol, port_client, port_peer); 
	
	if (conn_entry)
	{
		if(conn_entry->state == HIP_PROXY_TRANSLATE)
		{
			HIP_DEBUG("We are translating esp packet!\n");	
			HIP_DEBUG_IN6ADDR("inbound address 1:", &conn_entry->addr_peer);
			HIP_DEBUG_IN6ADDR("inbound address 2:", &conn_entry->addr_client);
			hip_proxy_send_to_client_pkt(&conn_entry->addr_peer, &conn_entry->addr_client,(u8*) ipheader, m->data_len);
			/* drop packet */
			err = 0;
		}
		
		if (conn_entry->state == HIP_PROXY_PASSTHROUGH) {
			/* allow packet */
			err = -1;
		}
	}
	else
	{
		//allow esp packet
		HIP_DEBUG("Can't find entry in ConnDB!\n");
		err = -1;
	}

out_err:
	return err;
}

static int hip_proxy_send_inbound_icmp_pkt(struct in6_addr* src_addr, struct in6_addr* dst_addr, u8* buff, u16 len)
{
	
	struct sockaddr_in6 src6, dst6;
	struct ip* ip;
	struct ip6_hdr* ip6;
	struct icmphdr* icmp;
	int sa_size, sent;
	int on = 1;
	u8* msg;
	
	ip = (struct ip*) buff;
	
	if(setsockopt(hip_proxy_raw_sock_icmp_inbound, IPPROTO_IP, IP_HDRINCL, &on, sizeof(on)) < 0)
	{ 
		HIP_DEBUG("setsockopt IP_HDRINCL ERROR！ \n");
	}
	
	memcpy( (char *)&src6.sin6_addr, src_addr,  sizeof(struct in6_addr));
	src6.sin6_family = AF_INET6;
	HIP_DEBUG_IN6ADDR("src6", &src6.sin6_addr);
	
	memcpy( (char *)&dst6.sin6_addr, dst_addr, sizeof(struct in6_addr));
	dst6.sin6_family = AF_INET6;
	HIP_DEBUG_IN6ADDR("dst6", &dst6.sin6_addr);
	
	sa_size = sizeof(struct sockaddr_in6);
	msg = (u8 *) HIP_MALLOC((len + sizeof(struct ip6_hdr) - ip->ip_hl), 0);
	memset(msg, 0, (len + sizeof(struct ip6_hdr) - ip->ip_hl));
	
	ip6 = (struct ip6_hdr*) msg;
	icmp = (struct icmphdr*) (msg + sizeof(struct ip6_hdr));
	
	ip6->ip6_src = src6.sin6_addr;
	ip6->ip6_dst = dst6.sin6_addr;

	
	memcpy( (char *)(msg+sizeof(struct ip6_hdr)), (u8*)icmp, (len- ip->ip_hl)); 
//	HIP_HEXDUMP("icmp msg dump: ", msg, (len - sizeof(struct ip) + sizeof(struct ip6_hdr)));
	
	icmp->checksum =  htons(0);
	icmp->checksum = inchksum(icmp, (len - ip->ip_hl)); //checksum is ok for ipv4
	HIP_HEXDUMP("icmp dump: ", icmp, (len - sizeof(struct ip6_hdr)));

	sent = sendto(hip_proxy_raw_sock_icmp_inbound, ip6, (len + sizeof(struct ip6_hdr) - ip->ip_hl), 0,
		      (struct sockaddr *) &dst6, sa_size);
	if (sent != (len + sizeof(struct ip6_hdr) - ip->ip_hl)) {
		HIP_ERROR("Could not send the all requested"		\
			  " data (%d/%d)\n", sent,(len + sizeof(struct ip6_hdr) - ip->ip_hl));
	} else {
		HIP_DEBUG("sent=%d/%d ipv6=%d\n",
			  sent, (len + sizeof(struct ip6_hdr) -  ip->ip_hl), 0);
		HIP_DEBUG("Packet sent ok\n");
	}

    return 0;
}


int handle_proxy_outbound_traffic(ipq_packet_msg_t *m,
				  struct in6_addr *src_addr,
				  struct in6_addr *dst_addr,
				  int hdr_size,
				  int ip_version)
{
	//the destination ip address should be checked first to ensure it supports hip
	//if the destination ip does not support hip, drop the packet
	int err = 0;
	int protocol;
	in_port_t port_client = 0, port_peer = 0;
	//struct in6_addr proxy_hit;
	struct hip_proxy_t* entry = NULL;	
	extern struct in6_addr proxy_hit;
	extern struct in6_addr default_hit;
	
	HIP_DEBUG("HIP PROXY OUTBOUND PROCESS:\n");

	HIP_IFEL(!hip_fw_get_default_hit(), 0, "Get Default HIT error!\n");
	ipv6_addr_copy(&proxy_hit, &default_hit);

	if(ip_version == 4)
		protocol = ((struct ip *) (m->payload))->ip_p;
	
	if(ip_version == 6)
		protocol = ((struct ip6_hdr *) (m->payload))->ip6_ctlun.ip6_un1.ip6_un1_nxt;
	
	if(protocol == IPPROTO_TCP)
	{
		port_client = ((struct tcphdr *) (m->payload + hdr_size))->source;
		port_peer = ((struct tcphdr *) (m->payload + hdr_size))->dest;
	}
	
	if(protocol == IPPROTO_UDP)
	{
		port_client = ((struct udphdr *) (m->payload + hdr_size))->source;
		port_peer = ((struct udphdr *) (m->payload + hdr_size))->dest;
	}
	
	HIP_DEBUG("client port %d peer port %d\n", port_client, port_peer);

	entry = hip_proxy_find_by_addr(src_addr, dst_addr);
	//hip_get_local_hit_wrapper(&proxy_hit);

	if (entry == NULL)
	{
		hip_proxy_add_entry(src_addr, dst_addr);
		
		entry = hip_proxy_find_by_addr(src_addr, dst_addr);
		HIP_ASSERT(entry)

		ipv6_addr_copy(&entry->hit_proxy, &default_hit);
		HIP_DEBUG_IN6ADDR("outbound address 1:", src_addr);
		HIP_DEBUG_IN6ADDR("outbound address 2:", dst_addr);

		/* Request a HIT of the peer from hipd. This will possibly
		   launch an I1 with NULL HIT. The call does not block because
		   otherwise single threaded firewall blocks too and does not
		   allow HIP/ESP through. See hip_fw_handle_set_peer_hit() how the
		   the firewall continues from this state when receiving R1 or
		   timeout from hipd.
		*/

		HIP_DEBUG("requesting hit from hipd\n");
		HIP_DEBUG_IN6ADDR("ip addr", dst_addr);
		HIP_IFEL(hip_proxy_request_peer_hit_from_hipd(dst_addr,
							      &proxy_hit),
			 -1, "Request from hipd failed\n");
		entry->state = HIP_PROXY_I1_SENT;
		err = 0;
	}
	else
	{			
		//check if the entry state is PASSTHROUGH
		if(entry->state == HIP_PROXY_PASSTHROUGH)
		{
			HIP_DEBUG("PASSTHROUGH!\n");
			err = -1;
		} else if (entry->state == HIP_PROXY_I1_SENT) {
			HIP_DEBUG("Waiting for I1 or timeout. Drop packet.\n");
			err = 0;
		} else if(entry->state == HIP_PROXY_TRANSLATE)
		{
			int packet_length = 0;
			u8 * msg;

			//TODO: check the connection with same ip but different port, should be added into conndb

			if(hip_conn_find_by_portinfo(&entry->hit_proxy, &entry->hit_peer, protocol, port_client, port_peer))
			{
				HIP_DEBUG("find same connection  in connDB\n");
			}
			else
			{
#if 0
				/* add outbound entry */
				if(hip_conn_add_entry(&entry->addr_client, &entry->addr_peer, &entry->hit_proxy, &entry->hit_peer, protocol, port_client, port_peer, HIP_PROXY_TRANSLATE))
					HIP_DEBUG("ConnDB add entry Failed!\n");
				else
					HIP_DEBUG("ConnDB add entry Successful!\n");
#endif
				/* add inbound entry */
				HIP_DEBUG_HIT("proxy_hit:",  &entry->hit_proxy);
				HIP_DEBUG_IN6ADDR("src_addr:",  &entry->addr_peer);				

				if(hip_conn_add_entry(&entry->addr_client, &entry->addr_peer, &entry->hit_proxy, &entry->hit_peer, protocol, port_client, port_peer, HIP_PROXY_TRANSLATE))
					HIP_DEBUG("ConnDB add entry Failed!\n");
				else
					HIP_DEBUG("ConnDB add entry Successful!\n");
			}
			
			if((protocol == IPPROTO_ICMP) || (protocol == IPPROTO_ICMPV6))
			{
				hip_proxy_send_inbound_icmp_pkt(&proxy_hit, &entry->hit_peer, (u8*) m->payload, m->data_len);
				/* drop packet */
				err = 0;
			}
			else
			{
				packet_length = m->data_len - hdr_size;								
				msg = (u8 *) HIP_MALLOC(packet_length, 0);
				memcpy(msg, (m->payload) + hdr_size,
				       packet_length);
				
				HIP_DEBUG("Packet Length: %d\n", packet_length);
				HIP_HEXDUMP("ipv6 msg dump: ", msg, packet_length);
				hip_proxy_send_pkt(&proxy_hit, &entry->hit_peer, msg, packet_length, protocol);
				/* drop packet */
				err = 0;
			}
		}
	}
	
out_err:
	return err;			
}
<|MERGE_RESOLUTION|>--- conflicted
+++ resolved
@@ -80,221 +80,6 @@
 	return err;
 }
 
-<<<<<<< HEAD
-int handle_proxy_inbound_traffic(ipq_packet_msg_t *m,
-				 struct in6_addr *src_addr)
-{
-	//struct in6_addr client_addr;
-	//HIP PROXY INBOUND PROCESS
-	in_port_t port_client, port_peer;
-	int protocol, err = 0;
-	struct ip6_hdr* ipheader;
-	//struct in6_addr proxy_hit;
-	hip_conn_t* conn_entry = NULL;
-	extern struct in6_addr proxy_hit;
-	extern struct in6_addr default_hit;
-	ipheader = (struct ip6_hdr*) m->payload;
-	protocol = ipheader->ip6_ctlun.ip6_un1.ip6_un1_nxt;
-	
-	HIP_DEBUG("HIP PROXY INBOUND PROCESS:\n");
-	HIP_DEBUG("receiving ESP packets from firewall!\n");
-	
-	HIP_IFEL(!hip_fw_get_default_hit(), 0, "Get Default HIT error!\n");
-	ipv6_addr_copy(&proxy_hit, &default_hit);
-	
-	if(protocol == IPPROTO_TCP)
-	{
-		port_peer = ((struct tcphdr *) (m->payload + 40))->source;
-		port_client = ((struct tcphdr *) (m->payload + 40))->dest;
-	}
-	
-	if(protocol == IPPROTO_UDP)
-	{
-		port_peer = ((struct udphdr *) (m->payload + 40))->source;
-		port_client = ((struct udphdr *) (m->payload + 40))->dest;
-	}
-	
-	HIP_DEBUG("client_port=%d, peer port=%d, protocol=%d\n", port_client, port_peer, protocol);
-	HIP_DEBUG_HIT("proxy_hit:", &proxy_hit);
-	HIP_DEBUG_IN6ADDR("src_addr:", src_addr);
-
-	//hip_get_local_hit_wrapper(&proxy_hit);
-	conn_entry = hip_conn_find_by_portinfo(&proxy_hit, src_addr, protocol, port_client, port_peer); 
-	
-	if (conn_entry)
-	{
-		if(conn_entry->state == HIP_PROXY_TRANSLATE)
-		{
-			int packet_length = 0;
-			u16 * msg;
-			int i;
-			
-			HIP_DEBUG("We are translating esp packet!\n");	
-			HIP_DEBUG_IN6ADDR("inbound address 1:", &conn_entry->addr_peer);
-			HIP_DEBUG_IN6ADDR("inbound address 2:", &conn_entry->addr_client);
-			hip_proxy_send_to_client_pkt(&conn_entry->addr_peer, &conn_entry->addr_client,(u8*) ipheader, m->data_len);
-			/* drop packet */
-			err = 0;
-		}
-		
-		if (conn_entry->state == HIP_PROXY_PASSTHROUGH) {
-			/* allow packet */
-			err = -1;
-		}
-	}
-	else
-	{
-		//allow esp packet
-		HIP_DEBUG("Can't find entry in ConnDB!\n");
-		err = -1;
-	}
-
-out_err:
-	return err;
-}
-
-int handle_proxy_outbound_traffic(ipq_packet_msg_t *m,
-				  struct in6_addr *src_addr,
-				  struct in6_addr *dst_addr,
-				  int hdr_size,
-				  int ip_version)
-{
-	//the destination ip address should be checked first to ensure it supports hip
-	//if the destination ip does not support hip, drop the packet
-	int err = 0;
-	int protocol;
-	in_port_t port_client = 0, port_peer = 0;
-	//struct in6_addr proxy_hit;
-	struct in6_addr dst_hit;
-	struct in6_addr proxy_addr;
-	struct hip_proxy_t* entry = NULL;	
-	struct hip_conn_t* conn_entry = NULL;
-	extern struct in6_addr proxy_hit;
-	extern struct in6_addr default_hit;
-	
-	HIP_DEBUG("HIP PROXY OUTBOUND PROCESS:\n");
-
-	HIP_IFEL(!hip_fw_get_default_hit(), 0, "Get Default HIT error!\n");
-	ipv6_addr_copy(&proxy_hit, &default_hit);
-
-	if(ip_version == 4)
-		protocol = ((struct ip *) (m->payload))->ip_p;
-	
-	if(ip_version == 6)
-		protocol = ((struct ip6_hdr *) (m->payload))->ip6_ctlun.ip6_un1.ip6_un1_nxt;
-	
-	if(protocol == IPPROTO_TCP)
-	{
-		port_client = ((struct tcphdr *) (m->payload + hdr_size))->source;
-		port_peer = ((struct tcphdr *) (m->payload + hdr_size))->dest;
-	}
-	
-	if(protocol == IPPROTO_UDP)
-	{
-		port_client = ((struct udphdr *) (m->payload + hdr_size))->source;
-		port_peer = ((struct udphdr *) (m->payload + hdr_size))->dest;
-	}
-	
-	HIP_DEBUG("client port %d peer port %d\n", port_client, port_peer);
-
-	entry = hip_proxy_find_by_addr(src_addr, dst_addr);
-	//hip_get_local_hit_wrapper(&proxy_hit);
-
-	if (entry == NULL)
-	{
-		hip_proxy_add_entry(src_addr, dst_addr);
-		
-		entry = hip_proxy_find_by_addr(src_addr, dst_addr);
-		HIP_ASSERT(entry)
-
-		ipv6_addr_copy(&entry->hit_proxy, &default_hit);
-		HIP_DEBUG_IN6ADDR("outbound address 1:", src_addr);
-		HIP_DEBUG_IN6ADDR("outbound address 2:", dst_addr);
-
-		/* Request a HIT of the peer from hipd. This will possibly
-		   launch an I1 with NULL HIT. The call does not block because
-		   otherwise single threaded firewall blocks too and does not
-		   allow HIP/ESP through. See hip_fw_handle_set_peer_hit() how the
-		   the firewall continues from this state when receiving R1 or
-		   timeout from hipd.
-		*/
-
-		HIP_DEBUG("requesting hit from hipd\n");
-		HIP_DEBUG_IN6ADDR("ip addr", dst_addr);
-		HIP_IFEL(hip_proxy_request_peer_hit_from_hipd(dst_addr,
-							      &proxy_hit),
-			 -1, "Request from hipd failed\n");
-		entry->state = HIP_PROXY_I1_SENT;
-		err = 0;
-	}
-	else
-	{			
-		//check if the entry state is PASSTHROUGH
-		if(entry->state == HIP_PROXY_PASSTHROUGH)
-		{
-			HIP_DEBUG("PASSTHROUGH!\n");
-			err = -1;
-		} else if (entry->state == HIP_PROXY_I1_SENT) {
-			HIP_DEBUG("Waiting for I1 or timeout. Drop packet.\n");
-			err = 0;
-		} else if(entry->state == HIP_PROXY_TRANSLATE)
-		{
-			int packet_length = 0;
-			u16 * msg;
-
-			//TODO: check the connection with same ip but different port, should be added into conndb
-
-			if(hip_conn_find_by_portinfo(&entry->hit_proxy, &entry->hit_peer, protocol, port_client, port_peer))
-			{
-				HIP_DEBUG("find same connection  in connDB\n");
-			}
-			else
-			{
-#if 0
-				/* add outbound entry */
-				if(hip_conn_add_entry(&entry->addr_client, &entry->addr_peer, &entry->hit_proxy, &entry->hit_peer, protocol, port_client, port_peer, HIP_PROXY_TRANSLATE))
-					HIP_DEBUG("ConnDB add entry Failed!\n");
-				else
-					HIP_DEBUG("ConnDB add entry Successful!\n");
-#endif
-				/* add inbound entry */
-				HIP_DEBUG_HIT("proxy_hit:",  &entry->hit_proxy);
-				HIP_DEBUG_IN6ADDR("src_addr:",  &entry->addr_peer);				
-
-				if(hip_conn_add_entry(&entry->addr_client, &entry->addr_peer, &entry->hit_proxy, &entry->hit_peer, protocol, port_client, port_peer, HIP_PROXY_TRANSLATE))
-					HIP_DEBUG("ConnDB add entry Failed!\n");
-				else
-					HIP_DEBUG("ConnDB add entry Successful!\n");
-			}
-			
-			if((protocol == IPPROTO_ICMP) || (protocol == IPPROTO_ICMPV6))
-			{
-				hip_proxy_send_inbound_icmp_pkt(&proxy_hit, &entry->hit_peer, (u8*) m->payload, m->data_len);
-				/* drop packet */
-				err = 0;
-			}
-			else
-			{
-				packet_length = m->data_len - hdr_size;								
-				msg = (u16 *) HIP_MALLOC(packet_length, 0);
-				memcpy( (char *)msg, (m->payload) + hdr_size,
-				       packet_length);
-				
-				HIP_DEBUG("Packet Length: %d\n", packet_length);
-				HIP_HEXDUMP("ipv6 msg dump: ", msg, packet_length);
-				hip_proxy_send_pkt(&proxy_hit, &entry->hit_peer, msg, packet_length, protocol);
-				/* drop packet */
-				err = 0;
-			}
-		}
-	}
-	
-out_err:
-	return err;			
-}
-
-=======
->>>>>>> 46f60705
 int hip_fw_proxy_set_peer_hit(hip_common_t *msg) {
 	int fallback = 1, reject = 0, addr_found = 0, err = 0;
 	hip_hit_t local_hit, peer_hit;
