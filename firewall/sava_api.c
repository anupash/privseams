--- conflicted
+++ resolved
@@ -950,12 +950,7 @@
      
       ip_raw_sock = ipv6_raw_raw_sock;
       {
-<<<<<<< HEAD
-	char hbh_buff[24];
-=======
 	unsigned char hbh_buff[24];
-
->>>>>>> 9973e563
 	buff_ip_opt = (char *) malloc(buff_len + 24); //24 extra bytes for our HBH option
 
 	memset(buff_ip_opt, 0, buff_len + 24);
@@ -965,7 +960,7 @@
 	ip6hbh_hdr->ip6h_nxt = protocol; //we should have the same next header as it was previously
 	ip6hbh_hdr->ip6h_len = 2; //96 bits of IPv6 address length + padding 32 bits (not including first 8 octets)
 	
-	sava_ip6_opt = (struct sava_tlv_option *)hbh_buff + 2;//(struct sava_tlv_option *)malloc(sizeof(struct sava_tlv_option));
+	sava_ip6_opt = (struct sava_tlv_option *) hbh_buff + 2;//(struct sava_tlv_option *)malloc(sizeof(struct sava_tlv_option));
 	sava_ip6_opt->type = SAVA_IPV6_OPTION_TYPE;
 	sava_ip6_opt->action = 0;
 	sava_ip6_opt->change = 0;
@@ -978,16 +973,9 @@
 	sava_ip6_padding->type = 1;
 	sava_ip6_padding->length = 2;
 	
-<<<<<<< HEAD
 	memcpy( (char *)buff_ip_opt, buff, 40); //copy main IPv6 header
 	memcpy( (char *)buff_ip_opt + 40, hbh_buff, 24);
 	memcpy( (char *)buff_ip_opt + 64, buff + 40, buff_len - 40);
-=======
-	memcpy(buff_ip_opt, buff, 40); //copy main IPv6 header
-	memcpy(buff_ip_opt + 40, hbh_buff, 24);
-	memcpy(buff_ip_opt + 64, buff + 40, buff_len - 40);
-	free(hbh_buff);
->>>>>>> 9973e563
       }
       buff_len += 24; // add 24 bytes of sava option
     }
@@ -1145,28 +1133,39 @@
 
 
 int hip_sava_handle_router_forward(struct hip_fw_context *ctx) {
-  int verdict = 0, auth_len = 0, sent = 0;
+  int err = 0, verdict = 0, auth_len = 0, sent = 0;
   struct in6_addr * enc_addr = NULL;
   struct in6_addr * opt_addr = NULL;
+  struct in6_addr * enc_addr_no = NULL;
+  hip_sava_ip_entry_t  * ip_entry     = NULL;
   hip_sava_enc_ip_entry_t * enc_entry = NULL;
   struct sockaddr_storage dst;
   struct sockaddr_in *dst4 = (struct sockaddr_in *)&dst;
   struct sockaddr_in6 *dst6 = (struct sockaddr_in6 *)&dst;
   int dst_len = 0;
+  
+  struct sava_tlv_option * sava_ip6_opt = NULL;
   struct ip6_hdr * ip6hdr= NULL;       
   struct ip * iphdr= NULL;
+
   struct ip6_hbh * ip6hbh_hdr = NULL;
+
+  struct tcphdr* tcp = NULL;
+  struct udphdr* udp = NULL;
+
   char * buff = (char*)ctx->ipq_packet->payload;
   int buff_len = ctx->ipq_packet->data_len;
+
   int protocol = 0;
+
   int ip_raw_sock = 0;
+
   int on = 1, off = 0;
+
   int hdr_offset = 0;
+
   int hdr_len = 0;
-<<<<<<< HEAD
-
-=======
->>>>>>> 9973e563
+
   char * buff_no_opt = NULL;
 
   struct sava_ip_option * opt = NULL;
@@ -1295,13 +1294,8 @@
 
 	memcpy( (char *)&dst6->sin6_addr, (char *)&ctx->dst, sizeof(struct in6_addr));
        
-<<<<<<< HEAD
 	HIP_DEBUG_IN6ADDR("ipv6 src: ", &ip6hdr->ip6_src);
 	HIP_DEBUG_IN6ADDR("ipv6 dst: ", &ip6hdr->ip6_dst);
-=======
-	_HIP_DEBUG_INADDR("ipv6 src: ", &ip6hdr->ip6_src);
-	_HIP_DEBUG_INADDR("ipv6 dst: ", &ip6hdr->ip6_dst);
->>>>>>> 9973e563
 #ifdef CONFIG_SAVAH_IP_OPTION
 
 	buff_no_opt = (char *) malloc(buff_len - hdr_len);
