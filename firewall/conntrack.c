#include "conntrack.h"
#include "dlist.h"
#include "hslist.h"
#include "esp_prot_conntrack.h"
#include "datapkt.h"

#ifdef CONFIG_HIP_MIDAUTH
#include "pisa.h"
extern int use_midauth;
#endif

#ifdef CONFIG_HIP_PERFORMANCE
#include "performance.h"
#endif

DList * hipList = NULL;
DList * espList = NULL;

int timeoutChecking = 0;
unsigned long timeoutValue = 0;
extern int hip_datapacket_mode;

/*------------print functions-------------*/
void print_data(struct hip_data * data)
{
  char src[INET6_ADDRSTRLEN];
  char dst[INET6_ADDRSTRLEN];
  hip_in6_ntop(&data->src_hit, src);
  hip_in6_ntop(&data->dst_hit, dst);
  HIP_DEBUG("hip data: src %s dst %s\n", src, dst);
  if(data->src_hi == NULL)
    HIP_DEBUG("no hi\n");
  else
    HIP_DEBUG("hi\n");
}

/**
 * prints out the list of addresses of esp_addr_list
 *
 */
void print_esp_addr_list(SList * addr_list)
{
  SList * list = (SList *)addr_list;
  struct esp_address * addr;
  HIP_DEBUG("ESP dst addr list:\n");
  while(list){
    addr = (struct esp_address *) list->data;
    HIP_DEBUG("addr: %s\n", addr_to_numeric(&addr->dst_addr));
    if(addr && addr->update_id != NULL)
      HIP_DEBUG("upd id: %d\n", *addr->update_id);
    list = list->next;
  }
  HIP_DEBUG("\n");
}

void print_tuple(const struct hip_tuple * hiptuple)
{
	HIP_DEBUG("next tuple: \n");
	HIP_DEBUG("direction: %i\n", hiptuple->tuple->direction);
	HIP_DEBUG_HIT("src: ", &hiptuple->data->src_hit);
	HIP_DEBUG_HIT("dst: ", &hiptuple->data->dst_hit);

// causes segfault for 64-bit hosts
#if 0
  HIP_DEBUG("tuple: src:%s dst:%s tuple dir:%d\n",
	    addr_to_numeric(&hiptuple->data->src_hit),
	    addr_to_numeric(&hiptuple->data->dst_hit),
	    hiptuple->tuple->direction);
#endif
}

void print_esp_tuple(const struct esp_tuple * esp_tuple)
{
  HIP_DEBUG("esp_tuple: spi:0x%lx new_spi:0x%lx spi_update_id:%0xlx tuple dir:%d\n",
	    esp_tuple->spi, esp_tuple->new_spi, esp_tuple->spi_update_id,
	    esp_tuple->tuple->direction);
  print_esp_addr_list(esp_tuple->dst_addr_list);
  if (esp_tuple->dec_data)
        HIP_DEBUG("Decryption data for esp_tuple exists\n");
}

void print_esp_list()
{
  DList * list = (DList *)espList;
  HIP_DEBUG("ESP LIST: \n");
  while(list){
	  if (list->data)
		  print_esp_tuple((struct esp_tuple *) list->data);
	  list = list->next;
  }
  HIP_DEBUG("\n");
}

void print_tuple_list()
{
  DList * list = (DList *)hipList;
  HIP_DEBUG("TUPLE LIST: \n");
  if (list) {
  	while(list){
	    if (list->data)
		  print_tuple((struct hip_tuple *) list->data);
	    list = list->next;
  	}
  	HIP_DEBUG("\n");
  }
  else
  	HIP_DEBUG("NULL\n");
}

static int hip_fw_hit_is_our(const hip_hit_t *hit)
{
	/* Currently only checks default HIT */
	return !ipv6_addr_cmp(hit, hip_fw_get_default_hit());
}

/*------------tuple handling functions-------------*/

/* forms a data based on the packet, returns a hip_data structure*/
struct hip_data * get_hip_data(const struct hip_common * common)
{
	struct hip_data * data = NULL;
	/*struct in6_addr hit;
	struct hip_host_id * host_id = NULL;
	int err = 0;
	int len = 0;*/

	// init hip_data for this tuple
	data = (struct hip_data *)malloc(sizeof(struct hip_data));
	memset(data, 0, sizeof(struct hip_data));

	memcpy(&data->src_hit, &common->hits, sizeof(struct in6_addr));
	memcpy(&data->dst_hit, &common->hitr, sizeof(struct in6_addr));

	// needed for correct mobility update handling - added by Rene
#if 0          
	/* Store the public key and validate it */
	/** @todo Do not store the key if the verification fails. */
	if(!(host_id = ( hip_host_id *)hip_get_param(common, HIP_PARAM_HOST_ID)))
	{
		HIP_DEBUG("No HOST_ID found in control message\n");

		data->src_hi = NULL;
		data->verify = NULL;

		goto out_err;
	}

	len = hip_get_param_total_len(host_id);

	// verify HI->HIT mapping
	HIP_IFEL(hip_host_id_to_hit(host_id, &hit, HIP_HIT_TYPE_HASH100) ||
		 ipv6_addr_cmp(&hit, &data->src_hit),
		 -1, "Unable to verify HOST_ID mapping to src HIT\n");

	// init hi parameter and copy
	HIP_IFEL(!(data->src_hi = HIP_MALLOC(len, GFP_KERNEL)),
		 -ENOMEM, "Out of memory\n");
	memcpy(data->src_hi, host_id, len);

	// store function pointer for verification
	data->verify = ip_get_host_id_algo(data->src_hi) == HIP_HI_RSA ?
		hip_rsa_verify : hip_dsa_verify;

	HIP_IFEL(data->verify(data->src_hi, common), -EINVAL,
			 "Verification of signature failed\n");

	HIP_DEBUG("verfied BEX signature\n");
#endif

	_HIP_DEBUG("get_hip_data:\n");

	return data;
}

/* fetches the hip_tuple from connection table.
 * Returns the tuple or NULL, if not found.
 */
struct tuple * get_tuple_by_hip(struct hip_data * data, uint8_t type_hdr,
				const struct in6_addr * ip6_from)
{
  struct hip_tuple * tuple;
  DList * list = (DList *) hipList;
  while(list)
    {
      tuple = (struct hip_tuple *)list->data;

      if(IN6_ARE_ADDR_EQUAL(&data->src_hit, &tuple->data->src_hit) &&
	 IN6_ARE_ADDR_EQUAL(&data->dst_hit, &tuple->data->dst_hit))
	{
	  HIP_DEBUG("connection found, \n");
	  //print_data(data);
	  return tuple->tuple;
	}
      list = list->next;
    }

#ifdef CONFIG_HIP_OPPORTUNISTIC
  //if the entry was not found, we check
  //if it was an opportunistic entry and
  //place the real peer hit in the entries
  if(type_hdr == HIP_R1){
    update_peer_opp_info(data, ip6_from);
    return get_tuple_by_hip(data, -1, ip6_from);
  }
#endif

  HIP_DEBUG("get_tuple_by_hip: no connection found\n");
  return NULL;
}

#ifdef CONFIG_HIP_OPPORTUNISTIC
/*
 * replaces the pseudo-hits of the opportunistic entries
 * related to a particular peer with the real hit
*/
void update_peer_opp_info(struct hip_data * data,
			  const struct in6_addr * ip6_from){
  struct _DList * list = (struct _DList *) hipList;
  hip_hit_t phit;

  HIP_DEBUG("updating opportunistic entries\n");
  //the pseudo hit is compared with the hit in the entries
  hip_opportunistic_ipv6_to_hit(ip6_from, &phit, HIP_HIT_TYPE_HASH100);

  while(list)
    {
      struct hip_tuple * tuple = (struct hip_tuple *)list->data;

      if(IN6_ARE_ADDR_EQUAL(&data->dst_hit, &tuple->data->src_hit) &&
	 IN6_ARE_ADDR_EQUAL(&phit, &tuple->data->dst_hit))
      {
        ipv6_addr_copy(&tuple->data->dst_hit, &data->src_hit);
      }
      if(IN6_ARE_ADDR_EQUAL(&phit, &tuple->data->src_hit) &&
	 IN6_ARE_ADDR_EQUAL(&data->dst_hit, &tuple->data->dst_hit))
      {
        ipv6_addr_copy(&tuple->data->src_hit, &data->src_hit);
      }
      list = list->next;
    }
  return;
}
#endif

/**
 * Returns the tuple or NULL, if not found.
 * fetches the hip_tuple from connection table.
 */
struct tuple * get_tuple_by_hits(const struct in6_addr * src_hit, const struct in6_addr *dst_hit){
  DList * list = (DList *) hipList;
  while(list)
    {
      struct hip_tuple * tuple = (struct hip_tuple *)list->data;
      if(IN6_ARE_ADDR_EQUAL(src_hit, &tuple->data->src_hit) &&
	 IN6_ARE_ADDR_EQUAL(dst_hit, &tuple->data->dst_hit))
	{
	  HIP_DEBUG("connection found, \n");
	  //print_data(data);
	  return tuple->tuple;
	}
      list = list->next;
    }
  HIP_DEBUG("get_tuple_by_hits: no connection found\n");
  return NULL;
}

/**
 * returns esp_address structure if one is found with address matching
 * the argument, otherwise NULL;
 */
struct esp_address * get_esp_address(SList * addr_list,
				     const struct in6_addr * addr)
{
  SList * list = (SList *) addr_list;
  struct esp_address * esp_addr;
  HIP_DEBUG("get_esp_address\n");

  while(list)
    {
      esp_addr = (struct esp_address *)list->data;
      HIP_DEBUG("addr: %s \n", addr_to_numeric(&esp_addr->dst_addr));

	  HIP_DEBUG_HIT("111", &esp_addr->dst_addr);
	  HIP_DEBUG_HIT("222", addr);

      if(IN6_ARE_ADDR_EQUAL(&esp_addr->dst_addr, addr))
	{
	  HIP_DEBUG("addr found\n");
	  return esp_addr;
	}
      list = list->next;
    }
  HIP_DEBUG("get_esp_address: addr %s not found\n", addr_to_numeric(addr));
  return NULL;
}

/**
 * Insert address into list of addresses. If same address exists already
 * the update_id is repplaced with the new value. Returns the address list.
 */
SList * update_esp_address(SList * addr_list,
		     const struct in6_addr * addr,
		     const uint32_t * upd_id)
{
  HIP_DEBUG("update_esp_address: address: %s \n", addr_to_numeric(addr));

  struct esp_address * esp_addr = get_esp_address(addr_list, addr);
  if (!addr_list)
    {
      HIP_DEBUG ("Esp slist is empty\n");
    }
  if(esp_addr != NULL)
    {
      if(upd_id != NULL)
	{
	  if(esp_addr->update_id == NULL)
	    esp_addr->update_id = malloc(sizeof(uint32_t));
	  *esp_addr->update_id = *upd_id;
	}
      HIP_DEBUG("update_esp_address: found and updated\n");
      return addr_list;
    }
  esp_addr = (struct esp_address *) malloc(sizeof(struct esp_address));
  memcpy( (char *)&esp_addr->dst_addr, (char *)addr, sizeof(struct in6_addr));
  if(upd_id != NULL)
    {
      esp_addr->update_id = malloc(sizeof(uint32_t));
      *esp_addr->update_id = *upd_id;
    }
  else
    esp_addr->update_id = NULL;
  HIP_DEBUG("update_esp_address: addr created and added\n");
  return (SList *)append_to_slist((SList *)addr_list,
					 (void *) esp_addr);
}

/**
 * Finds esp tuple from espList that matches the argument spi and contains the
 * argument ip address
 */
struct tuple * get_tuple_by_esp(const struct in6_addr * dst_addr, uint32_t spi)
{
  SList * list = (SList *) espList;
  if (!list)
    {
      HIP_DEBUG ("Esp tuple list is empty\n");
    }
  while(list)
    {
      struct esp_tuple * tuple = (struct esp_tuple *)list->data;
      if(spi == tuple->spi)
	{
	  if(get_esp_address(tuple->dst_addr_list, dst_addr) != NULL)
	    {
	      HIP_DEBUG("connection found by esp\n");
	      return tuple->tuple;
	    }
	}
      list = list->next;
    }
  HIP_DEBUG("get_tuple_by_esp: dst addr %s spi 0x%lx no connection found\n",
	     addr_to_numeric(dst_addr), spi);

  HIP_DEBUG_IN6ADDR("DST", dst_addr);

  return NULL;
}

/**
 * find esp_tuple from a list that matches the argument spi value
 * returns NULL is no such esp_tuple is found
 */
struct esp_tuple * find_esp_tuple(const SList * esp_list, uint32_t spi)
{
  SList * list = (SList *) esp_list;
  struct esp_tuple * esp_tuple;
  if (!list)
    {
      HIP_DEBUG ("Esp tuple slist is empty\n");
    }
  while(list)
    {
      esp_tuple = (struct esp_tuple *) list->data;
      if(esp_tuple->spi == spi) {
			HIP_DEBUG("find_esp_tuple: Found esp_tuple with spi 0x%lx\n", spi);
			return esp_tuple;
      }
      list = list->next;
    }
  return NULL;
}

/* initialize and insert connection*/
void insert_new_connection(struct hip_data * data, const struct in6_addr *src, const struct in6_addr *dst){
  HIP_DEBUG("insert_new_connection\n");
  struct connection * connection = NULL;

  connection = (struct connection *) malloc(sizeof(struct connection));
  memset(connection, 0, sizeof(struct connection));

  connection->state = STATE_ESTABLISHED;
  //set time stamp
  //g_get_current_time(&connection->time_stamp);
  gettimeofday (&connection->time_stamp, NULL);
#ifdef HIP_CONFIG_MIDAUTH
  connection->pisa_state = PISA_STATE_DISALLOW;
#endif

  //original direction tuple
  connection->original.state = HIP_STATE_UNASSOCIATED;
  connection->original.direction = ORIGINAL_DIR;
  connection->original.esp_tuples = NULL;
#ifdef CONFIG_HIP_HIPPROXY
  connection->original.hipproxy = hip_proxy_status;
#endif /* CONFIG_HIP_HIPPROXY */
  //connection->original.esp_tuple->tuple = &connection->original;
  connection->original.connection = connection;
  connection->original.hip_tuple = (struct hip_tuple *) malloc(sizeof(struct hip_tuple));
  memset(connection->original.hip_tuple, 0, sizeof(struct hip_tuple));
  connection->original.hip_tuple->tuple = &connection->original;
  connection->original.hip_tuple->data = (struct hip_data *) malloc(sizeof(struct hip_data));
  memset(connection->original.hip_tuple->data, 0, sizeof(struct hip_data));
  memcpy(&connection->original.hip_tuple->data->src_hit, &data->src_hit, sizeof(struct in6_addr));
  memcpy(&connection->original.hip_tuple->data->dst_hit, &data->dst_hit, sizeof(struct in6_addr));
  connection->original.hip_tuple->data->src_hi = NULL;
  connection->original.hip_tuple->data->verify = NULL;

  //reply direction tuple
  connection->reply.state = HIP_STATE_UNASSOCIATED;
  connection->reply.direction = REPLY_DIR;
  connection->reply.esp_tuples = NULL;
#ifdef CONFIG_HIP_HIPPROXY
  connection->reply.hipproxy = hip_proxy_status;
#endif /* CONFIG_HIP_HIPPROXY */
  connection->reply.connection = connection;
  connection->reply.hip_tuple = (struct hip_tuple *) malloc(sizeof(struct hip_tuple));
  memset(connection->reply.hip_tuple, 0, sizeof(struct hip_tuple));
  connection->reply.hip_tuple->tuple = &connection->reply;
  connection->reply.hip_tuple->data = (struct hip_data *) malloc(sizeof(struct hip_data));
  memset(connection->reply.hip_tuple->data, 0, sizeof(struct hip_data));
  memcpy(&connection->reply.hip_tuple->data->src_hit, &data->dst_hit, sizeof(struct in6_addr));
  memcpy(&connection->reply.hip_tuple->data->dst_hit, &data->src_hit, sizeof(struct in6_addr));
  connection->reply.hip_tuple->data->src_hi = NULL;
  connection->reply.hip_tuple->data->verify = NULL;

  //add tuples to list
  hipList = (DList *) append_to_list((DList *)hipList,
					   (void *)connection->original.hip_tuple);
  hipList = (DList *) append_to_list((DList *)hipList,
					   (void *)connection->reply.hip_tuple);
  HIP_DEBUG("inserting connection \n");
  //print_data(data);
}

void insert_esp_tuple(const struct esp_tuple * esp_tuple )
{
  espList = (DList *) append_to_list((DList *)espList,
					   (void *)esp_tuple);

  HIP_DEBUG("insert_esp_tuple:\n");
  print_esp_list();
}

/**
 * free hip_tuple structure
 */
void free_hip_tuple(struct hip_tuple * hip_tuple)
{
	if (hip_tuple)
	{
		if (hip_tuple->data)
		{
			// free keys depending on cipher
			if(hip_tuple->data->src_pub_key)
			{
				if (hip_get_host_id_algo(hip_tuple->data->src_hi) == HIP_HI_RSA)
					RSA_free((RSA *)hip_tuple->data->src_pub_key);
				else
					DSA_free((DSA *)hip_tuple->data->src_pub_key);
			}

			//print_data(hip_tuple->data);
			if(hip_tuple->data->src_hi)
				free(hip_tuple->data->src_hi);

			free(hip_tuple->data);
			hip_tuple->data = NULL;
		}

		hip_tuple->tuple = NULL;
		free(hip_tuple);
	}
}

/**
 * free esp_tuple structure
 */
void free_esp_tuple(struct esp_tuple * esp_tuple)
{
	if (esp_tuple)
	{
		SList * list = esp_tuple->dst_addr_list;
		struct esp_address * addr = NULL;

		// remove eventual cached anchor elements for this esp tuple
		esp_prot_conntrack_remove_state(esp_tuple);

		// remove all associated addresses
		while(list)
		{
			esp_tuple->dst_addr_list = remove_link_slist(esp_tuple->dst_addr_list, list);
			addr = (struct esp_address *) list->data;

			free(addr->update_id);
			free(addr);
			list = esp_tuple->dst_addr_list;
		}

		if (esp_tuple->dec_data)
			free(esp_tuple->dec_data);

		esp_tuple->tuple = NULL;
		free(esp_tuple);
	}
}

/**
 * frees dynamically allocated parts and removes hip and esp tuples
 * relating to it
 *
 */
void remove_tuple(struct tuple * tuple)
{
	if (tuple)
	{
		// remove hip_tuple from helper list
		hipList = remove_link_dlist(hipList, find_in_dlist(hipList, tuple->hip_tuple));
		// now free hip_tuple and its members
		free_hip_tuple(tuple->hip_tuple);
		tuple->hip_tuple = NULL;

		SList * list = tuple->esp_tuples;
		while (list)
		{
			// remove esp_tuples from helper list
			espList = remove_link_dlist(espList, find_in_dlist(espList, list->data));

			tuple->esp_tuples = remove_link_slist(tuple->esp_tuples, list);
			free_esp_tuple((struct esp_tuple *)list->data);
			list->data = NULL;
			free(list);
			list = tuple->esp_tuples;
		}
		tuple->esp_tuples = NULL;

		tuple->connection = NULL;
		// tuple was not malloced -> no free here
	}

	if (tuple->src_ip) {
		free(tuple->src_ip);
		tuple->src_ip = NULL;
	}

	if (tuple->dst_ip) {
		free(tuple->dst_ip);
		tuple->dst_ip = NULL;
	}
}

/**
 * removes connection and all hip end esp tuples relating to it
 *
 */
void remove_connection(struct connection * connection)
{
	HIP_DEBUG("remove_connection: tuple list before: \n");
	print_tuple_list();

	HIP_DEBUG("remove_connection: esp list before: \n");
	print_esp_list();

	if (connection)
	{
		remove_tuple(&connection->original);
		remove_tuple(&connection->reply);

		free(connection);
	}

	HIP_DEBUG("remove_connection: tuple list after: \n");
	print_tuple_list();

	HIP_DEBUG("remove_connection: esp list after: \n");
	print_esp_list();
}

/**
 * creates new esp_tuple from parameters.
 * if spis dont match or other failure occurs returns NULL
 */
struct esp_tuple *esp_tuple_from_esp_info_locator(const struct hip_esp_info * esp_info,
					  const struct hip_locator * locator,
					  const struct hip_seq * seq,
					  struct tuple * tuple)
{
  struct esp_tuple * new_esp = NULL;
  struct hip_locator_info_addr_item * locator_addr = NULL;
  int n = 0;
  if(esp_info && locator && esp_info->new_spi == esp_info->old_spi) {
      HIP_DEBUG("esp_tuple_from_esp_info_locator: new spi 0x%lx\n", esp_info->new_spi);
      //check that old spi is found
      new_esp = (struct esp_tuple *) malloc(sizeof(struct esp_tuple));
      memset(new_esp, 0, sizeof(struct esp_tuple));
      new_esp->spi = ntohl(esp_info->new_spi);
      new_esp->tuple = tuple;

      n = (hip_get_param_total_len(locator) - sizeof(struct hip_locator))/
	sizeof(struct hip_locator_info_addr_item);
      HIP_DEBUG("esp_tuple_from_esp_info_locator: %d addresses in locator\n", n);
      if(n > 0)
	{
	  locator_addr = (void *) locator + sizeof(struct hip_locator);
	  while(n > 0)
	    {
	      struct esp_address * esp_address = malloc(sizeof(struct esp_address));
	      memcpy( (char *)&esp_address->dst_addr,
		      (char *)&locator_addr->address,
		     sizeof(struct in6_addr));
	      esp_address->update_id = malloc(sizeof(uint32_t));
	      *esp_address->update_id = seq->update_id;
	      new_esp->dst_addr_list = (SList *)
		append_to_slist((SList *)new_esp->dst_addr_list,
			       (void *) esp_address);
	      HIP_DEBUG("esp_tuple_from_esp_info_locator: \n");
	      //print_esp_tuple(new_esp);
	      n--;
	      if(n > 0)
		locator_addr++;
	    }
	}
      else
	{
	  free(new_esp);
	  new_esp = NULL;
	}
    }
  return new_esp;
}

/**
 * creates new esp_tuple from parameters
 * if spis don't match or other failure occurs returns NULL
 */
struct esp_tuple * esp_tuple_from_esp_info(const struct hip_esp_info * esp_info,
				      const struct in6_addr * addr,
				      struct tuple * tuple)
{
  struct esp_tuple * new_esp = NULL;
  if(esp_info)
    {
      new_esp = (struct esp_tuple *) malloc(sizeof(struct esp_tuple));
      memset(new_esp, 0, sizeof(struct esp_tuple));
      new_esp->spi = ntohl(esp_info->new_spi);
      new_esp->tuple = tuple;

      struct esp_address * esp_address = malloc(sizeof(struct esp_address));

      memcpy( (char *)&esp_address->dst_addr, (char *)addr, sizeof(struct in6_addr));

      esp_address->update_id = NULL;
      new_esp->dst_addr_list = (SList *)append_to_slist((SList *)new_esp->dst_addr_list,
							       (void *) esp_address);
	  HIP_DEBUG("esp_tuple_from_esp_info: \n");
	  //print_esp_tuple(new_esp);
    }
  return new_esp;
}


/**
 * initialize and insert connection based on esp_info and locator
 * returns 1 if succesful 0 otherwise. not used currently
 */
int insert_connection_from_update(struct hip_data * data,
				  struct hip_esp_info * esp_info,
				  struct hip_locator * locator,
				  struct hip_seq * seq)
{
  struct connection * connection = (struct connection *) malloc(sizeof(struct connection));
  struct esp_tuple * esp_tuple = NULL;

  _HIP_DEBUG("insert_connection_from_update\n");
  if(esp_info)
    _HIP_DEBUG(" esp_info ");
  if(locator)
    _HIP_DEBUG(" locator ");
  if(esp_info)
    _HIP_DEBUG(" esp_info ");
  esp_tuple = esp_tuple_from_esp_info_locator(esp_info, locator, seq, &connection->reply);
  if(esp_tuple == NULL)
    {
      free(connection);
      HIP_DEBUG("insert_connection_from_update: can't create connection\n");
      return 0;
    }
  connection->state = STATE_ESTABLISHING_FROM_UPDATE;
#ifdef HIP_CONFIG_MIDAUTH
  connection->pisa_state = PISA_STATE_DISALLOW;
#endif

  //original direction tuple
  connection->original.state = HIP_STATE_UNASSOCIATED;
  connection->original.direction = ORIGINAL_DIR;
  connection->original.esp_tuples = NULL;
#ifdef CONFIG_HIP_HIPPROXY
  connection->original.hipproxy = hip_proxy_status;
#endif /* CONFIG_HIP_HIPPROXY */
  //connection->original.esp_tuple->tuple = &connection->original;
  connection->original.connection = connection;
  connection->original.hip_tuple = (struct hip_tuple *) malloc(sizeof(struct hip_tuple));
  connection->original.hip_tuple->tuple = &connection->original;
  connection->original.hip_tuple->data = (struct hip_data *) malloc(sizeof(struct hip_data));
  connection->original.hip_tuple->data->src_hit = data->src_hit;
  connection->original.hip_tuple->data->dst_hit = data->dst_hit;
  connection->original.hip_tuple->data->src_hi = NULL;
  connection->original.hip_tuple->data->verify = NULL;


  //reply direction tuple
  connection->reply.state = HIP_STATE_UNASSOCIATED;
  connection->reply.direction = REPLY_DIR;

  connection->reply.esp_tuples = NULL;
#ifdef CONFIG_HIP_HIPPROXY
  connection->reply.hipproxy = hip_proxy_status;
#endif /* CONFIG_HIP_HIPPROXY */
  connection->reply.esp_tuples = (SList *)append_to_slist((SList *)
						connection->reply.esp_tuples,
						(void *) esp_tuple);
  insert_esp_tuple(esp_tuple);

  connection->reply.connection = connection;
  connection->reply.hip_tuple = (struct hip_tuple *) malloc(sizeof(struct hip_tuple));
  connection->reply.hip_tuple->tuple = &connection->reply;
  connection->reply.hip_tuple->data = (struct hip_data *) malloc(sizeof(struct hip_data));
  connection->reply.hip_tuple->data->src_hit = data->dst_hit;
  connection->reply.hip_tuple->data->dst_hit = data->src_hit;
  connection->reply.hip_tuple->data->src_hi = NULL;
  connection->reply.hip_tuple->data->verify = NULL;



  //add tuples to list
  hipList = (DList *) append_to_list((DList *)hipList,
					   (void *)connection->original.hip_tuple);
  hipList = (DList *) append_to_list((DList *)hipList,
					   (void *)connection->reply.hip_tuple);
  HIP_DEBUG("insert_connection_from_update \n");
  //print_data(data);
  return 1;
}


/**
 * handles parameters for r1 packet. returns 1 if packet
 * ok. if verify_responder parameter true, store responder HI
 * for verifying signatures
 */

//8.6 at base draft. first check signature then store hi
int handle_r1(struct hip_common * common, struct tuple * tuple,
		int verify_responder)
{
	struct in6_addr hit;
	struct hip_host_id * host_id = NULL;
	// assume correct packet
	int err = 1;
	hip_tlv_len_t len = 0;

	HIP_DEBUG("verify_responder: %i\n", verify_responder);

	// this should always be done
	//if (verify_responder)

	// handling HOST_ID param
	HIP_IFEL(!(host_id = (struct hip_host_id *)hip_get_param(common,
			HIP_PARAM_HOST_ID)),
			-1, "No HOST_ID found in control message\n");

	len = hip_get_param_total_len(host_id);

	HIP_DEBUG("verifying hi -> hit mapping...\n");

	/* we have to calculate the hash ourselves to check the
	 * hi -> hit mapping */
	hip_host_id_to_hit(host_id, &hit, HIP_HIT_TYPE_HASH100);

	// match received hit and calculated hit
	HIP_IFEL(ipv6_addr_cmp(&hit, &tuple->hip_tuple->data->src_hit), 0,
			"HI -> HIT mapping does NOT match\n");
	HIP_INFO("HI -> HIT mapping verified\n");
	
	HIP_DEBUG("verifying signature...\n");

	// init hi parameter and copy
	HIP_IFEL(!(tuple->hip_tuple->data->src_hi = (struct hip_host_id *)malloc(len)),
		 -ENOMEM, "Out of memory\n");
	memcpy((char *)tuple->hip_tuple->data->src_hi, (char *)host_id, len);

	// store the public key separately
	// store function pointer for verification
	if (hip_get_host_id_algo(tuple->hip_tuple->data->src_hi) == HIP_HI_RSA)
	{
		tuple->hip_tuple->data->src_pub_key = hip_key_rr_to_rsa(host_id, 0);
		tuple->hip_tuple->data->verify = hip_rsa_verify;

	} else
	{
		tuple->hip_tuple->data->src_pub_key = hip_key_rr_to_dsa(host_id, 0);
		tuple->hip_tuple->data->verify = hip_dsa_verify;
	}

	HIP_IFEL(tuple->hip_tuple->data->verify(tuple->hip_tuple->data->src_pub_key, common),
			-EINVAL, "Verification of signature failed\n");

	HIP_DEBUG("verified R1 signature\n");

	// check if the R1 contains ESP protection transforms
	HIP_IFEL(esp_prot_conntrack_R1_tfms(common, tuple), -1,
			"failed to track esp protection extension transforms\n");

  out_err:
	return err;
}

/**
 * handles parameters for i2 packet. if packet is ok returns 1, otherwise 0;
 */
//if connection already exists and the esp tuple is just added to the existing
//connection. this for example when connection is re-established. the old esp
//tuples are not removed. if attacker spoofs an i2 or r2, the valid peers are
//still able to send data
int handle_i2(const struct in6_addr * ip6_src, const struct in6_addr * ip6_dst,
		struct hip_common * common, struct tuple * tuple)
{
	struct hip_esp_info * spi = NULL;
	struct tuple * other_dir = NULL;
	struct esp_tuple * esp_tuple = NULL;
	SList * other_dir_esps = NULL;
	struct hip_host_id * host_id = NULL;
	struct in6_addr hit;
	// assume correct packet
	int err = 1;
	hip_tlv_len_t len = 0;

	HIP_DEBUG("\n");

	HIP_IFEL(!(spi = (struct hip_esp_info *) hip_get_param(common,
			HIP_PARAM_ESP_INFO)), 0, "no spi found\n");

	// might not be there in case of BLIND
	host_id = (struct hip_host_id *)hip_get_param(common, HIP_PARAM_HOST_ID);

	// handling HOST_ID param
	if (host_id)
	{
		len = hip_get_param_total_len(host_id);

		// verify HI->HIT mapping
		HIP_IFEL(hip_host_id_to_hit(host_id, &hit, HIP_HIT_TYPE_HASH100) ||
			 ipv6_addr_cmp(&hit, &tuple->hip_tuple->data->src_hit),
			 -1, "Unable to verify HOST_ID mapping to src HIT\n");

		// init hi parameter and copy
		HIP_IFEL(!(tuple->hip_tuple->data->src_hi = (struct hip_host_id *)malloc(len)),
			 -ENOMEM, "Out of memory\n");
		memcpy(tuple->hip_tuple->data->src_hi, host_id, len);

		// store the public key separately
		// store function pointer for verification
		if (hip_get_host_id_algo(tuple->hip_tuple->data->src_hi) == HIP_HI_RSA)
		{
			tuple->hip_tuple->data->src_pub_key = hip_key_rr_to_rsa(host_id, 0);
			tuple->hip_tuple->data->verify = hip_rsa_verify;

		} else
		{
			tuple->hip_tuple->data->src_pub_key = hip_key_rr_to_dsa(host_id, 0);
			tuple->hip_tuple->data->verify = hip_dsa_verify;
		}

		HIP_IFEL(tuple->hip_tuple->data->verify(tuple->hip_tuple->data->src_pub_key, common),
				-EINVAL, "Verification of signature failed\n");

		HIP_DEBUG("verfied I2 signature\n");
	} else
	{
		HIP_DEBUG("No HOST_ID found in control message\n");
	}

	// TODO: clean up
	// TEST
	if(tuple->direction == ORIGINAL_DIR)
	{
		other_dir = &tuple->connection->reply;
		other_dir_esps = tuple->connection->reply.esp_tuples;

	} else
	{
		other_dir = &tuple->connection->original;
		other_dir_esps = tuple->connection->original.esp_tuples;
	}

	// try to look up esp_tuple for this connection
	esp_tuple = find_esp_tuple(other_dir_esps, ntohl(spi->new_spi));

	if (!esp_tuple)
	{
		// esp_tuple does not exist yet
		HIP_IFEL(!(esp_tuple = malloc(sizeof(struct esp_tuple))), 0,
				"failed to allocate memory\n");
		memset(esp_tuple, 0, sizeof(struct esp_tuple));

		esp_tuple->spi = ntohl(spi->new_spi);
		esp_tuple->new_spi = 0;
		esp_tuple->spi_update_id = 0;
		esp_tuple->dst_addr_list = NULL;
		esp_tuple->dst_addr_list = update_esp_address(esp_tuple->dst_addr_list,
					ip6_src, NULL);
		esp_tuple->tuple = other_dir;
		esp_tuple->dec_data = NULL;
		other_dir->esp_tuples = (SList *)
			append_to_slist((SList *)other_dir->esp_tuples, esp_tuple);
		insert_esp_tuple(esp_tuple);

	} else
	{
		_HIP_DEBUG("ESP tuple already exists!\n");
	}

	// TEST_END

	if (esp_relay && !hip_fw_hit_is_our(&tuple->hip_tuple->data->dst_hit) &&
			   !hip_fw_hit_is_our(&tuple->hip_tuple->data->src_hit))
	{
		esp_tuple->dst_addr_list = update_esp_address(
				esp_tuple->dst_addr_list, ip6_dst, NULL);
	}

	/* check if the I2 contains ESP protection anchor and store state */
	HIP_IFEL(esp_prot_conntrack_I2_anchor(common, tuple), -1,
			"failed to track esp protection extension state\n");

	// store in tuple of other direction that will be using
	// this spi and dst address
	/*if(tuple->direction == ORIGINAL_DIR)
	other_dir = &tuple->connection->reply;
	else
	other_dir = &tuple->connection->original;*/

  out_err:
	return err;
}

/**
 * handles parameters for r2 packet. if packet is ok returns 1, otherwise 0;
 */
//if connection already exists and the esp tuple is just added to the existing
//connection. this for example when connection is re-established. the old esp
//tuples are not removed. if attacker spoofs an i2 or r2, the valid peers are
//still able to send data
int handle_r2(const struct in6_addr * ip6_src, const struct in6_addr * ip6_dst,
		const struct hip_common * common, struct tuple * tuple)
{
	struct hip_esp_info * spi = NULL;
	struct tuple * other_dir = NULL;
	SList * other_dir_esps = NULL;
	struct esp_tuple * esp_tuple = NULL;
	int err = 1;

	HIP_IFEL(!(spi = (struct hip_esp_info *) hip_get_param(common, HIP_PARAM_ESP_INFO)),
			0, "no spi found\n");

	// TODO: clean up
	// TEST
	if(tuple->direction == ORIGINAL_DIR)
	{
		other_dir = &tuple->connection->reply;
		other_dir_esps = tuple->connection->reply.esp_tuples;

	} else
	{
		other_dir = &tuple->connection->original;
		other_dir_esps = tuple->connection->original.esp_tuples;
	}

	// try to look up esp_tuple for this connection
	if (!(esp_tuple = find_esp_tuple(other_dir_esps, ntohl(spi->new_spi))))
	{
		if (!(esp_tuple = esp_prot_conntrack_R2_esp_tuple(other_dir_esps)))
		{
			HIP_IFEL(!(esp_tuple = malloc(sizeof(struct esp_tuple))), 0,
					"failed to allocate memory\n");
			memset(esp_tuple, 0, sizeof(struct esp_tuple));

			//add esp_tuple to list of tuples
			other_dir->esp_tuples = (SList *)
						append_to_slist((SList *)other_dir->esp_tuples,
						esp_tuple);
		}

		// this also has to be set in esp protection extension case
		esp_tuple->spi = ntohl(spi->new_spi);
		esp_tuple->new_spi = 0;
		esp_tuple->spi_update_id = 0;
		esp_tuple->dst_addr_list = NULL;
		esp_tuple->dst_addr_list = update_esp_address(esp_tuple->dst_addr_list,
					ip6_src, NULL);

		esp_tuple->dec_data = NULL;
		esp_tuple->tuple = other_dir;

		insert_esp_tuple(esp_tuple);

		HIP_DEBUG("ESP tuple inserted\n");

	} else
	{
		HIP_DEBUG("ESP tuple already exists!\n");
	}

	if (esp_relay && !hip_fw_hit_is_our(&tuple->hip_tuple->data->dst_hit) &&
			   !hip_fw_hit_is_our(&tuple->hip_tuple->data->src_hit))
	{
		struct hip_relay_to *relay_to;
		if (!tuple->connection->original.src_ip &&
			(relay_to = hip_get_param(common, HIP_PARAM_RELAY_TO)))
		{
			HIP_IFE(!(tuple->connection->original.src_ip =
				malloc(sizeof(struct in6_addr))), 0);
			HIP_IFE(!(tuple->connection->reply.dst_ip =
				malloc(sizeof(struct in6_addr))), 0);
			HIP_IFE(!(tuple->connection->original.dst_ip =
				malloc(sizeof(struct in6_addr))), 0);
			HIP_IFE(!(tuple->connection->reply.src_ip =
				malloc(sizeof(struct in6_addr))), 0);

			memcpy(tuple->connection->original.src_ip,
				&relay_to->address, sizeof(struct in6_addr));
			memcpy(tuple->connection->reply.dst_ip,
				&relay_to->address, sizeof(struct in6_addr));
			memcpy(tuple->connection->original.dst_ip,
				ip6_src, sizeof(struct in6_addr));
			memcpy(tuple->connection->reply.src_ip,
				ip6_src, sizeof(struct in6_addr));
		} else { /* Relayed R2: we are the source address */
			HIP_DEBUG_IN6ADDR("I", &tuple->connection->original.hip_tuple->data->src_hit);
			HIP_DEBUG_IN6ADDR("I", tuple->connection->original.src_ip);
			HIP_DEBUG_IN6ADDR("R", &tuple->connection->original.hip_tuple->data->dst_hit);
			HIP_DEBUG_IN6ADDR("R", tuple->connection->original.dst_ip);

			esp_tuple->dst_addr_list = update_esp_address(
					esp_tuple->dst_addr_list, ip6_src, NULL);
		}
	}

	/* check if the R2 contains ESP protection anchor and store state */
	HIP_IFEL(esp_prot_conntrack_R2_anchor(common, tuple), -1,
			"failed to track esp protection extension state\n");

	// TEST_END

	/*if(tuple->direction == ORIGINAL_DIR)
	other_dir = &tuple->connection->reply;
	else
	other_dir = &tuple->connection->original;*/

  out_err:
	return err;
}


/**
 * updates esp tuple according to parameters
 * esp_info or locator may be null and spi or ip_addr is
 * not updated in that case
 * returns 1 if successful 0 otherwise
 */
int update_esp_tuple(const struct hip_esp_info * esp_info,
		     const struct hip_locator * locator,
		     const struct hip_seq * seq,
		     struct esp_tuple * esp_tuple)
{
	struct hip_locator_info_addr_item * locator_addr = NULL;
	int err = 1;
	int n = 0;

	HIP_DEBUG("\n");
	//print_esp_tuple(esp_tuple);

	if (esp_info && locator && seq)
	{
		HIP_DEBUG("esp_info, locator and seq, \n");

		if (ntohl(esp_info->old_spi) != esp_tuple->spi
				|| ntohl(esp_info->new_spi) != ntohl(esp_info->old_spi))
		{
			HIP_DEBUG("update_esp_tuple: spi no match esp_info old:0x%lx tuple:0x%lx locator:%d\n",
			ntohl(esp_info->old_spi), esp_tuple->spi, ntohl(esp_info->new_spi));

			err = 0;
			goto out_err;
		}

		esp_tuple->new_spi = ntohl(esp_info->new_spi);
		esp_tuple->spi_update_id = seq->update_id;

		n = (hip_get_param_total_len(locator) - sizeof(struct hip_locator))
				/ sizeof(struct hip_locator_info_addr_item);
		_HIP_DEBUG(" %d locator addresses\n", n);

		if (n < 1)
		{
			HIP_DEBUG("no locator param found\n");

			err = 0; // no param found
			goto out_err;
		}

		locator_addr = (void *) locator + sizeof(struct hip_locator);

		HIP_DEBUG("\n");
		//print_esp_tuple(esp_tuple);

		while (n > 0)
		{
			esp_tuple->dst_addr_list = update_esp_address(esp_tuple->dst_addr_list,
						&locator_addr->address,
						&seq->update_id);
			n--;

			if (n > 0)
				locator_addr++;

		}

		HIP_DEBUG("new tuple:\n");
		//print_esp_tuple(esp_tuple);

	} else if (esp_info && seq)
	{
		HIP_DEBUG("esp_info and seq, ");

		if(ntohl(esp_info->old_spi) != esp_tuple->spi)
		{
			HIP_DEBUG("update_esp_tuple: esp_info spi no match esp_info:0x%lx tuple:0x%lx\n",
						ntohl(esp_info->old_spi), esp_tuple->spi);

			err = 0;
			goto out_err;
		}

		esp_tuple->new_spi = ntohl(esp_info->new_spi);
		esp_tuple->spi_update_id = seq->update_id;

	} else if(locator && seq)
	{
		HIP_DEBUG("locator and seq, ");

		if(ntohl(esp_info->new_spi) != esp_tuple->spi)
		{
			HIP_DEBUG("esp_info spi no match esp_info:0x%lx tuple: 0x%lx\n",
			ntohl(esp_info->new_spi), esp_tuple->spi);

			err = 0;
			goto out_err;
		}

		n = (hip_get_param_total_len(locator) - sizeof(struct hip_locator))
				/ sizeof(struct hip_locator_info_addr_item);
		HIP_DEBUG(" %d locator addresses\n", n);

		locator_addr = (void *) locator + sizeof(struct hip_locator);
		_HIP_DEBUG("locator addr: old tuple");
		print_esp_tuple(esp_tuple);

		while(n > 0)
		{
			esp_tuple->dst_addr_list = update_esp_address(esp_tuple->dst_addr_list,
						&locator_addr->address,
						&seq->update_id);
			n--;

			if(n > 0)
				locator_addr++;
		}

		HIP_DEBUG("locator addr: new tuple ");
		print_esp_tuple(esp_tuple);
	}

	_HIP_DEBUG("done, ");
	//print_esp_tuple(esp_tuple);

  out_err:
	return err;
}

/**
 * check parameters for update packet. if packet ok returns 1, otherwise 0
 */
// When announcing new spis/addresses, the other end may still keep sending
// data with old spis and addresses ->
// old values are valid until ack is received
// SPI parameters don't work in current HIPL -> can not be used for creating
// connection state for updates
int handle_update(const struct in6_addr * ip6_src,
                const struct in6_addr * ip6_dst,
		  const struct hip_common * common,
		  struct tuple * tuple)
{
	//Anything that can come out of an update packet
	//struct hip_tlv_common * param = NULL;	
	struct hip_seq * seq = NULL;
	struct hip_esp_info * esp_info = NULL;
	struct hip_ack * ack = NULL;
	struct hip_locator * locator = NULL;
	struct hip_spi * spi = NULL;
	//struct hip_locator_info_addr_item * locator_addr = NULL;	
	struct hip_echo_request * echo_req = NULL;
	struct hip_echo_response * echo_res = NULL;
	struct tuple * other_dir_tuple = NULL;
	/*uint32_t spi_new = 0;
	uint32_t spi_old = 0;*/
	int err = 0;

	_HIP_DEBUG("handle_update\n");

	// get params from UPDATE message
	seq = (struct hip_seq *) hip_get_param(common, HIP_PARAM_SEQ);
	esp_info = (struct hip_esp_info *) hip_get_param(common, HIP_PARAM_ESP_INFO);
	ack = (struct hip_ack *) hip_get_param(common, HIP_PARAM_ACK);
	locator = (struct hip_locator *) hip_get_param(common, HIP_PARAM_LOCATOR);
	spi = (struct hip_spi *) hip_get_param(common, HIP_PARAM_ESP_INFO);
	echo_req = (struct hip_echo_request *) hip_get_param(common,
			HIP_PARAM_ECHO_REQUEST);
	echo_res = (struct hip_echo_response *) hip_get_param(common,
			HIP_PARAM_ECHO_RESPONSE);

	if(spi)
		_HIP_DEBUG("handle_update: spi param, spi: 0x%lx \n", ntohl(spi->spi));

	// connection changed to a path going through this firewall
	if(tuple == NULL)
	{
		_HIP_DEBUG("unknown connection\n");

		// TODO this should only be the case, if (old_spi == 0) != new_spi -> check

		// attempt to create state for new connection
		if(esp_info && locator && seq)
		{
			struct hip_data *data = NULL;
			SList * other_dir_esps = NULL;
			struct esp_tuple * esp_tuple = NULL;

			HIP_DEBUG("setting up a new connection...\n");

			data = get_hip_data(common);

			/* TODO also process anchor here
			 *
			 * active_anchor is set, next_anchor might be NULL
			 */

			/** FIXME the firewall should not care about locator for esp tracking
			 *
			 * NOTE: modify this regardingly! */
			if(!insert_connection_from_update(data, esp_info, locator, seq))
			{
				// insertion failed
				HIP_DEBUG("connection insertion failed\n");

				free(data);
				err = 0;
				goto out_err;
			}

			// insertion successful -> go on
			tuple = get_tuple_by_hits(&common->hits, &common->hitr);


			if(tuple->direction == ORIGINAL_DIR)
			{
				other_dir_tuple = &tuple->connection->reply;
				other_dir_esps = tuple->connection->reply.esp_tuples;

			} else
			{
				other_dir_tuple = &tuple->connection->original;
				other_dir_esps = tuple->connection->original.esp_tuples;
			}

			/* we have to consider the src ip address in case of cascading NATs (see above FIXME) */
			esp_tuple = esp_tuple_from_esp_info(esp_info, ip6_src, other_dir_tuple);

			other_dir_tuple->esp_tuples = (SList *)
			append_to_slist((SList *) other_dir_esps,
					(void *) esp_tuple);
			insert_esp_tuple(esp_tuple);

			HIP_DEBUG("connection insertion successful\n");

			free(data);

		} else
		{
			// unknown connection, but insufficient parameters to set up state
			HIP_DEBUG("insufficient parameters to create new connection with UPDATE\n");

			err = 0;
			goto out_err;
		}

	} else
	{
		// we already know this connection

		SList * other_dir_esps = NULL;
		struct esp_tuple * esp_tuple = NULL;

		if(tuple->direction == ORIGINAL_DIR)
		{
			other_dir_tuple = &tuple->connection->reply;
			other_dir_esps = tuple->connection->reply.esp_tuples;

		} else
		{
			other_dir_tuple = &tuple->connection->original;
			other_dir_esps = tuple->connection->original.esp_tuples;
		}

		if(seq != NULL)
		{
			//announces something new

			_HIP_DEBUG("handle_update: seq found, update id %d\n", seq->update_id);
		}

		/* distinguishing different UPDATE types and type combinations
		 *
		 * TODO check processing of parameter combinations
		 */
		if(esp_info && locator && seq)
		{
			// handling single esp_info and locator parameters
			// Readdress with mobile-initiated rekey

			_HIP_DEBUG("handle_update: esp_info and locator found\n");

			/* TODO check processing of SPI
			 *
			 * old_spi == 0, new_spi = x means that host is requesting a new SA
			 * old_spi == new_spi means only location update
			 * old_spi != new_spi means esp_tuple update */
			if(esp_info->old_spi != esp_info->new_spi) //update existing
			{
				esp_tuple = find_esp_tuple(other_dir_esps, ntohl(esp_info->old_spi));

				if(!esp_tuple)
				{
					_HIP_DEBUG("No suitable esp_tuple found for updating\n");

					err = 0;
					goto out_err;
				}

				if(!update_esp_tuple(esp_info, locator, seq, esp_tuple))
				{
					_HIP_DEBUG("failed to update the esp_tuple\n");

					err = 0;
					goto out_err;
				}
			}

// why would we want to do that? We already know this connection and this is a U1
#if 0
			} else //create new esp_tuple
			{
				new_esp = esp_tuple_from_esp_info_locator(esp_info, locator, seq,
						other_dir_tuple);

				if(new_esp == NULL)
				{
					//locator must contain address for this spi
					err = 0;
					goto out_err;
				}

				other_dir_tuple->esp_tuples = (SList *) append_to_slist((SList *)
						other_dir_esps, (void *) new_esp);

				insert_esp_tuple(new_esp);
			}
#endif

		} else if(locator && seq)
		{
			// Readdress without rekeying

			_HIP_DEBUG("handle_update: locator found\n");
			esp_tuple = find_esp_tuple(other_dir_esps, ntohl(esp_info->new_spi));

			if(esp_tuple == NULL)
			{
				_HIP_DEBUG("No suitable esp_tuple found for updating\n");

				err = 0;
				goto out_err;
				// if mobile host spi not intercepted, but valid
			}

			if(!update_esp_tuple(NULL, locator, seq, esp_tuple))
			{
				err = 0;
				goto out_err;
			}

		} else if(esp_info && seq)
		{
			//replying to Readdress with mobile-initiated rekey

			_HIP_DEBUG("handle_update: esp_info found old:0x%lx new:0x%lx\n",
					ntohl(esp_info->old_spi), ntohl(esp_info->new_spi));

			if(ntohl(esp_info->old_spi) != ntohl(esp_info->new_spi))
			{
				esp_tuple = find_esp_tuple(other_dir_esps, ntohl(esp_info->old_spi));

				if(esp_tuple == NULL)
				{
					if(tuple->connection->state != STATE_ESTABLISHING_FROM_UPDATE)
					{
						_HIP_DEBUG("No suitable esp_tuple found for updating\n");

						err = 0;
						goto out_err;

					} else//connection state is being established from update
					{
						struct esp_tuple * new_esp = esp_tuple_from_esp_info(
								esp_info, ip6_src, other_dir_tuple);

						other_dir_tuple->esp_tuples = (SList *)
						append_to_slist((SList *) other_dir_esps,
								(void *) new_esp);
						insert_esp_tuple(new_esp);
						tuple->connection->state = STATE_ESTABLISHED;
					}

				} else if(!update_esp_tuple(esp_info, NULL, seq, esp_tuple))
				{
					err = 0;
					goto out_err;
				}

			} else
			{
				esp_tuple = find_esp_tuple(other_dir_esps, ntohl(esp_info->old_spi));

				// only add new tuple, if we don't already have it
				if(esp_tuple == NULL)
				{
					struct esp_tuple * new_esp = esp_tuple_from_esp_info(esp_info,
							ip6_src, other_dir_tuple);

					other_dir_tuple->esp_tuples = (SList *) append_to_slist((SList *)
							other_dir_esps, (void *) new_esp);
					insert_esp_tuple(new_esp);
				}
			}
		}

// this feature was/?is? not supported by hipl and thus was never tested
#if 0
		//multiple update_id values in same ack not tested
		//couldn't get that out of HIPL
		if(ack != NULL)
		{
			SList * esp_tuples = (SList *) tuple->esp_tuples,
				* temp_tuple_list;

			uint32_t * upd_id = &ack->peer_update_id;
			int n = (hip_get_param_total_len(ack) - sizeof(struct hip_ack)) /
					sizeof(uint32_t);

			//Get all update id:s from ack parameter
			//for each update id
			n++; //first one included in hip_ack structure
			while(n > 0)
			{
				//find esp tuple of the connection where
				//addresses have the update id
				temp_tuple_list = esp_tuples;
				struct esp_tuple * esp_tuple;
				SList * original_addr_list, *addr_list,
					* delete_addr_list = NULL, * delete_original_list = NULL;
				int found = 0;

				while(temp_tuple_list)
				{
					esp_tuple = (struct esp_tuple *)temp_tuple_list->data;
					//  original_addr_list = esp_tuple->dst_addr_list;

					//is ack for changing spi?
					if(esp_tuple->spi_update_id == *upd_id)
					{
						esp_tuple->spi = ntohl(esp_tuple->new_spi);
						_HIP_DEBUG("handle_update: ack update id %d, updated spi: 0x%lx\n",
								*upd_id, ntohl(esp_tuple->spi));
					}

					addr_list = (SList *)esp_tuple->dst_addr_list;
					struct esp_address * esp_addr;

					while(addr_list)
					{
						esp_addr = (struct esp_address *) addr_list->data;

						//if address has no update id, remove the address
						if(esp_addr->update_id == NULL)
						{
							delete_addr_list = append_to_slist(delete_addr_list,
									(void *)esp_addr);

						} else if(*esp_addr->update_id == *upd_id)
						{
							//if address has the update id, set the update id to null
							free(esp_addr->update_id);
							esp_addr->update_id = NULL;
							found = 1;
						}

						addr_list = addr_list->next;
					}

					//if this was the right tuple,
					//actually remove the deleted addresses
					if(found)
					{
						delete_original_list = delete_addr_list;

						while(delete_addr_list)
						{
							esp_tuple->dst_addr_list = (SList *)
							remove_from_slist((SList *) esp_tuple->dst_addr_list,
							delete_addr_list->data);
							delete_addr_list = delete_addr_list->next;
						}

						free_slist(delete_original_list);
					}

					if(found)
					{
						_HIP_DEBUG("handle_update: ack update id %d,   updated: \n",
								ack->peer_update_id);
						//print_esp_tuple(esp_tuple);
					}

					temp_tuple_list = temp_tuple_list->next;
				}

				n--;
				upd_id++;
			}
		}
#endif

		if(echo_req)
		{
			_HIP_DEBUG("handle_update: echo found req\n");
		}

		if(echo_res)
		{
			_HIP_DEBUG("handle_update: echo found res\n");
		}
	}

	// everything should be set now in order to process eventual anchor params
	HIP_IFEL(esp_prot_conntrack_update(common, tuple), -1,
			"failed to process anchor parameter\n");

  out_err:
	return err;
}

/**
 * the sending party wishes to close HIP association.
 * requires new I1.. if any more data is to be sent.
 * so, the spi tuple may be removed
 */
int handle_close(const struct in6_addr * ip6_src,
                const struct in6_addr * ip6_dst,
		 const struct hip_common * common,
		 struct tuple * tuple)
{
	int err = 1;

	// set timeout UAL + MSL ++ (?)
	// long int timeout = 20;  TODO: Should this be UAL + MSL?

	HIP_DEBUG("\n");

#ifdef CONFIG_HIP_PERFORMANCE
	HIP_DEBUG("Start PERF_HANDLE_CLOSE\n");
	hip_perf_start_benchmark(perf_set, PERF_HANDLE_CLOSE);
#endif
	HIP_IFEL(!tuple, 0, "tuple is NULL\n");

	tuple->state = STATE_CLOSING;

	//if (!timeoutChecking)
	//	init_timeout_checking(timeout);
	//else
	//	timeoutValue = timeout;

  out_err:
#ifdef CONFIG_HIP_PERFORMANCE
	HIP_DEBUG("Stop and write PERF_HANDLE_CLOSE\n");
	hip_perf_stop_benchmark(perf_set, PERF_HANDLE_CLOSE);
	hip_perf_write_benchmark(perf_set, PERF_HANDLE_CLOSE);
#endif
	return err;
}

/**
 * the sending party agrees to close HIP association.
 * requires new I1.. if any more data is to be sent.
 * so, the spi tuple may be removed
 */
int handle_close_ack(const struct in6_addr * ip6_src,
        const struct in6_addr * ip6_dst,
		 const struct hip_common * common,
		 struct tuple * tuple)
{
	int err = 1;

	// set timeout UAL + 2MSL ++ (?)
	HIP_DEBUG("\n");

#ifdef CONFIG_HIP_PERFORMANCE
	HIP_DEBUG("Start PERF_HANDLE_CLOSE_ACK\n");
	hip_perf_start_benchmark(perf_set, PERF_HANDLE_CLOSE_ACK);
#endif
	HIP_IFEL(!tuple, 0, "tuple is NULL\n");

	tuple->state = STATE_CLOSING;
	remove_connection(tuple->connection);
  out_err:
#ifdef CONFIG_HIP_PERFORMANCE
	HIP_DEBUG("Stop and write PERF_HANDLE_CLOSE_ACK\n");
	hip_perf_stop_benchmark(perf_set, PERF_HANDLE_CLOSE_ACK);
	hip_perf_write_benchmark(perf_set, PERF_HANDLE_CLOSE_ACK);
#endif
	return err; //notify details not specified
}

/**
 * handles hip parameters and returns verdict for packet.
 * tuple parameter is NULL for new connection.
 * returns 1 if packet ok otherwise 0
 *
 */
int check_packet(const struct in6_addr * ip6_src,
                const struct in6_addr * ip6_dst,
		 struct hip_common * common,
		 struct tuple * tuple,
		 const int verify_responder,
		 const int accept_mobile)
{
	hip_hit_t phit;
	struct in6_addr all_zero_addr;
	struct in6_addr hit;
	int err = 1;

	HIP_DEBUG("check packet: type %d \n", common->type_hdr);

	// new connection can only be started with I1 of from update packets
	// when accept_mobile is true
        //Prabhu add a checking for DATA Packets
	if(!(tuple || common->type_hdr == HIP_I1 || common->type_hdr == HIP_DATA
		|| (common->type_hdr == HIP_UPDATE && accept_mobile)))
	{
     		HIP_DEBUG("hip packet type %d cannot start a new connection\n",
				common->type_hdr);

		err = 0;
		goto out_err;
	}

	// verify sender signature when required and available
	// no signature in I1 and handle_r1 does verification
	if (tuple && common->type_hdr != HIP_I1 && common->type_hdr != HIP_R1
			&& common->type_hdr != HIP_LUPDATE
			&& tuple->hip_tuple->data->src_hi != NULL)
	{
		// verify HI -> HIT mapping
		HIP_DEBUG("verifying hi -> hit mapping...\n");

		/* we have to calculate the hash ourselves to check the
		 * hi -> hit mapping */
		hip_host_id_to_hit(tuple->hip_tuple->data->src_hi, &hit, HIP_HIT_TYPE_HASH100);

		// match received hit and calculated hit
		if (ipv6_addr_cmp(&hit, &tuple->hip_tuple->data->src_hit))
		{
			HIP_INFO("HI -> HIT mapping does NOT match\n");

			err = 0;
			goto out_err;
		}
		HIP_INFO("HI -> HIT mapping verified\n");

		HIP_DEBUG("verifying signature...\n");
		if (tuple->hip_tuple->data->verify(tuple->hip_tuple->data->src_pub_key, common))
		{
			HIP_INFO("Signature verification failed\n");

			err = 0;
			goto out_err;
		}

		HIP_INFO("Signature successfully verified\n");

		HIP_DEBUG_HIT("src hit", &tuple->hip_tuple->data->src_hit);
		HIP_DEBUG_HIT("dst hit", &tuple->hip_tuple->data->dst_hit);

	}


	//This if  added by Prabhu to check the HIP_DATA packets

       if(hip_datapacket_mode && common->type_hdr == HIP_DATA)
       {     
	       hip_hit_t *def_hit = hip_fw_get_default_hit();
	       
	       HIP_DEBUG(" Handling HIP_DATA_PACKETS \n");
	       HIP_DUMP_MSG(common);
	       
                if (def_hit)
                        HIP_DEBUG_HIT("default hit: ", def_hit);
                HIP_DEBUG_HIT("Receiver HIT :",&common->hitr);


		//TEMP ADDED BY PRABHU TO CHECK IF WE HAVE RIGHT SIGN
		if( handle_hip_data(common) != 0 )
		{
                        HIP_DEBUG("NOT A VALID HIP PACKET");
                        err = 0;
                        goto out_err;
		}
 
		if(tuple == NULL)
		{
			//Create a new tuple and add a new connection
			struct hip_data *data = get_hip_data(common);
			
			HIP_DEBUG(" Adding a new hip_data cnnection ");
			//In the below fucnion we need to handle seq,ack time...
			insert_new_connection(data, ip6_src, ip6_dst);
			free(data);

			HIP_DEBUG_HIT("src hit: ", &data->src_hit);
			HIP_DEBUG_HIT("dst hit: ", &data->dst_hit);
			err = 1;
		} else {

                       //TODO   : PRABHU
                       HIP_DEBUG(" Aleady a connection \n");
                       // Need to filter HIP_DATA packet state
                       //Check for Seq Ack Sig, time
                       err = 1;
		}
            
		goto out_err;
       }
	// handle different packet types now
	if(common->type_hdr == HIP_I1)
	{
		if(tuple == NULL)
		{
			// create a new tuple
			struct hip_data * data = get_hip_data(common);

#ifdef CONFIG_HIP_OPPORTUNISTIC
			//if peer hit is all-zero in I1 packet, replace it with pseudo hit
			memset(&all_zero_addr, 0, sizeof(struct in6_addr));

			if(IN6_ARE_ADDR_EQUAL(&common->hitr, &all_zero_addr))
			{
				hip_opportunistic_ipv6_to_hit(ip6_dst, &phit,
						HIP_HIT_TYPE_HASH100);
				data->dst_hit = (struct in6_addr)phit;
	  		}
#endif

			insert_new_connection(data, ip6_src, ip6_dst);

			// TODO call free for all pointer members of data - comment by Rene
			free(data);
		} else
		{
			HIP_DEBUG("I1 for existing connection\n");

			// TODO shouldn't we drop this?
			err = 1;
			goto out_err;
		}
	} else if (common->type_hdr == HIP_R1)
	{
		err = handle_r1(common, tuple, verify_responder);

	} else if (common->type_hdr == HIP_I2)
	{
		err = handle_i2(ip6_src, ip6_dst, common, tuple);

	} else if (common->type_hdr == HIP_R2)
	{
		err = handle_r2(ip6_src, ip6_dst, common, tuple);

	} else if (common->type_hdr == HIP_UPDATE)
	{
		if (!(tuple && tuple->hip_tuple->data->src_hi != NULL))
		{
			HIP_DEBUG("signature was NOT verified\n");
		}

		if (tuple == NULL)
		{
			// new connection
			if (!accept_mobile)
				err = 0;
			else if (verify_responder)
				err = 0; // as responder hi not available
		}

		if (err)
			err = handle_update(ip6_src, ip6_dst, common, tuple);

	} else if (common->type_hdr == HIP_NOTIFY)
	{
		// don't process and let pass through
		err = 1;

	} else if (common->type_hdr == HIP_BOS) //removed from base01
	{
		// don't process and let pass through
		err = 1;

	} else if (common->type_hdr == HIP_CLOSE)
	{
		err = handle_close(ip6_src, ip6_dst, common, tuple);

	} else if(common->type_hdr == HIP_CLOSE_ACK)
	{
		err = handle_close_ack(ip6_src, ip6_dst, common, tuple);
		tuple = NULL;

	} else if (common->type_hdr == HIP_LUPDATE)
	{
		err = esp_prot_conntrack_lupdate(ip6_src, ip6_dst, common, tuple);
	} else
	{
		HIP_ERROR("unknown packet type\n");
		err = 0;
	}

	if (err && tuple)
	{
		// update time_stamp only on valid packets
		// for new connections time_stamp is set when creating
		//g_get_current_time(&tuple->connection->time_stamp);
		if (tuple->connection) {
			gettimeofday(&tuple->connection->time_stamp, NULL);
		} else {
			HIP_DEBUG("Tuple connection NULL, could not timestamp\n");
		}
	}

  out_err:
	return err;
}

/**
 * Filters esp packet. The entire rule structure is passed as an argument
 * and the HIT options are also filtered here with information from the
 * connection.
 */
int filter_esp_state(const hip_fw_context_t * ctx, struct rule * rule, int not_used)
{
	const struct in6_addr *dst_addr = NULL, *src_addr = NULL;
	struct hip_esp *esp = NULL;
	struct tuple * tuple = NULL;
	struct esp_tuple *esp_tuple = NULL;
	// don't accept packet with this rule by default
	int err = 0;
	uint32_t spi;

	dst_addr = &ctx->dst;
	src_addr = &ctx->src;
	esp = ctx->transport_hdr.esp;

	// needed to de-multiplex ESP traffic
	spi = ntohl(esp->esp_spi);

	// match packet against known connections
	HIP_DEBUG("filtering ESP packet against known connections...\n");

	  //g_mutex_lock(connectionTableMutex);
	//HIP_DEBUG("filter_esp_state: locked mutex\n");

	tuple = get_tuple_by_esp(dst_addr, spi);
	//ESP packet cannot start a connection
	if(!tuple)
	{
		HIP_DEBUG("dst addr %s spi 0x%lx no connection found\n",
				addr_to_numeric(dst_addr), spi);

		err = 0;
		goto out_err;
	} else
	{
		HIP_DEBUG("dst addr %s spi 0x%lx connection found\n",
				addr_to_numeric(dst_addr), spi);

		err = 1;
	}

#ifdef CONFIG_HIP_MIDAUTH
	if (use_midauth && tuple->connection->pisa_state == PISA_STATE_DISALLOW) {
		HIP_DEBUG("PISA: ESP unauthorized -> dropped\n");
		err = 0;
	}
#endif

	HIP_IFEL(!(esp_tuple = find_esp_tuple(tuple->esp_tuples, spi)), -1,
				"could NOT find corresponding esp_tuple\n");

	// validate hashes of ESP packets if extension is in use
	HIP_IFEL(esp_prot_conntrack_verify(ctx, esp_tuple), -1,
			"failed to verify esp hash\n");

	// track ESP SEQ number, if hash token passed verification
	if (ntohl(esp->esp_seq) > esp_tuple->seq_no)
	{

// convenient for SPI seq no. testing
#if 0
		if (ntohl(esp->esp_seq) - esp_tuple->seq_no > 100)
		{
			HIP_DEBUG("seq no. diff = %i\n", ntohl(esp->esp_seq) - esp_tuple->seq_no);
			exit(1);
		}
#endif

		esp_tuple->seq_no = ntohl(esp->esp_seq);
		//HIP_DEBUG("updated esp seq no to: %u\n", esp_tuple->seq_no);
	}

	if (esp_relay && !hip_fw_hit_is_our(&tuple->hip_tuple->data->dst_hit) &&
			   !hip_fw_hit_is_our(&tuple->hip_tuple->data->src_hit) &&
			   ipv6_addr_cmp(dst_addr, tuple->dst_ip))
	{
		struct iphdr *iph = (struct iphdr *) ctx->ipq_packet->payload;
		int len = ctx->ipq_packet->data_len - iph->ihl * 4;

		HIP_DEBUG_IN6ADDR("original src", tuple->src_ip);
		HIP_DEBUG("Relaying packet\n");

		firewall_send_outgoing_pkt(dst_addr, tuple->dst_ip,
				(u8 *)iph + iph->ihl * 4, len, IPPROTO_ESP);
		err = 0;
	}

  out_err:
	// if we are going to accept the packet, update time stamp of the connection
	if(err > 0)
	{
		gettimeofday(&tuple->connection->time_stamp, NULL);
	}

	//g_mutex_unlock(connectionTableMutex);

	HIP_DEBUG("verdict %d \n", err);

	return err;
}

//check the verdict in rule, so connections can only be created when necessary
int filter_state(const struct in6_addr * ip6_src, const struct in6_addr * ip6_dst,
		 struct hip_common * buf, const struct state_option * option, const int accept)
{
	struct hip_data * data = NULL;
	struct tuple * tuple = NULL;
	// FIXME results in unsafe use in filter_hip()
	int return_value = -1; //invalid value

	_HIP_DEBUG("\n");
	//g_mutex_lock(connectionTableMutex);
	_HIP_DEBUG("filter_state:locked mutex\n");

	// get data form the buffer and put it in a new data structure
	data = get_hip_data(buf);
	// look up the tuple in the database
	tuple = get_tuple_by_hip(data, buf->type_hdr, ip6_src);

	_HIP_DEBUG("hip_data:\n");
	//print_data(data);
	free(data);

	// cases where packet does not match
	if (!tuple)
	{
		if((option->int_opt.value == CONN_NEW && !option->int_opt.boolean) ||
				(option->int_opt.value == CONN_ESTABLISHED && option->int_opt.boolean))
		{
			return_value = 0;
			goto out_err;
		}
    } else
	{
		if((option->int_opt.value == CONN_ESTABLISHED && !option->int_opt.boolean) ||
				(option->int_opt.value == CONN_NEW && option->int_opt.boolean))

		{
			return_value = 0;
			goto out_err;
		}
	}

	// cases where packet matches, but will be dropped
	// do not create connection or delete existing connection
	// TODO is 'return_value = 1' correct here?
	if (!tuple)
	{
		HIP_DEBUG("filter_state: no tuple found \n");

		if (option->int_opt.value == CONN_NEW && option->int_opt.boolean && !accept)
		{
			return_value = 1;
			goto out_err;

		} else if(option->int_opt.value == CONN_ESTABLISHED &&
				!option->int_opt.boolean && !accept)
		{
			return_value = 1;
			goto out_err;
		}
	} else
	{
		if ((option->int_opt.value == CONN_ESTABLISHED && option->int_opt.boolean
				&& !accept) || (option->int_opt.value == CONN_NEW &&
				!option->int_opt.boolean && !accept))
		{
			remove_connection(tuple->connection);
			tuple->connection = NULL;

			return_value = 1;
			goto out_err;
		}
	}

	return_value = check_packet(ip6_src, ip6_dst, buf, tuple, option->verify_responder,
			option->accept_mobile);

  out_err:
	//g_mutex_unlock(connectionTableMutex);
	_HIP_DEBUG("filter state: returning %d \n", return_value);

	return return_value;
}

/**
 * packet is accepted by filtering rules but has not been
 * filtered through any state rules
 * needs to be registered by connection tracking
 */
void conntrack(const struct in6_addr * ip6_src,
        const struct in6_addr * ip6_dst,
	    struct hip_common * buf)
{
	struct hip_data * data;
	struct tuple * tuple;

	_HIP_DEBUG("\n");
	//g_mutex_lock(connectionTableMutex);
	_HIP_DEBUG("locked mutex\n");

	// convert to new data type
	data = get_hip_data(buf);
	// look up tuple in the db
	tuple = get_tuple_by_hip(data, buf->type_hdr, ip6_src);

	_HIP_DEBUG("checking packet...\n");

	// the accept_mobile parameter is true as packets
	// are not filtered here
	check_packet(ip6_src, ip6_dst, buf, tuple, 0, 1);

	//g_mutex_unlock(connectionTableMutex);
	_HIP_DEBUG("unlocked mutex\n");

	free(data);
<<<<<<< HEAD
}


int add_esp_decryption_data(const struct in6_addr * hit_s,
	const struct in6_addr * hit_r,
	const struct in6_addr * dst_addr,
	uint32_t spi, int dec_alg, int auth_len, int key_len,
	struct hip_crypto_key	* dec_key)
{
	int err = 0;
	struct tuple * tuple = NULL;
	struct esp_tuple * esp_tuple = NULL;
	struct decryption_data * dec_data = NULL;
        struct tuple * other_dir = NULL;

	_HIP_DEBUG("add_esp_decryption_data\n");
//	g_mutex_lock(connectionTableMutex);
	_HIP_DEBUG("add_esp_decryption_data:locked mutex\n");

	HIP_DEBUG("add_esp_decryption_data: dst addr %s spi 0x%lx finding connection...\n",
		addr_to_numeric(dst_addr), spi);
        HIP_DEBUG_HIT("src hit: ", hit_s);
        HIP_DEBUG_HIT("dst hit: ", hit_r);
	tuple = get_tuple_by_esp(dst_addr, spi);
	if (!tuple) {
                HIP_DEBUG("Getting tuple by hits\n");
		tuple = get_tuple_by_hits(hit_s, hit_r);
                if (tuple) {
                        esp_tuple = find_esp_tuple(tuple->esp_tuples, spi);
                        if(tuple->direction == ORIGINAL_DIR)
                                other_dir = &tuple->connection->reply;
                        else
                                other_dir = &tuple->connection->original;
                }
        }
        else {
                if(tuple->direction == ORIGINAL_DIR)
                        other_dir = &tuple->connection->original;
                else
                        other_dir = &tuple->connection->reply;
                if (other_dir && other_dir->esp_tuples) {
                        tuple = other_dir;
                        esp_tuple = find_esp_tuple(other_dir->esp_tuples, spi);
                }
                else
                        HIP_DEBUG("No esp-tuples in other direction\n");
        }
	if (!tuple) {
		HIP_DEBUG("Tuple not found!\n");
		err = -1;
		goto out_err;
	}

	if (!esp_tuple) {
		_HIP_DEBUG("ESP tuple not found, creating new\n");
		esp_tuple = malloc(sizeof(struct esp_tuple));

  		// store in tuple of other direction that will be using
  		// this spi and dst address
  		/*if(tuple->direction == ORIGINAL_DIR)
                        other_dir = &tuple->connection->reply;
		else
                        other_dir = &tuple->connection->original;*/
  		esp_tuple->spi = spi;
  		esp_tuple->new_spi = 0;
  		esp_tuple->spi_update_id = 0;
  		esp_tuple->dst_addr_list = NULL;
  		esp_tuple->dec_data = NULL;
  		esp_tuple->dst_addr_list = update_esp_address(esp_tuple->dst_addr_list,
						dst_addr, NULL);
  		esp_tuple->tuple = other_dir;
 		other_dir->esp_tuples = (SList *)append_to_slist((SList *)other_dir->esp_tuples, esp_tuple);
  		insert_esp_tuple(esp_tuple);
		HIP_DEBUG("Created new esp tuple!\n");
	}
	if (esp_tuple != NULL) {
		dec_data = (struct decryption_data *)malloc(sizeof(struct decryption_data));
		if (dec_data) {
			dec_data->auth_len = auth_len;
			dec_data->dec_alg = dec_alg;
			dec_data->key_len = key_len;
			memcpy( (char *)&dec_data->dec_key, (char *)dec_key, sizeof(struct hip_crypto_key));
			_HIP_DEBUG("Found existing esp_tuple\n");
			_HIP_DEBUG("Key length: %d", key_len);
			_HIP_DEBUG("Key length: %d", dec_data->key_len);
			_HIP_HEXDUMP("Keyhex: ", dec_data->dec_key.key, /*esp_tuple->dec_data->key_len*/ 24);
			esp_tuple->dec_data = dec_data;
			HIP_DEBUG("Added decryption data\n\n");
                        print_esp_list();
		}
	}
	else {
		_HIP_DEBUG("esp_tuple is NULL!");
		err = -1;
		goto out_err;
	}

out_err:
//	g_mutex_unlock(connectionTableMutex);
	return err;
}

int remove_esp_decryption_data(const struct in6_addr * addr, uint32_t spi)
{
	int err = 0;
	struct tuple * tuple = NULL;
	struct esp_tuple * esp_tuple;

	HIP_DEBUG("remove_esp_decryption_data\n");
	//g_mutex_lock(connectionTableMutex);
	HIP_DEBUG("remove_esp_decryption_data:locked mutex\n");

	HIP_DEBUG("remove_esp_decryption_data: dst addr %s spi 0x%lx\n",
			addr_to_numeric(addr), spi);

	tuple = get_tuple_by_esp(addr, spi);
	if (!tuple)
	{
		HIP_DEBUG("Tuple not found!\n");

		err = -1;
		goto out_err;
	}

	esp_tuple = find_esp_tuple(tuple->esp_tuples, spi);
	if (!esp_tuple)
	{
		HIP_DEBUG("No ESP-tuple found, state not yet created.\n");

	} else
	{
		free(esp_tuple->dec_data);
		esp_tuple->dec_data = NULL;
	}

  out_err:
	//g_mutex_unlock(connectionTableMutex);
	return err;
}

//Functions for connection timeout checking

void * check_for_timeouts(void * data)
{
  while(timeoutChecking)
    {
      _HIP_DEBUG("check_for_timeouts: waiting for %d seconds \n", 20);
//      g_usleep(20000000);

      _HIP_DEBUG("check_for_timeouts: checking for timed out connections\n");
//      g_mutex_lock(connectionTableMutex);
      _HIP_DEBUG("check_for_timeouts:locked mutex\n");
      DList * list = (DList *)hipList;
      struct hip_tuple * hip_tuple = NULL;
      struct timeval current;
      long difference = 0;
      //g_get_current_time(&current);
      gettimeofday (&current, NULL);
      while(list)
	{
	  hip_tuple = (struct hip_tuple *) list->data;
	  difference = current.tv_sec -
	    hip_tuple->tuple->connection->time_stamp.tv_sec;
	  _HIP_DEBUG("check_for_timeouts: connection idle time: %d\n", difference);
	  if(difference > timeoutValue && hip_tuple && hip_tuple->tuple)
	    {
	      remove_connection(hip_tuple->tuple->connection);
	      hip_tuple->tuple->connection = NULL;
	    }
	  list = list->next;
	}
//      g_mutex_unlock(connectionTableMutex);
      _HIP_DEBUG("check_for_timeouts:unlocked mutex\n");

    }
  return NULL;
}

#if 0
/**
 * initialize checking for connection timeouts. timeout value in seconds is
 * passed in the argument timeout. with negative or 0 value no connection
 * timeout is used
*/
void init_timeout_checking(long int timeout_val)
{
	HIP_DEBUG("initializing timeout checking\n");
	/* Mutex needs to be initialized because thread system is initialized
	 * elsewhere */
// 	connectionTableMutex = g_mutex_new();
  if (timeout_val > 0)
    {
      HIP_DEBUG("Timeout val = %d\n", timeout_val);
      timeoutValue = timeout_val;
      timeoutChecking = 1;
/*      if (!g_thread_supported())
      {
//     		g_thread_init(NULL);
     		_HIP_DEBUG("init_timeout_checking: initialized thread system\n");
  		}
  		else
  		{
     		_HIP_DEBUG("init_timeout_checking: thread system already initialized\n");
  		}
      condition = g_cond_new();

//      connectionChecking = g_thread_create(check_for_timeouts,
//					   NULL,
////					   FALSE,
////					   NULL);
    }
    */
}
#endif
=======
}
>>>>>>> fa8552cd
<|MERGE_RESOLUTION|>--- conflicted
+++ resolved
@@ -2115,221 +2115,4 @@
 	_HIP_DEBUG("unlocked mutex\n");
 
 	free(data);
-<<<<<<< HEAD
-}
-
-
-int add_esp_decryption_data(const struct in6_addr * hit_s,
-	const struct in6_addr * hit_r,
-	const struct in6_addr * dst_addr,
-	uint32_t spi, int dec_alg, int auth_len, int key_len,
-	struct hip_crypto_key	* dec_key)
-{
-	int err = 0;
-	struct tuple * tuple = NULL;
-	struct esp_tuple * esp_tuple = NULL;
-	struct decryption_data * dec_data = NULL;
-        struct tuple * other_dir = NULL;
-
-	_HIP_DEBUG("add_esp_decryption_data\n");
-//	g_mutex_lock(connectionTableMutex);
-	_HIP_DEBUG("add_esp_decryption_data:locked mutex\n");
-
-	HIP_DEBUG("add_esp_decryption_data: dst addr %s spi 0x%lx finding connection...\n",
-		addr_to_numeric(dst_addr), spi);
-        HIP_DEBUG_HIT("src hit: ", hit_s);
-        HIP_DEBUG_HIT("dst hit: ", hit_r);
-	tuple = get_tuple_by_esp(dst_addr, spi);
-	if (!tuple) {
-                HIP_DEBUG("Getting tuple by hits\n");
-		tuple = get_tuple_by_hits(hit_s, hit_r);
-                if (tuple) {
-                        esp_tuple = find_esp_tuple(tuple->esp_tuples, spi);
-                        if(tuple->direction == ORIGINAL_DIR)
-                                other_dir = &tuple->connection->reply;
-                        else
-                                other_dir = &tuple->connection->original;
-                }
-        }
-        else {
-                if(tuple->direction == ORIGINAL_DIR)
-                        other_dir = &tuple->connection->original;
-                else
-                        other_dir = &tuple->connection->reply;
-                if (other_dir && other_dir->esp_tuples) {
-                        tuple = other_dir;
-                        esp_tuple = find_esp_tuple(other_dir->esp_tuples, spi);
-                }
-                else
-                        HIP_DEBUG("No esp-tuples in other direction\n");
-        }
-	if (!tuple) {
-		HIP_DEBUG("Tuple not found!\n");
-		err = -1;
-		goto out_err;
-	}
-
-	if (!esp_tuple) {
-		_HIP_DEBUG("ESP tuple not found, creating new\n");
-		esp_tuple = malloc(sizeof(struct esp_tuple));
-
-  		// store in tuple of other direction that will be using
-  		// this spi and dst address
-  		/*if(tuple->direction == ORIGINAL_DIR)
-                        other_dir = &tuple->connection->reply;
-		else
-                        other_dir = &tuple->connection->original;*/
-  		esp_tuple->spi = spi;
-  		esp_tuple->new_spi = 0;
-  		esp_tuple->spi_update_id = 0;
-  		esp_tuple->dst_addr_list = NULL;
-  		esp_tuple->dec_data = NULL;
-  		esp_tuple->dst_addr_list = update_esp_address(esp_tuple->dst_addr_list,
-						dst_addr, NULL);
-  		esp_tuple->tuple = other_dir;
- 		other_dir->esp_tuples = (SList *)append_to_slist((SList *)other_dir->esp_tuples, esp_tuple);
-  		insert_esp_tuple(esp_tuple);
-		HIP_DEBUG("Created new esp tuple!\n");
-	}
-	if (esp_tuple != NULL) {
-		dec_data = (struct decryption_data *)malloc(sizeof(struct decryption_data));
-		if (dec_data) {
-			dec_data->auth_len = auth_len;
-			dec_data->dec_alg = dec_alg;
-			dec_data->key_len = key_len;
-			memcpy( (char *)&dec_data->dec_key, (char *)dec_key, sizeof(struct hip_crypto_key));
-			_HIP_DEBUG("Found existing esp_tuple\n");
-			_HIP_DEBUG("Key length: %d", key_len);
-			_HIP_DEBUG("Key length: %d", dec_data->key_len);
-			_HIP_HEXDUMP("Keyhex: ", dec_data->dec_key.key, /*esp_tuple->dec_data->key_len*/ 24);
-			esp_tuple->dec_data = dec_data;
-			HIP_DEBUG("Added decryption data\n\n");
-                        print_esp_list();
-		}
-	}
-	else {
-		_HIP_DEBUG("esp_tuple is NULL!");
-		err = -1;
-		goto out_err;
-	}
-
-out_err:
-//	g_mutex_unlock(connectionTableMutex);
-	return err;
-}
-
-int remove_esp_decryption_data(const struct in6_addr * addr, uint32_t spi)
-{
-	int err = 0;
-	struct tuple * tuple = NULL;
-	struct esp_tuple * esp_tuple;
-
-	HIP_DEBUG("remove_esp_decryption_data\n");
-	//g_mutex_lock(connectionTableMutex);
-	HIP_DEBUG("remove_esp_decryption_data:locked mutex\n");
-
-	HIP_DEBUG("remove_esp_decryption_data: dst addr %s spi 0x%lx\n",
-			addr_to_numeric(addr), spi);
-
-	tuple = get_tuple_by_esp(addr, spi);
-	if (!tuple)
-	{
-		HIP_DEBUG("Tuple not found!\n");
-
-		err = -1;
-		goto out_err;
-	}
-
-	esp_tuple = find_esp_tuple(tuple->esp_tuples, spi);
-	if (!esp_tuple)
-	{
-		HIP_DEBUG("No ESP-tuple found, state not yet created.\n");
-
-	} else
-	{
-		free(esp_tuple->dec_data);
-		esp_tuple->dec_data = NULL;
-	}
-
-  out_err:
-	//g_mutex_unlock(connectionTableMutex);
-	return err;
-}
-
-//Functions for connection timeout checking
-
-void * check_for_timeouts(void * data)
-{
-  while(timeoutChecking)
-    {
-      _HIP_DEBUG("check_for_timeouts: waiting for %d seconds \n", 20);
-//      g_usleep(20000000);
-
-      _HIP_DEBUG("check_for_timeouts: checking for timed out connections\n");
-//      g_mutex_lock(connectionTableMutex);
-      _HIP_DEBUG("check_for_timeouts:locked mutex\n");
-      DList * list = (DList *)hipList;
-      struct hip_tuple * hip_tuple = NULL;
-      struct timeval current;
-      long difference = 0;
-      //g_get_current_time(&current);
-      gettimeofday (&current, NULL);
-      while(list)
-	{
-	  hip_tuple = (struct hip_tuple *) list->data;
-	  difference = current.tv_sec -
-	    hip_tuple->tuple->connection->time_stamp.tv_sec;
-	  _HIP_DEBUG("check_for_timeouts: connection idle time: %d\n", difference);
-	  if(difference > timeoutValue && hip_tuple && hip_tuple->tuple)
-	    {
-	      remove_connection(hip_tuple->tuple->connection);
-	      hip_tuple->tuple->connection = NULL;
-	    }
-	  list = list->next;
-	}
-//      g_mutex_unlock(connectionTableMutex);
-      _HIP_DEBUG("check_for_timeouts:unlocked mutex\n");
-
-    }
-  return NULL;
-}
-
-#if 0
-/**
- * initialize checking for connection timeouts. timeout value in seconds is
- * passed in the argument timeout. with negative or 0 value no connection
- * timeout is used
-*/
-void init_timeout_checking(long int timeout_val)
-{
-	HIP_DEBUG("initializing timeout checking\n");
-	/* Mutex needs to be initialized because thread system is initialized
-	 * elsewhere */
-// 	connectionTableMutex = g_mutex_new();
-  if (timeout_val > 0)
-    {
-      HIP_DEBUG("Timeout val = %d\n", timeout_val);
-      timeoutValue = timeout_val;
-      timeoutChecking = 1;
-/*      if (!g_thread_supported())
-      {
-//     		g_thread_init(NULL);
-     		_HIP_DEBUG("init_timeout_checking: initialized thread system\n");
-  		}
-  		else
-  		{
-     		_HIP_DEBUG("init_timeout_checking: thread system already initialized\n");
-  		}
-      condition = g_cond_new();
-
-//      connectionChecking = g_thread_create(check_for_timeouts,
-//					   NULL,
-////					   FALSE,
-////					   NULL);
-    }
-    */
-}
-#endif
-=======
-}
->>>>>>> fa8552cd
+}