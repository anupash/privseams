--- conflicted
+++ resolved
@@ -1,4 +1,5 @@
 #include "conntrack.h"
+#include "dlist.h"
 
 struct DList * hipList = NULL;
 struct DList * espList = NULL;
@@ -13,7 +14,7 @@
   char dst[INET6_ADDRSTRLEN];
   hip_in6_ntop(&data->src_hit, src);
   hip_in6_ntop(&data->dst_hit, dst);
-  HIP_DEBUG("hip data: src %s dst %s ", src, dst);
+  HIP_DEBUG("hip data: src %s dst %s\n", src, dst);
   if(data->src_hi == NULL)
     HIP_DEBUG("no hi\n");
   else
@@ -31,9 +32,9 @@
   HIP_DEBUG("ESP dst addr list:\n");
   while(list){
     addr = (struct esp_address *) list->data;
-    HIP_DEBUG("addr: %s ", addr_to_numeric(&addr->dst_addr));
+    HIP_DEBUG("addr: %s\n", addr_to_numeric(&addr->dst_addr));
     if(addr->update_id != NULL)
-      HIP_DEBUG("upd id: %d ", *addr->update_id);
+      HIP_DEBUG("upd id: %d\n", *addr->update_id);
     list = list->next;
   }
   HIP_DEBUG("\n");
@@ -49,7 +50,7 @@
 
 void print_esp_tuple(const struct esp_tuple * esp_tuple)
 {
-  HIP_DEBUG("esp_tuple: spi:%d new_spi:%d spi_update_id:%d tuple dir:%d ", 
+  HIP_DEBUG("esp_tuple: spi:%d new_spi:%d spi_update_id:%d tuple dir:%d\n", 
 	    esp_tuple->spi, esp_tuple->new_spi, esp_tuple->spi_update_id,  
 	    esp_tuple->tuple->direction);
   print_esp_addr_list(esp_tuple->dst_addr_list);
@@ -94,7 +95,7 @@
   data->src_hi = NULL;
   data->verify = NULL;
   
-  _HIP_DEBUG("get_hip_data: ");
+  _HIP_DEBUG("get_hip_data:\n");
 
   return data;
 } 
@@ -121,7 +122,7 @@
       if(IN6_ARE_ADDR_EQUAL(&data->src_hit, &tuple->data->src_hit) &&
 	 IN6_ARE_ADDR_EQUAL(&data->dst_hit, &tuple->data->dst_hit))
 	{
-	  HIP_DEBUG("connection found, ");
+	  HIP_DEBUG("connection found, \n");
 	  print_data(data);
 	  return tuple->tuple;
 	}
@@ -191,7 +192,7 @@
       if(IN6_ARE_ADDR_EQUAL(src_hit, &tuple->data->src_hit) &&
 	 IN6_ARE_ADDR_EQUAL(dst_hit, &tuple->data->dst_hit))
 	{
-	  HIP_DEBUG("connection found, ");
+	  HIP_DEBUG("connection found, \n");
 	  //print_data(data);
 	  return tuple->tuple;
 	}
@@ -246,7 +247,7 @@
   struct esp_address * esp_addr = get_esp_address(addr_list, addr);
   if (!addr_list) 
     {
-      HIP_DEBUG ("Esp slist is empty");
+      HIP_DEBUG ("Esp slist is empty\n");
     }
   if(esp_addr != NULL)
     {
@@ -283,7 +284,7 @@
 
   if (!list) 
     {
-      HIP_DEBUG ("Esp tuple list is empty");
+      HIP_DEBUG ("Esp tuple list is empty\n");
     }
   while(list)
     {
@@ -316,7 +317,7 @@
   struct esp_tuple * esp_tuple;
   if (!list) 
     {
-      HIP_DEBUG ("Esp tuple slist is empty");
+      HIP_DEBUG ("Esp tuple slist is empty\n");
     }
   while(list)
     {
@@ -379,7 +380,7 @@
 					   (void *)connection->original.hip_tuple);
   hipList = (struct DList *) append_to_list((struct _DList *)hipList, 
 					   (void *)connection->reply.hip_tuple);
-  HIP_DEBUG("inserting connection ");
+  HIP_DEBUG("inserting connection \n");
   print_data(data);
 }
 
@@ -537,7 +538,7 @@
 	      new_esp->dst_addr_list = (struct SList *)
 		append_to_slist((struct _SList *)new_esp->dst_addr_list, 
 			       (void *) esp_address);
-	      HIP_DEBUG("esp_tuple_from_esp_info_locator: ");
+	      HIP_DEBUG("esp_tuple_from_esp_info_locator: \n");
 	      //print_esp_tuple(new_esp);
 	      n--;
 	      if(n > 0)
@@ -579,7 +580,7 @@
       new_esp->dst_addr_list = NULL;
       new_esp->dst_addr_list = (struct SList *)append_to_slist((struct _SList *)new_esp->dst_addr_list, 
 							       (void *) esp_address);
-	  HIP_DEBUG("esp_tuple_from_esp_info: ");
+	  HIP_DEBUG("esp_tuple_from_esp_info: \n");
 	  //print_esp_tuple(new_esp);
     }
   return new_esp;
@@ -599,7 +600,7 @@
   struct _DList * list = (struct _DList *) hipList;
   struct esp_tuple * esp_tuple = NULL;
 
-  _HIP_DEBUG("insert_connection_from_update");
+  _HIP_DEBUG("insert_connection_from_update\n");
   if(esp_info)
     _HIP_DEBUG(" esp_info ");
   if(locator)
@@ -662,7 +663,7 @@
 					   (void *)connection->original.hip_tuple);
   hipList = (struct DList *) append_to_list((struct _DList *)hipList, 
 					   (void *)connection->reply.hip_tuple);
-  HIP_DEBUG("insert_connection_from_update ");
+  HIP_DEBUG("insert_connection_from_update \n");
   //print_data(data);
   return 1;
 }
@@ -769,7 +770,7 @@
   HIP_DEBUG("handle_i2: ");
   spi = (struct hip_esp_info *) hip_get_param(common, HIP_PARAM_ESP_INFO);
   if(spi == NULL){
-    HIP_DEBUG("handle_i2: no spi found");
+    HIP_DEBUG("handle_i2: no spi found\n");
     return 0;
   }
   // TODO: clean up
@@ -834,7 +835,7 @@
   int v = 1;
   spi = (struct hip_esp_info *) hip_get_param(common, HIP_PARAM_ESP_INFO);
   if(spi == NULL){
-    HIP_DEBUG("handle_r2: no spi found");
+    HIP_DEBUG("handle_r2: no spi found\n");
     return 0;
   }
   
@@ -898,11 +899,11 @@
 {
   struct hip_locator_info_addr_item * locator_addr = NULL;
   int n = 0;
-  HIP_DEBUG("update_esp_tuple: "); 
+  HIP_DEBUG("update_esp_tuple: \n"); 
   //print_esp_tuple(esp_tuple);
   if(esp_info && locator && seq)
     {
-      HIP_DEBUG("esp_info, locator and seq, "); 
+      HIP_DEBUG("esp_info, locator and seq, \n"); 
       if(ntohl(esp_info->old_spi) != esp_tuple->spi || ntohl(esp_info->new_spi) != ntohl(esp_info->old_spi))
 	{
 	  HIP_DEBUG("update_esp_tuple: spi no match esp_info old:%d tuple:%d locator:%d\n",
@@ -922,7 +923,7 @@
 	}
       locator_addr = (void *) locator + sizeof(struct hip_locator);
 
-      HIP_DEBUG("update_esp_tuple: ");
+      HIP_DEBUG("update_esp_tuple: \n");
       //print_esp_tuple(esp_tuple); 
 
       while(n > 0)
@@ -935,7 +936,7 @@
 	    locator_addr++;
 
 	}
-      HIP_DEBUG("new tuple: ");
+      HIP_DEBUG("new tuple:\n");
       //print_esp_tuple(esp_tuple);
     }
   else if(esp_info && seq)
@@ -966,7 +967,7 @@
       HIP_DEBUG(" %d locator addresses\n", n);
 
       locator_addr = (void *) locator + sizeof(struct hip_locator);
-      _HIP_DEBUG("update_esp_tuple: locator addr: old tuple ");
+      _HIP_DEBUG("update_esp_tuple: locator addr: old tuple");
       print_esp_tuple(esp_tuple);
       while(n > 0)
 	{
@@ -1217,7 +1218,7 @@
 		    }
 		  if(found)
 		    {
-		      _HIP_DEBUG("handle_update: ack update id %d,   updated: ", 
+		      _HIP_DEBUG("handle_update: ack update id %d,   updated: \n", 
 				ack->peer_update_id);
 		      //print_esp_tuple(esp_tuple);
 		    }
@@ -1445,14 +1446,14 @@
 		
 		if(rule->src_hit)
 		{
-			HIP_DEBUG("filter_esp_state: src_hit ");
+			HIP_DEBUG("filter_esp_state: src_hit\n ");
 			
 			if(!match_hit(rule->src_hit->value,
 					hip_tuple->data->src_hit, 
 					rule->src_hit->boolean))
 			{
 				// fix this in firewall.c:filter_esp()
-				HIP_ERROR("FIXME: wrong rule");
+				HIP_ERROR("FIXME: wrong rule\n");
 				
 				// drop packet to make sure it's noticed that this didn't work
 				verdict = 0;
@@ -1469,7 +1470,7 @@
 					rule->dst_hit->boolean))
 			{
 				// fix this in firewall.c:filter_esp()
-				HIP_ERROR("FIXME: wrong rule");
+				HIP_ERROR("FIXME: wrong rule\n");
 				
 				// drop packet to make sure it's noticed that this didn't work
 				verdict = 0;
@@ -1533,14 +1534,9 @@
 //  g_mutex_lock(connectionTableMutex);
   _HIP_DEBUG("filter_state:locked mutex\n");
   data = get_hip_data(buf);
-<<<<<<< HEAD
-  tuple = get_tuple_by_hip(data);
-  _HIP_DEBUG("filter_state: hip_data: ");
-=======
   tuple = get_tuple_by_hip(data, buf->type_hdr, ip6_src);
 
   _HIP_DEBUG("filter_state: hip_data: \n");
->>>>>>> a4d0e3e8
   //print_data(data);
   free(data);
   
