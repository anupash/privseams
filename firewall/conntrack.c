--- conflicted
+++ resolved
@@ -347,7 +347,6 @@
 }
 
 /**
-<<<<<<< HEAD
  * Set up or remove iptables rules to bypass userspace processing of the
  * SPI/destination pairs as specified by @a esp_tuple and @a dest.
  * This can greatly improve firewall throughput.
@@ -475,10 +474,10 @@
 static void hip_fw_manage_esp_tuple(const struct esp_tuple *const esp_tuple,
                                     const bool insert)
 {
-    struct slist *lst = esp_tuple->dst_addr_list;
-    while (lst) {
-        hip_fw_manage_esp_rule(esp_tuple, lst->data, insert);
-        lst = lst->next;
+    const struct hip_ll_node *node = esp_tuple->dst_addresses.head;
+    while (node) {
+        hip_fw_manage_esp_rule(esp_tuple, node->ptr, insert);
+        node = node->next;
     }
 }
 
@@ -503,23 +502,6 @@
 }
 
 /**
- * Insert a destination address into an esp_tuple. If same address exists already,
- * the update_id is replaced with the new value instead.
- *
- * @param esp_tuple the esp tuple
- * @param addr      the address to be added
- * @param upd_id    update id
- */
-static void update_esp_address(struct esp_tuple *const esp_tuple,
-                               const struct in6_addr *const addr,
-                               const uint32_t *const upd_id)
-{
-    struct esp_address *esp_addr = get_esp_address(esp_tuple->dst_addr_list, addr);
-    HIP_DEBUG("update_esp_address: address: %s \n", addr_to_numeric(addr));
-
-    if (!esp_tuple->dst_addr_list) {
-        HIP_DEBUG("Esp slist is empty\n");
-=======
  * Insert or update a destination address associated with an ESP tuple.
  * If the address is already known, its update_id is replaced with the new
  * value.
@@ -551,7 +533,6 @@
         esp_addr->update_id = NULL; // gets set below
         HIP_IFEL(hip_ll_add_first(addresses, esp_addr) != 0, -1,
                  "Inserting ESP address object into list of destination addresses failed");
->>>>>>> 2ed4164d
     }
 
     // update the update ID
@@ -560,25 +541,10 @@
             HIP_IFEL(!(esp_addr->update_id = malloc(sizeof(*esp_addr->update_id))),
                      -1, "Allocating update ID object failed");
         }
-<<<<<<< HEAD
-        HIP_DEBUG("update_esp_address: found and updated\n");
-        return;
-    }
-    esp_addr = malloc(sizeof(struct esp_address));
-    memcpy(&esp_addr->dst_addr, addr, sizeof(struct in6_addr));
-    if (upd_id != NULL) {
-        esp_addr->update_id  = malloc(sizeof(uint32_t));
-=======
->>>>>>> 2ed4164d
         *esp_addr->update_id = *upd_id;
     }
 
-<<<<<<< HEAD
-    esp_tuple->dst_addr_list = append_to_slist(esp_tuple->dst_addr_list, esp_addr);
-    HIP_DEBUG("update_esp_address: addr created and added\n");
-
     hip_fw_manage_esp_rule(esp_tuple, addr, true);
-=======
     return true;
 
 out_err:
@@ -590,7 +556,6 @@
         free(esp_addr);
     }
     return false;
->>>>>>> 2ed4164d
 }
 
 /**
@@ -770,16 +735,8 @@
         esp_prot_conntrack_remove_state(esp_tuple);
 
         // remove all associated addresses
-<<<<<<< HEAD
-        while (list) {
-            esp_tuple->dst_addr_list = remove_link_slist(esp_tuple->dst_addr_list,
-                                                         list);
-            addr = list->data;
-
+        while ((addr = hip_ll_del_first(&esp_tuple->dst_addresses, NULL))) {
             hip_fw_manage_esp_rule(esp_tuple, &addr->dst_addr, false);
-=======
-        while ((addr = hip_ll_del_first(&esp_tuple->dst_addresses, NULL))) {
->>>>>>> 2ed4164d
             free(addr->update_id);
             free(addr);
         }
@@ -903,27 +860,8 @@
         new_esp->tuple = tuple;
         hip_ll_init(&new_esp->dst_addresses);
 
-<<<<<<< HEAD
-        n = (hip_get_param_total_len(locator) - sizeof(struct hip_locator)) /
-            sizeof(struct hip_locator_info_addr_item);
-        HIP_DEBUG("esp_tuple_from_esp_info_locator: %d addresses in locator\n", n);
-        if (n > 0) {
-            locator_addr = (const struct hip_locator_info_addr_item *)
-                           (locator + 1);
-            while (n > 0) {
-                update_esp_address(new_esp, &locator_addr->address, &seq->update_id);
-                n--;
-                if (n > 0) {
-                    locator_addr++;
-                }
-            }
-        } else {
-            free(new_esp);
-            new_esp = NULL;
-=======
         for (unsigned idx = 0; idx < addresses_in_locator; idx += 1) {
             update_esp_address(new_esp, &addresses[idx].address, &seq->update_id);
->>>>>>> 2ed4164d
         }
 
         return new_esp;
@@ -947,28 +885,19 @@
                                                  const struct in6_addr *const addr,
                                                  struct tuple *const tuple)
 {
-<<<<<<< HEAD
-    struct esp_tuple *new_esp = NULL;
-    if (esp_info) {
-        new_esp        = calloc(1, sizeof(struct esp_tuple));
-=======
     HIP_ASSERT(esp_info);
     HIP_ASSERT(addr);
     HIP_ASSERT(tuple);
 
     struct esp_tuple *const new_esp = calloc(1, sizeof(*new_esp));
     if (new_esp) {
->>>>>>> 2ed4164d
         new_esp->spi   = ntohl(esp_info->new_spi);
         new_esp->tuple = tuple;
         hip_ll_init(&new_esp->dst_addresses);
 
         update_esp_address(new_esp, addr, NULL);
-<<<<<<< HEAD
-=======
     } else {
         HIP_ERROR("Allocating esp_tuple object failed");
->>>>>>> 2ed4164d
     }
     free(new_esp);
 
@@ -1335,15 +1264,10 @@
         esp_tuple->spi           = ntohl(spi->new_spi);
         esp_tuple->new_spi       = 0;
         esp_tuple->spi_update_id = 0;
-<<<<<<< HEAD
-        esp_tuple->dst_addr_list = NULL;
-        esp_tuple->tuple         = other_dir;
-=======
         hip_ll_init(&esp_tuple->dst_addresses);
         HIP_IFEL(!update_esp_address(esp_tuple, ip6_src, NULL),
                  -1, "adding or updating ESP destination address failed");
         esp_tuple->tuple = other_dir;
->>>>>>> 2ed4164d
 
         other_dir->esp_tuples = append_to_slist(other_dir->esp_tuples, esp_tuple);
 
@@ -1412,15 +1336,10 @@
         esp_tuple->spi           = ntohl(spi->new_spi);
         esp_tuple->new_spi       = 0;
         esp_tuple->spi_update_id = 0;
-<<<<<<< HEAD
-        esp_tuple->dst_addr_list = NULL;
-        esp_tuple->tuple         = other_dir;
-=======
         hip_ll_init(&esp_tuple->dst_addresses);
         HIP_IFEL(!update_esp_address(esp_tuple, ip6_src, NULL),
                  -1, "adding or updating ESP destination address failed");
         esp_tuple->tuple = other_dir;
->>>>>>> 2ed4164d
 
         update_esp_address(esp_tuple, ip6_src, NULL);
         insert_esp_tuple(esp_tuple);
@@ -1496,14 +1415,10 @@
                        (locator + 1);
 
         while (n > 0) {
-<<<<<<< HEAD
-            update_esp_address(esp_tuple, &locator_addr->address, &seq->update_id);
-=======
             HIP_IFEL(!update_esp_address(esp_tuple,
                                          &locator_addr->address,
                                          &seq->update_id), 0,
                      "adding or updating ESP destination address failed");
->>>>>>> 2ed4164d
             n--;
 
             if (n > 0) {
@@ -1543,14 +1458,10 @@
         print_esp_tuple(esp_tuple);
 
         while (n > 0) {
-<<<<<<< HEAD
-            update_esp_address(esp_tuple, &locator_addr->address, &seq->update_id);
-=======
             HIP_IFEL(!update_esp_address(esp_tuple,
                                          &locator_addr->address,
                                          &seq->update_id), 0,
                      "adding or updating ESP destination address failed");
->>>>>>> 2ed4164d
             n--;
 
             if (n > 0) {
