--- conflicted
+++ resolved
@@ -3,19 +3,13 @@
 #include "hslist.h"
 #include "esp_prot_api.h"
 
-DList * hipList = NULL;
-DList * espList = NULL;
-
-<<<<<<< HEAD
 #ifdef CONFIG_HIP_PERFORMANCE
 #include "performance.h"
 #endif
 
-struct DList * hipList = NULL;
-struct DList * espList = NULL;
- 
-=======
->>>>>>> 1132f930
+DList * hipList = NULL;
+DList * espList = NULL;
+
 int timeoutChecking = 0;
 unsigned long timeoutValue = 0;
 
@@ -1085,71 +1079,7 @@
 	uint32_t spi_old = 0;
 	int err = 0;
 
-<<<<<<< HEAD
-  //Anything that can come out of an update packet
-  struct hip_tlv_common * param = NULL;
-  struct hip_seq * seq = NULL;
-  struct hip_esp_info * esp_info = NULL;
-  struct hip_ack * ack = NULL;
-  struct hip_locator * locator = NULL;
-  struct hip_spi * spi = NULL;
-  struct hip_locator_info_addr_item * locator_addr = NULL;
-  struct hip_echo_request * echo_req = NULL;
-  struct hip_echo_response * echo_res = NULL;
-  struct tuple * other_dir_tuple = NULL;
-  uint32_t spi_new = 0;
-  uint32_t spi_old = 0;
-  
-  _HIP_DEBUG("handle_update\n");
-#ifdef CONFIG_HIP_PERFORMANCE
-  HIP_DEBUG("Start PERF_HANDLE_UPDATE_1\n");
-  hip_perf_start_benchmark(perf_set, PERF_HANDLE_UPDATE_1);
-#endif
-  seq = (struct hip_seq *) hip_get_param(common, HIP_PARAM_SEQ);
-  esp_info = (struct hip_esp_info *) hip_get_param(common, HIP_PARAM_ESP_INFO);
-  ack = (struct hip_ack *) hip_get_param(common, HIP_PARAM_ACK);
-  locator = (struct hip_locator *) hip_get_param(common, HIP_PARAM_LOCATOR);
-  spi = (struct hip_spi *) hip_get_param(common, HIP_PARAM_ESP_INFO);
-  echo_req = (struct hip_echo_request *) hip_get_param(common, 
-						       HIP_PARAM_ECHO_REQUEST);
-  echo_res = (struct hip_echo_response *) hip_get_param(common, HIP_PARAM_ECHO_RESPONSE);
-  if(spi)
-    _HIP_DEBUG("handle_update: spi param, spi: %d \n", ntohl(spi->spi));
-  if(tuple == NULL)// attempt to create state for new connection
-    {
-      if(esp_info && locator && seq)
-	{
-	  struct hip_data *data;
-	  data = get_hip_data(common);
-	  if(!insert_connection_from_update(data, esp_info, locator, seq))
-	    {
-	      free(data);
-	      return 0;
-	    }
-	  free(data);
-	}      
-      else 
-	return 0;
-    }
-  else
-    {
-      int n = 0;
-      struct SList * other_dir_esps = NULL;
-      struct esp_tuple * esp_tuple = NULL;
-      if(tuple->direction == ORIGINAL_DIR)
-	{
-	  other_dir_tuple = &tuple->connection->reply;
-	  other_dir_esps = tuple->connection->reply.esp_tuples;
-	}
-      else
-	{
-	  other_dir_tuple = &tuple->connection->original;
-	  other_dir_esps = tuple->connection->original.esp_tuples;
-	}
-      if(seq != NULL){//announces something new
-=======
 	_HIP_DEBUG("handle_update\n");
->>>>>>> 1132f930
 
 	// get params from UPDATE message
 	seq = (struct hip_seq *) hip_get_param(common, HIP_PARAM_SEQ);
@@ -1465,15 +1395,6 @@
 			_HIP_DEBUG("handle_update: echo found res\n");
 		}
 	}
-<<<<<<< HEAD
-    }
-#ifdef CONFIG_HIP_PERFORMANCE
-  HIP_DEBUG("Stop and write PERF_HANDLE_UPDATE_1\n");
-  hip_perf_stop_benchmark(perf_set, PERF_HANDLE_UPDATE_1);
-  hip_perf_write_benchmark(perf_set, PERF_HANDLE_UPDATE_1);
-#endif
-  return 1;
-=======
 
 	// everything should be set now in order to process eventual anchor params
 	HIP_IFEL(esp_prot_conntrack_update(common, tuple), -1,
@@ -1481,7 +1402,6 @@
 
   out_err:
 	return err;
->>>>>>> 1132f930
 }
 
 /**
@@ -1494,30 +1414,6 @@
 		 const struct hip_common * common,
 		 struct tuple * tuple)
 {
-<<<<<<< HEAD
-#ifdef CONFIG_HIP_PERFORMANCE
-  HIP_DEBUG("Start PERF_HANDLE_CLOSE\n");
-  hip_perf_start_benchmark(perf_set, PERF_HANDLE_CLOSE);
-#endif
-  //set timeout UAL + MSL ++ (?)
-	long int timeout = 20; // TODO: Should this be UAL + MSL?  
-  
-   _HIP_DEBUG("handle_close\n");
-   if (tuple == NULL)
-   	return 0;
-   	
-   tuple->state = STATE_CLOSING;  
-  	//if (!timeoutChecking) 
-	//	init_timeout_checking(timeout);	
-  	//else 
-  	//	timeoutValue = timeout;  	
-#ifdef CONFIG_HIP_PERFORMANCE
-  HIP_DEBUG("Stop and write PERF_HANDLE_CLOSE\n");
-  hip_perf_stop_benchmark(perf_set, PERF_HANDLE_CLOSE);
-  hip_perf_write_benchmark(perf_set, PERF_HANDLE_CLOSE);
-#endif
-  return 1; 
-=======
 	int err = 1;
 
 	// set timeout UAL + MSL ++ (?)
@@ -1525,6 +1421,10 @@
 
 	HIP_DEBUG("\n");
 
+#ifdef CONFIG_HIP_PERFORMANCE
+	HIP_DEBUG("Start PERF_HANDLE_CLOSE\n");
+	hip_perf_start_benchmark(perf_set, PERF_HANDLE_CLOSE);
+#endif
 	HIP_IFEL(!tuple, 0, "tuple is NULL\n");
 
 	tuple->state = STATE_CLOSING;
@@ -1535,8 +1435,12 @@
 	//	timeoutValue = timeout;
 
   out_err:
+#ifdef CONFIG_HIP_PERFORMANCE
+	HIP_DEBUG("Stop and write PERF_HANDLE_CLOSE\n");
+	hip_perf_stop_benchmark(perf_set, PERF_HANDLE_CLOSE);
+	hip_perf_write_benchmark(perf_set, PERF_HANDLE_CLOSE);
+#endif
 	return err;
->>>>>>> 1132f930
 }
 
 /**
@@ -1549,38 +1453,27 @@
 		 const struct hip_common * common,
 		 struct tuple * tuple)
 {
-<<<<<<< HEAD
-#ifdef CONFIG_HIP_PERFORMANCE
-  HIP_DEBUG("Start PERF_HANDLE_CLOSE_ACK\n");
-  hip_perf_start_benchmark(perf_set, PERF_HANDLE_CLOSE_ACK);
-#endif
-
-  //set timeout UAL + 2MSL ++ (?)
-  _HIP_DEBUG("handle_close_ack\n");
-  if (tuple == NULL)
-   	return 0;
-   tuple->state = STATE_CLOSING;  
-   remove_connection(tuple->connection);
-#ifdef CONFIG_HIP_PERFORMANCE
-  HIP_DEBUG("Stop and write PERF_HANDLE_CLOSE_ACK\n");
-  hip_perf_stop_benchmark(perf_set, PERF_HANDLE_CLOSE_ACK);
-  hip_perf_write_benchmark(perf_set, PERF_HANDLE_CLOSE_ACK);
-#endif
-  return 1; //notify details not specified
-=======
 	int err = 1;
 
 	// set timeout UAL + 2MSL ++ (?)
 	HIP_DEBUG("\n");
 
+#ifdef CONFIG_HIP_PERFORMANCE
+	HIP_DEBUG("Start PERF_HANDLE_CLOSE_ACK\n");
+	hip_perf_start_benchmark(perf_set, PERF_HANDLE_CLOSE_ACK);
+#endif
 	HIP_IFEL(!tuple, 0, "tuple is NULL\n");
 
 	tuple->state = STATE_CLOSING;
 	remove_connection(tuple->connection);
 
   out_err:
+#ifdef CONFIG_HIP_PERFORMANCE
+	HIP_DEBUG("Stop and write PERF_HANDLE_CLOSE_ACK\n");
+	hip_perf_stop_benchmark(perf_set, PERF_HANDLE_CLOSE_ACK);
+	hip_perf_write_benchmark(perf_set, PERF_HANDLE_CLOSE_ACK);
+#endif
 	return err; //notify details not specified
->>>>>>> 1132f930
 }
 
 /**
