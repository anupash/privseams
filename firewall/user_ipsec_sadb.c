/**
 * Authors:
 *   - Rene Hummen <rene.hummen@rwth-aachen.de> 2008
 *
 * Licence: GNU/GPL
 *
 */

#include "user_ipsec_sadb.h"
#include "esp_prot_api.h"
#include <openssl/sha.h>
#include "firewall.h"
#include "ife.h"

/* hash functions used for calculating the entries' hashes */
#define INDEX_HASH_FN		HIP_DIGEST_SHA1
/* the length of the hash value used for indexing */
#define INDEX_HASH_LENGTH	SHA_DIGEST_LENGTH

/* database storing the sa entries, indexed by src _and_ dst hits */
HIP_HASHTABLE *sadb = NULL;
/* database storing shortcuts to sa entries for incoming packets */
HIP_HASHTABLE *linkdb = NULL;

<<<<<<< HEAD
/* callback wrappers providing per-variable casts before calling the
 * type-specific callbacks */
static IMPLEMENT_LHASH_HASH_FN(hip_sa_entry_hash, const hip_sa_entry_t *)
static IMPLEMENT_LHASH_COMP_FN(hip_sa_entries_compare, const hip_sa_entry_t *)
static IMPLEMENT_LHASH_HASH_FN(hip_link_entry_hash, const hip_link_entry_t *)
static IMPLEMENT_LHASH_COMP_FN(hip_link_entries_compare, const hip_link_entry_t *)


int hip_sadb_init()
{
	int err = 0;

	HIP_IFEL(!(sadb = hip_ht_init(LHASH_HASH_FN(hip_sa_entry_hash),
			LHASH_COMP_FN(hip_sa_entries_compare))), -1,
			"failed to initialize sadb\n");
	HIP_IFEL(!(linkdb = hip_ht_init(LHASH_HASH_FN(hip_link_entry_hash),
			LHASH_COMP_FN(hip_link_entries_compare))), -1,
			"failed to initialize linkdb\n");

	HIP_DEBUG("sadb initialized\n");

  out_err:
  	return err;
}

int hip_sadb_uninit()
{
	int err = 0;

	if (err = hip_sadb_flush())
		HIP_ERROR("failed to flush sadb\n");

	if (sadb)
		free(sadb);
	if (linkdb)
		free(linkdb);

  out_err:
	return err;
}

int hip_sadb_add(int direction, uint32_t spi, uint32_t mode,
		struct in6_addr *src_addr, struct in6_addr *dst_addr,
		struct in6_addr *inner_src_addr, struct in6_addr *inner_dst_addr,
		uint8_t encap_mode, uint16_t local_port, uint16_t peer_port,
		int ealg, struct hip_crypto_key *auth_key, struct hip_crypto_key *enc_key,
		uint64_t lifetime, uint8_t esp_prot_transform, uint32_t hash_item_length,
		uint16_t esp_num_anchors, unsigned char (*esp_prot_anchors)[MAX_HASH_LENGTH],
		int retransmission, int update)
{
	int err = 0;
	struct in6_addr *check_local_hit = NULL;
	struct in6_addr *default_hit = NULL;
	in_port_t src_port, dst_port;

	/* @todo handle retransmission and update correctly */

	default_hit = hip_fw_get_default_hit();

	/*
	* Switch port numbers depending on direction and make sure that we
	* are testing correct local hit.
	*/
	if (direction == HIP_SPI_DIRECTION_OUT)
	{
		src_port = local_port;
		dst_port = peer_port;
		check_local_hit = inner_src_addr;

	} else
	{
		src_port = peer_port;
		dst_port = local_port;
		check_local_hit = inner_dst_addr;
	}

	HIP_DEBUG_HIT("default hit", default_hit);
	HIP_DEBUG_HIT("check hit", check_local_hit);

	HIP_IFEL(ipv6_addr_cmp(default_hit, check_local_hit), -1,
			"only default HIT supported in userspace ipsec\n");


	if (update)
	{
		HIP_IFEL(hip_sa_entry_update(direction, spi, mode, src_addr, dst_addr,
				inner_src_addr, inner_dst_addr, encap_mode, src_port, dst_port, ealg,
				auth_key, enc_key, lifetime, esp_prot_transform, hash_item_length,
				esp_num_anchors, esp_prot_anchors, update), -1, "failed to update sa entry\n");
	} else
	{
		HIP_IFEL(hip_sa_entry_add(direction, spi, mode, src_addr, dst_addr,
				inner_src_addr, inner_dst_addr, encap_mode, src_port, dst_port, ealg,
				auth_key, enc_key, lifetime, esp_prot_transform, hash_item_length,
				esp_num_anchors, esp_prot_anchors, update), -1, "failed to add sa entry\n");
	}

  out_err:
  	return err;
}

int hip_sadb_delete(struct in6_addr *dst_addr, uint32_t spi)
{
	hip_sa_entry_t *entry = NULL;
	int err = 0;

	HIP_IFEL(!(entry = hip_sa_entry_find_inbound(dst_addr, spi)), -1,
			"failed to retrieve sa entry\n");

	HIP_IFEL(hip_sa_entry_delete(entry->inner_src_addr, entry->inner_dst_addr), -1,
			"failed to delete entry\n");

  out_err:
	return err;
}

int hip_sadb_flush()
{
	int err = 0, i = 0;
	hip_list_t *item = NULL, *tmp = NULL;
	hip_sa_entry_t *entry = NULL;

	// iterating over all elements
	list_for_each_safe(item, tmp, sadb, i)
	{
		HIP_IFEL(!(entry = list_entry(item)), -1, "failed to get list entry\n");
		HIP_IFEL(hip_sa_entry_delete(entry->inner_src_addr, entry->inner_dst_addr), -1,
				"failed to delete sa entry\n");
	}

	HIP_DEBUG("sadb flushed\n");

  out_err:
  	return err;
}

hip_sa_entry_t * hip_sa_entry_find_inbound(struct in6_addr *dst_addr, uint32_t spi)
{
	hip_link_entry_t *stored_link = NULL;
	hip_sa_entry_t *stored_entry = NULL;
	int err = 0;

	HIP_IFEL(!(stored_link = hip_link_entry_find(dst_addr, spi)), -1,
			"failed to find link entry\n");

	stored_entry = stored_link->linked_sa_entry;

  out_err:
  	if (err)
  		stored_entry = NULL;

  	return stored_entry;
}

hip_sa_entry_t * hip_sa_entry_find_outbound(struct in6_addr *src_hit,
		struct in6_addr *dst_hit)
{
	hip_sa_entry_t *search_entry = NULL, *stored_entry = NULL;
	int err = 0;

	HIP_IFEL(!(search_entry = (hip_sa_entry_t *) malloc(sizeof(hip_sa_entry_t))), -1,
			"failed to allocate memory\n");
	memset(search_entry, 0, sizeof(hip_sa_entry_t));

	// fill search entry with information needed by the hash function
	search_entry->inner_src_addr = src_hit;
	search_entry->inner_dst_addr = dst_hit;
	search_entry->mode = BEET_MODE;

	HIP_DEBUG("looking up sa entry with following index attributes:\n");
	HIP_DEBUG_HIT("inner_src_addr", search_entry->inner_src_addr);
	HIP_DEBUG_HIT("inner_dst_addr", search_entry->inner_dst_addr);
	HIP_DEBUG("mode: %i\n", search_entry->mode);

	//hip_sadb_print();

	// find entry in sadb db
	HIP_IFEL(!(stored_entry = (hip_sa_entry_t *)hip_ht_find(sadb, search_entry)), -1,
			"failed to retrieve sa entry\n");

  out_err:
  	if (err)
  		stored_entry = NULL;

  	if (search_entry)
  		free(search_entry);

  	return stored_entry;
}

void hip_sadb_print()
{
	int i = 0;
	hip_list_t *item = NULL, *tmp = NULL;
	hip_sa_entry_t *entry = NULL;

	HIP_DEBUG("printing sadb...\n");
=======
>>>>>>> d07c5c1d

static unsigned long hip_sa_entry_hash(const hip_sa_entry_t *sa_entry)
{
	struct in6_addr addr_pair[2];		/* in BEET-mode these are HITs */
	unsigned char hash[INDEX_HASH_LENGTH];
	int err = 0;

	// values have to be present
	HIP_ASSERT(sa_entry != NULL && sa_entry->inner_src_addr != NULL
			&& sa_entry->inner_dst_addr != NULL);

	if (sa_entry->mode == 3)
	{
		/* use hits to index in beet mode
		 *
		 * NOTE: the index won't change during ongoing connection
		 * NOTE: the HIT fields of an host association struct cannot be assumed to
		 * be alligned consecutively. Therefore, we must copy them to a temporary
		 * array. */
		memcpy(&addr_pair[0], sa_entry->inner_src_addr, sizeof(struct in6_addr));
		memcpy(&addr_pair[1], sa_entry->inner_dst_addr, sizeof(struct in6_addr));

	} else
	{
		HIP_ERROR("indexing for non-BEET-mode not implemented!\n");

		err = -1;
		goto out_err;
	}

	HIP_IFEL(hip_build_digest(INDEX_HASH_FN, (void *)addr_pair,
			2 * sizeof(struct in6_addr), hash), -1, "failed to hash addresses\n");

  out_err:
  	if (err)
  	{
  		*hash = 0;
  	}

  	_HIP_HEXDUMP("sa entry hash: ", hash, INDEX_HASH_LENGTH);
  	_HIP_DEBUG("hash (converted): %lu\n", *((unsigned long *)hash));

	return *((unsigned long *)hash);
}

<<<<<<< HEAD
int hip_sa_entries_compare(const hip_sa_entry_t *sa_entry1,
=======
static int hip_sa_entries_cmp(const hip_sa_entry_t *sa_entry1,
>>>>>>> d07c5c1d
		const hip_sa_entry_t *sa_entry2)
{
	int err = 0;
	unsigned long hash1 = 0;
	unsigned long hash2 = 0;

	// values have to be present
	HIP_ASSERT(sa_entry1 != NULL && sa_entry1->inner_src_addr != NULL
			&& sa_entry1->inner_dst_addr != NULL);
	HIP_ASSERT(sa_entry2 != NULL && sa_entry2->inner_src_addr != NULL
				&& sa_entry2->inner_dst_addr != NULL);

	_HIP_DEBUG("calculating hash1:\n");
	HIP_IFEL(!(hash1 = hip_sa_entry_hash(sa_entry1)), -1, "failed to hash sa entry\n");
	_HIP_DEBUG("calculating hash2:\n");
	HIP_IFEL(!(hash2 = hip_sa_entry_hash(sa_entry2)), -1, "failed to hash sa entry\n");

	err = (hash1 != hash2);

  out_err:
    return err;
}

static unsigned long hip_link_entry_hash(const hip_link_entry_t *link_entry)
{
	int input_length = sizeof(struct in6_addr) + sizeof(uint32_t);
	unsigned char hash_input[input_length];
	unsigned char hash[INDEX_HASH_LENGTH];
	int err = 0;

	// values have to be present
	HIP_ASSERT(link_entry != NULL && link_entry->dst_addr != NULL &&
			link_entry->spi != 0);

	memset(hash, 0, INDEX_HASH_LENGTH);

	/* concatenate dst_addr and spi */
	memcpy(&hash_input[0], link_entry->dst_addr, sizeof(struct in6_addr));
	memcpy(&hash_input[sizeof(struct in6_addr)], &link_entry->spi,
			sizeof(uint32_t));

	HIP_IFEL(hip_build_digest(INDEX_HASH_FN, (void *)hash_input, input_length, hash),
			-1, "failed to hash addresses\n");

  out_err:
  	if (err)
  	{
  		*hash = 0;
  	}

  	_HIP_HEXDUMP("sa entry hash: ", hash, INDEX_HASH_LENGTH);
  	_HIP_DEBUG("hash (converted): %lu\n", *((unsigned long *)hash));

	return *((unsigned long *)hash);
}

<<<<<<< HEAD
int hip_link_entries_compare(const hip_link_entry_t *link_entry1,
=======
static int hip_link_entries_cmp(const hip_link_entry_t *link_entry1,
>>>>>>> d07c5c1d
		const hip_link_entry_t *link_entry2)
{
	int err = 0;
	unsigned long hash1 = 0;
	unsigned long hash2 = 0;

	// values have to be present
	HIP_ASSERT(link_entry1 != NULL && link_entry1->dst_addr != NULL
			&& link_entry1->spi != 0);
	HIP_ASSERT(link_entry2 != NULL && link_entry2->dst_addr != NULL
				&& link_entry2->spi != 0);

	_HIP_DEBUG("calculating hash1:\n");
	HIP_IFEL(!(hash1 = hip_link_entry_hash(link_entry1)), -1,
			"failed to hash link entry\n");
	_HIP_DEBUG("calculating hash2:\n");
	HIP_IFEL(!(hash2 = hip_link_entry_hash(link_entry2)), -1,
			"failed to hash link entry\n");

	err = (hash1 != hash2);

  out_err:
    return err;
}

/* callback wrappers providing per-variable casts before calling the
 * type-specific callbacks */
static IMPLEMENT_LHASH_HASH_FN(hip_sa_entry, hip_sa_entry_t)
static IMPLEMENT_LHASH_COMP_FN(hip_sa_entries, hip_sa_entry_t)
static IMPLEMENT_LHASH_HASH_FN(hip_link_entry, hip_link_entry_t)
static IMPLEMENT_LHASH_COMP_FN(hip_link_entries, hip_link_entry_t)

static hip_link_entry_t *hip_link_entry_find(struct in6_addr *dst_addr, uint32_t spi)
{
	hip_link_entry_t *search_link = NULL, *stored_link = NULL;
	int err = 0;

	HIP_IFEL(!(search_link = (hip_link_entry_t *) malloc(sizeof(hip_link_entry_t))),
			-1, "failed to allocate memory\n");
	memset(search_link, 0, sizeof(hip_link_entry_t));

	// search the linkdb for the link to the corresponding entry
	search_link->dst_addr = dst_addr;
	search_link->spi = spi;

	HIP_DEBUG("looking up link entry with following index attributes:\n");
	HIP_DEBUG_HIT("dst_addr", search_link->dst_addr);
	HIP_DEBUG("spi: 0x%lx\n", search_link->spi);

	//hip_linkdb_print();

	HIP_IFEL(!(stored_link = hip_ht_find(linkdb, search_link)), -1,
				"failed to retrieve link entry\n");

  out_err:
  	if (err)
  		stored_link = NULL;

	if (search_link)
	  	free(search_link);

	return stored_link;
}

static int hip_link_entry_add(struct in6_addr *dst_addr, hip_sa_entry_t *entry)
{
	hip_link_entry_t *link = NULL;
	int err = 0;

	HIP_IFEL(!(link = (hip_link_entry_t *) malloc(sizeof(hip_link_entry_t))), -1,
					"failed to allocate memory\n");

	link->dst_addr = dst_addr;
	link->spi = entry->spi;
	link->linked_sa_entry = entry;

	hip_ht_add(linkdb, link);

  out_err:
  	return err;
}

static int hip_link_entries_add(hip_sa_entry_t *entry)
{
	int err = 0;

	HIP_DEBUG("adding links to this sadb entry...\n");

	// XX TODO add multihoming support here
	//while (entry has more dst_addr)
	HIP_IFEL(hip_link_entry_add(entry->dst_addr, entry), -1,
				"failed to add link entry\n");

  out_err:
  	return err;
}

static int hip_link_entry_delete(struct in6_addr *dst_addr, uint32_t spi)
{
	hip_link_entry_t *stored_link = NULL;
	int err = 0;

	// find link entry and free members
	HIP_IFEL(!(stored_link = hip_link_entry_find(dst_addr, spi)), -1,
				"failed to retrieve link entry\n");

	/* @note do NOT free dst_addr, as this is a pointer to the same memory used by the
	 *       sa entry */

	// delete the link
	hip_ht_delete(linkdb, stored_link);
	// we still have to free the link itself
	free(stored_link);

	HIP_DEBUG("link entry deleted\n");

  out_err:
  	return err;
}

static int hip_link_entries_delete_all(hip_sa_entry_t *entry)
{
	int err = 0;

	HIP_DEBUG("delete all links to this sadb entry...\n");

	// XX TODO lock link hashtable and add multihoming support here
	//while (entry has more dst_addr)
	HIP_IFEL(hip_link_entry_delete(entry->dst_addr, entry->spi), -1,
			"failed to add link entry\n");

	HIP_DEBUG("all link entries for this sa entry deleted\n");

  out_err:
  	return err;
}

static int hip_sa_entry_set(hip_sa_entry_t *entry, int direction, uint32_t spi,
		uint32_t mode, struct in6_addr *src_addr, struct in6_addr *dst_addr,
		struct in6_addr *inner_src_addr, struct in6_addr *inner_dst_addr,
		uint8_t encap_mode, uint16_t src_port, uint16_t dst_port,
		int ealg, struct hip_crypto_key *auth_key, struct hip_crypto_key *enc_key,
		uint64_t lifetime, uint8_t esp_prot_transform, uint32_t hash_item_length,
		uint16_t esp_num_anchors, unsigned char (*esp_prot_anchors)[MAX_HASH_LENGTH],
		int update)
{
	int key_len = 0; 							/* for 3-DES */
	unsigned char key1[8], key2[8], key3[8]; 	/* for 3-DES */
	int enc_key_changed = 0;
	int err = 0;

	// XX TODO handle update case, introducing backup of spi and keying material

	/* copy values for non-zero members */
	entry->direction = direction;
	entry->spi = spi;
	entry->mode = mode;
	memcpy(entry->src_addr, src_addr, sizeof(struct in6_addr));
	memcpy(entry->dst_addr, dst_addr, sizeof(struct in6_addr));
	if (entry->mode == 3)
	{
		memcpy(entry->inner_src_addr, inner_src_addr, sizeof(struct in6_addr));
		memcpy(entry->inner_dst_addr, inner_dst_addr, sizeof(struct in6_addr));
	}
	entry->encap_mode = encap_mode;
	entry->src_port = src_port;
	entry->dst_port = dst_port;

	entry->ealg = ealg;

	// copy raw keys, if they changed
	if (memcmp(entry->auth_key, auth_key, hip_auth_key_length_esp(ealg)))
		memcpy(entry->auth_key, auth_key, hip_auth_key_length_esp(ealg));

	if (hip_enc_key_length(ealg) > 0 && memcmp(entry->enc_key, enc_key, hip_enc_key_length(ealg)))
	{
		memcpy(entry->enc_key, enc_key, hip_enc_key_length(ealg));
		enc_key_changed = 1;
	}

	// set up encrpytion keys, if raw keys changed
	if (enc_key_changed)
	{
		// set up keys for the transform in use
		switch (ealg)
		{
			case HIP_ESP_3DES_SHA1:
			case HIP_ESP_3DES_MD5:
				key_len = hip_enc_key_length(ealg)/3;

				memset(key1, 0, key_len);
				memset(key2, 0, key_len);
				memset(key3, 0, key_len);

				memcpy(key1, &enc_key[0], key_len);
				memcpy(key2, &enc_key[8], key_len);
				memcpy(key3, &enc_key[16], key_len);

				des_set_odd_parity((des_cblock*)key1);
				des_set_odd_parity((des_cblock*)key2);
				des_set_odd_parity((des_cblock*)key3);

				err = des_set_key_checked((des_cblock*)key1, entry->ks[0]);
				err += des_set_key_checked((des_cblock*)key2, entry->ks[1]);
				err += des_set_key_checked((des_cblock*)key3, entry->ks[2]);

				HIP_IFEL(err, -1, "3DES key problem\n");

				break;
			case HIP_ESP_AES_SHA1:
				HIP_IFEL(!entry->enc_key, -1, "enc_key required!\n");

				/* AES key differs for encryption/decryption, so we need
				 * to distinguish the directions here */
				if (direction == HIP_SPI_DIRECTION_OUT)
				{
					// needs length of key in bits
					HIP_IFEL(AES_set_encrypt_key(entry->enc_key->key,
							8 * hip_enc_key_length(entry->ealg),
							&entry->aes_key), -1, "AES key problem!\n");
				} else
				{
					HIP_IFEL(AES_set_decrypt_key(entry->enc_key->key,
							8 * hip_enc_key_length(entry->ealg),
							&entry->aes_key), -1, "AES key problem!\n");
				}

				break;
#ifndef ANDROID_CHANGES
			case HIP_ESP_BLOWFISH_SHA1:
				BF_set_key(&entry->bf_key, hip_enc_key_length(ealg), enc_key->key);

				break;
#endif
			case HIP_ESP_NULL_SHA1:
				// same encryption chiper as next transform
			case HIP_ESP_NULL_MD5:
				// nothing needs to be set up
				break;
			default:
				HIP_ERROR("Unsupported encryption transform: %i.\n", ealg);

				err = -1;
				goto out_err;
		}
	}

	// only set the seq no in case there is NO update
	if (!update)
		entry->sequence = 1;
	entry->lifetime = lifetime;

	HIP_IFEL(esp_prot_sa_entry_set(entry, esp_prot_transform, hash_item_length,
			esp_num_anchors, esp_prot_anchors, update), -1, "failed to set esp protection members\n");

  out_err:
  	return err;
}

static int hip_sa_entry_update(int direction, uint32_t spi, uint32_t mode,
		struct in6_addr *src_addr, struct in6_addr *dst_addr,
		struct in6_addr *inner_src_addr, struct in6_addr *inner_dst_addr,
		uint8_t encap_mode, uint16_t src_port, uint16_t dst_port,
		int ealg, struct hip_crypto_key *auth_key, struct hip_crypto_key *enc_key,
		uint64_t lifetime, uint8_t esp_prot_transform, uint32_t hash_item_length,
		uint16_t esp_num_anchors, unsigned char (*esp_prot_anchors)[MAX_HASH_LENGTH],
		int update)
{
	hip_sa_entry_t *stored_entry = NULL;
	int err = 0;

	// we need the sadb entry to go through entries in the linkdb
	HIP_IFEL(!(stored_entry = hip_sa_entry_find_outbound(inner_src_addr,
			inner_dst_addr)), -1, "failed to retrieve sa entry\n");

	pthread_mutex_lock(&stored_entry->rw_lock);
	/* delete all links
	 *
	 * XX TODO more efficient to delete entries in inbound db for all (addr, oldspi)
	 * or just those with (oldaddr, spi) */
	HIP_IFEL(hip_link_entries_delete_all(stored_entry), -1, "failed to remove links\n");

	/* change members of entry in sadb and add new links */
	HIP_IFEL(hip_sa_entry_set(stored_entry, direction, spi, mode, src_addr, dst_addr,
			inner_src_addr, inner_dst_addr, encap_mode, src_port, dst_port, ealg,
			auth_key, enc_key, lifetime, esp_prot_transform, hash_item_length,
			esp_num_anchors, esp_prot_anchors, update), -1, "failed to update the entry members\n");

	HIP_IFEL(hip_link_entries_add(stored_entry), -1, "failed to add links\n");
	pthread_mutex_unlock(&stored_entry->rw_lock);

	HIP_DEBUG("sa entry updated\n");

  out_err:
  	return err;
}

static void hip_sa_entry_free(hip_sa_entry_t * entry)
{
	if (entry)
	{
		if (entry->src_addr)
			free(entry->src_addr);
		if (entry->dst_addr)
			free(entry->dst_addr);
		if (entry->inner_src_addr)
			free(entry->inner_src_addr);
		if (entry->inner_dst_addr)
			free(entry->inner_dst_addr);
		if (entry->auth_key)
			free(entry->auth_key);
		if (entry->enc_key)
			free(entry->enc_key);

		// also free all hchain related members
		esp_prot_sa_entry_free(entry);
	}
}

static int hip_sa_entry_add(int direction, uint32_t spi, uint32_t mode,
		struct in6_addr *src_addr, struct in6_addr *dst_addr,
		struct in6_addr *inner_src_addr, struct in6_addr *inner_dst_addr,
		uint8_t encap_mode, uint16_t src_port, uint16_t dst_port,
		int ealg, struct hip_crypto_key *auth_key, struct hip_crypto_key *enc_key,
		uint64_t lifetime, uint8_t esp_prot_transform, uint32_t hash_item_length,
		uint16_t esp_num_anchors, unsigned char (*esp_prot_anchors)[MAX_HASH_LENGTH],
		int update)
{
	hip_sa_entry_t *entry = NULL;
	int err = 0;

	/* initialize members to 0/NULL */
	HIP_IFEL(!(entry = (hip_sa_entry_t *) malloc(sizeof(hip_sa_entry_t))), -1,
			"failed to allocate memory\n");
	memset(entry, 0, sizeof(hip_sa_entry_t));

	HIP_IFEL(!(entry->src_addr = (struct in6_addr *) malloc(sizeof(struct in6_addr))), -1,
			"failed to allocate memory\n");
	memset(entry->src_addr, 0, sizeof(struct in6_addr));
	HIP_IFEL(!(entry->dst_addr = (struct in6_addr *) malloc(sizeof(struct in6_addr))), -1,
			"failed to allocate memory\n");
	memset(entry->dst_addr, 0, sizeof(struct in6_addr));
	HIP_IFEL(!(entry->inner_src_addr = (struct in6_addr *) malloc(sizeof(struct in6_addr))),
			-1, "failed to allocate memory\n");
	memset(entry->inner_src_addr, 0, sizeof(struct in6_addr));
	HIP_IFEL(!(entry->inner_dst_addr = (struct in6_addr *) malloc(sizeof(struct in6_addr))),
			-1, "failed to allocate memory\n");
	memset(entry->inner_dst_addr, 0, sizeof(struct in6_addr));

	HIP_IFEL(!(entry->auth_key = (struct hip_crypto_key *)
			malloc(hip_auth_key_length_esp(ealg))), -1, "failed to allocate memory\n");
	memset(entry->auth_key, 0, hip_auth_key_length_esp(ealg));
	if (hip_enc_key_length(ealg) > 0)
	{
		HIP_IFEL(!(entry->enc_key = (struct hip_crypto_key *)
				malloc(hip_enc_key_length(ealg))), -1, "failed to allocate memory\n");
		memset(entry->enc_key, 0, hip_enc_key_length(ealg));
	}

	HIP_IFEL(hip_sa_entry_set(entry, direction, spi, mode, src_addr, dst_addr,
			inner_src_addr, inner_dst_addr, encap_mode, src_port, dst_port, ealg,
			auth_key, enc_key, lifetime, esp_prot_transform, hash_item_length,
			esp_num_anchors, esp_prot_anchors, update), -1, "failed to set the entry members\n");

	HIP_DEBUG("adding sa entry with following index attributes:\n");
	HIP_DEBUG_HIT("inner_src_addr", entry->inner_src_addr);
	HIP_DEBUG_HIT("inner_dst_addr", entry->inner_dst_addr);
	HIP_DEBUG("mode: %i\n", entry->mode);

	/* returns the replaced item or NULL on normal operation and error.
	 * A new entry should not replace another one! */
	HIP_IFEL(hip_ht_add(sadb, entry), -1, "hash collision detected!\n");

	// add links to this entry for incoming packets
	HIP_IFEL(hip_link_entries_add(entry), -1, "failed to add link entries\n");

	HIP_DEBUG("sa entry added successfully\n");

	//hip_sadb_print();
	//hip_linkdb_print();

  out_err:
  	if (err)
  	{
  		if (entry)
  		{
  			hip_link_entries_delete_all(entry);
  			hip_sa_entry_free(entry);
  			free(entry);
  		}
  		entry = NULL;
  	}

  	return err;
}

int hip_sa_entry_delete(struct in6_addr *src_addr, struct in6_addr *dst_addr)
{
	hip_sa_entry_t *stored_entry = NULL;
	int err = 0;

	/* find entry in sadb and delete entries in linkdb for all (addr, spi)-matches */
	HIP_IFEL(!(stored_entry = hip_sa_entry_find_outbound(src_addr, dst_addr)), -1,
			"failed to retrieve sa entry\n");

	/* NOTE: no need to unlock mutex as the entry is already freed and can't be
	 * accessed any more */
	pthread_mutex_lock(&stored_entry->rw_lock);

	HIP_IFEL(hip_link_entries_delete_all(stored_entry), -1, "failed to delete links\n");

	// delete the entry from the sadb
	hip_ht_delete(sadb, stored_entry);
	// free all entry members
	hip_sa_entry_free(stored_entry);
	// we still have to free the entry itself
	free(stored_entry);

	HIP_DEBUG("sa entry deleted\n");

  out_err:
  	return err;
}

void hip_sa_entry_print(hip_sa_entry_t *entry)
{
	if (entry)
	{
		HIP_DEBUG("direction: %i\n", entry->direction);
		HIP_DEBUG("spi: 0x%lx\n", entry->spi);
		HIP_DEBUG("mode: %u\n", entry->mode);
		HIP_DEBUG_HIT("src_addr", entry->src_addr);
		HIP_DEBUG_HIT("dst_addr", entry->dst_addr);
		HIP_DEBUG_HIT("inner_src_addr", entry->inner_src_addr);
		HIP_DEBUG_HIT("inner_dst_addr", entry->inner_dst_addr);
		HIP_DEBUG("encap_mode: %u\n", entry->encap_mode);
		HIP_DEBUG("src_port: %u\n", entry->src_port);
		HIP_DEBUG("dst_port: %u\n", entry->dst_port);
		HIP_DEBUG("... (more members)\n");

// XX TODO print the rest in case this information is needed
#if 0
		/****************** crypto parameters *******************/
		int ealg;								/* crypto transform in use */
		uint32_t a_keylen;						/* length of raw keys */
		uint32_t e_keylen;
		unsigned char *a_key;					/* raw crypto keys */
		unsigned char *e_key;
		des_key_schedule ks[3];					/* 3-DES keys */
		AES_KEY *aes_key;						/* AES key */
		BF_KEY *bf_key;							/* BLOWFISH key */
		/*********************************************************/
		uint64_t lifetime;			/* seconds until expiration */
		uint64_t bytes;				/* bytes transmitted */
		struct timeval usetime;		/* last used timestamp */
		struct timeval usetime_ka;	/* last used timestamp, incl keep-alives */
		uint32_t sequence;			/* sequence number counter */
		uint32_t replay_win;		/* anti-replay window */
		uint32_t replay_map;		/* anti-replay bitmap */
		/*********** esp protection extension params *************/
		/* hash chain parameters for this SA used in secure ESP extension */
		/* for outgoing SA */
		hash_chain_t *active_hchain;
		hash_chain_t *next_hchain;
		/* for incoming SA */
		int tolerance;
		unsigned char *active_anchor;
		unsigned char *next_anchor;
		/* for both */
		uint8_t active_transform;
		uint8_t next_transform;
#endif
	} else
	{
		HIP_DEBUG("sa entry is NULL\n");
	}
}

void hip_link_entry_print(hip_link_entry_t *entry)
{
	if (entry)
	{
		HIP_DEBUG_HIT("dst_addr", entry->dst_addr);
		HIP_DEBUG("spi: 0x%lx\n", entry->spi);
		HIP_DEBUG("> sa entry:\n");

		hip_sa_entry_print(entry->linked_sa_entry);

	} else
	{
		HIP_DEBUG("link entry is NULL\n");
	}
}

void hip_linkdb_print()
{
	int i = 0;
	hip_list_t *item = NULL, *tmp = NULL;
	hip_link_entry_t *entry = NULL;

	HIP_DEBUG("printing linkdb...\n");

	// iterating over all elements
	list_for_each_safe(item, tmp, linkdb, i)
	{
		if (!(entry = list_entry(item)))
		{
			HIP_ERROR("failed to get list entry\n");
			break;
		}
		HIP_DEBUG("link entry %i:\n", i + 1);
		hip_link_entry_print(entry);
	}

	if (i == 0)
	{
		HIP_DEBUG("linkdb contains no items\n");
	}
}

int hip_sadb_init()
{
	int err = 0;

	HIP_IFEL(!(sadb = hip_ht_init(LHASH_HASH_FN(hip_sa_entry),
			LHASH_COMP_FN(hip_sa_entries))), -1,
			"failed to initialize sadb\n");
	HIP_IFEL(!(linkdb = hip_ht_init(LHASH_HASH_FN(hip_link_entry),
			LHASH_COMP_FN(hip_link_entries))), -1,
			"failed to initialize linkdb\n");

	HIP_DEBUG("sadb initialized\n");

  out_err:
  	return err;
}

int hip_sadb_uninit()
{
	int err = 0;

	if ( (err = hip_sadb_flush()) )
		HIP_ERROR("failed to flush sadb\n");

	if (sadb)
		free(sadb);
	if (linkdb)
		free(linkdb);

	return err;
}

int hip_sadb_add(int direction, uint32_t spi, uint32_t mode,
		struct in6_addr *src_addr, struct in6_addr *dst_addr,
		struct in6_addr *inner_src_addr, struct in6_addr *inner_dst_addr,
		uint8_t encap_mode, uint16_t local_port, uint16_t peer_port,
		int ealg, struct hip_crypto_key *auth_key, struct hip_crypto_key *enc_key,
		uint64_t lifetime, uint8_t esp_prot_transform, uint32_t hash_item_length,
		uint16_t esp_num_anchors, unsigned char (*esp_prot_anchors)[MAX_HASH_LENGTH],
		int retransmission, int update)
{
	int err = 0;
	struct in6_addr *check_local_hit = NULL;
	struct in6_addr *default_hit = NULL;
	in_port_t src_port, dst_port;

	/* @todo handle retransmission and update correctly */

	default_hit = hip_fw_get_default_hit();

	/*
	* Switch port numbers depending on direction and make sure that we
	* are testing correct local hit.
	*/
	if (direction == HIP_SPI_DIRECTION_OUT)
	{
		src_port = local_port;
		dst_port = peer_port;
		check_local_hit = inner_src_addr;

	} else
	{
		src_port = peer_port;
		dst_port = local_port;
		check_local_hit = inner_dst_addr;
	}

	HIP_DEBUG_HIT("default hit", default_hit);
	HIP_DEBUG_HIT("check hit", check_local_hit);

	HIP_IFEL(ipv6_addr_cmp(default_hit, check_local_hit), -1,
			"only default HIT supported in userspace ipsec\n");


	if (update)
	{
		HIP_IFEL(hip_sa_entry_update(direction, spi, mode, src_addr, dst_addr,
				inner_src_addr, inner_dst_addr, encap_mode, src_port, dst_port, ealg,
				auth_key, enc_key, lifetime, esp_prot_transform, hash_item_length,
				esp_num_anchors, esp_prot_anchors, update), -1, "failed to update sa entry\n");
	} else
	{
		HIP_IFEL(hip_sa_entry_add(direction, spi, mode, src_addr, dst_addr,
				inner_src_addr, inner_dst_addr, encap_mode, src_port, dst_port, ealg,
				auth_key, enc_key, lifetime, esp_prot_transform, hash_item_length,
				esp_num_anchors, esp_prot_anchors, update), -1, "failed to add sa entry\n");
	}

  out_err:
  	return err;
}

int hip_sadb_delete(struct in6_addr *dst_addr, uint32_t spi)
{
	hip_sa_entry_t *entry = NULL;
	int err = 0;

	HIP_IFEL(!(entry = hip_sa_entry_find_inbound(dst_addr, spi)), -1,
			"failed to retrieve sa entry\n");

	HIP_IFEL(hip_sa_entry_delete(entry->inner_src_addr, entry->inner_dst_addr), -1,
			"failed to delete entry\n");

  out_err:
	return err;
}

int hip_sadb_flush()
{
	int err = 0, i = 0;
	hip_list_t *item = NULL, *tmp = NULL;
	hip_sa_entry_t *entry = NULL;

	// iterating over all elements
	list_for_each_safe(item, tmp, sadb, i)
	{
		HIP_IFEL(!(entry = list_entry(item)), -1, "failed to get list entry\n");
		HIP_IFEL(hip_sa_entry_delete(entry->inner_src_addr, entry->inner_dst_addr), -1,
				"failed to delete sa entry\n");
	}

	HIP_DEBUG("sadb flushed\n");

  out_err:
  	return err;
}

hip_sa_entry_t * hip_sa_entry_find_inbound(struct in6_addr *dst_addr, uint32_t spi)
{
	hip_link_entry_t *stored_link = NULL;
	hip_sa_entry_t *stored_entry = NULL;
	int err = 0;

	HIP_IFEL(!(stored_link = hip_link_entry_find(dst_addr, spi)), -1,
			"failed to find link entry\n");

	stored_entry = stored_link->linked_sa_entry;

  out_err:
  	if (err)
  		stored_entry = NULL;

  	return stored_entry;
}

hip_sa_entry_t * hip_sa_entry_find_outbound(struct in6_addr *src_hit,
		struct in6_addr *dst_hit)
{
	hip_sa_entry_t *search_entry = NULL, *stored_entry = NULL;
	int err = 0;

	HIP_IFEL(!(search_entry = (hip_sa_entry_t *) malloc(sizeof(hip_sa_entry_t))), -1,
			"failed to allocate memory\n");
	memset(search_entry, 0, sizeof(hip_sa_entry_t));

	// fill search entry with information needed by the hash function
	search_entry->inner_src_addr = src_hit;
	search_entry->inner_dst_addr = dst_hit;
	search_entry->mode = BEET_MODE;

	HIP_DEBUG("looking up sa entry with following index attributes:\n");
	HIP_DEBUG_HIT("inner_src_addr", search_entry->inner_src_addr);
	HIP_DEBUG_HIT("inner_dst_addr", search_entry->inner_dst_addr);
	HIP_DEBUG("mode: %i\n", search_entry->mode);

	//hip_sadb_print();

	// find entry in sadb db
	HIP_IFEL(!(stored_entry = (hip_sa_entry_t *)hip_ht_find(sadb, search_entry)), -1,
			"failed to retrieve sa entry\n");

  out_err:
  	if (err)
  		stored_entry = NULL;

  	if (search_entry)
  		free(search_entry);

  	return stored_entry;
}

void hip_sadb_print()
{
	int i = 0;
	hip_list_t *item = NULL, *tmp = NULL;
	hip_sa_entry_t *entry = NULL;

	HIP_DEBUG("printing sadb...\n");

	// iterating over all elements
	list_for_each_safe(item, tmp, sadb, i)
	{
		if (!(entry = list_entry(item)))
		{
			HIP_ERROR("failed to get list entry\n");
			break;
		}
		HIP_DEBUG("sa entry %i:\n", i + 1);
		hip_sa_entry_print(entry);
	}

	if (i == 0)
	{
		HIP_DEBUG("sadb contains no items\n");
	}
}<|MERGE_RESOLUTION|>--- conflicted
+++ resolved
@@ -22,206 +22,6 @@
 /* database storing shortcuts to sa entries for incoming packets */
 HIP_HASHTABLE *linkdb = NULL;
 
-<<<<<<< HEAD
-/* callback wrappers providing per-variable casts before calling the
- * type-specific callbacks */
-static IMPLEMENT_LHASH_HASH_FN(hip_sa_entry_hash, const hip_sa_entry_t *)
-static IMPLEMENT_LHASH_COMP_FN(hip_sa_entries_compare, const hip_sa_entry_t *)
-static IMPLEMENT_LHASH_HASH_FN(hip_link_entry_hash, const hip_link_entry_t *)
-static IMPLEMENT_LHASH_COMP_FN(hip_link_entries_compare, const hip_link_entry_t *)
-
-
-int hip_sadb_init()
-{
-	int err = 0;
-
-	HIP_IFEL(!(sadb = hip_ht_init(LHASH_HASH_FN(hip_sa_entry_hash),
-			LHASH_COMP_FN(hip_sa_entries_compare))), -1,
-			"failed to initialize sadb\n");
-	HIP_IFEL(!(linkdb = hip_ht_init(LHASH_HASH_FN(hip_link_entry_hash),
-			LHASH_COMP_FN(hip_link_entries_compare))), -1,
-			"failed to initialize linkdb\n");
-
-	HIP_DEBUG("sadb initialized\n");
-
-  out_err:
-  	return err;
-}
-
-int hip_sadb_uninit()
-{
-	int err = 0;
-
-	if (err = hip_sadb_flush())
-		HIP_ERROR("failed to flush sadb\n");
-
-	if (sadb)
-		free(sadb);
-	if (linkdb)
-		free(linkdb);
-
-  out_err:
-	return err;
-}
-
-int hip_sadb_add(int direction, uint32_t spi, uint32_t mode,
-		struct in6_addr *src_addr, struct in6_addr *dst_addr,
-		struct in6_addr *inner_src_addr, struct in6_addr *inner_dst_addr,
-		uint8_t encap_mode, uint16_t local_port, uint16_t peer_port,
-		int ealg, struct hip_crypto_key *auth_key, struct hip_crypto_key *enc_key,
-		uint64_t lifetime, uint8_t esp_prot_transform, uint32_t hash_item_length,
-		uint16_t esp_num_anchors, unsigned char (*esp_prot_anchors)[MAX_HASH_LENGTH],
-		int retransmission, int update)
-{
-	int err = 0;
-	struct in6_addr *check_local_hit = NULL;
-	struct in6_addr *default_hit = NULL;
-	in_port_t src_port, dst_port;
-
-	/* @todo handle retransmission and update correctly */
-
-	default_hit = hip_fw_get_default_hit();
-
-	/*
-	* Switch port numbers depending on direction and make sure that we
-	* are testing correct local hit.
-	*/
-	if (direction == HIP_SPI_DIRECTION_OUT)
-	{
-		src_port = local_port;
-		dst_port = peer_port;
-		check_local_hit = inner_src_addr;
-
-	} else
-	{
-		src_port = peer_port;
-		dst_port = local_port;
-		check_local_hit = inner_dst_addr;
-	}
-
-	HIP_DEBUG_HIT("default hit", default_hit);
-	HIP_DEBUG_HIT("check hit", check_local_hit);
-
-	HIP_IFEL(ipv6_addr_cmp(default_hit, check_local_hit), -1,
-			"only default HIT supported in userspace ipsec\n");
-
-
-	if (update)
-	{
-		HIP_IFEL(hip_sa_entry_update(direction, spi, mode, src_addr, dst_addr,
-				inner_src_addr, inner_dst_addr, encap_mode, src_port, dst_port, ealg,
-				auth_key, enc_key, lifetime, esp_prot_transform, hash_item_length,
-				esp_num_anchors, esp_prot_anchors, update), -1, "failed to update sa entry\n");
-	} else
-	{
-		HIP_IFEL(hip_sa_entry_add(direction, spi, mode, src_addr, dst_addr,
-				inner_src_addr, inner_dst_addr, encap_mode, src_port, dst_port, ealg,
-				auth_key, enc_key, lifetime, esp_prot_transform, hash_item_length,
-				esp_num_anchors, esp_prot_anchors, update), -1, "failed to add sa entry\n");
-	}
-
-  out_err:
-  	return err;
-}
-
-int hip_sadb_delete(struct in6_addr *dst_addr, uint32_t spi)
-{
-	hip_sa_entry_t *entry = NULL;
-	int err = 0;
-
-	HIP_IFEL(!(entry = hip_sa_entry_find_inbound(dst_addr, spi)), -1,
-			"failed to retrieve sa entry\n");
-
-	HIP_IFEL(hip_sa_entry_delete(entry->inner_src_addr, entry->inner_dst_addr), -1,
-			"failed to delete entry\n");
-
-  out_err:
-	return err;
-}
-
-int hip_sadb_flush()
-{
-	int err = 0, i = 0;
-	hip_list_t *item = NULL, *tmp = NULL;
-	hip_sa_entry_t *entry = NULL;
-
-	// iterating over all elements
-	list_for_each_safe(item, tmp, sadb, i)
-	{
-		HIP_IFEL(!(entry = list_entry(item)), -1, "failed to get list entry\n");
-		HIP_IFEL(hip_sa_entry_delete(entry->inner_src_addr, entry->inner_dst_addr), -1,
-				"failed to delete sa entry\n");
-	}
-
-	HIP_DEBUG("sadb flushed\n");
-
-  out_err:
-  	return err;
-}
-
-hip_sa_entry_t * hip_sa_entry_find_inbound(struct in6_addr *dst_addr, uint32_t spi)
-{
-	hip_link_entry_t *stored_link = NULL;
-	hip_sa_entry_t *stored_entry = NULL;
-	int err = 0;
-
-	HIP_IFEL(!(stored_link = hip_link_entry_find(dst_addr, spi)), -1,
-			"failed to find link entry\n");
-
-	stored_entry = stored_link->linked_sa_entry;
-
-  out_err:
-  	if (err)
-  		stored_entry = NULL;
-
-  	return stored_entry;
-}
-
-hip_sa_entry_t * hip_sa_entry_find_outbound(struct in6_addr *src_hit,
-		struct in6_addr *dst_hit)
-{
-	hip_sa_entry_t *search_entry = NULL, *stored_entry = NULL;
-	int err = 0;
-
-	HIP_IFEL(!(search_entry = (hip_sa_entry_t *) malloc(sizeof(hip_sa_entry_t))), -1,
-			"failed to allocate memory\n");
-	memset(search_entry, 0, sizeof(hip_sa_entry_t));
-
-	// fill search entry with information needed by the hash function
-	search_entry->inner_src_addr = src_hit;
-	search_entry->inner_dst_addr = dst_hit;
-	search_entry->mode = BEET_MODE;
-
-	HIP_DEBUG("looking up sa entry with following index attributes:\n");
-	HIP_DEBUG_HIT("inner_src_addr", search_entry->inner_src_addr);
-	HIP_DEBUG_HIT("inner_dst_addr", search_entry->inner_dst_addr);
-	HIP_DEBUG("mode: %i\n", search_entry->mode);
-
-	//hip_sadb_print();
-
-	// find entry in sadb db
-	HIP_IFEL(!(stored_entry = (hip_sa_entry_t *)hip_ht_find(sadb, search_entry)), -1,
-			"failed to retrieve sa entry\n");
-
-  out_err:
-  	if (err)
-  		stored_entry = NULL;
-
-  	if (search_entry)
-  		free(search_entry);
-
-  	return stored_entry;
-}
-
-void hip_sadb_print()
-{
-	int i = 0;
-	hip_list_t *item = NULL, *tmp = NULL;
-	hip_sa_entry_t *entry = NULL;
-
-	HIP_DEBUG("printing sadb...\n");
-=======
->>>>>>> d07c5c1d
 
 static unsigned long hip_sa_entry_hash(const hip_sa_entry_t *sa_entry)
 {
@@ -267,11 +67,7 @@
 	return *((unsigned long *)hash);
 }
 
-<<<<<<< HEAD
-int hip_sa_entries_compare(const hip_sa_entry_t *sa_entry1,
-=======
 static int hip_sa_entries_cmp(const hip_sa_entry_t *sa_entry1,
->>>>>>> d07c5c1d
 		const hip_sa_entry_t *sa_entry2)
 {
 	int err = 0;
@@ -328,11 +124,7 @@
 	return *((unsigned long *)hash);
 }
 
-<<<<<<< HEAD
-int hip_link_entries_compare(const hip_link_entry_t *link_entry1,
-=======
 static int hip_link_entries_cmp(const hip_link_entry_t *link_entry1,
->>>>>>> d07c5c1d
 		const hip_link_entry_t *link_entry2)
 {
 	int err = 0;
