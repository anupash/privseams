/*
 * Copyright (c) 2010 Aalto University and RWTH Aachen University.
 *
 * Permission is hereby granted, free of charge, to any person
 * obtaining a copy of this software and associated documentation
 * files (the "Software"), to deal in the Software without
 * restriction, including without limitation the rights to use,
 * copy, modify, merge, publish, distribute, sublicense, and/or sell
 * copies of the Software, and to permit persons to whom the
 * Software is furnished to do so, subject to the following
 * conditions:
 *
 * The above copyright notice and this permission notice shall be
 * included in all copies or substantial portions of the Software.
 *
 * THE SOFTWARE IS PROVIDED "AS IS", WITHOUT WARRANTY OF ANY KIND,
 * EXPRESS OR IMPLIED, INCLUDING BUT NOT LIMITED TO THE WARRANTIES
 * OF MERCHANTABILITY, FITNESS FOR A PARTICULAR PURPOSE AND
 * NONINFRINGEMENT. IN NO EVENT SHALL THE AUTHORS OR COPYRIGHT
 * HOLDERS BE LIABLE FOR ANY CLAIM, DAMAGES OR OTHER LIABILITY,
 * WHETHER IN AN ACTION OF CONTRACT, TORT OR OTHERWISE, ARISING
 * FROM, OUT OF OR IN CONNECTION WITH THE SOFTWARE OR THE USE OR
 * OTHER DEALINGS IN THE SOFTWARE.
 */

/**
 * @file
 * Writes a default firewall ACL configuration file. Reads and parses
 * the configuration from disk to memory.
 *
 * @brief HIP firewall ACL rules management
 *
 * @author Essi Vehmersalo
 */

#define _BSD_SOURCE

#include <errno.h>
#include <limits.h>
#include <stdio.h>
#include <stdlib.h>
#include <string.h>
#include <unistd.h>
#include <net/if.h>
#include <netinet/in.h>
#include <sys/types.h>
#include <sys/stat.h>
#include <linux/netfilter.h>
#include <linux/netfilter_ipv6.h>
#include <openssl/dsa.h>
#include <openssl/pem.h>
#include <openssl/rsa.h>

#include "lib/core/builder.h"
#include "lib/core/debug.h"
#include "lib/core/hostid.h"
#include "lib/core/prefix.h"
#include "lib/core/protodefs.h"
#include "lib/core/ife.h"
#include "dlist.h"
#include "firewall.h"
#include "helpers.h"
#include "rule_management.h"


/* string tokens for rule parsing */
#define SRC_HIT_STR "-src_hit"
#define DST_HIT_STR "-dst_hit"
#define TYPE_STR "-type"
#define IN_IF_STR "-i"
#define OUT_IF_STR "-o"
#define STATE_STR "-state"
#define SRC_HI_STR "--hi"
#define VERIFY_RESPONDER_STR "--verify_responder"
#define ACCEPT_MOBILE_STR "--accept_mobile"
#define DECRYPT_CONTENTS_STR "--decrypt_contents"
#define NEGATE_STR "!"
#define INPUT_STR "INPUT"
#define OUTPUT_STR "OUTPUT"
#define FORWARD_STR "FORWARD"
#define NEW_STR "NEW"
#define ESTABLISHED_STR "ESTABLISHED"
/* filename needs to contain one of these to be valid HI file */
#define RSA_FILE "_rsa_"
#define DSA_FILE "_dsa_"
#define ECDSA_FILE "_ecdsa_"

#define MAX_LINE_LENGTH 512

#define HIP_FW_DEFAULT_RULE_FILE HIPL_SYSCONFDIR "/firewall_conf"
#define HIP_FW_CONFIG_FILE_EX \
    "# format: HOOK [match] TARGET\n" \
    "#   HOOK   = INPUT, OUTPUT or FORWARD\n" \
    "#   TARGET = ACCEPT or DROP\n" \
    "#   match  = -src_hit [!] <hit value> --hi <file name>\n" \
    "#            -dst_hit [!] <hit>\n" \
    "#            -type [!] <hip packet type>\n" \
    "#            -i [!] <incoming interface>\n" \
    "#            -o [!] <outgoing interface>\n" \
    "#            -state [!] <state> --verify_responder --accept_mobile --decrypt_contents\n" \
    "#\n" \
    "\n"


enum {
    NO_OPTION,
    SRC_HIT_OPTION,
    DST_HIT_OPTION,
    SRC_HI_OPTION,
    DST_HI_OPTION,
    TYPE_OPTION,
    STATE_OPTION,
    IN_IF_OPTION,
    OUT_IF_OPTION,
    HOOK
};

struct dlist *input_rules;
struct dlist *output_rules;
struct dlist *forward_rules;

/**
 * Writes the default firewall configuration file to the disk if it does
 * not exist
 *
 * @file
 */
static void check_and_write_default_config(const char *file)
{
    struct stat status;
    FILE *fp = NULL;
    ssize_t items;
    int i    = 0;

    /* Firewall depends on hipd to create HIPL_SYSCONFDIR */
    for (i = 0; i < 5; i++) {
        if (stat(HIPL_SYSCONFDIR, &status) &&
            errno == ENOENT) {
            HIP_INFO("%s does not exist. Waiting for hipd to start...\n",
                     HIPL_SYSCONFDIR);
            sleep(2);
        } else {
            break;
        }
    }

    if (i == 5) {
        HIP_DIE("Please start hipd or execute 'hipd -c'\n");
    }

    rename(HIPL_SYSCONFDIR "/firewall.conf", HIP_FW_DEFAULT_RULE_FILE);

    if (stat(file, &status) && errno == ENOENT) {
        errno = 0;
        fp    = fopen(file, "w" /* mode */);
        if (!fp) {
            HIP_PERROR("Failed to write config file\n");
        }
        HIP_ASSERT(fp);
        items = fwrite(HIP_FW_CONFIG_FILE_EX,
                       strlen(HIP_FW_CONFIG_FILE_EX), 1, fp);
        HIP_ASSERT(items > 0);
        fclose(fp);
    }
}

/**
 * accessor function to get the rule list of the given iptables hook
 *
 * @param hook NF_IP6_LOCAL_IN, NF_IP6_LOCAL_OUT or NF_IP6_LOCAL_FORWARD
 * @return a pointer to the list containing the rules
 */
struct dlist *get_rule_list(const int hook)
{
    if (hook == NF_IP6_LOCAL_IN) {
        return input_rules;
    } else if (hook == NF_IP6_LOCAL_OUT) {
        return output_rules;
    } else {
        return forward_rules;
    }
}

/*------------- PRINTING -----------------*/

/**
 * display (or log) the given rule for diagnostics
 *
 * @param rule the rule to be displayed
 */
static void print_rule(const struct rule *rule)
{
    if (rule != NULL) {
        HIP_DEBUG("rule: ");
        /* filtering firewall, so no other hooks supported */
        if (rule->hook == NF_IP6_LOCAL_IN) {
            HIP_DEBUG("%s ", INPUT_STR);
        } else if (rule->hook == NF_IP6_LOCAL_OUT) {
            HIP_DEBUG("%s ", OUTPUT_STR);
        } else {
            HIP_DEBUG("%s ", FORWARD_STR);
        }

        if (rule->src_hit != NULL) {
            HIP_DEBUG("%s ", SRC_HIT_STR);
            if (!rule->src_hit->boolean) {
                HIP_DEBUG("%s ", NEGATE_STR);
            }
            HIP_DEBUG("%s ", addr_to_numeric(&rule->src_hit->value));
        }
        if (rule->dst_hit != NULL) {
            HIP_DEBUG("%s ", DST_HIT_STR);
            if (!rule->dst_hit->boolean) {
                HIP_DEBUG("%s ", NEGATE_STR);
            }
            HIP_DEBUG("%s ", addr_to_numeric(&rule->dst_hit->value));
        }
        if (rule->src_hi != NULL) {
            HIP_DEBUG("src_hi exists ");
        }
        if (rule->type != NULL) {
            HIP_DEBUG(" %s ", TYPE_STR);
            if (!rule->type->boolean) {
                HIP_DEBUG("%s ", NEGATE_STR);
            }
            HIP_DEBUG("%d ", rule->type->value);
        }
        if (rule->state != NULL) {
            HIP_DEBUG("%s ", STATE_STR);
            if (!rule->state->int_opt.boolean) {
                HIP_DEBUG("%s ", NEGATE_STR);
            }
            HIP_DEBUG("%d ", rule->state->int_opt.value);
            if (rule->state->verify_responder) {
                HIP_DEBUG("%s ", VERIFY_RESPONDER_STR);
            }
            if (rule->state->accept_mobile) {
                HIP_DEBUG("%s ", ACCEPT_MOBILE_STR);
            }
            if (rule->state->decrypt_contents) {
                HIP_DEBUG("%s ", DECRYPT_CONTENTS_STR);
            }
        }
        if (rule->in_if != NULL) {
            HIP_DEBUG("%s ", IN_IF_STR);
            if (!rule->in_if->boolean) {
                HIP_DEBUG("%s ", NEGATE_STR);
            }
            HIP_DEBUG("%s ", rule->in_if->value);
        }
        if (rule->out_if != NULL) {
            HIP_DEBUG("%s ", OUT_IF_STR);
            if (!rule->out_if->boolean) {
                HIP_DEBUG("%s ", NEGATE_STR);
            }
            HIP_DEBUG("%s ", rule->out_if->value);
        }
        if (rule->accept) {
            HIP_DEBUG("ACCEPT\n");
        } else {
            HIP_DEBUG("DROP\n");
        }
    }
}

/**
 * Display (or log) all rule tables for diagnostics
 *
 * @note: caller should take care of synchronization
 */
void print_rule_tables(void)
{
    struct dlist *list  = input_rules;
    struct rule *rule   = NULL;
    while (list != NULL) {
        rule = list->data;
        print_rule(rule);
        list = list->next;
    }
    list = output_rules;
    while (list != NULL) {
        rule = list->data;
        print_rule(rule);
        list = list->next;
    }
    list = forward_rules;
    while (list != NULL) {
        rule = list->data;
        print_rule(rule);
        list = list->next;
    }
}

/*------------- ALLOCATING & FREEING -----------------*/

/**
 * Allocates empty rule structure and sets elements to NULL
 *
 * @return The allocated rule. Caller frees.
 */
static struct rule *alloc_empty_rule(void)
{
    struct rule *rule = malloc(sizeof(struct rule));
    rule->src_hit = NULL;
    rule->dst_hit = NULL;
    rule->src_hi  = NULL;
    rule->type    = NULL;
    rule->state   = NULL;
    rule->in_if   = NULL;
    rule->out_if  = NULL;
    rule->hook    = -1;
    rule->accept  = -1;
    return rule;
}

/**
 * Deallocate a string option
 *
 * @param string the string option to be deallocated
 */
static void free_string_option(struct string_option *string)
{
    if (string) {
        free(string->value);
        free(string);
    }
}

/**
 * Deallocate a rule structure and all non NULL members
 *
 * @param rule the rule to be deallocated
 */
static void free_rule(struct rule *rule)
{
    if (rule) {
        HIP_DEBUG("freeing ");
        print_rule(rule);
        free(rule->src_hit);
        free(rule->dst_hit);
        free(rule->src_hi);
        free(rule->type);
        free(rule->state);
        free_string_option(rule->in_if);
        free_string_option(rule->out_if);
        free(rule);
    }
}

/*---------------PARSING---------------*/

/**
 * convert a HIT from character to numeric format
 *
 * @param token character array contains a HIT and possible a
 *        negatation (separated by space)
 *
 * @return a hit_option structure (caller frees)
 */
static struct hit_option *parse_hit(char *token)
{
    struct hit_option *option = malloc(sizeof(struct hit_option));
    struct in6_addr *hit      = NULL;

    if (!strcmp(token, NEGATE_STR)) {
        option->boolean = 0;
        token           = strtok(NULL, " ");
    } else {
        option->boolean = 1;
    }
    hit = (struct in6_addr *) numeric_to_addr(token);
    if (hit == NULL) {
        HIP_DEBUG("parse_hit error\n");
        free(option);
        return NULL;
    }
    option->value = *hit;
    HIP_DEBUG_HIT("hit ok: ", hit);
    return option;
}


/**
 * Load an RSA public key from a file and convert it into a hip_host_id.
 *
 * @param fp    FILE object from where to load a PEM formatted RSA public key
 * @param hi    the key is returned inside this host identity struct
 *
 * @return      0 on success, negative on error
 */
static int load_rsa_file(FILE *fp, struct hip_host_id *hi)
{
    int err                     = 0;
    RSA *rsa                    = NULL;
    unsigned char *rsa_key_rr   = NULL;
    int rsa_key_rr_len;

    HIP_IFEL(!hi, -1, "Cannot write return value, because passed hi is NULL\n");

    HIP_IFEL(!(rsa = PEM_read_RSA_PUBKEY(fp, &rsa, NULL, NULL)),
             -1, "Reading DSA key failed (maybe key is not in PEM format?)\n");
    HIP_IFEL((rsa_key_rr_len = rsa_to_dns_key_rr(rsa, &rsa_key_rr)) < 0,
             -1, "Serialization of DSA key failed \n");

    // no error checking here, since both functions are void
    hip_build_param_host_id_hdr(hi, NULL, rsa_key_rr_len, HIP_HI_RSA);
    hip_build_param_host_id_only(hi, rsa_key_rr, NULL);

    return 0;

out_err:
    RSA_free(rsa);
    free(rsa_key_rr);
    return err;
}

/**
 * Load an DSA public key from a file and convert it into a hip_host_id.
 *
 * @param fp    FILE object from where to load a PEM formatted DSA public key
 * @param hi    the key is returned inside this host identity struct
 *
 * @return      0 on success, negative on error
 */
static int load_dsa_file(FILE *fp, struct hip_host_id *hi)
{
    int err                     = 0;
    DSA *dsa                    = NULL;
    unsigned char *dsa_key_rr   = NULL;
    int dsa_key_rr_len;

    HIP_IFEL(!hi, -1, "Cannot write return value, because passed hi is NULL\n");

    HIP_IFEL(!(dsa = PEM_read_DSA_PUBKEY(fp, &dsa, NULL, NULL)),
             -1, "Reading DSA key failed (maybe key is not in PEM format?)\n");
    HIP_IFEL((dsa_key_rr_len = dsa_to_dns_key_rr(dsa, &dsa_key_rr)) < 0,
             -1, "Serialization of DSA key failed \n");

    // no error checking here, since both functions are void
    hip_build_param_host_id_hdr(hi, NULL, dsa_key_rr_len, HIP_HI_DSA);
    hip_build_param_host_id_only(hi, dsa_key_rr, NULL);

    return 0;

out_err:
    DSA_free(dsa);
    free(dsa_key_rr);

    return err;
<<<<<<< HEAD
}

/**
 * Load an ECDSA public key from a file and convert it into a hip_host_id.
 *
 * @param fp    FILE object from where to load a PEM formatted ECDSA public key
 * @param hi    the key is returned inside this host identity struct
 *
 * @return      0 on success, negative on error
 */
static int load_ecdsa_file(FILE *fp, struct hip_host_id *hi)
{
    int err                     = 0;
    EC_KEY *ecdsa               = NULL;
    unsigned char *ecdsa_key_rr = NULL;
    int ecdsa_key_rr_len;

    HIP_IFEL(!hi, -1, "Cannot write return value, because passed hi is NULL\n");

    HIP_IFEL(!(ecdsa = PEM_read_EC_PUBKEY(fp, NULL, NULL, NULL)),
             -1, "Reading ECDSA key failed (maybe key is not in PEM format?)\n");
    HIP_IFEL(!(ecdsa_key_rr = malloc(sizeof(struct hip_host_id))),
             -ENOMEM, "Could not allocate memory for ecdsa_key_rr\n");
    HIP_IFEL((ecdsa_key_rr_len = ecdsa_to_key_rr(ecdsa, &ecdsa_key_rr)) < 0,
             -1, "Serialization of ECDSA key failed \n");

    // no error checking here, since both functions are void
    hip_build_param_host_id_hdr(hi, NULL, ecdsa_key_rr_len, HIP_HI_ECDSA);
    hip_build_param_host_id_only(hi, ecdsa_key_rr, NULL);

    return 0;

out_err:
    EC_KEY_free(ecdsa);
    free(ecdsa_key_rr);
    return err;
=======
>>>>>>> 682a9b1d
}

/**
 * load a public key from a file and convert it to a hip_host_id structure
 *
 * @param token the file where the DSA or RSA public key is located in PEM format
 * @param hit the HIT corresponding to the public key
 *
 * @return a hip_host_id structure which the caller must deallocate
 * @note token file name must have _dsa_ or _rsa_ in the file to distinguish the algorithm
 */
static struct hip_host_id *parse_hi(const char *token, const struct in6_addr *hit)
{
    int err = 0;
    FILE *fp = NULL;
    int algo;
    struct hip_host_id *hi = NULL;
    struct in6_addr temp_hit;

    HIP_DEBUG("parse_hi: hi file: %s\n", token);
    fp = fopen(token, "rb");
    if (!fp) {
        HIP_DEBUG("Invalid filename for HI \n");
        return NULL;
    }
    if (strstr(token, RSA_FILE)) {
        algo = HIP_HI_RSA;
    } else if (strstr(token, DSA_FILE)) {
        algo = HIP_HI_DSA;
    } else if (strstr(token, ECDSA_FILE)) {
        algo = HIP_HI_ECDSA;
    } else {
        HIP_DEBUG("Invalid filename for HI: missing _rsa_ or _dsa_ \n");
        return NULL;
    }

    HIP_IFEL(!(hi = malloc(sizeof(struct hip_host_id))),
             -1, "Could not allocate memory for host identity\n");
    switch (algo) {
    case HIP_HI_RSA:
        HIP_IFEL(load_rsa_file(fp, hi),     -1, "Failed to load RSA key\n");
        break;
<<<<<<< HEAD
    case HIP_HI_ECDSA:
        HIP_IFEL(load_ecdsa_file(fp, hi),   -1, "Failed to load ECDSA key\n")
        break;
=======
>>>>>>> 682a9b1d
    case HIP_HI_DSA:
        HIP_IFEL(load_dsa_file(fp, hi),     -1, "Failed to load DSA key\n")
        break;
    default:
<<<<<<< HEAD
        HIP_EAE(-1, "Could not load host identity, because algorithm is unknown.\n");
=======
        HIP_IFEL(1, -1, "Could not load host identity, because algorithm is unknown.\n");
>>>>>>> 682a9b1d
    }

    /* verify hi => hit */
    hip_host_id_to_hit(hi, &temp_hit, HIP_HIT_TYPE_HASH100);
    if (ipv6_addr_cmp(&temp_hit, hit)) {
        err = -1;
        HIP_DEBUG("HI in file %s does not match hit from rule: \n", token);
        HIP_DEBUG_HIT("expected hit:\t", hit);
        HIP_DEBUG_HIT("got hit:\t\t",    hit);
        goto out_err;
    }

out_err:
    if (err) {
        free(hi);
        return NULL;
    }
    return hi;
}

/**
 * convert control parameter type from string to numeric format
 *
 * @param token the type as a character array
 *
 * @return The type as a numeric int_option structure or NULL on error.
 *         The caller is responsible to deallocate the return value.
 */
static struct int_option *parse_type(char *token)
{
    struct int_option *option = malloc(sizeof(struct int_option));

    if (!strcmp(token, NEGATE_STR)) {
        option->boolean = 0;
        token           = strtok(NULL, " ");
    } else {
        option->boolean = 1;
    }
    HIP_DEBUG("type token %s \n", token);
    if (!strcmp(token, "I1")) {
        option->value = HIP_I1;
    } else if (!strcmp(token, "R1")) {
        option->value = HIP_R1;
    } else if (!strcmp(token, "I2")) {
        option->value = HIP_I2;
    } else if (!strcmp(token, "R2")) {
        option->value = HIP_R2;
    } else if (!strcmp(token, "CER")) {
        option->value = HIP_CER;
    } else if (!strcmp(token, "UPDATE")) {
        option->value = HIP_UPDATE;
    } else if (!strcmp(token, "NOTIFY")) {
        option->value = HIP_NOTIFY;
    } else if (!strcmp(token, "CLOSE")) {
        option->value = HIP_CLOSE;
    } else if (!strcmp(token, "CLOSE_ACK")) {
        option->value = HIP_CLOSE_ACK;
    } else if (!strcmp(token, "PAYLOAD")) {
        option->value = HIP_PAYLOAD;
    } else {
        HIP_DEBUG("parse_type error\n");
        free(option);
        return NULL;
    }
    return option;
}

/**
 * convert a string into a numeric state_option structure
 *
 * @param token the state_option structure as a char array
 *
 * @return a state_option structure which the caller must free,
 *         or NULL on error
 */
static struct state_option *parse_state(char *token)
{
    struct state_option *option = malloc(sizeof(struct state_option));

    if (!strcmp(token, NEGATE_STR)) {
        option->int_opt.boolean = 0;
        token                   = strtok(NULL, " ");
    } else {
        option->int_opt.boolean = 1;
    }
    if (!strcmp(token, NEW_STR)) {
        option->int_opt.value = CONN_NEW;
    } else if (!strcmp(token, ESTABLISHED_STR)) {
        option->int_opt.value = CONN_ESTABLISHED;
    } else {
        HIP_DEBUG("parse_state error\n");
        free(option);
        return NULL;
    }
    option->verify_responder = 0;
    option->accept_mobile    = 0;
    option->decrypt_contents = 0;
    return option;
}

/**
 * convert an interface name to numeric representation format
 *
 * @param token the interface name as char array
 *
 * @return the interface name as a string_option structure (caller deallocates) or
 *         NULL on error
 */
static struct string_option *parse_if(char *token)
{
    struct string_option *option = malloc(sizeof(struct string_option));

    if (!strcmp(token, NEGATE_STR)) {
        option->boolean = 0;
        token           = strtok(NULL, " ");
    } else {
        option->boolean = 1;
    }
    if (strlen(token) > IF_NAMESIZE) {
        HIP_DEBUG("parse_if error: invalid length interface name\n");
        free(option);
        return NULL;
    } else {
        option->value = malloc(IF_NAMESIZE);
        strcpy(option->value, token);
    }
    return option;
}

/**
 * parse a string into a rule structure
 *
 * @param string a string containing a rule
 *
 * @return pointer to allocated rule structure (caller
 *         deallocates or NULL on error)
 */
static struct rule *parse_rule(char *string)
{
    struct rule *rule = NULL;
    char *token;
    int option_found  = NO_OPTION;

    token = strtok(string, " ");
    if (token == NULL) {
        return NULL;
    }
    rule  = alloc_empty_rule();
    /* rule needs to start with a hook */
    if (!strcmp(token, INPUT_STR)) {
        rule->hook = NF_IP6_LOCAL_IN;
    } else if (!strcmp(token, OUTPUT_STR)) {
        rule->hook = NF_IP6_LOCAL_OUT;
    } else if (!strcmp(token, FORWARD_STR)) {
        rule->hook = NF_IP6_FORWARD;
    } else {
        HIP_DEBUG("rule is missing netfilter hook\n");
        free_rule(rule);
        return NULL;
    }
    while (strlen(string) > 0) {
        token = strtok(NULL, " ");
        if (token == NULL) {
            /* empty string */
            break;
        }
        /* matching new option */
        else if (option_found == NO_OPTION) {
            if (!strcmp(token, SRC_HIT_STR)) {
                /* option already defined */
                if (rule->src_hit != NULL) {
                    HIP_DEBUG("error parsing rule: src_hit option \n");
                    free_rule(rule);
                    return NULL;
                }
                option_found = SRC_HIT_OPTION;
            } else if (!strcmp(token, DST_HIT_STR))      {
                /* option already defined */
                if (rule->dst_hit != NULL) {
                    HIP_DEBUG("error parsing rule: dst_hit option \n");
                    free_rule(rule);
                    return NULL;
                }
                option_found = DST_HIT_OPTION;
            } else if (!strcmp(token, SRC_HI_STR))      {
                /* option already defined */
                if (rule->src_hit == NULL || /* no hit for hi */
                    !rule->src_hit->boolean || /* negated hit */
                    rule->src_hi != NULL) { /* hi already defined */
                    HIP_DEBUG("error parsing rule: src_hi option \n");
                    free_rule(rule);
                    return NULL;
                }
                option_found = SRC_HI_OPTION;
            } else if (!strcmp(token, TYPE_STR))      {
                /* option already defined */
                if (rule->type != NULL) {
                    HIP_DEBUG("error parsing rule: type option \n");
                    free_rule(rule);
                    return NULL;
                }
                option_found = TYPE_OPTION;
            } else if (!strcmp(token, STATE_STR))      {
                /* option already defined */
                if (rule->state != NULL) {
                    HIP_DEBUG("error parsing rule: state option \n");
                    free_rule(rule);
                    return NULL;
                }
                option_found = STATE_OPTION;
            } else if (!strcmp(token, VERIFY_RESPONDER_STR))      {
                /* related state option must be defined */
                if (rule->state == NULL) {
                    HIP_DEBUG("error parsing rule: %s without %s\n",
                              VERIFY_RESPONDER_STR, STATE_STR);
                    free_rule(rule);
                    return NULL;
                }
                rule->state->verify_responder = 1;
            } else if (!strcmp(token, ACCEPT_MOBILE_STR))      {
                /* related state option must be defined */
                if (rule->state == NULL) {
                    HIP_DEBUG("error parsing rule: %s without %s\n",
                              ACCEPT_MOBILE_STR, STATE_STR);
                    free_rule(rule);
                    return NULL;
                }
                rule->state->accept_mobile = 1;
            } else if (!strcmp(token, DECRYPT_CONTENTS_STR))      {
                /* related state option must be defined */
                if (rule->state == NULL) {
                    HIP_DEBUG("error parsing rule: %s without %s\n",
                              DECRYPT_CONTENTS_STR, STATE_STR);
                    free_rule(rule);
                    return NULL;
                }
                rule->state->decrypt_contents = 1;
            } else if (!strcmp(token, IN_IF_STR))      {
                /* option already defined */
                /* rule in output hook can't have incoming if */
                if (rule->in_if != NULL || rule->hook == NF_IP6_LOCAL_OUT) {
                    HIP_DEBUG("error parsing rule: i option \n");
                    free_rule(rule);
                    return NULL;
                }
                option_found = IN_IF_OPTION;
            } else if (!strcmp(token, OUT_IF_STR))      {
                /* option already defined */
                /* rule in input hook can't have outcoming if */
                if (rule->in_if != NULL || rule->hook == NF_IP6_LOCAL_IN) {
                    HIP_DEBUG("error parsing rule: o option \n");
                    free_rule(rule);
                    return NULL;
                }
                option_found = OUT_IF_OPTION;
            } else if (!strcmp(token, "ACCEPT"))      {
                /* target already defined */
                if (rule->accept > -1) {
                    HIP_DEBUG("error parsing rule: target \n");
                    free_rule(rule);
                    return NULL;
                }
                rule->accept = 1;
                break;
            } else if (!strcmp(token, "DROP"))      {
                /* target already defined */
                if (rule->accept > -1) {
                    HIP_DEBUG("error parsing rule: target \n");
                    free_rule(rule);
                    return NULL;
                }
                rule->accept = 0;
                break;
            } else {
                /* invalid option */
                HIP_DEBUG("error parsing rule: invalid option %s\n", token);
                free_rule(rule);
                return NULL;
            }
        } else {
            /* matching value for previous option */
            if (option_found == SRC_HIT_OPTION) {
                rule->src_hit = parse_hit(token);
                if (rule->src_hit == NULL) {
                    HIP_DEBUG("error parsing rule: src_hit value \n");
                    free_rule(rule);
                    return NULL;
                }
                option_found = NO_OPTION;
            } else if (option_found == DST_HIT_OPTION)      {
                rule->dst_hit = parse_hit(token);
                if (rule->dst_hit == NULL) {
                    HIP_DEBUG("error parsing rule: dst_hit value \n");
                    free_rule(rule);
                    return NULL;
                }
                option_found = NO_OPTION;
            }
            if (option_found == SRC_HI_OPTION) {
                rule->src_hi = parse_hi(token, &rule->src_hit->value);
                if (rule->src_hi == NULL) {
                    HIP_DEBUG("error parsing rule: src_hi value \n");
                    free_rule(rule);
                    return NULL;
                }
                option_found = NO_OPTION;
            } else if (option_found == TYPE_OPTION)      {
                rule->type = parse_type(token);
                if (rule->type == NULL) {
                    HIP_DEBUG("error parsing rule: type value \n");
                    free_rule(rule);
                    return NULL;
                }
                option_found = NO_OPTION;
            } else if (option_found == STATE_OPTION)      {
                rule->state = parse_state(token);
                if (rule->state == NULL) {
                    HIP_DEBUG("error parsing rule: state value \n");
                    free_rule(rule);
                    return NULL;
                }
                option_found = NO_OPTION;
            } else if (option_found == IN_IF_OPTION)      {
                rule->in_if = parse_if(token);
                if (rule->in_if == NULL) {
                    HIP_DEBUG("error parsing rule: i value \n");
                    free_rule(rule);
                    return NULL;
                }
                option_found = NO_OPTION;
            } else if (option_found == OUT_IF_OPTION)      {
                rule->out_if = parse_if(token);
                if (rule->out_if == NULL) {
                    HIP_DEBUG("error parsing rule: o value \n");
                    free_rule(rule);
                    return NULL;
                }
                option_found = NO_OPTION;
            }
        }
    }
    /* rule must have a verdict */
    if (rule->accept == -1) {
        free_rule(rule);
        HIP_DEBUG("error parsing rule: rule is missing ACCEPT/DROP\n");
        return NULL;
    }
    /* verdict must be the last part */
    if (strtok(NULL, " ") != NULL) {
        free_rule(rule);
        HIP_DEBUG("error parsing rule: ACCEPT/DROP must be last part of rule\n");
        return NULL;
    }

    //print_rule(rule);
    return rule;
}

/*----------- RULE MANAGEMENT -----------*/

/**
 * read all rule sets from the specified file and parse into rule
 * lists
 *
 * @param file_name the name of the configuration file to be read
 *                  (try default config file if NULL)
 */
void read_rule_file(const char *file_name)
{
    struct dlist *input   = NULL;
    struct dlist *output  = NULL;
    struct dlist *forward = NULL;
    FILE         *file    = NULL;

    if (!file_name) {
        file_name = HIP_FW_DEFAULT_RULE_FILE;
    }

    check_and_write_default_config(file_name);

    HIP_DEBUG("read_file: file %s\n", file_name);
    file = fopen(file_name, "r");

    if (file != NULL) {
        char line[MAX_LINE_LENGTH];

        while (fgets(line, sizeof(line), file)) {
            char *p             = NULL;
            char *original_line = NULL;
            struct rule *rule   = NULL;

            HIP_DEBUG("line read: %s\n", line);

            original_line = strdup(line);
            HIP_ASSERT(original_line);

            /* terminate at comment sign or strip newline */
            for (p = line; *p; ++p) {
                if (*p == '#' || *p == '\n') {
                    *p = '\0';
                    break;
                }
            }

            /* skip if empty */
            if (*line == '\0') {
                free(original_line);
                continue;
            }

            rule = parse_rule(line);

            if (rule) {
                if (rule->hook == NF_IP6_LOCAL_IN) {
                    input = append_to_list(input, rule);
                    print_rule(input->data);
                } else if (rule->hook == NF_IP6_LOCAL_OUT)    {
                    output = append_to_list(output, rule);
                    print_rule(output->data);
                } else if (rule->hook == NF_IP6_FORWARD)    {
                    forward = append_to_list(forward, rule);
                    print_rule(forward->data);
                }
            } else {
                HIP_DEBUG("unable to parse rule: %s\n", original_line);
            }
            free(original_line);
        }

        if (!feof(file)) {
            HIP_ERROR("fgets(): %s\n", strerror(errno));
        }
        fclose(file);
    } else {
        HIP_DEBUG("Can't open file %s: %s\n", file_name, strerror(errno));
    }

    input_rules   = input;
    output_rules  = output;
    forward_rules = forward;
}<|MERGE_RESOLUTION|>--- conflicted
+++ resolved
@@ -447,7 +447,6 @@
     free(dsa_key_rr);
 
     return err;
-<<<<<<< HEAD
 }
 
 /**
@@ -484,8 +483,6 @@
     EC_KEY_free(ecdsa);
     free(ecdsa_key_rr);
     return err;
-=======
->>>>>>> 682a9b1d
 }
 
 /**
@@ -528,21 +525,14 @@
     case HIP_HI_RSA:
         HIP_IFEL(load_rsa_file(fp, hi),     -1, "Failed to load RSA key\n");
         break;
-<<<<<<< HEAD
     case HIP_HI_ECDSA:
         HIP_IFEL(load_ecdsa_file(fp, hi),   -1, "Failed to load ECDSA key\n")
         break;
-=======
->>>>>>> 682a9b1d
     case HIP_HI_DSA:
         HIP_IFEL(load_dsa_file(fp, hi),     -1, "Failed to load DSA key\n")
         break;
     default:
-<<<<<<< HEAD
-        HIP_EAE(-1, "Could not load host identity, because algorithm is unknown.\n");
-=======
         HIP_IFEL(1, -1, "Could not load host identity, because algorithm is unknown.\n");
->>>>>>> 682a9b1d
     }
 
     /* verify hi => hit */
