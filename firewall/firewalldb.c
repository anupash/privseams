#include "firewalldb.h"
#include "cache_port.h"

int hip_firewall_sock = 0;
int firewall_raw_sock_tcp_v4 = 0;
int firewall_raw_sock_udp_v4 = 0;
int firewall_raw_sock_icmp_v4 = 0;
int firewall_raw_sock_tcp_v6 = 0;
int firewall_raw_sock_udp_v6 = 0;
int firewall_raw_sock_icmp_v6 = 0;
int firewall_raw_sock_icmp_outbound = 0;

int firewall_raw_sock_esp_v4 = 0;
int firewall_raw_sock_esp_v6 = 0;

HIP_HASHTABLE *firewall_hit_lsi_ip_db;

/**
 * firewall_ip_db_match:
 * Search in the database the given peer ip
 *
 * @param ip_peer: entrance that we are searching in the db
 * @return NULL if not found and otherwise the firewall_hl_t structure
 */
firewall_hl_t *firewall_ip_db_match(struct in6_addr *ip_peer){
  //hip_firewall_hldb_dump();
  return (firewall_hl_t *)hip_ht_find(firewall_hit_lsi_ip_db, (void *)ip_peer);
  
}


firewall_hl_t *hip_create_hl_entry(void){
	firewall_hl_t *entry = NULL;
	int err = 0;
	HIP_IFEL(!(entry = (firewall_hl_t *) HIP_MALLOC(sizeof(firewall_hl_t),0)),
		 -ENOMEM, "No memory available for firewall database entry\n");
  	memset(entry, 0, sizeof(*entry));
out_err:
	return entry;
}


void hip_firewall_hldb_dump(void){
	int i;
	firewall_hl_t *this;
	hip_list_t *item, *tmp;
	HIP_DEBUG("---------   Firewall db   ---------\n");
	HIP_LOCK_HT(&firewall_lsi_hit_db);

	list_for_each_safe(item, tmp, firewall_hit_lsi_ip_db, i){
		this = list_entry(item);
		HIP_DEBUG_HIT("hit_our", &this->hit_our);
		HIP_DEBUG_HIT("hit_peer", &this->hit_peer);
		HIP_DEBUG_LSI("lsi", &this->lsi);
		HIP_DEBUG_IN6ADDR("ip", &this->ip_peer);
		HIP_DEBUG("bex_state %d \n", this->bex_state);
	}
	HIP_UNLOCK_HT(&firewall_lsi_hit_db);
}


/**
 * Adds a default entry in the firewall db.
 * 
 * @param *ip	the only supplied field, the ip of the peer
 * 
 * @return	error if any
 */
int firewall_add_default_entry(struct in6_addr *ip){
	struct in6_addr all_zero_default_v6;
	struct in_addr  all_zero_default_v4;
	firewall_hl_t *new_entry  = NULL;
	firewall_hl_t *entry_peer = NULL;
	int err = 0;

	HIP_DEBUG("\n");

	HIP_ASSERT(ip != NULL);

	entry_peer = firewall_ip_db_match(ip);

	if(!entry_peer){
		HIP_DEBUG_IN6ADDR("ip ", ip);

		new_entry = hip_create_hl_entry();
		ipv6_addr_copy(&new_entry->hit_our,  &all_zero_default_v6);
		ipv6_addr_copy(&new_entry->hit_peer, &all_zero_default_v6);
		ipv4_addr_copy(&new_entry->lsi,      &all_zero_default_v4);
		ipv6_addr_copy(&new_entry->ip_peer,  ip);
		new_entry->bex_state = FIREWALL_STATE_BEX_DEFAULT;

		hip_ht_add(firewall_hit_lsi_ip_db, new_entry);
	}

	return err;
}


/**
 * Updates an existing entry. The entry is found based on the peer ip.
 * If any one of the first three params is null,
 * the corresponding field in the db entry is not updated.
 * The ip field is required so as to find the entry.
 * 
 * @param *hit_our	our hit, optionally null
 * @param *hit_peer	peer hit, optionally null
 * @param *lsi		peer lsi, optionally null
 * @param *ip		peer ip, NOT null
 * @param state		state of entry, required
 * 
 * @return	error if any
 */
int firewall_update_entry(struct in6_addr *hit_our,
			  struct in6_addr *hit_peer,
			  hip_lsi_t       *lsi,
			  struct in6_addr *ip,
			  int              state){
	int err = 0;
	firewall_hl_t *entry_update = NULL;

	HIP_DEBUG("\n");

	HIP_ASSERT(ip != NULL &&
		   (state == FIREWALL_STATE_BEX_DEFAULT        ||
		    state == FIREWALL_STATE_BEX_NOT_SUPPORTED  ||
		    state == FIREWALL_STATE_BEX_ESTABLISHED 	 ));

	if (ip)
		HIP_DEBUG_IN6ADDR("ip", ip);

	HIP_IFEL(!(entry_update = firewall_ip_db_match(ip)), -1,
		 "Did not find entry\n");

	//update the fields if new value value is not NULL
	if (hit_our)
		ipv6_addr_copy(&entry_update->hit_our, hit_our);
	if (hit_peer)
		ipv6_addr_copy(&entry_update->hit_peer, hit_peer);
	if (lsi)
		ipv4_addr_copy(&entry_update->lsi, lsi);
	entry_update->bex_state = state;

 out_err:
	return err;
}


/**
 * hip_firewall_hash_ip_peer:
 * Generates the hash information that is used to index the table
 *
 * @param ptr: pointer to the lsi used to make the hash
 *
 * @return hash information
 */
unsigned long hip_firewall_hash_ip_peer(const void *ptr){
        struct in6_addr *ip_peer = &((firewall_hl_t *)ptr)->ip_peer;
	uint8_t hash[HIP_AH_SHA_LEN];     
	     
	hip_build_digest(HIP_DIGEST_SHA1, ip_peer, sizeof(*ip_peer), hash);     
	return *((unsigned long *)hash);
}


/**
 * hip_firewall_match_ip_peer:
 * Compares two IPs
 *
 * @param ptr1: pointer to ip
 * @param ptr2: pointer to ip
 *
 * @return 0 if hashes identical, otherwise 1
 */
int hip_firewall_match_ip_peer(const void *ptr1, const void *ptr2){
	return (hip_firewall_hash_ip_peer(ptr1) != hip_firewall_hash_ip_peer(ptr2));
}

void firewall_init_hldb(void){
	firewall_hit_lsi_ip_db = hip_ht_init(hip_firewall_hash_ip_peer,
					     hip_firewall_match_ip_peer);
	firewall_init_raw_sockets();
}


int firewall_set_bex_state(struct in6_addr *hit_s,
			   struct in6_addr *hit_r,
			   int state){
	struct in6_addr ip_src, ip_dst;
	hip_lsi_t lsi_our, lsi_peer;
	int err = 0;

	HIP_IFEL(firewall_cache_db_match(hit_r, hit_s, &lsi_our, &lsi_peer,
				   &ip_src, &ip_dst, NULL),
		 -1, "Failed to query LSIs\n");
	HIP_IFEL(firewall_update_entry(NULL, NULL, NULL, &ip_dst, state), -1,
		 "Failed to update firewall entry\n");

 out_err:
	return err;
}

void hip_firewall_delete_hldb(void){
	int i;
	firewall_hl_t *this = NULL;
	hip_list_t *item, *tmp;
	
	HIP_DEBUG("Start hldb delete\n");
	HIP_LOCK_HT(&firewall_lsi_hit_db);

	list_for_each_safe(item, tmp, firewall_hit_lsi_ip_db, i)
	{
		this = list_entry(item);
		// delete this 
		hip_ht_delete(firewall_hit_lsi_ip_db, this);
		// free this
		free(this);
	}
	HIP_UNLOCK_HT(&firewall_lsi_hit_db);
	HIP_DEBUG("End hldbdb delete\n");
}


/*Init functions raw_sockets ipv4*/
int firewall_init_raw_sock_tcp_v4(int *firewall_raw_sock_v4){
	int on = 1, err = 0;
	int off = 0;

	*firewall_raw_sock_v4 = socket(AF_INET, SOCK_RAW, IPPROTO_TCP);
	HIP_IFEL(*firewall_raw_sock_v4 <= 0, 1, "Raw socket v4 creation failed. Not root?\n");

	/* see bug id 212 why RECV_ERR is off */
	err = setsockopt(*firewall_raw_sock_v4, IPPROTO_IP, IP_RECVERR, &off, sizeof(on));
	HIP_IFEL(err, -1, "setsockopt v4 recverr failed\n");
	err = setsockopt(*firewall_raw_sock_v4, SOL_SOCKET, SO_BROADCAST, &on, sizeof(on));
	HIP_IFEL(err, -1, "setsockopt v4 failed to set broadcast \n");
	err = setsockopt(*firewall_raw_sock_v4, IPPROTO_IP, IP_PKTINFO, &on, sizeof(on));
	HIP_IFEL(err, -1, "setsockopt v4 pktinfo failed\n");
	err = setsockopt(*firewall_raw_sock_v4, SOL_SOCKET, SO_REUSEADDR, &on, sizeof(on));
	HIP_IFEL(err, -1, "setsockopt v4 reuseaddr failed\n");

out_err:
	return err;
}


int firewall_init_raw_sock_udp_v4(int *firewall_raw_sock_v4){
	int on = 1, err = 0;
	int off = 0;

	*firewall_raw_sock_v4 = socket(AF_INET, SOCK_RAW, IPPROTO_UDP);
	HIP_IFEL(*firewall_raw_sock_v4 <= 0, 1, "Raw socket v4 creation failed. Not root?\n");

	/* see bug id 212 why RECV_ERR is off */
	err = setsockopt(*firewall_raw_sock_v4, IPPROTO_IP, IP_RECVERR, &off, sizeof(on));
	HIP_IFEL(err, -1, "setsockopt v4 recverr failed\n");
	err = setsockopt(*firewall_raw_sock_v4, SOL_SOCKET, SO_BROADCAST, &on, sizeof(on));
	HIP_IFEL(err, -1, "setsockopt v4 failed to set broadcast \n");
	err = setsockopt(*firewall_raw_sock_v4, IPPROTO_IP, IP_PKTINFO, &on, sizeof(on));
	HIP_IFEL(err, -1, "setsockopt v4 pktinfo failed\n");
	err = setsockopt(*firewall_raw_sock_v4, SOL_SOCKET, SO_REUSEADDR, &on, sizeof(on));
	HIP_IFEL(err, -1, "setsockopt v4 reuseaddr failed\n");

out_err:
	return err;
}

int firewall_init_raw_sock_icmp_v4(int *firewall_raw_sock_v4){
	int on = 1, err = 0;
	int off = 0;

	*firewall_raw_sock_v4 = socket(AF_INET, SOCK_RAW, IPPROTO_ICMP);
	HIP_IFEL(*firewall_raw_sock_v4 <= 0, 1, "Raw socket v4 creation failed. Not root?\n");

	/* see bug id 212 why RECV_ERR is off */
	err = setsockopt(*firewall_raw_sock_v4, IPPROTO_IP, IP_RECVERR, &off, sizeof(on));
	HIP_IFEL(err, -1, "setsockopt v4 recverr failed\n");
	err = setsockopt(*firewall_raw_sock_v4, SOL_SOCKET, SO_BROADCAST, &on, sizeof(on));
	HIP_IFEL(err, -1, "setsockopt v4 failed to set broadcast \n");
	err = setsockopt(*firewall_raw_sock_v4, IPPROTO_IP, IP_PKTINFO, &on, sizeof(on));
	HIP_IFEL(err, -1, "setsockopt v4 pktinfo failed\n");
	err = setsockopt(*firewall_raw_sock_v4, SOL_SOCKET, SO_REUSEADDR, &on, sizeof(on));
	HIP_IFEL(err, -1, "setsockopt v4 reuseaddr failed\n");

out_err:
	return err;
}


/*Init functions for raw sockets ipv6*/
int firewall_init_raw_sock_tcp_v6(int *firewall_raw_sock_v6){
    	int on = 1, off = 0, err = 0;

    	*firewall_raw_sock_v6 = socket(AF_INET6, SOCK_RAW, IPPROTO_TCP);
    	HIP_IFEL(*firewall_raw_sock_v6 <= 0, 1, "Raw socket creation failed. Not root?\n");
	
    	/* see bug id 212 why RECV_ERR is off */
    	err = setsockopt(*firewall_raw_sock_v6, IPPROTO_IPV6, IPV6_RECVERR, &off, sizeof(on));
    	HIP_IFEL(err, -1, "setsockopt recverr failed\n");
    	err = setsockopt(*firewall_raw_sock_v6, IPPROTO_IPV6, IPV6_2292PKTINFO, &on, sizeof(on));
    	HIP_IFEL(err, -1, "setsockopt pktinfo failed\n");
    	err = setsockopt(*firewall_raw_sock_v6, SOL_SOCKET, SO_REUSEADDR, &on, sizeof(on));
    	HIP_IFEL(err, -1, "setsockopt v6 reuseaddr failed\n");

out_err:
	return err;
}


int firewall_init_raw_sock_udp_v6(int *firewall_raw_sock_v6){
	int on = 1, off = 0, err = 0;

	*firewall_raw_sock_v6 = socket(AF_INET6, SOCK_RAW, IPPROTO_UDP);
    	HIP_IFEL(*firewall_raw_sock_v6 <= 0, 1, "Raw socket creation failed. Not root?\n");

    	/* see bug id 212 why RECV_ERR is off */
	err = setsockopt(*firewall_raw_sock_v6, IPPROTO_IPV6, IPV6_RECVERR, &off, sizeof(on));
	HIP_IFEL(err, -1, "setsockopt recverr failed\n");
	err = setsockopt(*firewall_raw_sock_v6, IPPROTO_IPV6, IPV6_2292PKTINFO, &on, sizeof(on));
	HIP_IFEL(err, -1, "setsockopt pktinfo failed\n");
	err = setsockopt(*firewall_raw_sock_v6, SOL_SOCKET, SO_REUSEADDR, &on, sizeof(on));
	HIP_IFEL(err, -1, "setsockopt v6 reuseaddr failed\n");

out_err:
	return err;
}


int firewall_init_raw_sock_icmp_v6(int *firewall_raw_sock_v6){
    	int on = 1, off = 0, err = 0;

    	*firewall_raw_sock_v6 = socket(AF_INET6, SOCK_RAW, IPPROTO_ICMPV6);
    	HIP_IFEL(*firewall_raw_sock_v6 <= 0, 1, "Raw socket creation failed. Not root?\n");

    /* see bug id 212 why RECV_ERR is off */
    	err = setsockopt(*firewall_raw_sock_v6, IPPROTO_IPV6, IPV6_RECVERR, &off, sizeof(on));
	HIP_IFEL(err, -1, "setsockopt recverr failed\n");
	err = setsockopt(*firewall_raw_sock_v6, IPPROTO_IPV6, IPV6_2292PKTINFO, &on, sizeof(on));
    	HIP_IFEL(err, -1, "setsockopt pktinfo failed\n");
    	err = setsockopt(*firewall_raw_sock_v6, SOL_SOCKET, SO_REUSEADDR, &on, sizeof(on));
    	HIP_IFEL(err, -1, "setsockopt v6 reuseaddr failed\n");

out_err:
	return err;
}


int firewall_init_raw_sock_icmp_outbound(int *firewall_raw_sock_v6){
    int on = 1, off = 0, err = 0;

    *firewall_raw_sock_v6 = socket(AF_INET6, SOCK_RAW, IPPROTO_ICMP);
    HIP_IFEL(*firewall_raw_sock_v6 <= 0, 1, "Raw socket creation failed. Not root?\n");

    /* see bug id 212 why RECV_ERR is off */
    err = setsockopt(*firewall_raw_sock_v6, IPPROTO_IPV6, IPV6_RECVERR, &off, sizeof(on));
    HIP_IFEL(err, -1, "setsockopt recverr failed\n");
    err = setsockopt(*firewall_raw_sock_v6, IPPROTO_IPV6, IPV6_2292PKTINFO, &on, sizeof(on));
    HIP_IFEL(err, -1, "setsockopt pktinfo failiped\n");
    err = setsockopt(*firewall_raw_sock_v6, SOL_SOCKET, SO_REUSEADDR, &on, sizeof(on));
    HIP_IFEL(err, -1, "setsockopt v6 reuseaddr failed\n");

out_err:
    return err;
}

int firewall_init_raw_sock_esp_v4(int *sock)
{
	int on = 1, off = 0, err = 0;
	*sock = socket(AF_INET, SOCK_RAW, IPPROTO_ESP);

	HIP_IFE(setsockopt(*sock, IPPROTO_IP, IP_RECVERR, &off, sizeof(off)), -1);
	HIP_IFE(setsockopt(*sock, IPPROTO_IP, IP_PKTINFO, &on, sizeof(on)), -1);
	HIP_IFE(setsockopt(*sock, SOL_SOCKET, SO_REUSEADDR, &on, sizeof(on)), -1);

  out_err:
	if (err) {
		HIP_ERROR("init sock esp v4\n");
	}
	return err;
}

int firewall_init_raw_sock_esp_v6(int *sock)
{
	int on = 1, off = 0, err = 0;
	*sock = socket(AF_INET6, SOCK_RAW, IPPROTO_ESP);

	HIP_IFE(setsockopt(*sock, IPPROTO_IPV6, IPV6_RECVERR, &off, sizeof(off)), -1);
	HIP_IFE(setsockopt(*sock, IPPROTO_IPV6, IPV6_2292PKTINFO, &on, sizeof(on)), -1);
	HIP_IFE(setsockopt(*sock, SOL_SOCKET, SO_REUSEADDR, &on, sizeof(on)), -1);

  out_err:
	if (err) {
		HIP_ERROR("init sock esp v4\n");
	}
	return err;
}

void firewall_init_raw_sockets(void){
  //HIP_IFEL(initialise_firewall_socket(),-1,"Firewall socket creation failed\n");
	firewall_init_raw_sock_tcp_v4(&firewall_raw_sock_tcp_v4);
	firewall_init_raw_sock_udp_v4(&firewall_raw_sock_udp_v4);
	firewall_init_raw_sock_icmp_v4(&firewall_raw_sock_icmp_v4);
	firewall_init_raw_sock_icmp_outbound(&firewall_raw_sock_icmp_outbound);
	firewall_init_raw_sock_tcp_v6(&firewall_raw_sock_tcp_v6);
	firewall_init_raw_sock_udp_v6(&firewall_raw_sock_udp_v6);
	firewall_init_raw_sock_icmp_v6(&firewall_raw_sock_icmp_v6);
	firewall_init_raw_sock_esp_v4(&firewall_raw_sock_esp_v4);
	//firewall_init_raw_sock_esp_v6(&firewall_raw_sock_esp_v6);
}


int firewall_send_incoming_pkt(struct in6_addr *src_hit,
			       struct in6_addr *dst_hit,
			       u8 *msg, u16 len,
			       int proto,
			       int ttl){
        int err = 0, sent, sa_size;
	int firewall_raw_sock = 0, is_ipv6 = 0, on = 1;
	struct ip *iphdr = NULL;
	struct udphdr *udp = NULL;
	struct tcphdr *tcp = NULL;
	struct icmphdr *icmp = NULL;
	struct sockaddr_storage src, dst;
	struct sockaddr_in6 *sock_src6, *sock_dst6;
	struct sockaddr_in *sock_src4, *sock_dst4;
	struct in6_addr any = IN6ADDR_ANY_INIT;

	HIP_ASSERT(src_hit != NULL && dst_hit != NULL);
	sock_src4 = (struct sockaddr_in *) &src;
	sock_dst4 = (struct sockaddr_in *) &dst;
	sock_src6 = (struct sockaddr_in6 *) &src;
	sock_dst6 = (struct sockaddr_in6 *) &dst;

	memset(&src, 0, sizeof(src));
	memset(&dst, 0, sizeof(dst));

	if (IN6_IS_ADDR_V4MAPPED(src_hit)){
		sock_src4->sin_family = AF_INET;
		sock_dst4->sin_family = AF_INET;
		IPV6_TO_IPV4_MAP(src_hit,&(sock_src4->sin_addr));
		IPV6_TO_IPV4_MAP(dst_hit,&(sock_dst4->sin_addr));
		sa_size = sizeof(struct sockaddr_in);
		HIP_DEBUG_LSI("src4 addr ",&(sock_src4->sin_addr));
		HIP_DEBUG_LSI("dst4 addr ",&(sock_dst4->sin_addr));

	} else {
		sock_src6->sin6_family = AF_INET6;
		ipv6_addr_copy(&sock_src6->sin6_addr, src_hit);
		sock_dst6->sin6_family = AF_INET6;
		ipv6_addr_copy(&sock_dst6->sin6_addr, dst_hit);
		sa_size = sizeof(struct sockaddr_in6);
		is_ipv6 = 1;
	}

	switch(proto){
		case IPPROTO_UDP:
			_HIP_DEBUG("IPPROTO_UDP\n");
			if (is_ipv6){
				HIP_DEBUG(" IPPROTO_UDP v6\n");
			  	firewall_raw_sock = firewall_raw_sock_udp_v6;
			  	((struct udphdr*)msg)->check = ipv6_checksum(IPPROTO_UDP, &sock_src6->sin6_addr, 
								     	     &sock_dst6->sin6_addr, msg, len);
			}else{
				HIP_DEBUG(" IPPROTO_UDP v4\n");
			  	firewall_raw_sock = firewall_raw_sock_udp_v4;

			  	udp = (struct udphdr *)msg;

				sa_size = sizeof(struct sockaddr_in);

		   		udp->check = htons(0);
<<<<<<< HEAD
				udp->check = ipv4_checksum(IPPROTO_UDP, &(sock_src4->sin_addr), 
							   &(sock_dst4->sin_addr), udp, len);		
				memmove( (char *)(msg+sizeof(struct ip)), (u8*)udp, len);
=======
				udp->check = ipv4_checksum(IPPROTO_UDP, (u8*)&(sock_src4->sin_addr), 
							   (u8*)&(sock_dst4->sin_addr), (u8*)udp, len);		
				memmove((msg+sizeof(struct ip)), (u8*)udp, len);
>>>>>>> a0e30ff4
			}
			break;
		case IPPROTO_TCP:
		        _HIP_DEBUG("IPPROTO_TCP\n");
			tcp = (struct tcphdr *)msg;
		   	tcp->check = htons(0);

			if (is_ipv6){
				HIP_DEBUG(" IPPROTO_TCP v6\n");
			  	firewall_raw_sock = firewall_raw_sock_tcp_v6;
			  	tcp->check = ipv6_checksum(IPPROTO_TCP, &sock_src6->sin6_addr, 
							   &sock_dst6->sin6_addr, msg, len);
			}else{
				HIP_DEBUG(" IPPROTO_TCP v4\n");
			  	firewall_raw_sock = firewall_raw_sock_tcp_v4;
			  	
				tcp->check = ipv4_checksum(IPPROTO_TCP, (u8*)&(sock_src4->sin_addr), 
							   (u8*)&(sock_dst4->sin_addr), (u8*)tcp, len);
				_HIP_DEBUG("checksum %x, len=%d\n", htons(tcp->check), len);
				_HIP_DEBUG_LSI("src", &(sock_src4->sin_addr));
				_HIP_DEBUG_LSI("dst", &(sock_dst4->sin_addr));
				
				memmove( (char *)(msg+sizeof(struct ip)), (u8*)tcp, len);
			}	
			break;
		case IPPROTO_ICMP:
		        firewall_raw_sock = firewall_raw_sock_icmp_v4;
			icmp = (struct icmphdr *) msg;
			icmp->checksum = htons(0);
			icmp->checksum = inchksum(icmp, len);
			memmove( (char *)(msg+sizeof(struct ip)), (u8*)icmp, len);
			_HIP_DEBUG("icmp->type = %d\n",icmp->type);
			_HIP_DEBUG("icmp->code = %d\n",icmp->code);
			break;
	        case IPPROTO_ICMPV6:
			goto not_sending;
			break;
		default:
		        HIP_ERROR("No protocol family found\n");
		        break;
	}

	if (!is_ipv6){
		iphdr = (struct ip *) msg;	
		iphdr->ip_v = 4;
		iphdr->ip_hl = sizeof(struct ip) >> 2;
		iphdr->ip_tos = 0;
		iphdr->ip_len = len + iphdr->ip_hl*4;
		iphdr->ip_id = htons(0);
		iphdr->ip_off = 0;
		iphdr->ip_ttl = ttl;
		iphdr->ip_p = proto;
		iphdr->ip_src = sock_src4->sin_addr;
		iphdr->ip_dst = sock_dst4->sin_addr;
		iphdr->ip_sum = htons(0);
			
		/* @todo: move the socket option to fw initialization */
		if (setsockopt(firewall_raw_sock, IPPROTO_IP, IP_HDRINCL, &on, sizeof(on)))
		        HIP_IFEL(err, -1, "setsockopt IP_HDRINCL ERROR\n");  


		_HIP_HEXDUMP("hex", iphdr, (len + sizeof(struct ip)));
		sent = sendto(firewall_raw_sock, iphdr, 
			      iphdr->ip_len, 0,
			      (struct sockaddr *) &dst, sa_size);
		if (sent != (len + sizeof(struct ip))) {
			HIP_ERROR("Could not send the all requested" \
				  " data (%d/%d)\n", sent, 
				  iphdr->ip_len);
		} else {
			HIP_DEBUG("sent=%d/%d \n",
				  sent, (len + sizeof(struct ip)));
			HIP_DEBUG("Packet sent ok\n");
		}
	}//if !is_ipv6

 out_err:
	if(is_ipv6){
		ipv6_addr_copy(&sock_src6->sin6_addr, &any);
	}else{
		sock_src4->sin_addr.s_addr = INADDR_ANY;
		sock_src4->sin_family = AF_INET;
	}

	bind(firewall_raw_sock, (struct sockaddr *) &src, sa_size);
 not_sending:
	if (err)
		HIP_DEBUG("sterror %s\n",strerror(errno));
	return err;
	
}


int firewall_send_outgoing_pkt(struct in6_addr *src_hit,
			       struct in6_addr *dst_hit,
			       u8 *msg, u16 len,
			       int proto){
        int err = 0, sent, sa_size;
	int firewall_raw_sock = 0, is_ipv6 = 0;

	struct sockaddr_storage src, dst;
	struct sockaddr_in6 *sock_src6, *sock_dst6;
	struct sockaddr_in *sock_src4, *sock_dst4;
	struct in6_addr any = IN6ADDR_ANY_INIT;

	HIP_ASSERT(src_hit != NULL && dst_hit != NULL);

	sock_src4 = (struct sockaddr_in *) &src;
	sock_dst4 = (struct sockaddr_in *) &dst;
	sock_src6 = (struct sockaddr_in6 *) &src;
	sock_dst6 = (struct sockaddr_in6 *) &dst;

	memset(&src, 0, sizeof(src));
	memset(&dst, 0, sizeof(dst));

	if (IN6_IS_ADDR_V4MAPPED(src_hit)){
		sock_src4->sin_family = AF_INET;
		IPV6_TO_IPV4_MAP(src_hit, &sock_src4->sin_addr);
		sock_dst4->sin_family = AF_INET;
		IPV6_TO_IPV4_MAP(dst_hit, &sock_dst4->sin_addr);
		sa_size = sizeof(struct sockaddr_in);
		HIP_DEBUG_LSI("src4 addr ", &(sock_src4->sin_addr));
		HIP_DEBUG_LSI("dst4 addr ", &(sock_dst4->sin_addr));
	}else{
		sock_src6->sin6_family = AF_INET6;
		ipv6_addr_copy(&sock_src6->sin6_addr, src_hit);
		sock_dst6->sin6_family = AF_INET6;
		ipv6_addr_copy(&sock_dst6->sin6_addr, dst_hit);
		sa_size = sizeof(struct sockaddr_in6);
		is_ipv6 = 1;
		HIP_DEBUG_HIT("src6 addr ",&(sock_src6->sin6_addr));
                HIP_DEBUG_HIT("dst6 addr ",&(sock_dst6->sin6_addr));
	}
	
	switch(proto){
		case IPPROTO_TCP:
  			_HIP_DEBUG("IPPROTO_TCP\n");
			((struct tcphdr*)msg)->check = htons(0);			
			if (is_ipv6){
				firewall_raw_sock = firewall_raw_sock_tcp_v6;
			  	((struct tcphdr*)msg)->check = ipv6_checksum(IPPROTO_TCP, &sock_src6->sin6_addr, 
								      	     &sock_dst6->sin6_addr, msg, len);
			}else{
			  	firewall_raw_sock = firewall_raw_sock_tcp_v4;
			  	((struct tcphdr*)msg)->check = ipv4_checksum(IPPROTO_TCP,(u8*)&(sock_src4->sin_addr), 
								      	     (u8*)&(sock_dst4->sin_addr), msg, len);
			}
    			break;
		case IPPROTO_UDP:
		        _HIP_DEBUG("IPPROTO_UDP\n");
			((struct udphdr*)msg)->check = htons(0);
			if (is_ipv6){
			  	firewall_raw_sock = firewall_raw_sock_udp_v6;
			  	((struct udphdr*)msg)->check = ipv6_checksum(IPPROTO_UDP, &sock_src6->sin6_addr, 
									     &sock_dst6->sin6_addr, msg, len);
				HIP_DEBUG("src_port is %d\n",ntohs(((struct udphdr*)msg)->source));
				HIP_DEBUG("dst_port is %d\n",ntohs(((struct udphdr*)msg)->dest));
				HIP_DEBUG("checksum is %x\n",ntohs(((struct udphdr*)msg)->check));
			}else{
			  	firewall_raw_sock = firewall_raw_sock_udp_v4;
				((struct udphdr*)msg)->check = ipv4_checksum(IPPROTO_UDP,(u8*)&(sock_src4->sin_addr), 
								      	     (u8*)&(sock_dst4->sin_addr), msg, len);
			}
			break;
		case IPPROTO_ICMP:
			((struct icmphdr*)msg)->checksum = htons(0);
			((struct icmphdr*)msg)->checksum = inchksum(msg, len);

		        if (is_ipv6)
			        firewall_raw_sock = firewall_raw_sock_icmp_outbound;
			else
			        firewall_raw_sock = firewall_raw_sock_icmp_v4;

			break;
	        case IPPROTO_ICMPV6:
		        firewall_raw_sock = firewall_raw_sock_icmp_v6;
			((struct icmp6hdr*)msg)->icmp6_cksum = htons(0);
			((struct icmp6hdr*)msg)->icmp6_cksum = ipv6_checksum(IPPROTO_ICMPV6, &sock_src6->sin6_addr, 
									     &sock_dst6->sin6_addr, msg, len);
	                break;

		case IPPROTO_ESP:
			if (!is_ipv6)
				firewall_raw_sock = firewall_raw_sock_esp_v4;
			break;
		default:
		        HIP_DEBUG("No protocol family found\n");
			goto out_err;
			break;
	}

	
	HIP_IFEL(bind(firewall_raw_sock, (struct sockaddr *) &src, sa_size),
		 -1, "Binding to raw sock failed\n");
	sent = sendto(firewall_raw_sock, msg, len, 0,
		      (struct sockaddr *) &dst, sa_size);
	if (sent != len) {
		HIP_ERROR("Could not send the all requested"\
			  " data (%d/%d): %s\n", sent, len, strerror(errno));
	} else {
		HIP_DEBUG("sent=%d/%d \n",
			  sent, len);
	}

 out_err:
	/* Reset the interface to wildcard*/
	if (is_ipv6)
		ipv6_addr_copy(&sock_src6->sin6_addr, &any);
	else{
		sock_src4->sin_addr.s_addr = INADDR_ANY;
		sock_src4->sin_family = AF_INET;
	}

	bind(firewall_raw_sock, (struct sockaddr *) &src, sa_size);
	if (err)
		HIP_DEBUG("sterror %s\n",strerror(errno));

	return err;
}<|MERGE_RESOLUTION|>--- conflicted
+++ resolved
@@ -468,15 +468,9 @@
 				sa_size = sizeof(struct sockaddr_in);
 
 		   		udp->check = htons(0);
-<<<<<<< HEAD
-				udp->check = ipv4_checksum(IPPROTO_UDP, &(sock_src4->sin_addr), 
-							   &(sock_dst4->sin_addr), udp, len);		
-				memmove( (char *)(msg+sizeof(struct ip)), (u8*)udp, len);
-=======
 				udp->check = ipv4_checksum(IPPROTO_UDP, (u8*)&(sock_src4->sin_addr), 
 							   (u8*)&(sock_dst4->sin_addr), (u8*)udp, len);		
 				memmove((msg+sizeof(struct ip)), (u8*)udp, len);
->>>>>>> a0e30ff4
 			}
 			break;
 		case IPPROTO_TCP:
