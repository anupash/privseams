--- conflicted
+++ resolved
@@ -422,12 +422,7 @@
 	int err = 0;
 	struct hip_common *msg = NULL;
 	int hash_length = 0;
-<<<<<<< HEAD
-	int direction = 0;
 	long i;
-=======
-	int i;
->>>>>>> ae44882f
 	unsigned char *anchor = NULL;
 	hash_chain_t *hchain = NULL;
 	hash_tree_t *htree = NULL;
