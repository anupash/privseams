--- conflicted
+++ resolved
@@ -72,12 +72,8 @@
     puts("      -e = use esp protection extension (also sets -i)");
     puts("      -l = activate lsi support");
     puts("      -p = run with lowered privileges. iptables rules will not be flushed on exit");
-<<<<<<< HEAD
-    puts("      -t <seconds> = set timeout interval to <seconds>. Disable if <seconds> = 0.\n");
+    puts("      -t <seconds> = set timeout interval to <seconds>. Disable if <seconds> = 0");
     puts("      -u = attempt to speed up esp traffic using iptables rules");
-=======
-    puts("      -t <seconds> = set timeout interval to <seconds>. Disable if <seconds> = 0");
->>>>>>> 4a5f6bae
     puts("      -h = print this help");
 #ifdef CONFIG_HIP_MIDAUTH
     puts("      -m = middlebox authentication");
