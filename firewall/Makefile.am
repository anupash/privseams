AUTOMAKE_OPTIONS = foreign

#EXTRA_DIST = hip-fw-mi-svn-20060226.tar.gz

# Note: .. is included because libinet6/debug.h is included; otherwise this
# won't build because there is also the linux/net/ipv6/hip/debug.h include.

CFLAGS = $(hipl_common_cflags) -I/usr/include/libipq/  -L$(HIPL_LIBINET6_LIB) -L$(HIPL_LIBHIPTOOL_LIB)
#CFLAGS += `pkg-config --cflags --libs glib-2.0` 
#CFLAGS += `pkg-config --cflags --libs gthread-2.0`
CFLAGS += `pkg-config --cflags`

include_HEADERS =  firewall.h conntrack.h rule_management.h helpers.h firewall_control.h hslist.h common_types.h
include_HEADERS += esp_decrypt.h firewall_defines.h proxydb.h conndb.h esp_decrypt.h dlist.h
include_HEADERS += user_ipsec.h user_ipsec_esp.h user_ipsec_sadb.h esp_prot.h
include_HEADERS += proxy.h opptcp.h firewalldb.h lsi.h

INCLUDES = $(hipl_common_include_paths)  -I$(HIPL_PJPROJECT_NATH)/include -I$(HIPL_PJPROJECT_LIB)/include -I$(HIPL_PJPROJECT_LIB_UTIL)/include -I$(HIPL_PJPROJECT_MEDIA)/include

if HIP_FIREWALL

sbin_PROGRAMS = hipfw

hipfw_SOURCES = firewall.c conntrack.c rule_management.c helpers.c firewall_control.c esp_decrypt.c proxydb.c conndb.c dlist.c hslist.c
hipfw_SOURCES += user_ipsec.c user_ipsec_esp.c user_ipsec_sadb.c esp_prot.c
hipfw_SOURCES += proxy.c opptcp.c firewalldb.c lsi.c

<<<<<<< HEAD
hipfw_LDADD =  ../libinet6/.libs/libinet6.a
=======
hipfw_LDADD = -lipq ../libinet6/.libs/libinet6.a
>>>>>>> 266488a8
if HIP_CORPORATE
  hipfw_LDADD += -lhiptool
else
  hipfw_LDADD += ../libhiptool/.libs/libhiptool.a
endif

if HIP_HI3
 INCLUDES += -I../i3/i3_client -I../i3/utils -I../i3/i3
 hipfw_LDADD += ../i3/i3_client/libi3client.a ../i3/i3/libi3.a ../i3/utils/libutils.a ../i3/aeshash/libaes.a -lpthread
endif

endif

tags:
	etags $(hipfw_SOURCES) $(include_HEADERS)<|MERGE_RESOLUTION|>--- conflicted
+++ resolved
@@ -25,11 +25,7 @@
 hipfw_SOURCES += user_ipsec.c user_ipsec_esp.c user_ipsec_sadb.c esp_prot.c
 hipfw_SOURCES += proxy.c opptcp.c firewalldb.c lsi.c
 
-<<<<<<< HEAD
-hipfw_LDADD =  ../libinet6/.libs/libinet6.a
-=======
 hipfw_LDADD = -lipq ../libinet6/.libs/libinet6.a
->>>>>>> 266488a8
 if HIP_CORPORATE
   hipfw_LDADD += -lhiptool
 else
