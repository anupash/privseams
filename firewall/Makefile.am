AUTOMAKE_OPTIONS = foreign

<<<<<<< HEAD
CFLAGS = $(hipl_common_cflags) -I/usr/include/libipq/ 
LDFLAGS = -L$(HIPL_LIBHIPTOOL_LIB) -L$(HIPL_LIBHIPCORE_LIB)
CFLAGS += $(OPTIMIZATIONS_CFLAGS)
CFLAGS += $(GPROF_CFLAGS)

include_HEADERS =  firewall.h conntrack.h rule_management.h helpers.h firewall_control.h hslist.h common_types.h
include_HEADERS += firewall_defines.h proxydb.h conndb.h dlist.h common_hipd_msg.h
include_HEADERS += user_ipsec_api.h  user_ipsec_esp.h user_ipsec_sadb.h
include_HEADERS += proxy.h opptcp.h firewalldb.h lsi.h esp_prot_api.h esp_prot_fw_msg.h
include_HEADERS += esp_prot_conntrack.h user_ipsec_fw_msg.h esp_prot_config.h
include_HEADERS += sava_api.h cache.h cache_port.h esp_prot_defines.h datapkt.h sysopp.h
include_HEADERS += savah_gateway.h
if HIP_MIDAUTH
include_HEADERS += midauth.h pisa.h pisa_cert.h
endif

INCLUDES = -I..
=======
CFLAGS = $(hipl_common_cflags)
>>>>>>> 2cd40c7e

if HIP_FIREWALL

sbin_PROGRAMS = hipfw

<<<<<<< HEAD
hipfw_SOURCES = firewall.c conntrack.c rule_management.c helpers.c firewall_control.c proxydb.c conndb.c dlist.c hslist.c
hipfw_SOURCES += user_ipsec_api.c user_ipsec_esp.c user_ipsec_sadb.c user_ipsec_fw_msg.c common_hipd_msg.c
hipfw_SOURCES += esp_prot_api.c esp_prot_fw_msg.c esp_prot_conntrack.c esp_prot_config.c
hipfw_SOURCES += proxy.c opptcp.c firewalldb.c lsi.c sysopp.c
hipfw_SOURCES += sava_api.c cache.c cache_port.c datapkt.c
hipfw_SOURCES += savah_gateway.c
=======
hipfw_SOURCES =	firewall.c \
				conntrack.c \
				rule_management.c \
				helpers.c \
				firewall_control.c \
				proxydb.c \
				conndb.c \
				dlist.c \
				hslist.c \
				user_ipsec_api.c \
				user_ipsec_esp.c \
				user_ipsec_sadb.c \
				user_ipsec_fw_msg.c \
				common_hipd_msg.c \
				esp_prot_api.c \
				esp_prot_fw_msg.c \
				esp_prot_conntrack.c \
				esp_prot_config.c \
				proxy.c \
				opptcp.c \
				firewalldb.c \
				lsi.c \
				sysopp.c \
				sava_api.c \
				cache.c \
				cache_port.c \
				datapkt.c
				
>>>>>>> 2cd40c7e
if HIP_MIDAUTH
hipfw_SOURCES += midauth.c \
				pisa.c \
				pisa_cert.c
endif

# libraries that are not found using AC_CHECK_LIB
hipfw_LDADD =	../libhipcore/.libs/libhipcore.a \
				../libhiptool/.libs/libhiptool.a
				
if HIP_LIBINET6
hipfw_LDADD +=	../libinet6/.libs/libinet6.a
endif

if HIP_PERFORMANCE
hipfw_LDADD +=	../performance/.libs/libperformance.a
endif

endif<|MERGE_RESOLUTION|>--- conflicted
+++ resolved
@@ -1,39 +1,11 @@
 AUTOMAKE_OPTIONS = foreign
 
-<<<<<<< HEAD
-CFLAGS = $(hipl_common_cflags) -I/usr/include/libipq/ 
-LDFLAGS = -L$(HIPL_LIBHIPTOOL_LIB) -L$(HIPL_LIBHIPCORE_LIB)
-CFLAGS += $(OPTIMIZATIONS_CFLAGS)
-CFLAGS += $(GPROF_CFLAGS)
-
-include_HEADERS =  firewall.h conntrack.h rule_management.h helpers.h firewall_control.h hslist.h common_types.h
-include_HEADERS += firewall_defines.h proxydb.h conndb.h dlist.h common_hipd_msg.h
-include_HEADERS += user_ipsec_api.h  user_ipsec_esp.h user_ipsec_sadb.h
-include_HEADERS += proxy.h opptcp.h firewalldb.h lsi.h esp_prot_api.h esp_prot_fw_msg.h
-include_HEADERS += esp_prot_conntrack.h user_ipsec_fw_msg.h esp_prot_config.h
-include_HEADERS += sava_api.h cache.h cache_port.h esp_prot_defines.h datapkt.h sysopp.h
-include_HEADERS += savah_gateway.h
-if HIP_MIDAUTH
-include_HEADERS += midauth.h pisa.h pisa_cert.h
-endif
-
-INCLUDES = -I..
-=======
 CFLAGS = $(hipl_common_cflags)
->>>>>>> 2cd40c7e
 
 if HIP_FIREWALL
 
 sbin_PROGRAMS = hipfw
 
-<<<<<<< HEAD
-hipfw_SOURCES = firewall.c conntrack.c rule_management.c helpers.c firewall_control.c proxydb.c conndb.c dlist.c hslist.c
-hipfw_SOURCES += user_ipsec_api.c user_ipsec_esp.c user_ipsec_sadb.c user_ipsec_fw_msg.c common_hipd_msg.c
-hipfw_SOURCES += esp_prot_api.c esp_prot_fw_msg.c esp_prot_conntrack.c esp_prot_config.c
-hipfw_SOURCES += proxy.c opptcp.c firewalldb.c lsi.c sysopp.c
-hipfw_SOURCES += sava_api.c cache.c cache_port.c datapkt.c
-hipfw_SOURCES += savah_gateway.c
-=======
 hipfw_SOURCES =	firewall.c \
 				conntrack.c \
 				rule_management.c \
@@ -61,8 +33,7 @@
 				cache.c \
 				cache_port.c \
 				datapkt.c
-				
->>>>>>> 2cd40c7e
+
 if HIP_MIDAUTH
 hipfw_SOURCES += midauth.c \
 				pisa.c \
