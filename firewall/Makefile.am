--- conflicted
+++ resolved
@@ -5,12 +5,8 @@
 # Note: .. is included because libinet6/debug.h is included; otherwise this
 # won't build because there is also the linux/net/ipv6/hip/debug.h include.
 
-<<<<<<< HEAD
-CFLAGS = -g $(hipl_common_cflags) -I/usr/include/libipq/
+CFLAGS = -g $(hipl_common_cflags) -I/usr/include/libipq/ -L$(HIPL_LIBINET6_LIB) -L$(HIPL_LIBHIPTOOL_LIB) -L$(HIPL_LIBHIPCORE_LIB)
 # -L$(HIPL_LIBINET6_LIB) -L$(HIPL_LIBHIPTOOL_LIB)
-=======
-CFLAGS = -g $(hipl_common_cflags) -I/usr/include/libipq/  -L$(HIPL_LIBINET6_LIB) -L$(HIPL_LIBHIPTOOL_LIB) -L$(HIPL_LIBHIPCORE_LIB)
->>>>>>> 545fa2db
 #CFLAGS += `pkg-config --cflags --libs glib-2.0` 
 #CFLAGS += `pkg-config --cflags --libs gthread-2.0`
 CFLAGS += `pkg-config --cflags`
@@ -40,12 +36,7 @@
 hipfw_LDADD = -lipq
 
 if HIP_FORCE_SHLIB
-<<<<<<< HEAD
-hipfw_LDFLAGS += -L$(HIPL_LIBINET6_LIB)
-hipfw_LDADD += -linet6
-=======
     hipfw_LDADD += -linet6
->>>>>>> 545fa2db
 else
     hipfw_LDADD += ../libhipcore/.libs/libhipcore.a
     hipfw_LDADD += ../libinet6/.libs/libinet6.a
@@ -55,7 +46,6 @@
 if HIP_UUIDLIB
     hipfw_LDADD += -luuid
 endif
-
 hipfw_LDADD += ../pjproject/pjnath/lib/libpjnath-hipl.a
 hipfw_LDADD += ../pjproject/pjlib/lib/libpj-hipl.a
 hipfw_LDADD += ../pjproject/pjlib-util/lib/libpjlib-util-hipl.a
@@ -65,12 +55,7 @@
 ../pjproject/pjnath/lib/libpjnath-hipl.a:
 
 if HIP_FORCE_SHLIB
-<<<<<<< HEAD
-  hipfw_LDFLAGS += -L$(HIPL_LIBHIPTOOL_LIB)
-  hipfw_LDADD += -lhiptool
-=======
     hipfw_LDADD += -lhiptool
->>>>>>> 545fa2db
 else
     hipfw_LDADD += ../libhiptool/.libs/libhiptool.a
 endif
