AUTOMAKE_OPTIONS = foreign

#EXTRA_DIST = hip-fw-mi-svn-20060226.tar.gz

# Note: .. is included because libinet6/debug.h is included; otherwise this
# won't build because there is also the linux/net/ipv6/hip/debug.h include.

CFLAGS = $(hipl_common_cflags) -I/usr/include/libipq/  -L$(HIPL_LIBINET6_LIB) -L$(HIPL_LIBHIPTOOL_LIB)
#CFLAGS += `pkg-config --cflags --libs glib-2.0` 
#CFLAGS += `pkg-config --cflags --libs gthread-2.0`
CFLAGS += `pkg-config --cflags`

include_HEADERS =  firewall.h conntrack.h rule_management.h helpers.h firewall_control.h hslist.h common_types.h
include_HEADERS += esp_decrypt.h firewall_defines.h proxydb.h conndb.h esp_decrypt.h dlist.h
<<<<<<< HEAD
include_HEADERS += proxy.h opptcp.h useripsec.h
include_HEADERS += midauth.h pisa.h
=======
include_HEADERS += proxy.h opptcp.h useripsec.h firewalldb.h lsi.h
>>>>>>> 09439e2e

INCLUDES = $(hipl_common_include_paths)

if HIP_FIREWALL

sbin_PROGRAMS = hipfw

hipfw_SOURCES = firewall.c conntrack.c rule_management.c helpers.c firewall_control.c esp_decrypt.c proxydb.c conndb.c dlist.c hslist.c
<<<<<<< HEAD
hipfw_SOURCES += proxy.c opptcp.c useripsec.c
hipfw_SOURCES += midauth.c pisa.c
=======
hipfw_SOURCES += proxy.c opptcp.c useripsec.c firewalldb.c lsi.c
>>>>>>> 09439e2e

hipfw_LDADD = /usr/lib/libipq.a ../libinet6/.libs/libinet6.a
if HIP_CORPORATE
  hipfw_LDADD += -lhiptool
else
  hipfw_LDADD += ../libhiptool/.libs/libhiptool.a
endif

if HIP_HI3
 INCLUDES += -I../i3/i3_client -I../i3/utils -I../i3/i3
 hipfw_LDADD += ../i3/i3_client/libi3client.a ../i3/i3/libi3.a ../i3/utils/libutils.a ../i3/aeshash/libaes.a -lpthread
endif

endif

tags:
	etags $(hipfw_SOURCES) $(include_HEADERS)<|MERGE_RESOLUTION|>--- conflicted
+++ resolved
@@ -12,12 +12,8 @@
 
 include_HEADERS =  firewall.h conntrack.h rule_management.h helpers.h firewall_control.h hslist.h common_types.h
 include_HEADERS += esp_decrypt.h firewall_defines.h proxydb.h conndb.h esp_decrypt.h dlist.h
-<<<<<<< HEAD
-include_HEADERS += proxy.h opptcp.h useripsec.h
+include_HEADERS += proxy.h opptcp.h useripsec.h firewalldb.h lsi.h
 include_HEADERS += midauth.h pisa.h
-=======
-include_HEADERS += proxy.h opptcp.h useripsec.h firewalldb.h lsi.h
->>>>>>> 09439e2e
 
 INCLUDES = $(hipl_common_include_paths)
 
@@ -26,12 +22,8 @@
 sbin_PROGRAMS = hipfw
 
 hipfw_SOURCES = firewall.c conntrack.c rule_management.c helpers.c firewall_control.c esp_decrypt.c proxydb.c conndb.c dlist.c hslist.c
-<<<<<<< HEAD
-hipfw_SOURCES += proxy.c opptcp.c useripsec.c
+hipfw_SOURCES += proxy.c opptcp.c useripsec.c firewalldb.c lsi.c
 hipfw_SOURCES += midauth.c pisa.c
-=======
-hipfw_SOURCES += proxy.c opptcp.c useripsec.c firewalldb.c lsi.c
->>>>>>> 09439e2e
 
 hipfw_LDADD = /usr/lib/libipq.a ../libinet6/.libs/libinet6.a
 if HIP_CORPORATE
