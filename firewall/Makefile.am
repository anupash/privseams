--- conflicted
+++ resolved
@@ -13,6 +13,7 @@
 include_HEADERS =  firewall.h conntrack.h rule_management.h helpers.h firewall_control.h hslist.h common_types.h
 include_HEADERS += esp_decrypt.h firewall_defines.h proxydb.h conndb.h esp_decrypt.h dlist.h
 include_HEADERS += proxy.h opptcp.h useripsec.h
+include_HEADERS += midauth.h pisa.h
 
 INCLUDES = $(hipl_common_include_paths)
 
@@ -20,11 +21,7 @@
 
 sbin_PROGRAMS = hipfw
 
-<<<<<<< HEAD
-hipfw_SOURCES = firewall.c conntrack.c rule_management.c helpers.c firewall_control.c esp_decrypt.c proxydb.c conndb.c list.c slist.c
-=======
 hipfw_SOURCES = firewall.c conntrack.c rule_management.c helpers.c firewall_control.c esp_decrypt.c proxydb.c conndb.c dlist.c hslist.c
->>>>>>> 4e2dd62b
 hipfw_SOURCES += proxy.c opptcp.c useripsec.c
 hipfw_SOURCES += midauth.c pisa.c
 
