--- conflicted
+++ resolved
@@ -27,11 +27,7 @@
 hipfw_SOURCES += proxy.c opptcp.c firewalldb.c lsi.c
 hipfw_SOURCES += midauth.c pisa.c
 
-<<<<<<< HEAD
 hipfw_LDADD = -lipq ../libinet6/.libs/libinet6.a
-=======
-hipfw_LDADD =  ../libinet6/.libs/libinet6.a
->>>>>>> 4c2c4b4c
 if HIP_CORPORATE
   hipfw_LDADD += -lhiptool
 else
