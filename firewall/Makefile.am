--- conflicted
+++ resolved
@@ -5,12 +5,7 @@
 # Note: .. is included because libinet6/debug.h is included; otherwise this
 # won't build because there is also the linux/net/ipv6/hip/debug.h include.
 
-<<<<<<< HEAD
 CFLAGS = -g $(hipl_common_cflags) -I/usr/include/libipq/ -L$(HIPL_LIBHIPTOOL_LIB) -L$(HIPL_LIBHIPCORE_LIB)
-=======
-CFLAGS = $(hipl_common_cflags) -I/usr/include/libipq/ -L$(HIPL_LIBINET6_LIB) -L$(HIPL_LIBHIPTOOL_LIB) -L$(HIPL_LIBHIPCORE_LIB)
-# -L$(HIPL_LIBINET6_LIB) -L$(HIPL_LIBHIPTOOL_LIB)
->>>>>>> b14dba45
 #CFLAGS += `pkg-config --cflags --libs glib-2.0` 
 #CFLAGS += `pkg-config --cflags --libs gthread-2.0`
 CFLAGS += `pkg-config --cflags`
@@ -22,34 +17,26 @@
 include_HEADERS += user_ipsec_api.h  user_ipsec_esp.h user_ipsec_sadb.h
 include_HEADERS += firewalldb.h lsi.h esp_prot_api.h esp_prot_fw_msg.h
 include_HEADERS += esp_prot_conntrack.h user_ipsec_fw_msg.h 
-<<<<<<< HEAD
 include_HEADERS += cache.h cache_port.h esp_prot_defines.h
-=======
-include_HEADERS += sava_api.h cache.h cache_port.h esp_prot_defines.h datapkt.h
 if HIP_MIDAUTH
 include_HEADERS += midauth.h pisa.h pisa_cert.h
 endif
->>>>>>> b14dba45
 
 INCLUDES = $(hipl_common_include_paths)
 
 if HIP_FIREWALL
-
 sbin_PROGRAMS = hipfw
 
 hipfw_SOURCES = firewall.c conntrack.c rule_management.c helpers.c 
 hipfw_SOURCES += firewall_control.c dlist.c hslist.c user_ipsec_api.c 
 hipfw_SOURCES += user_ipsec_esp.c user_ipsec_sadb.c user_ipsec_fw_msg.c
 hipfw_SOURCES += esp_prot_api.c esp_prot_fw_msg.c esp_prot_conntrack.c
-<<<<<<< HEAD
 hipfw_SOURCES += firewalldb.c lsi.c cache.c cache_port.c
-=======
-hipfw_SOURCES += proxy.c opptcp.c firewalldb.c lsi.c fw_stun.c
-hipfw_SOURCES += sava_api.c cache.c cache_port.c datapkt.c
+endif
+
 if HIP_MIDAUTH
 hipfw_SOURCES += midauth.c pisa.c pisa_cert.c
 endif
->>>>>>> b14dba45
 
 hipfw_LDFLAGS =
 hipfw_LDADD = -lipq
@@ -71,19 +58,9 @@
     hipfw_LDADD += ../libhiptool/.libs/libhiptool.a
 endif
 
-<<<<<<< HEAD
-=======
 if HIP_PERFORMANCE
   hipfw_LDADD += ../performance/.libs/libperformance.a
 endif
 
-if HIP_I3
-  INCLUDES += -I../i3/i3_client -I../i3/utils -I../i3/i3
-  hipfw_LDADD += ../i3/i3_client/libi3client.a ../i3/i3/libi3.a ../i3/utils/libutils.a ../i3/aeshash/libaes.a -lpthread
-endif
-
->>>>>>> b14dba45
-endif
-
 tags:
 	etags $(hipfw_SOURCES) $(include_HEADERS)