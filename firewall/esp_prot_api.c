/**
 * Authors:
 *   - Rene Hummen <rene.hummen@rwth-aachen.de> 2008
 *
 * License: GNU/GPL
 *
 */

#include "esp_prot_api.h"
#include "esp_prot_fw_msg.h"
#include "firewall_defines.h"

/********* esp protection modes config *********/
long token_transform;

/* the number of parallel hash chain to be used
 * when parallel hash chain authentication is active */
long num_parallel_hchains;

/* size of the buffer for cumulative authentication
 * NOTE: should not be set higher than IPsec replay window
 * 		 -> packet would be dropped anyway then */
long ring_buffer_size;
long num_linear_elements;
long num_random_elements;

//hash_function_t hash_function;
long hash_length;
long hash_structure_length;


/********* esp protection sender config *********/
// hcstore settings
/* max amount of hchains that can be stored per hchain_item
 * NOTE we are using a list here, so we might also use some other
 *       mechanism to stop the hcstore_refill() */
long num_hchains_per_item;
/* number of hierarchies used to link hchains in the update store */
long num_hierarchies;
/* determines when to refill a store
 * NOTE this is a reverse threshold -> 1 - never refill, 0 - always */
double refill_threshold;

// hash chain update settings
/* if unused hchain element count of the active_hchain falls below
 * this threshold (% of max count), it will trigger the setup of
 * a new next_hchain */
double update_threshold;


/********* internal settings (derived from config-file) *********/
// used hash lengths
int hash_lengths[NUM_HASH_FUNCTIONS][NUM_HASH_LENGTHS];
// lengths of the hash structures in the stores
int bex_hchain_length;
int update_hchain_lengths[NUM_UPDATE_HCHAIN_LENGTHS];
// TODO make that configurable as well
/* is used for hash chains and trees simultaneously used hash functions */
hash_function_t hash_functions[NUM_HASH_FUNCTIONS]
				   = {SHA1};


/* stores the mapping transform_id -> (function_id, hash_length_id)
 * NOTE no mapping for UNUSED transform */
esp_prot_tfm_t esp_prot_transforms[MAX_NUM_TRANSFORMS];


// this store only contains hchains used when negotiating esp protection in BEX
hchain_store_t bex_store;
// this stores hchains used during UPDATE
hchain_store_t update_store;


int esp_prot_init(void)
{
	int bex_function_id = 0, update_function_id = 0;
	int bex_hash_length_id = 0, update_hash_length_id = 0;
	int transform_id = 0;
	int use_hash_trees = 0;
	int err = 0, i, j, g;
	int activate = 1;
	config_t *config = NULL;

	HIP_DEBUG("Initializing the esp protection extension...\n");

	// read settings from config-file
	HIP_IFEL(!(config = esp_prot_read_config()), -1, "failed to read config-file\n");
	HIP_IFEL(esp_prot_token_config(config), -1, "failed to process config-file\n");
	HIP_IFEL(esp_prot_sender_config(config), -1, "failed to process config-file\n");
	HIP_IFEL(esp_prot_release_config(config), -1, "failed to release config-file\n");

	/* setting config-files values for internal usage
	 * NOTE internal structure partially more flexible than interface provided by
	 *      config-file */
	hash_lengths[NUM_HASH_FUNCTIONS - 1][NUM_HASH_LENGTHS - 1] = hash_length;
	bex_hchain_length = hash_structure_length;
	update_hchain_lengths[NUM_UPDATE_HCHAIN_LENGTHS - 1] = hash_structure_length;

	/* activate the extension in hipd
	 *
	 * @note this has to be set first, otherwise hipd won't understand the
	 *       anchor message */
	HIP_DEBUG("activating esp prot in hipd...\n");
	HIP_IFEL(send_esp_prot_to_hipd(activate), -1,
			"failed to activate the esp protection in hipd\n");

	/* init the hash-chain stores */
	HIP_IFEL(hcstore_init(&bex_store, num_hchains_per_item,
			refill_threshold), -1, "failed to initialize the bex-store\n");
	HIP_IFEL(hcstore_init(&update_store, num_hchains_per_item,
			refill_threshold), -1, "failed to initialize the update-store\n");

	HIP_DEBUG("setting up esp_prot_transforms...\n");

	// init all possible transforms
	memset(esp_prot_transforms, 0, MAX_NUM_TRANSFORMS * sizeof(esp_prot_tfm_t));

	// set available transforms to used
	esp_prot_transforms[token_transform].is_used = 1;


	HIP_DEBUG("setting up hchain stores...\n");

	/* set up meta-info for each store and init the esp protection transforms
	 *
	 * NOTE: this only covers the hash chains!
	 */
	for (i = 0; i < NUM_HASH_FUNCTIONS; i++)
	{
		// first we have to register the function
		HIP_IFEL((bex_function_id = hcstore_register_function(&bex_store,
				hash_functions[i])) < 0, -1,
				"failed to register hash-function in bex-store\n");
		HIP_IFEL((update_function_id = hcstore_register_function(&update_store,
				hash_functions[i])) < 0, -1,
				"failed to register hash-function in update-store\n");

		// ensure the 2 stores are in sync
		HIP_ASSERT(bex_function_id == update_function_id);

		for (j = 0; j < NUM_HASH_LENGTHS; j++)
		{
			if (hash_lengths[i][j] > 0)
			{
				// now we can register the hash lengths for this function
				HIP_IFEL((bex_hash_length_id = hcstore_register_hash_length(&bex_store,
						bex_function_id, hash_lengths[i][j])) < 0, -1,
						"failed to register hash-length in bex-store\n");
				HIP_IFEL((update_hash_length_id = hcstore_register_hash_length(
						&update_store, update_function_id, hash_lengths[i][j])) < 0, -1,
						"failed to register hash-length in update-store\n");

				// ensure the 2 stores are in sync
				HIP_ASSERT(bex_hash_length_id == update_hash_length_id);

				// store these IDs in the transforms array
				HIP_DEBUG("adding transform: %i\n", transform_id + 1);

				if (esp_prot_transforms[token_transform].is_used)
				{
					esp_prot_transforms[token_transform].hash_func_id = bex_function_id;
					esp_prot_transforms[token_transform].hash_length_id = bex_hash_length_id;
				}

				/* also register the the hchain lengths for this function and this
				 * hash length */
				HIP_IFEL(hcstore_register_hash_item_length(&bex_store, bex_function_id,
						bex_hash_length_id, bex_hchain_length) < 0, -1,
						"failed to register hchain-length in bex-store\n");
				/* register number of hierarchies in BEX-store */
				HIP_IFEL(hcstore_register_hash_item_hierarchy(&bex_store, bex_function_id,
						bex_hash_length_id, bex_hchain_length, NUM_BEX_HIERARCHIES) < 0,
						-1, "failed to register hchain-hierarchy in bex-store\n");

				for (g = 0; g < NUM_UPDATE_HCHAIN_LENGTHS; g++)
				{
					HIP_IFEL(hcstore_register_hash_item_length(&update_store,
							update_function_id, update_hash_length_id,
							update_hchain_lengths[g]) < 0, -1,
							"failed to register hchain-length in update-store\n");
					HIP_IFEL(hcstore_register_hash_item_hierarchy(&update_store,
							update_function_id, update_hash_length_id,
							update_hchain_lengths[g], num_hierarchies) < 0,
							-1, "failed to register hchain-hierarchy in update-store\n");
				}
			} else
			{
				// for this hash-function we have already processed all hash-lengths
				break;
			}
		}
	}

	// TODO better to use function pointers for hash structure creation in store
	// make distinction between chains and trees for elements in the store
	if (token_transform == ESP_PROT_TFM_TREE)
		use_hash_trees = 1;

	/* finally we can fill the stores */
	HIP_DEBUG("filling BEX store...\n");
	HIP_IFEL(hcstore_refill(&bex_store, use_hash_trees) < 0, -1,
			"failed to fill the bex-store\n");
	HIP_DEBUG("filling update store...\n");
	HIP_IFEL(hcstore_refill(&update_store, use_hash_trees) < 0, -1,
			"failed to fill the update-store\n");

	/* ...and send the bex-store anchors to hipd */
	HIP_IFEL(send_bex_store_update_to_hipd(&bex_store, use_hash_trees), -1,
		"failed to send bex-store update to hipd\n");

  out_err:
  	return err;
}

int esp_prot_uninit()
{
	int err = 0, i;
	int activate = 0;
	int use_hash_trees = 0;

	if (token_transform == ESP_PROT_TFM_TREE)
		use_hash_trees = 1;

	// uninit hcstores
	hcstore_uninit(&bex_store, use_hash_trees);
	hcstore_uninit(&update_store, use_hash_trees);
	// ...and set transforms to 0/NULL
	memset(esp_prot_transforms, 0, sizeof(uint8_t) * sizeof(esp_prot_tfm_t));

	// also deactivate the extension in hipd
	HIP_IFEL(send_esp_prot_to_hipd(activate), -1,
			"failed to activate the esp protection in hipd\n");

  out_err:
	return err;
}

int esp_prot_sa_entry_set(hip_sa_entry_t *entry, uint8_t esp_prot_transform,
		uint32_t hash_item_length, uint16_t esp_num_anchors,
		unsigned char (*esp_prot_anchors)[MAX_HASH_LENGTH], int update)
{
	int hash_length = 0, err = 0;
	int use_hash_trees = 0;
	hash_chain_t *hchain = NULL;
	hash_tree_t *htree = NULL;
	uint16_t i;

	HIP_ASSERT(entry != 0);
	HIP_ASSERT(entry->direction == 1 || entry->direction == 2);

	// only set up the anchor or hchain, if esp extension is used
	if (esp_prot_transform > ESP_PROT_TFM_UNUSED)
	{
		// if the extension is used, an anchor should be provided by the peer
		HIP_ASSERT(esp_prot_anchors != NULL);

		// check if we should use hash trees
		if (esp_prot_transform == ESP_PROT_TFM_TREE)
			use_hash_trees = 1;

		// distinguish the creation of a new entry and the update of an old one
		if (update)
		{
			HIP_DEBUG("updating ESP prot parameters...\n");

			// check if current and next transform are matching
			HIP_IFEL(entry->esp_prot_transform != esp_prot_transform, 1,
					"transform for active esp prot and next do NOT match\n");
			HIP_DEBUG("found matching esp prot transforms\n");

			// we have to get the hash_length
			hash_length = esp_prot_get_hash_length(esp_prot_transform);

			entry->update_item_length = hash_item_length;

			/* only set up hash chains or anchors for outbound direction */
			if (entry->direction == HIP_SPI_DIRECTION_OUT)
			{
				// update hchains for outbound SA
				for (i = 0; i < esp_num_anchors; i++)
				{
					{
						/* esp_prot_sadb_maintenance should have already set up the next_hchain,
						 * check that the anchor belongs to the one that is set */
						if (use_hash_trees)
						{
							htree = (hash_tree_t *)entry->next_hash_items[i];

							HIP_IFEL(memcmp(&esp_prot_anchors[i][0], htree->root, hash_length), -1,
									"received a non-matching root from hipd for next_hchain\n");
						} else
						{
							hchain = (hash_chain_t *)entry->next_hash_items[i];

							HIP_IFEL(memcmp(&esp_prot_anchors[i][0], hchain_get_anchor(hchain),
									hash_length), -1,
									"received a non-matching anchor from hipd for next_hchain\n");
						}

						entry->update_item_acked[i] = 1;
					}
				}

				HIP_DEBUG("next_hchain-anchors and received anchors from hipd match\n");
			}

		} else
		{
			HIP_DEBUG("setting up ESP prot parameters for new entry...\n");

			// set the esp protection transform
			entry->esp_prot_transform = esp_prot_transform;
			HIP_DEBUG("entry->esp_prot_transform: %u\n", entry->esp_prot_transform);

			entry->active_item_length = hash_item_length;

			/* only set up hash chains or anchors for outbound direction */
			if (entry->direction == HIP_SPI_DIRECTION_OUT)
			{
				// set hchains for outbound SA
				for (i = 0; i < num_parallel_hchains; i++)
				{
					if (i < esp_num_anchors)
					{
						HIP_IFEL(!(entry->active_hash_items[i] =
							esp_prot_get_bex_item_by_anchor(&esp_prot_anchors[i][0], esp_prot_transform)),
							-1, "corresponding hchain not found\n");

					} else
					{
						entry->active_hash_items[i] = NULL;
					}

					// pre-set acks of hchain updates
					entry->update_item_acked[i] = 0;
				}

				// parallel chains are used in round-robin fashion, set index to first chain now
				entry->last_used_chain = 0;

				// init ring buffer
				memset(&entry->hash_buffer, 0, MAX_RING_BUFFER_SIZE
						* ((MAX_HASH_LENGTH * sizeof(unsigned char)) + sizeof(uint32_t)));
				entry->next_free = 0;
			}
		}
	} else
	{
		HIP_DEBUG("no esp prot related params set, as UNUSED\n");

		entry->esp_prot_transform = ESP_PROT_TFM_UNUSED;
	}

  out_err:
  	return err;
}


void esp_prot_sa_entry_free(hip_sa_entry_t *entry)
{
	int i;

	if (entry->esp_prot_transform == ESP_PROT_TFM_TREE)
	{
		for (i = 0; i < num_parallel_hchains; i++)
		{
			if (entry->active_hash_items[i])
				htree_free((hash_tree_t *)entry->active_hash_items[i]);
			if (entry->next_hash_items[i])
				htree_free((hash_tree_t *)entry->next_hash_items[i]);
		}
	} else
	{
		for (i = 0; i < num_parallel_hchains; i++)
		{
			if (entry->active_hash_items[i])
				hchain_free((hash_chain_t *)entry->active_hash_items[i]);
			if (entry->next_hash_items[i])
				hchain_free((hash_chain_t *)entry->next_hash_items[i]);
		}
	}
}

int esp_prot_cache_packet_hash(unsigned char *esp_packet, uint16_t esp_length, hip_sa_entry_t *entry)
{
	int err = 0;
	hash_function_t hash_function = NULL;
	int hash_length = 0;

	// check whether cumulative authentication is active
	if (entry->esp_prot_transform == ESP_PROT_TFM_CUMULATIVE || entry->esp_prot_transform == ESP_PROT_TFM_PARA_CUMUL)
	{
		hash_length = esp_prot_get_hash_length(entry->esp_prot_transform);
		hash_function = esp_prot_get_hash_function(entry->esp_prot_transform);

		HIP_DEBUG("adding IPsec packet with SEQ %u to ring buffer at position %u...\n", entry->sequence - 1, entry->next_free);

		// hash packet and store it
		hash_function(esp_packet, esp_length, entry->hash_buffer[entry->next_free].packet_hash);
		entry->hash_buffer[entry->next_free].seq = entry->sequence - 1;

		HIP_HEXDUMP("added packet hash: ", entry->hash_buffer[entry->next_free].packet_hash, hash_length);

		entry->next_free = (entry->next_free + 1) % ring_buffer_size;
	}

	return err;
}

int esp_prot_add_packet_hashes(unsigned char *out_hash, int *out_length, hip_sa_entry_t *entry)
{
	extern long ring_buffer_size;
	extern long num_linear_elements;
	extern long num_random_elements;
	int err = 0, i, j;
	int repeat = 1;
	int hash_length = 0;
	uint32_t chosen_el[num_linear_elements + num_random_elements];
	uint32_t rand_el = 0;
	int item_length = 0;

	HIP_ASSERT(ring_buffer_size >= num_linear_elements + num_random_elements);

	// check whether cumulative authentication is active
	if (entry->esp_prot_transform == ESP_PROT_TFM_CUMULATIVE || entry->esp_prot_transform == ESP_PROT_TFM_PARA_CUMUL)
	{
		hash_length = esp_prot_get_hash_length(entry->esp_prot_transform);
		item_length = hash_length + sizeof(uint32_t);

		// first add linearly
		for (i = 1; i <= num_linear_elements; i++)
		{
			memcpy(&out_hash[*out_length], &entry->hash_buffer[(entry->next_free - i) % ring_buffer_size], item_length);

			HIP_HEXDUMP("added packet SEQ and hash: ", &out_hash[*out_length], hash_length + sizeof(uint32_t));

			*out_length += item_length;

			// mark element as used for this packet transmission
			chosen_el[i - 1] = entry->next_free - i;
		}

		// then add randomly
		for (i = 0; i < num_random_elements; i++)
		{
			while (repeat)
			{
				repeat = 0;

				// draw random element
				RAND_bytes((unsigned char *) &rand_el, sizeof(uint32_t));
				rand_el = rand_el % ring_buffer_size;

				for (j = 0; j < num_linear_elements + i; j++)
				{
					if (rand_el == chosen_el[j])
					{
						repeat = 1;
						break;
					}
				}
			}

			memcpy(&out_hash[*out_length], &entry->hash_buffer[rand_el], hash_length + item_length);
			*out_length += item_length;

			HIP_HEXDUMP("added packet SEQ and hash: ", &entry->hash_buffer[entry->next_free], item_length);

			// mark element as used for this packet transmission
			chosen_el[num_linear_elements + i] = rand_el;
		}
	}

	return err;
}

int esp_prot_add_hash(unsigned char *out_hash, int *out_length, hip_sa_entry_t *entry)
{
<<<<<<< HEAD
	extern long parallel_hchains;
	extern long num_parallel_hchains;
	unsigned char *tmp_hash = NULL;
=======
	const unsigned char *tmp_hash = NULL;
>>>>>>> 8dde6459
	int err = 0;
	uint32_t htree_index = 0;
	uint32_t htree_index_net = 0;
	hash_chain_t *hchain = NULL;
	hash_tree_t *htree = NULL;
	int branch_length = 0;

	HIP_ASSERT(out_hash != NULL);
	HIP_ASSERT(*out_length == 0);
	HIP_ASSERT(entry != NULL);

	if (entry->esp_prot_transform > ESP_PROT_TFM_UNUSED)
	{
		HIP_DEBUG("adding hash chain element to outgoing packet...\n");

		// determine whether to use htrees or hchains
		if (entry->esp_prot_transform == ESP_PROT_TFM_TREE)
		{
			// there should be no parallel hash trees -> index 0
			htree = (hash_tree_t *)entry->active_hash_items[0];

			// only add elements if not depleted yet
			if (htree_has_more_data(htree))
			{
				// get the index of the next hash token and add it
				htree_index = htree_get_next_data_offset(htree);
				htree_index_net = htonl(htree_index);
				memcpy(out_hash, &htree_index_net, sizeof(uint32_t));

				// get hash token and add it - only returns a reference into the array
				tmp_hash = htree_get_data(htree, htree_index, out_length);
				memcpy(out_hash + sizeof(uint32_t), tmp_hash, *out_length);

				*out_length += sizeof(uint32_t);

				// add the verification branch - directly memcpy elements into packet
				HIP_IFEL(!htree_get_branch(htree, htree_index, out_hash + *out_length,
						&branch_length), -1, "failed to get verification branch\n");

				*out_length += branch_length;

				HIP_DEBUG("htree_index: %u\n", htree_index);
				HIP_DEBUG("htree_index (packet): %u\n", *(uint32_t *)out_hash);

			} else
			{
				HIP_DEBUG("htree depleted, dropping packet\n");

				err = 1;
			}

		} else
		{
			if (token_transform == ESP_PROT_TFM_PARALLEL)
			{
				hchain = (hash_chain_t *)entry->active_hash_items[entry->last_used_chain];

				HIP_DEBUG("entry->last_used_chain: %i\n", entry->last_used_chain);

				entry->last_used_chain = (entry->last_used_chain + 1) % num_parallel_hchains;

			} else
			{
				hchain = (hash_chain_t *)entry->active_hash_items[0];
			}

			// first determine hash length
			*out_length = esp_prot_get_hash_length(entry->esp_prot_transform);

			// only add elements if not depleted yet
			if (hchain_get_num_remaining(hchain))
			{
				HIP_IFEL(!(tmp_hash = hchain_pop(hchain)), -1,
						"unable to retrieve hash element from hash-chain\n");

				/* don't send anchor as it could be known to third party
				 * -> other end-host will not accept it */
				if (!memcmp(tmp_hash, hchain_get_anchor(hchain),
						*out_length))
				{
					HIP_DEBUG("this is the hchain anchor -> get next element\n");

					// get next element
					HIP_IFEL(!(tmp_hash = hchain_pop(hchain)), -1,
							"unable to retrieve hash element from hash-chain\n");
				}

				memcpy(out_hash, tmp_hash, *out_length);

				// adding hashes for cumulative authentication
				HIP_IFEL(esp_prot_add_packet_hashes(out_hash, out_length, entry), -1,
						"failed to add tokens for cumulative authentication\n");

			} else
			{
				HIP_DEBUG("hchain depleted, dropping packet\n");

				err = 1;
			}
		}

		HIP_DEBUG("hash length is %i\n", *out_length);
		HIP_HEXDUMP("added esp protection hash: ", out_hash, *out_length);

	} else
	{
		HIP_DEBUG("esp prot extension UNUSED, not adding hash\n");
	}

  out_err:
    return err;
}

/* verifies received hchain-elements - should only be called with ESP
 * extension in use
 *
 * returns 0 - ok or UNUSED, < 0 err, > 0 anchor change */
int esp_prot_verify_hchain_element(hash_function_t hash_function, int hash_length,
		unsigned char *active_anchor, unsigned char *next_anchor,
		unsigned char *hash_value, int tolerance, unsigned char *active_root,
		int active_root_length, unsigned char *next_root, int next_root_length)
{
	uint32_t tmp_distance = 0;
	int err = 0;

	HIP_ASSERT(hash_function != NULL);
	HIP_ASSERT(hash_length > 0);
	HIP_ASSERT(active_anchor != NULL);
	// next_anchor may be NULL
	HIP_ASSERT(hash_value != NULL);
	HIP_ASSERT(tolerance >= 0);

	HIP_DEBUG("hash length is %i\n", hash_length);
	HIP_HEXDUMP("active_anchor: ", active_anchor, hash_length);
	HIP_DEBUG("hchain element of incoming packet to be verified:\n");
	HIP_HEXDUMP("-> ", hash_value, hash_length);

	HIP_DEBUG("checking active_anchor...\n");

	if (active_root)
		HIP_HEXDUMP("active_root: ", active_root, active_root_length);

	if ( (tmp_distance = hchain_verify(hash_value, active_anchor, hash_function,
			hash_length, tolerance, active_root, active_root_length)) )
	{
		// this will allow only increasing elements to be accepted
		memcpy(active_anchor, hash_value, hash_length);

		HIP_DEBUG("hash matches element in active hash-chain\n");

	} else
	{
		if (next_anchor != NULL)
		{
			/* there might still be a chance that we have to switch to the
			 * next hchain implicitly */
			HIP_DEBUG("checking next_anchor...\n");
			HIP_HEXDUMP("next_anchor: ", next_anchor, hash_length);

			if (next_root)
			{
				HIP_HEXDUMP("next_root: ", next_root, next_root_length);
			}

			if ( (tmp_distance = hchain_verify(hash_value, next_anchor, hash_function,
					hash_length, tolerance, next_root, next_root_length)) )
			{
				HIP_DEBUG("hash matches element in next hash-chain\n");

				// we have to notify about the change
				err = 1;

			} else
			{
				HIP_DEBUG("neither active nor update hchain could verify hash element\n");

				// handle incorrect elements -> drop packet
				err = -1;
				goto out_err;
			}

		} else
		{
			HIP_DEBUG("active hchain could not verify hash element, update hchain not set\n");

			// handle incorrect elements -> drop packet
			err = -1;
			goto out_err;
		}
	}

  out_err:
	if (err == -1)
	{
		HIP_DEBUG("INVALID hash-chain element!\n");
	}

    return err;
}

int esp_prot_verify_htree_element(hash_function_t hash_function, int hash_length,
		uint32_t hash_tree_depth, unsigned char *active_root, unsigned char *next_root,
		unsigned char *active_uroot, int active_uroot_length, unsigned char *next_uroot,
		int next_uroot_length, unsigned char *hash_value)
{
	int err = 0;
	uint32_t data_index = 0;

	HIP_ASSERT(hash_function != NULL);
	HIP_ASSERT(hash_length > 0);
	HIP_ASSERT(hash_tree_depth > 0);
	HIP_ASSERT(active_root != NULL);
	// next_root may be NULL
	HIP_ASSERT(hash_value != NULL);

	HIP_DEBUG("checking active_root...\n");

#ifdef CONFIG_HIP_OPENWRT
	data_index = *((uint32_t *)hash_value);
#else
	data_index = ntohl(*((uint32_t *)hash_value));
#endif

	if ( (err = htree_verify_branch(active_root, hash_length,
				hash_value + (sizeof(uint32_t) + hash_length),
				hash_tree_depth * hash_length, hash_value + sizeof(uint32_t),
				hash_length, data_index, active_uroot,
				active_uroot_length, htree_leaf_generator, htree_node_generator,
				NULL)) )
	{
		// err > 0 denotes invalid branch -> try next_root
		HIP_IFEL(err < 0, -1, "failure during tree verification\n");

		HIP_DEBUG("active htree could not verify hash element\n");

		if (next_root)
		{
			HIP_IFEL((err = htree_verify_branch(next_root, hash_length,
					hash_value + (sizeof(uint32_t) + hash_length),
					hash_tree_depth * hash_length, hash_value + sizeof(uint32_t),
					hash_length, *((uint32_t *)hash_value), next_uroot,
					next_uroot_length, htree_leaf_generator, htree_node_generator,
					NULL)) < 0, -1, "failure during tree verification\n");

			if (err)
			{
				HIP_DEBUG("neither active nor update htree could verify hash element\n");

				err = -1;
				goto out_err;

			} else
			{
				HIP_DEBUG("branch successfully verified with next_htree\n");

				// notify about change
				err = 1;
				goto out_err;
			}
		} else
		{
			HIP_DEBUG("active htree could not verify hash element, update htree not set\n");

			err = -1;
			goto out_err;
		}

	} else
	{
		HIP_DEBUG("branch successfully verified with active_htree\n");
	}

  out_err:
	return err;
}

esp_prot_tfm_t * esp_prot_resolve_transform(uint8_t transform)
{
	HIP_DEBUG("resolving transform: %u\n", transform);

	if (transform > ESP_PROT_TFM_UNUSED && esp_prot_transforms[transform].is_used)
		return &esp_prot_transforms[transform];
	else
		return NULL;
}

hash_function_t esp_prot_get_hash_function(uint8_t transform)
{
	esp_prot_tfm_t *prot_transform = NULL;
	hash_function_t hash_function = NULL;
	int err = 0;

	HIP_IFEL(!(prot_transform = esp_prot_resolve_transform(transform)), 1,
			"tried to resolve UNUSED or UNKNOWN transform\n");

	// as both stores' meta-data are in sync, we can use any
	hash_function = hcstore_get_hash_function(&bex_store, prot_transform->hash_func_id);

  out_err:
	if (err)
		hash_function = NULL;

	return hash_function;
}

int esp_prot_get_hash_length(uint8_t transform)
{
	esp_prot_tfm_t *prot_transform = NULL;
	int err = 0;

	// return length 0 for UNUSED transform
	HIP_IFEL(!(prot_transform = esp_prot_resolve_transform(transform)), 0,
			"tried to resolve UNUSED transform\n");

	// as both stores' meta-data are in sync, we can use any
	err = hcstore_get_hash_length(&bex_store, prot_transform->hash_func_id,
			prot_transform->hash_length_id);

  out_err:
	return err;
}

void * esp_prot_get_bex_item_by_anchor(unsigned char *item_anchor,
		uint8_t transform)
{
	esp_prot_tfm_t *prot_transform = NULL;
	void *return_item = NULL;
	int use_hash_trees = 0;
	int err = 0;

	HIP_ASSERT(item_anchor != NULL);

	HIP_IFEL(!(prot_transform = esp_prot_resolve_transform(transform)), 1,
			"tried to resolve UNUSED or UNKNOWN transform\n");

	if (transform == ESP_PROT_TFM_TREE)
		use_hash_trees = 1;

	HIP_IFEL(!(return_item = hcstore_get_item_by_anchor(&bex_store,
			prot_transform->hash_func_id, prot_transform->hash_length_id,
			NUM_BEX_HIERARCHIES - 1, item_anchor, use_hash_trees)),
			-1, "unable to retrieve hchain from bex store\n");

	// refill bex-store if necessary
	HIP_IFEL((err = hcstore_refill(&bex_store, use_hash_trees)) < 0, -1,
			"failed to refill the bex-store\n");

	// some elements have been added, tell hipd about them
	if (err > 0)
	{
		HIP_IFEL(send_bex_store_update_to_hipd(&bex_store, use_hash_trees), -1,
				"unable to send bex-store update to hipd\n");

		// this is not an error condition
		err = 0;
	}

  out_err:
	if (err)
		return_item = NULL;

  	return return_item;
}

int esp_prot_get_data_offset(hip_sa_entry_t *entry)
{
	extern long num_linear_elements;
	extern long num_random_elements;
	int offset = sizeof(struct hip_esp);

	HIP_ASSERT(entry != NULL);

	if (entry->esp_prot_transform == ESP_PROT_TFM_TREE)
	{
		HIP_DEBUG("entry->active_item_length: %u\n", entry->active_item_length);

		offset += sizeof(uint32_t) +
				((ceil(log_x(2, entry->active_item_length)) + 1) * esp_prot_get_hash_length(entry->esp_prot_transform));
	} else
	{
		offset += esp_prot_get_hash_length(entry->esp_prot_transform);

		if (entry->esp_prot_transform == ESP_PROT_TFM_CUMULATIVE || entry->esp_prot_transform == ESP_PROT_TFM_PARA_CUMUL)
		{
			offset += ((esp_prot_get_hash_length(entry->esp_prot_transform) + sizeof(uint32_t))
					* (num_linear_elements + num_random_elements));
		}
	}

	HIP_DEBUG("offset: %i\n", offset);

	return offset;
}

int esp_prot_sadb_maintenance(hip_sa_entry_t *entry)
{
	extern long num_parallel_hchains;
	esp_prot_tfm_t *prot_transform = NULL;
	int has_linked_anchor = 0, soft_update = 1;
	int err = 0;
	int anchor_length = 0;
	int anchor_offset[MAX_NUM_PARALLEL_HCHAINS];
	const unsigned char *anchors[MAX_NUM_PARALLEL_HCHAINS];
	hash_tree_t *htree = NULL;
	hash_chain_t *hchain = NULL;
	hash_tree_t *link_trees[MAX_NUM_PARALLEL_HCHAINS];
	int hash_item_length = 0;
	int remaining = 0, i, j;
	int threshold = 0;
	int use_hash_trees = 0;
	int hierarchy_level = 0;

	HIP_ASSERT(entry != NULL);

	// first check the extension is used for this connection
	if (entry->esp_prot_transform > ESP_PROT_TFM_UNUSED)
	{
		/* now check whether first hchains has got sufficient elements
		 * -> assume same for all parallel hchains (as round-robin) */
		if (entry->esp_prot_transform == ESP_PROT_TFM_TREE)
		{
			use_hash_trees = 1;
			htree = (hash_tree_t *)entry->active_hash_items[0];
			hash_item_length = htree->num_data_blocks;

			remaining = htree_get_num_remaining(htree);
			threshold = htree->num_data_blocks * update_threshold;

		} else
		{
			hchain = (hash_chain_t *)entry->active_hash_items[0];
			hash_item_length = hchain->hchain_length;

			remaining = hchain_get_num_remaining(hchain);
			threshold = hchain->hchain_length * update_threshold;
		}

		/* ensure that the next hash-items are set up before the active ones
		 * deplete */
		if (!entry->next_hash_items[0] && remaining <= threshold)
		{

			// TODO ensure we stay in the same update mode!!!

			/* we need to update all parallel hash chains before the active
			 * chains deplete */
			for (i = 0; i < num_parallel_hchains; i++)
			{
				has_linked_anchor = 0;

				if (use_hash_trees)
				{
					htree = (hash_tree_t *)entry->active_hash_items[i];

					link_trees[i] = htree->link_tree;
					hierarchy_level = htree->hierarchy_level;

				} else
				{
					hchain = (hash_chain_t *)entry->active_hash_items[i];

					link_trees[i] = hchain->link_tree;
					hierarchy_level = hchain->hchain_hierarchy;
				}

				HIP_IFEL(!(prot_transform = esp_prot_resolve_transform(entry->esp_prot_transform)),
						1, "tried to resolve UNUSED transform\n");

				/* soft-update vs. PK-update
				 * -> do a soft-update */
				if (soft_update && link_trees[i])
				{
					HIP_DEBUG("found link_tree, looking for soft-update anchor...\n");

					/* several hash-trees are linking to the same anchors, so it
					 * might happen that an anchor is already used */
					while (htree_has_more_data(link_trees[i]))
					{
						// get the next hchain from the link_tree
						anchor_offset[i] = htree_get_next_data_offset(link_trees[i]);
						anchors[i] = htree_get_data(link_trees[i], anchor_offset[i], &anchor_length);

						// set next_hash_item, if linked one is available
						if ( (entry->next_hash_items[i] = hcstore_get_item_by_anchor(
								&update_store, prot_transform->hash_func_id, prot_transform->hash_length_id,
								hierarchy_level - 1, anchors[i], use_hash_trees)) )
						{
							HIP_DEBUG("linked hchain found in store, soft-update\n");

							has_linked_anchor = 1;
							break;
						}
					}
				}

				// no link_tree or empty link_tree, therefore get random hchain
				if (!has_linked_anchor)
				{
					// redo the update with anchors from highest hierarchy level only
					if (soft_update)
					{
						/* this means we should not do a soft-update this time
						 * NOTE applies even though some chains might be soft-linked */
						soft_update = 0;

						if (i > 0)
						{
							// free already discovered anchors, we can't use them any more...
							for (j = 0; j <= i; j++)
							{
								if (use_hash_trees)
								{
									htree_free((hash_tree_t *)entry->next_hash_items[j]);

								} else
								{
									hchain_free((hash_chain_t *)entry->next_hash_items[j]);
								}
							}

							anchor_offset[j] = 0;

							/* and restart the loop
							 * NOTE continues results in i++ */
							i = -1;

							continue;
						}
					}

					HIP_DEBUG("no link_tree or empty link_tree, picking random hchain\n");

					/* set next hchain with DEFAULT_HCHAIN_LENGTH_ID of highest hierarchy
					 * level
					 *
					 * @note this needs to be extended when implementing usage of different
					 *       hchain lengths
					 */
					HIP_IFEL(!(entry->next_hash_items[i] = hcstore_get_hash_item(&update_store,
							prot_transform->hash_func_id, prot_transform->hash_length_id,
							update_hchain_lengths[DEFAULT_HCHAIN_LENGTH_ID])),
							-1, "unable to retrieve hchain from store\n");

					if (use_hash_trees)
					{
						htree = (hash_tree_t *)entry->next_hash_items[i];
						anchors[i] = htree->root;

					} else
					{
						hchain = (hash_chain_t *)entry->next_hash_items[i];
						anchors[i] = hchain_get_anchor(hchain);
					}
				}

				// anchor needs to be acknowledged
				entry->update_item_acked[i] = 0;
			}

			// finally issue UPDATE message to be sent for combined hchain update
			HIP_IFEL(send_trigger_update_to_hipd(entry, anchors, hash_item_length, soft_update,
					anchor_offset, link_trees), -1, "unable to trigger update at hipd\n");

			// refill update-store
			HIP_IFEL((err = hcstore_refill(&update_store, use_hash_trees)) < 0, -1,
					"failed to refill the update-store\n");
		}

		/* activate next hchains if current ones are depleted and update has been acked
		 * -> assume first hchain represents all parallel ones */
		if (entry->next_hash_items[0] && entry->update_item_acked[0] && remaining == 0)
		{
			for (i = 0; i < num_parallel_hchains; i++)
			{
				// this will free all linked elements in the hchain
				if (use_hash_trees)
				{
					htree_free((hash_tree_t *)entry->active_hash_items[i]);
				} else
				{
					hchain_free((hash_chain_t *)entry->active_hash_items[i]);
				}

				HIP_DEBUG("changing to next_hchain\n");
				entry->active_hash_items[i] = entry->next_hash_items[i];
				entry->next_hash_items[i] = NULL;
			}

			/* notify hipd about the switch to the next hash-chain for
			 * consistency reasons */
			HIP_IFEL(send_anchor_change_to_hipd(entry), -1,
					"unable to notify hipd about hchain change\n");
		}
	}

  out_err:
    return err;
}<|MERGE_RESOLUTION|>--- conflicted
+++ resolved
@@ -476,13 +476,7 @@
 
 int esp_prot_add_hash(unsigned char *out_hash, int *out_length, hip_sa_entry_t *entry)
 {
-<<<<<<< HEAD
-	extern long parallel_hchains;
-	extern long num_parallel_hchains;
-	unsigned char *tmp_hash = NULL;
-=======
 	const unsigned char *tmp_hash = NULL;
->>>>>>> 8dde6459
 	int err = 0;
 	uint32_t htree_index = 0;
 	uint32_t htree_index_net = 0;
