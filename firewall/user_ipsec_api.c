--- conflicted
+++ resolved
@@ -352,15 +352,14 @@
 	   // create sockaddr for sendto
         hip_addr_to_sockaddr(&preferred_peer_addr, &preferred_peer_sockaddr);
 
-<<<<<<< HEAD
-	   // reinsert the esp packet into the network stack
-=======
+	// create sockaddr for sendto
+	hip_addr_to_sockaddr(&preferred_peer_addr, &preferred_peer_sockaddr);
+
 	// this is a hook for the cumulative authentication of the token-based packet-level auth scheme
 	HIP_IFEL(esp_prot_cache_packet_hash(esp_packet, esp_packet_len, out_ip_version, entry), -1,
 			"failed to cache hash of packet for cumulative authentication extension\n");
 
 	// reinsert the esp packet into the network stack
->>>>>>> ca52c058
 	if (out_ip_version == 4)
 		err = sendto(raw_sock_v4, esp_packet, esp_packet_len, 0,
 				(struct sockaddr *)&preferred_peer_sockaddr,
