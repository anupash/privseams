--- conflicted
+++ resolved
@@ -180,13 +180,8 @@
 #define HIP_PARAM_UINT                  32778 /**< Unsigned integer */
 #define HIP_PARAM_KEYS                  32779
 #define HIP_PARAM_PSEUDO_HIT            32780
-<<<<<<< HEAD
 /* unused, was HIP_PARAM_BLIND_NONCE 32785 */
-#define HIP_PARAM_OPENDHT_GW_INFO       32786
-=======
-#define HIP_PARAM_BLIND_NONCE           32785 /**< Pass blind nonce */
-/* free slot */
->>>>>>> a86743ed
+/* unused, was HIP_PARAM_OPENDHT_GW_INFO 32786 */
 #define HIP_PARAM_ENCAPS_MSG            32787
 #define HIP_PARAM_PORTPAIR              32788
 #define HIP_PARAM_SRC_ADDR              32789
@@ -1125,22 +1120,6 @@
     struct hip_crypto_key enc;
 } __attribute__ ((packed));
 
-<<<<<<< HEAD
-struct hip_opendht_gw_info {
-    hip_tlv_type_t  type;
-    hip_tlv_len_t   length;
-    struct in6_addr addr;
-    uint32_t        ttl;
-    uint16_t        port;
-    char            host_name[256];
-=======
-struct hip_blind_nonce {
-    hip_tlv_type_t type;
-    hip_tlv_len_t  length;
-    uint16_t       nonce;
->>>>>>> a86743ed
-} __attribute__ ((packed));
-
 struct hip_cert_x509_req {
     hip_tlv_type_t  type;
     hip_tlv_len_t   length;
