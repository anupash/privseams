/** @file
 * This file defines a Host Identity Protocol (HIP) header and parameter
 * related constants and structures.
 */
#ifndef HIP_LIB_CORE_PROTODEFS_H
#define HIP_LIB_CORE_PROTODEFS_H

#include <netinet/ip6.h>
#include "hashchain.h"
#include "esp_prot_common.h"

#ifndef PF_HIP
#  define PF_HIP 32
#endif
#ifndef AF_HIP
#  define AF_HIP 32
#endif

#ifndef IPPROTO_HIP
#  define IPPROTO_HIP             139
#endif

#define HIP_MAX_PACKET 4096
#define HIP_MAX_NETWORK_PACKET 2048
/** @addtogroup hip_msg
 * @{
 */
#define HIP_I1                  1
#define HIP_R1                  2
#define HIP_I2                  3
#define HIP_R2                  4
#define HIP_CER                 5
#define HIP_BOS                 11 /* removed from ietf-hip-base-01 */
#define HIP_UPDATE              16
#define HIP_NOTIFY              17
#define HIP_CLOSE               18
#define HIP_CLOSE_ACK           19
/* 20 was already occupied by HIP_PSIG so shifting HIP_PSIG and HIP_TRIG plus 1*/
#define HIP_HDRR                20
#define HIP_PSIG                21 /* lightweight HIP pre signature */
#define HIP_TRIG                22 /* lightweight HIP signature trigger*/
#define HIP_LUPDATE             23
#define HIP_DATA                32
#define HIP_PAYLOAD             64
/* only hip network message types here */
/* @} */

/**
 * @todo add description
 */
#define HIP_MAX_PACKET_TYPE      64

#define HIP_HIT_TYPE_HASH100    1
#define HIP_HIT_TYPE_MASK_100   0x20010010
#define HIP_TEREDO_TYPE_MASK_100 0x20010000
#define HIP_LSI_TYPE_MASK_1     0x01000000
#define HIP_HIT_TYPE_MASK_CLEAR 0x0000000f
#define HIP_LSI_TYPE_MASK_CLEAR 0x000000ff
#define HIP_HIT_TYPE_MASK_INV   0xfffffff0
#define HIP_TEREDO_TYPE_MASK_INV 0xffffffff
#define HIP_HIT_PREFIX          HIP_HIT_TYPE_MASK_100
#define HIP_TEREDO_PREFIX       HIP_TEREDO_TYPE_MASK_100
#define HIP_LSI_PREFIX          HIP_LSI_TYPE_MASK_1
#define HIP_HIT_PREFIX_LEN      28      /* bits */
#define HIP_LSI_PREFIX_LEN      24      /* bits */
#define HIP_HIT_FULL_PREFIX_STR "/128"
#define HIP_HIT_PREFIX_STR      "/28"
#define HIP_LSI_FULL_PREFIX_STR "/24"
#define HIP_FULL_LSI_STR        "1.0.0.0/8"
#define HIP_KHI_CONTEXT_ID_INIT { 0xF0, 0xEF, 0xF0, 0x2F, 0xBF, 0xF4, 0x3D, 0x0F, \
                                  0xE7, 0x93, 0x0C, 0x3C, 0x6E, 0x61, 0x74, 0xEA }

/** @addtogroup hip_param_type_numbers
 * @{
 */
#define HIP_PARAM_MIN                  -1

#define HIP_PARAM_ESP_INFO             65
#define HIP_PARAM_R1_COUNTER           128
#define HIP_PARAM_LOCATOR              193
//NAT branch
/*195 is temp value, check me later**/
#define HIP_PARAM_STUN                     195
//end NAT branch
#define HIP_PARAM_HASH_CHAIN_VALUE     221
#define HIP_PARAM_HASH_CHAIN_ANCHORS   222
#define HIP_PARAM_HASH_CHAIN_PSIG      223
#define HIP_PARAM_PUZZLE               257
#define HIP_PARAM_SOLUTION             321
#define HIP_PARAM_CHALLENGE_RESPONSE   322
#define HIP_PARAM_SEQ                  385
#define HIP_PARAM_ACK                  449
#define HIP_PARAM_DIFFIE_HELLMAN       513
#define HIP_PARAM_HIP_TRANSFORM        577
//NAT branch
#define HIP_PARAM_NAT_TRANSFORM        608
#define HIP_PARAM_NAT_PACING           610
//end NAT branch

#define HIP_PARAM_ENCRYPTED            641
#define HIP_PARAM_HOST_ID              705
#define HIP_PARAM_CERT                 768
#define HIP_PARAM_NOTIFICATION         832
#define HIP_PARAM_ECHO_REQUEST_SIGN    897
#define HIP_PARAM_REG_INFO             930
#define HIP_PARAM_REG_REQUEST          932
#define HIP_PARAM_REG_RESPONSE         934
#define HIP_PARAM_REG_FAILED           936
#define HIP_PARAM_REG_FROM             950
#define HIP_PARAM_ECHO_RESPONSE_SIGN   961
#define HIP_PARAM_ECHO_RESPONSE_M      962
#define HIP_PARAM_ESP_TRANSFORM        4095
#define HIP_PARAM_ESP_PROT_TRANSFORMS  4120
#define HIP_PARAM_ESP_PROT_ANCHOR      4121
#define HIP_PARAM_ESP_PROT_BRANCH      4122
#define HIP_PARAM_ESP_PROT_SECRET      4123
#define HIP_PARAM_ESP_PROT_ROOT        4124
#define HIP_PARAM_LOCAL_NAT_PORT       4125
#define HIP_PARAM_PEER_NAT_PORT        4126

/* Range 32768 - 49141 for HIPL private network parameters. Please add
 * here only network messages, not internal messages!
 * @todo: move these to icomm.h */
#define HIP_PARAM_HIT                   32768
#define HIP_PARAM_IPV6_ADDR             32769
#define HIP_PARAM_DSA_SIGN_DATA         32770 /**< @todo change to digest */
#define HIP_PARAM_HI                    32771
#define HIP_PARAM_DH_SHARED_KEY         32772
#define HIP_PARAM_UNIT_TEST             32773
#define HIP_PARAM_EID_SOCKADDR          32774
#define HIP_PARAM_EID_ENDPOINT          32775 /**< Pass endpoint_hip structures into kernel */
#define HIP_PARAM_EID_IFACE             32776
#define HIP_PARAM_EID_ADDR              32777
#define HIP_PARAM_UINT                  32778 /**< Unsigned integer */
#define HIP_PARAM_KEYS                  32779
#define HIP_PARAM_PSEUDO_HIT            32780
/* unused, was HIP_PARAM_BLIND_NONCE 32785 */
#define HIP_PARAM_OPENDHT_GW_INFO       32786
#define HIP_PARAM_ENCAPS_MSG            32787
#define HIP_PARAM_PORTPAIR              32788
#define HIP_PARAM_SRC_ADDR              32789
#define HIP_PARAM_DST_ADDR              32790
/* unused, was HIP_PARAM_AGENT_REJECT 32791 */
#define HIP_PARAM_HA_INFO               32792
#define HIP_PARAM_OPENDHT_SET           32793
#define HIP_PARAM_CERT_SPKI_INFO        32794
#define HIP_PARAM_SRC_TCP_PORT          32795
#define HIP_PARAM_DST_TCP_PORT          32796
#define HIP_PARAM_IP_HEADER             32797
#define HIP_PARAM_PACKET_SIZE           32798
#define HIP_PARAM_TRAFFIC_TYPE          32799
#define HIP_PARAM_ADD_HIT               32800
#define HIP_PARAM_ADD_OPTION            32801
/* free slot */
#define HIP_PARAM_HCHAIN_ANCHOR         32803
#define HIP_PARAM_LSI                   32804
#define HIP_PARAM_HIT_LOCAL             32805
#define HIP_PARAM_HIT_PEER              32806
#define HIP_PARAM_IPV6_ADDR_LOCAL       32807
#define HIP_PARAM_IPV6_ADDR_PEER        32808
#define HIP_PARAM_HEARTBEAT             32809
#define HIP_PARAM_CERT_X509_REQ         32810
#define HIP_PARAM_CERT_X509_RESP        32811
#define HIP_PARAM_ESP_PROT_TFM          32812
#define HIP_PARAM_TRANSFORM_ORDER       32813
#define HIP_PARAM_HDRR_INFO             32814
#define HIP_PARAM_UADB_INFO             32815
<<<<<<< HEAD
/* unused, was HIP_PARAM_SAVA_CRYPTO_INFO 32816 */
=======
/* free slot */
>>>>>>> 06e6879b
#define HIP_PARAM_SECRET                32817
#define HIP_PARAM_BRANCH_NODES          32818
#define HIP_PARAM_ROOT                  32819
#define HIP_PARAM_HIT_TO_IP_SET         32820
#define HIP_PARAM_TURN_INFO             32821
#define HIP_PARAM_ITEM_LENGTH           32822
/* End of HIPL private parameters. */

#define HIP_PARAM_HMAC                  61505
#define HIP_PARAM_HMAC2                 61569
#define HIP_PARAM_HIP_SIGNATURE2        61633
#define HIP_PARAM_HIP_SIGNATURE         61697
#define HIP_PARAM_ECHO_RESPONSE         63425
#define HIP_PARAM_ECHO_REQUEST          63661
#define HIP_PARAM_RELAY_FROM            63998
#define HIP_PARAM_RELAY_TO              64002
//#define HIP_PARAM_REG_FROM            64010
#define HIP_PARAM_TO_PEER               64006
#define HIP_PARAM_FROM_PEER             64008
#define HIP_PARAM_ECHO_REQUEST_M        65332
#define HIP_PARAM_CHALLENGE_REQUEST     65334
#define HIP_PARAM_FROM                  65498
#define HIP_PARAM_RVS_HMAC              65500
#define HIP_PARAM_VIA_RVS               65502
#define HIP_PARAM_RELAY_HMAC            65520
#define HIP_PARAM_HOSTNAME              65521
#define HIP_PARAM_HIT_INFO              65524

#define HIP_PARAM_MAX                   65536
/* @} */

/** @addtogroup notification
 * @{
 */
#define HIP_NTF_UNSUPPORTED_CRITICAL_PARAMETER_TYPE 1
#define HIP_NTF_INVALID_SYNTAX                      7
#define HIP_NTF_NO_DH_PROPOSAL_CHOSEN               14
#define HIP_NTF_INVALID_DH_CHOSEN                   15
#define HIP_NTF_NO_HIP_PROPOSAL_CHOSEN              16
#define HIP_NTF_INVALID_HIP_TRANSFORM_CHOSEN        17
#define HIP_NTF_AUTHENTICATION_FAILED               24
#define HIP_NTF_CHECKSUM_FAILED                     26
#define HIP_NTF_HMAC_FAILED                         28
#define HIP_NTF_ENCRYPTION_FAILED                   32
#define HIP_NTF_INVALID_HIT                         40
#define HIP_NTF_BLOCKED_BY_POLICY                   42
#define HIP_NTF_SERVER_BUSY_PLEASE_RETRY            44
#define HIP_NTF_I2_ACKNOWLEDGEMENT                  46
/* @} */

#define HIP_HIP_RESERVED                0
#define HIP_HIP_AES_SHA1                1
#define HIP_HIP_3DES_SHA1               2
#define HIP_HIP_3DES_MD5                3
#define HIP_HIP_BLOWFISH_SHA1           4
#define HIP_HIP_NULL_SHA1               5
#define HIP_HIP_NULL_MD5                6

#define HIP_TRANSFORM_HIP_MAX           6
#define HIP_TRANSFORM_ESP_MAX           6
#define HIP_TRANSFORM_NAT_MAX           6
#define HIP_LOWER_TRANSFORM_TYPE 2048
#define HIP_UPPER_TRANSFORM_TYPE 4095

#define HIP_ESP_RESERVED                0
#define HIP_ESP_AES_SHA1                1
#define HIP_ESP_3DES_SHA1               2
#define HIP_ESP_3DES_MD5                3
#define HIP_ESP_BLOWFISH_SHA1           4
#define HIP_ESP_NULL_SHA1               5
#define HIP_ESP_NULL_MD5                6

/* Only for testing!!! */
#define HIP_ESP_NULL_NULL            0x0

#define HIP_HI_DSA                    3
#define HIP_SIG_DSA                   3
#define HIP_HI_RSA                    5
#define HIP_SIG_RSA                   5
#define HIP_HI_DEFAULT_ALGO           HIP_HI_RSA

/** @todo Kludge: currently set to DSA until bug id 175 is resolved!
 *  Should be RSA. */
#define HIP_ANY_ALGO                  -1

#define HIP_DIGEST_MD5                1
#define HIP_DIGEST_SHA1               2
#define HIP_DIGEST_SHA1_HMAC          3
#define HIP_DIGEST_MD5_HMAC           4

#define HIP_DIRECTION_ENCRYPT         1
#define HIP_DIRECTION_DECRYPT         2

#define HIP_KEYMAT_INDEX_NBR_SIZE     1

#define HIP_VERIFY_PUZZLE             0
#define HIP_SOLVE_PUZZLE              1
#define HIP_PUZZLE_OPAQUE_LEN         2

#define HIP_DSA_SIGNATURE_LEN        41
/* Assume that RSA key is 1024 bits. RSA signature is as long as the key
 * (1024 bits -> 128 bytes) */
#define HIP_RSA_SIGNATURE_LEN       128

#define HIP_AH_SHA_LEN               20

#define HIP_NAT_PROTO_UDP            17

#define HIP_HOST_ID_HOSTNAME_LEN_MAX 64

#define HIP_MAX_KEY_LEN 32 /* max. draw: 256 bits! */

#define HIP_VER_RES                 0x01     /* Version 1, reserved 0 */
#define HIP_USER_VER_RES            0x02       /* Internal messages */

/**
 * @addtogroup hip_ha_controls
 * @{
 */
/* REMEMBER TO UPDATE BITMAP IN DOC/DOXYGEN.H WHEN YOU ADD/CHANGE THESE! */
#define HIP_HA_CTRL_NONE                 0x0000

#define HIP_HA_CTRL_LOCAL_REQ_UNSUP      0x0001
#define HIP_HA_CTRL_LOCAL_REQ_RELAY      0x4000
#define HIP_HA_CTRL_LOCAL_REQ_RVS        0x8000
#define HIP_HA_CTRL_LOCAL_REQ_FULLRELAY  0x1000
/* Keep inside parentheses. */
#define HIP_HA_CTRL_LOCAL_REQ_ANY        ( \
        HIP_HA_CTRL_LOCAL_REQ_UNSUP | \
        HIP_HA_CTRL_LOCAL_REQ_RELAY | \
        HIP_HA_CTRL_LOCAL_REQ_RVS | \
        HIP_HA_CTRL_LOCAL_REQ_FULLRELAY \
        )

#define HIP_HA_CTRL_LOCAL_GRANTED_FULLRELAY 0x0800

#define HIP_HA_CTRL_PEER_GRANTED_UNSUP   0x0001
#define HIP_HA_CTRL_PEER_GRANTED_RELAY   0x0800
#define HIP_HA_CTRL_PEER_GRANTED_RVS     0x1000
#define HIP_HA_CTRL_PEER_GRANTED_FULLRELAY 0x400

#define HIP_HA_CTRL_PEER_UNSUP_CAPABLE   0x0002
#define HIP_HA_CTRL_PEER_RELAY_CAPABLE   0x4000
#define HIP_HA_CTRL_PEER_RVS_CAPABLE     0x8000
#define HIP_HA_CTRL_PEER_FULLRELAY_CAPABLE 0x2000

#define HIP_HA_CTRL_PEER_REFUSED_UNSUP   0x0004
#define HIP_HA_CTRL_PEER_REFUSED_RELAY   0x0040
#define HIP_HA_CTRL_PEER_REFUSED_RVS     0x0080
#define HIP_HA_CTRL_PEER_REFUSED_FULLRELAY 0x0020

/* @} */

/** @addtogroup hip_packet_controls
 * @{
 */
#define HIP_PACKET_CTRL_ANON             0x0001 /**< HIP packet Controls value */
/* unused, was HIP_PACKET_CTRL_BLIND 0x0004 */
/* @} */

/** @addtogroup hip_services
 * @{
 */
#define HIP_SERVICE_RENDEZVOUS           1
#define HIP_SERVICE_RELAY                2
#define HIP_SERVICE_FULLRELAY            204
/* IMPORTANT! This must be the sum of above services. */
#define HIP_TOTAL_EXISTING_SERVICES      3
/* @} */

/** @addtogroup hip_proxy
 * @{
 */
#define HIP_PROXY_PASSTHROUGH           0
#define HIP_PROXY_TRANSLATE             1
#define HIP_PROXY_I1_SENT               2
/* @} */

/* Registration failure types as specified in draft-ietf-hip-registration-02.
 * Numbers 0-200 are reserved by IANA.
 * Numbers 201 - 255 are reserved by IANA for private use. */
#define HIP_REG_INSUFFICIENT_CREDENTIALS 0
#define HIP_REG_TYPE_UNAVAILABLE         1
/** HIPL specific failure type to indicate that the requested service cannot
 *  co-exist with a service that has been already granted to the client. The
 *  client is required to cancel the overlapping service before registering. */
#define HIP_REG_CANCEL_REQUIRED          201
/** HIPL specific failure type to indicate that the requested service is not
 *  available due to transient conditions. */
#define HIP_REG_TRANSIENT_CONDITIONS     202
/** Number of existing failure types. */
#define HIP_TOTAL_EXISTING_FAILURE_TYPES 4
/* A shorthand to init an array having all possible registration failure
 * types. */
#define HIP_ARRAY_INIT_REG_FAILURES \
    {HIP_REG_INSUFFICIENT_CREDENTIALS, HIP_REG_TYPE_UNAVAILABLE, \
     HIP_REG_CANCEL_REQUIRED, HIP_REG_TRANSIENT_CONDITIONS}


/* Returns length of TLV option (contents) with padding. */
#define HIP_LEN_PAD(len) \
    ((((len) & 0x07) == 0) ? (len) : ((((len) >> 3) << 3) + 8))

#define HIP_UDP_ZERO_BYTES_LEN 4 /* in bytes */

#define HIP_MAX_RSA_KEY_LEN 4096

typedef uint8_t hip_hdr_type_t;
typedef uint8_t hip_hdr_len_t;
typedef uint16_t se_family_t;
typedef uint16_t se_length_t;
typedef uint16_t se_hip_flags_t;
typedef uint16_t hip_hdr_err_t;
typedef uint16_t hip_tlv_type_t;
typedef uint16_t hip_tlv_len_t;
typedef uint16_t hip_transform_suite_t;
typedef uint16_t hip_eid_iface_type_t;
typedef uint16_t hip_controls_t;
typedef uint32_t sa_eid_t;
typedef struct in6_addr hip_hit_t;
typedef struct in6_addr in6_addr_t;
typedef struct in_addr hip_lsi_t;
typedef struct hip_hadb_state hip_ha_t;
typedef struct hip_hadb_rcv_func_set hip_rcv_func_set_t;
typedef struct hip_hadb_handle_func_set hip_handle_func_set_t;
typedef struct hip_hadb_update_func_set hip_update_func_set_t;
typedef struct hip_hadb_misc_func_set hip_misc_func_set_t;
typedef struct hip_hadb_xmit_func_set hip_xmit_func_set_t;
typedef struct hip_ipsec_func_set hip_ipsec_func_set_t;
typedef struct hip_hadb_input_filter_func_set hip_input_filter_func_set_t;
typedef struct hip_hadb_output_filter_func_set hip_output_filter_func_set_t;
typedef struct hip_common hip_common_t;
typedef struct hip_tlv_common hip_tlv_common_t;

struct hip_crypto_key {
    unsigned char key[HIP_MAX_KEY_LEN];
};

typedef struct hip_crypto_key hip_crypto_key_t;

/* RFC2535 3.1 KEY RDATA format */
struct hip_host_id_key_rdata {
    uint16_t flags;
    uint8_t  protocol;
    uint8_t  algorithm;
    /* fixed part ends */
} __attribute__ ((packed));


struct hip_host_id {
    hip_tlv_type_t               type;
    hip_tlv_len_t                length;
    uint16_t                     hi_length;
    uint16_t                     di_type_length;
    struct hip_host_id_key_rdata rdata;
    /* Space to accommodate the largest supported key */
    unsigned char                key[HIP_MAX_RSA_KEY_LEN / 8 + 4];
    char                         hostname[HIP_HOST_ID_HOSTNAME_LEN_MAX];
} __attribute__ ((packed));

struct hip_host_id_priv {
    hip_tlv_type_t               type;
    hip_tlv_len_t                length;
    uint16_t                     hi_length;
    uint16_t                     di_type_length;
    struct hip_host_id_key_rdata rdata;
    /* Space for the full private key */
    unsigned char                key[HIP_MAX_RSA_KEY_LEN / 16 * 9 + 4];
    char                         hostname[HIP_HOST_ID_HOSTNAME_LEN_MAX];
} __attribute__ ((packed));


/**
 * Localhost Host Identity. Used only internally in the implementation.
 * Used for wrapping anonymous bit with the corresponding HIT.
 */
struct hip_lhi {
    struct in6_addr hit;
    uint16_t        anonymous;        /**< Is this an anonymous HI */
    uint16_t        algo;        /**< HIP_HI_RSA or HIP_HI_DSA */
} __attribute__ ((packed));


struct hip_keymat_keymat {
    size_t offset;        /**< Offset into the key material */
    size_t keymatlen;     /**< Length of the key material */
    void * keymatdst;     /**< Pointer to beginning of key material */
};

struct esp_prot_preferred_tfms {
    hip_tlv_type_t type;
    hip_tlv_len_t  length;
    uint8_t        num_transforms;
    // this will also contain the UNUSED transform
    uint8_t        transforms[MAX_NUM_TRANSFORMS];
} __attribute__ ((packed));

struct esp_prot_anchor {
    hip_tlv_type_t type;
    hip_tlv_len_t  length;
    uint8_t        transform;
    uint32_t       hash_item_length;
    // contains active and next anchor
    unsigned char  anchors[2 * MAX_HASH_LENGTH];
} __attribute__ ((packed));

struct esp_prot_branch {
    hip_tlv_type_t type;
    hip_tlv_len_t  length;
    uint32_t       anchor_offset;
    uint32_t       branch_length;
    unsigned char  branch_nodes[MAX_HTREE_DEPTH * MAX_HASH_LENGTH];
} __attribute__ ((packed));

struct esp_prot_secret {
    hip_tlv_type_t type;
    hip_tlv_len_t  length;
    uint8_t        secret_length;
    unsigned char  secret[MAX_HASH_LENGTH];
} __attribute__ ((packed));

struct esp_prot_root {
    hip_tlv_type_t type;
    hip_tlv_len_t  length;
    uint8_t        root_length;
    unsigned char  root[MAX_HASH_LENGTH];
} __attribute__ ((packed));

/**
 * Used in executing a unit test case in a test suite in the kernel module.
 */
struct hip_unit_test {
    hip_tlv_type_t type;
    hip_tlv_len_t  length;
    uint16_t       suiteid;
    uint16_t       caseid;
} __attribute__ ((packed));

/**
 * Fixed start of this struct must match to struct hip_peer_addr_list_item
 * for the part of address item. It is used in hip_update_locator_match().
 * @todo Maybe fix this in some better way?
 */
struct hip_locator_info_addr_item {
    uint8_t         traffic_type;
    uint8_t         locator_type;
    uint8_t         locator_length;
    uint8_t         reserved; /**< last bit is P (prefered) */
    uint32_t        lifetime;
    struct in6_addr address;

    /** Removed the state because it is against the nat-draft and mobility rfc
     * Same in the type 2 locator below --SAMU**/
    /* end of fixed part - locator of arbitrary length follows but
     * currently support only IPv6 */
    //int state; /**<State of our addresses, possible states are:
    //        WAITING_ECHO_REQUEST, ACTIVE */
}  __attribute__ ((packed));
//add by santtu
/**
 * it is the type 2 locater for UDP or other transport protocol later.
 */
struct hip_locator_info_addr_item2 {
    uint8_t         traffic_type;
    uint8_t         locator_type;
    uint8_t         locator_length;
    uint8_t         reserved; /* last bit is P (prefered) */
    uint32_t        lifetime;
    uint16_t        port;
    uint8_t         transport_protocol;
    uint8_t         kind;
    uint32_t        priority;
    uint32_t        spi;
    struct in6_addr address;

    // int state; /**<State of our addresses, possible states are:
    //      WAITING_ECHO_REQUEST, ACTIVE */
}  __attribute__ ((packed));


/**
 * it is a union of both type1 and type2 locator.
 */
union hip_locator_info_addr {
    struct hip_locator_info_addr_item  type1;
    struct hip_locator_info_addr_item2 type2;
} __attribute__ ((packed));
//end add
/** Structure describing an endpoint. This structure is used by the resolver in
 * the userspace, so it is not length-padded like HIP parameters. All of the
 * members are in network byte order.
 */
struct endpoint {
    se_family_t family;          /**< PF_HIP, PF_XX */
    se_length_t length;          /**< length of the whole endpoint in octets */
};

/**
 * @note not padded
 */
struct endpoint_hip {
    se_family_t    family;          /**< PF_HIP */
    se_length_t    length;          /**< length of the whole endpoint in octets */
    se_hip_flags_t flags;           /**< e.g. ANON or HIT */
    uint8_t        algo;
    hip_lsi_t      lsi;
    union {
        struct hip_host_id_priv host_id;
        struct in6_addr         hit;
    } id;
};

struct sockaddr_eid {
    unsigned short int eid_family;
    uint16_t           eid_port;
    sa_eid_t           eid_val;
} __attribute__ ((packed));

/**
 * Use accessor functions defined in builder.c, do not access members
 * directly to avoid hassle with byte ordering and number conversion.
 */
struct hip_common {
    uint8_t         payload_proto;
    uint8_t         payload_len;
    uint8_t         type_hdr;
    uint8_t         ver_res;
    uint16_t        checksum;
    uint16_t        control;
    struct in6_addr hits;       /**< Sender HIT   */
    struct in6_addr hitr;       /**< Receiver HIT */
} __attribute__ ((packed));

struct hip_common_user {
    uint16_t        len;
    uint8_t         type;
    uint8_t         version;
    uint16_t        error;
    uint16_t        control;
    struct in6_addr hitr;       /* unused  */
    struct in6_addr hits;       /* unused */
} __attribute__ ((packed));

/**
 * Use accessor functions defined in hip_build.h, do not access members
 * directly to avoid hassle with byte ordering and length conversion.
 */
struct hip_tlv_common {
    hip_tlv_type_t type;
    hip_tlv_len_t  length;
} __attribute__ ((packed));

struct hip_esp_info {
    hip_tlv_type_t type;
    hip_tlv_len_t  length;
    uint16_t       reserved;
    uint16_t       keymat_index;
    uint32_t       old_spi;
    uint32_t       new_spi;
} __attribute__ ((packed));

/** @addtogroup hip_tlv
 * @{
 */
struct hip_r1_counter {
    hip_tlv_type_t type;
    hip_tlv_len_t  length;
    uint32_t       reserved;
    uint64_t       generation;
} __attribute__ ((packed));

struct hip_puzzle {
    hip_tlv_type_t type;
    hip_tlv_len_t  length;
    uint8_t        K;
    uint8_t        lifetime;
    uint8_t        opaque[HIP_PUZZLE_OPAQUE_LEN];
    uint64_t       I;
} __attribute__ ((packed));

struct hip_solution {
    hip_tlv_type_t type;
    hip_tlv_len_t  length;
    uint8_t        K;
    uint8_t        reserved;
    uint8_t        opaque[HIP_PUZZLE_OPAQUE_LEN];
    uint64_t       I;
    uint64_t       J;
} __attribute__ ((packed));



struct hip_challenge_request {
    hip_tlv_type_t type;
    hip_tlv_len_t  length;
    uint8_t        K;
    uint8_t        lifetime;
    uint8_t        opaque[24];        /**< variable length */
} __attribute__ ((packed));

struct hip_challenge_response {
    hip_tlv_type_t type;
    hip_tlv_len_t  length;
    uint8_t        K;
    uint8_t        lifetime;
    uint64_t       J;
    uint8_t        opaque[24];        /**< variable length */
} __attribute__ ((packed));

struct hip_echo_request_m {
    hip_tlv_type_t type;
    hip_tlv_len_t  length;
    /* opaque */
} __attribute__ ((packed));

struct hip_echo_response_m {
    hip_tlv_type_t type;
    hip_tlv_len_t  length;
    /* opaque */
} __attribute__ ((packed));

struct hip_dh_public_value {
    uint8_t  group_id;
    uint16_t pub_len;
    /* fixed part ends */
    uint8_t  public_value[0];
} __attribute__ ((packed));

struct hip_diffie_hellman {
    hip_tlv_type_t             type;
    hip_tlv_len_t              length;
    struct hip_dh_public_value pub_val;
} __attribute__ ((packed));

struct hip_hip_transform {
    hip_tlv_type_t        type;
    hip_tlv_len_t         length;
    hip_transform_suite_t suite_id[HIP_TRANSFORM_HIP_MAX];
} __attribute__ ((packed));

struct hip_esp_transform {
    hip_tlv_type_t        type;
    hip_tlv_len_t         length;
    uint16_t              reserved;
    hip_transform_suite_t suite_id[HIP_TRANSFORM_ESP_MAX];
} __attribute__ ((packed));


struct hip_encrypted_aes_sha1 {
    hip_tlv_type_t type;
    hip_tlv_len_t  length;
    uint32_t       reserved;
    uint8_t        iv[16];
    /* fixed part ends */
} __attribute__ ((packed));

struct hip_encrypted_3des_sha1 {
    hip_tlv_type_t type;
    hip_tlv_len_t  length;
    uint32_t       reserved;
    uint8_t        iv[8];
    /* fixed part ends */
} __attribute__ ((packed));

struct hip_encrypted_null_sha1 {
    hip_tlv_type_t type;
    hip_tlv_len_t  length;
    uint32_t       reserved;
    /* fixed part ends */
} __attribute__ ((packed));

struct hip_sig {
    hip_tlv_type_t type;
    hip_tlv_len_t  length;
    uint8_t        algorithm;
    uint8_t        signature[0];   /**< variable length */
    /* fixed part end */
} __attribute__ ((packed));

struct hip_sig2 {
    hip_tlv_type_t type;
    hip_tlv_len_t  length;
    uint8_t        algorithm;
    uint8_t        signature[0];   /**< variable length */
    /* fixed part end */
} __attribute__ ((packed));

struct hip_seq {
    hip_tlv_type_t type;
    hip_tlv_len_t  length;
    uint32_t       update_id;
} __attribute__ ((packed));

struct hip_ack {
    hip_tlv_type_t type;
    hip_tlv_len_t  length;
    uint32_t       peer_update_id; /**< n items */ /* This only fits one... */
} __attribute__ ((packed));

struct hip_notification {
    hip_tlv_type_t type;
    hip_tlv_len_t  length;
    uint16_t       reserved;
    uint16_t       msgtype;
    uint8_t        data[0]; /**< A pointer to the notification data */
} __attribute__ ((packed));

struct hip_locator {
    hip_tlv_type_t type;
    hip_tlv_len_t  length;
    /* fixed part ends */
} __attribute__ ((packed));

struct hip_hmac {
    hip_tlv_type_t type;
    hip_tlv_len_t  length;
    uint8_t        hmac_data[HIP_AH_SHA_LEN];
} __attribute__ ((packed));

struct hip_cert {
    hip_tlv_type_t type;
    hip_tlv_len_t  length;
    uint8_t        cert_group;
    uint8_t        cert_count;
    uint8_t        cert_id;
    uint8_t        cert_type;
    /* end of fixed part */
} __attribute__ ((packed));

struct hip_echo_request {
    hip_tlv_type_t type;
    hip_tlv_len_t  length;
    /* opaque */
} __attribute__ ((packed));

struct hip_echo_response {
    hip_tlv_type_t type;
    hip_tlv_len_t  length;
    /* opaque */
} __attribute__ ((packed));

/** draft-ietf-hip-rvs-05 */
struct hip_rvs_hmac {
    hip_tlv_type_t type;  /**< Type code for the parameter. */
    hip_tlv_len_t  length;  /**< Length of the parameter contents in bytes. */
    uint8_t        hmac_data[HIP_AH_SHA_LEN]; /**< Computed over the HIP packet,
                                         * excluding @c RVS_HMAC
                                         * and any following parameters. */
} __attribute__ ((packed));

/** draft-ietf-hip-rvs-05 */
struct hip_from {
    hip_tlv_type_t type;   /**< Type code for the parameter. */
    hip_tlv_len_t  length;  /**< Length of the parameter contents in bytes. */
    uint8_t        address[16]; /**< IPv6 address */
} __attribute__ ((packed));

/** draft-ietf-hip-rvs-05 */
struct hip_via_rvs {
    hip_tlv_type_t type;   /**< Type code for the parameter. */
    hip_tlv_len_t  length;  /**< Length of the parameter contents in bytes. */
    uint8_t        address[0]; /**< Rendezvous server addresses */
} __attribute__ ((packed));

/** draft-ietf-hip-nat-traversal-02 */
struct hip_relay_from {
    hip_tlv_type_t type;  /**< Type code for the parameter. */
    hip_tlv_len_t  length;  /**< Length of the parameter contents in bytes. */
    in_port_t      port; /**< Port number. */
    uint8_t        protocol; /**< Protocol */
    int8_t         reserved; /**< Reserved */
    uint8_t        address[16]; /**< IPv6 address */
} __attribute__ ((packed));

/** draft-ietf-hip-nat-traversal-02 */
struct hip_relay_to {
    hip_tlv_type_t  type; /**< Type code for the parameter. */
    hip_tlv_len_t   length; /**< Length of the parameter contents in bytes. */
    in_port_t       port; /**< Port number. */
    uint8_t         protocol; /**< Protocol */
    uint8_t         reserved; /**< Reserved */
    struct in6_addr address;  /**< IPv6 address */
} __attribute__ ((packed));

/** draft-ietf-hip-nat-traversal-02 */
struct hip_relay_via {
    hip_tlv_type_t type;  /**< Type code for the parameter. */
    hip_tlv_len_t  length;  /**< Length of the parameter contents in bytes. */
    uint8_t        address[16]; /**< IPv6 address */
    in_port_t      port; /**< Port number. */
} __attribute__ ((packed));

/**
 * draft-ietf-hip-nat-traversal-01
 * @note obsolete.
 */
struct hip_relay_to_old {
    hip_tlv_type_t type;     /**< Type code for the parameter. */
    hip_tlv_len_t  length;     /**< Length of the parameter contents in bytes. */
    uint8_t        address_and_port[0]; /**< Rendezvous server addresses and ports. */
} __attribute__ ((packed));

struct hip_eid_endpoint {
    hip_tlv_type_t      type;
    hip_tlv_len_t       length;
    struct endpoint_hip endpoint;
} __attribute__ ((packed));

struct hip_eid_iface {
    hip_tlv_type_t       type;
    hip_tlv_len_t        length;
    hip_eid_iface_type_t if_index;
} __attribute__ ((packed));

struct hip_eid_sockaddr {
    hip_tlv_type_t  type;
    hip_tlv_len_t   length;
    struct sockaddr sockaddr;
} __attribute__ ((packed));

struct hip_reg_info {
    hip_tlv_type_t type;     /**< Type code for the parameter. */
    hip_tlv_len_t  length;     /**< Length of the parameter contents in bytes. */
    uint8_t        min_lifetime;
    uint8_t        max_lifetime;
    uint8_t        reg_type[0];
} __attribute__ ((packed));

struct hip_reg_request {
    hip_tlv_type_t type;
    hip_tlv_len_t  length;
    uint8_t        lifetime;
    uint8_t        reg_type[0];
} __attribute__ ((packed));

struct hip_reg_response {
    hip_tlv_type_t type;
    hip_tlv_len_t  length;
    uint8_t        lifetime;
    uint8_t        reg_type[0];
} __attribute__ ((packed));

struct hip_reg_failed {
    hip_tlv_type_t type;
    hip_tlv_len_t  length;
    uint8_t        failure_type;
    uint8_t        reg_type[0];
} __attribute__ ((packed));

struct hip_keys {
    hip_tlv_type_t        type;
    hip_tlv_len_t         length;
    uint16_t              operation;
    uint16_t              alg_id;
    uint8_t               address[16];
    uint8_t               hit[16];
    uint8_t               peer_hit[16];
    uint32_t              spi;
    uint32_t              spi_old;
    uint16_t              key_len;
    struct hip_crypto_key enc;
} __attribute__ ((packed));

struct hip_opendht_gw_info {
    hip_tlv_type_t  type;
    hip_tlv_len_t   length;
    struct in6_addr addr;
    uint32_t        ttl;
    uint16_t        port;
    char            host_name[256];
} __attribute__ ((packed));

struct hip_cert_x509_req {
    hip_tlv_type_t  type;
    hip_tlv_len_t   length;
    struct in6_addr addr;
} __attribute__ ((packed));

struct hip_cert_x509_resp {
    hip_tlv_type_t type;
    hip_tlv_len_t  length;
    unsigned char  der[1024];
    int            der_len;
} __attribute__ ((packed));

struct hip_transformation_order {
    hip_tlv_type_t type;
    hip_tlv_len_t  length;
    int            transorder;
} __attribute__ ((packed));

struct hip_opendht_set {
    hip_tlv_type_t type;
    hip_tlv_len_t  length;
    char           name[HIP_HOST_ID_HOSTNAME_LEN_MAX];
} __attribute__ ((packed));


#define HIT_TO_IP_ZONE_MAX_LEN 256

struct hip_hit_to_ip_set {
    hip_tlv_type_t type;
    hip_tlv_len_t  length;
    char           name[HIT_TO_IP_ZONE_MAX_LEN];
} __attribute__ ((packed));

struct hip_hdrr_info {
    hip_tlv_type_t  type;
    hip_tlv_len_t   length;
    struct in6_addr dht_key;
    /* 0 if succesfully verified otherwise negative */
    int             sig_verified;
    int             hit_verified;
} __attribute__ ((packed));

struct hip_uadb_info {
    hip_tlv_type_t  type;
    hip_tlv_len_t   length;
    struct in6_addr hitr;
    struct in6_addr hitl;
    char            cert[512];
} __attribute__ ((packed));

struct hip_heartbeat {
    hip_tlv_type_t type;
    hip_tlv_len_t  length;
    int            heartbeat;
} __attribute__ ((packed));

struct hip_nat_transform {
    hip_tlv_type_t        type;
    hip_tlv_len_t         length;
    hip_transform_suite_t reserved;
    hip_transform_suite_t suite_id[6];
} __attribute__ ((packed));
/* @} */

struct hip_nat_pacing {
    hip_tlv_type_t type;
    hip_tlv_len_t  length;
    uint32_t       min_ta;
} __attribute__ ((packed));

/** draft-ietf-hip-nat-traversal-02 */
struct hip_reg_from {
    hip_tlv_type_t  type;    /**< Type code for the parameter. */
    hip_tlv_len_t   length;    /**< Length of the parameter contents in bytes. */
    in_port_t       port; /**< Port number. */
    uint8_t         protocol; /**< Protocol */
    uint8_t         reserved; /**< Reserved */
    struct in6_addr address;     /**< IPv6 address */
} __attribute__ ((packed));


struct hip_stun {
    hip_tlv_type_t type;  /**< Type code for the parameter. */
    hip_tlv_len_t  length;  /**< Length of the parameter contents in bytes. */
} __attribute__ ((packed));

struct sockaddr_hip {
    sa_family_t ship_family;
    in_port_t   ship_port;
    uint32_t    ship_pad;
    uint64_t    ship_flags;
    hip_hit_t   ship_hit;
    uint8_t     ship_reserved[16];
} __attribute__ ((packed));

struct hip_port_info {
    hip_tlv_type_t type;      /**< Type code for the parameter. */
    hip_tlv_len_t  length;      /**< Length of the parameter contents in bytes. */
    in_port_t      port;      /**< Port number. */
} __attribute__ ((packed));

/**
 * Structure used during packet handling to store the incoming message,
 * source address, destination address, the used ports, the host association
 * database entry and a flag indicating the packet handling should be aborted.
 */
struct hip_packet_context {
    struct hip_common         *input_msg;
    struct hip_common         *output_msg;
    struct in6_addr           *src_addr;
    struct in6_addr           *dst_addr;
    struct hip_stateless_info *msg_ports;
    struct hip_hadb_state     *hadb_entry;
    uint8_t                    drop_packet;
};


#endif /* HIP_LIB_CORE_PROTODEFS_H */<|MERGE_RESOLUTION|>--- conflicted
+++ resolved
@@ -165,11 +165,7 @@
 #define HIP_PARAM_TRANSFORM_ORDER       32813
 #define HIP_PARAM_HDRR_INFO             32814
 #define HIP_PARAM_UADB_INFO             32815
-<<<<<<< HEAD
-/* unused, was HIP_PARAM_SAVA_CRYPTO_INFO 32816 */
-=======
 /* free slot */
->>>>>>> 06e6879b
 #define HIP_PARAM_SECRET                32817
 #define HIP_PARAM_BRANCH_NODES          32818
 #define HIP_PARAM_ROOT                  32819
