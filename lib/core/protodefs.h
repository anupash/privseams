--- conflicted
+++ resolved
@@ -133,19 +133,11 @@
 #define HIP_PARAM_PSEUDO_HIT            32780
 /* unused, was HIP_PARAM_BLIND_NONCE 32785 */
 #define HIP_PARAM_OPENDHT_GW_INFO       32786
-<<<<<<< HEAD
-#define HIP_PARAM_ENCAPS_MSG		32787
-#define HIP_PARAM_PORTPAIR		32788
-#define HIP_PARAM_SRC_ADDR		32789
-#define HIP_PARAM_DST_ADDR		32790
-/* unused, was HIP_PARAM_AGENT_REJECT 32791 */
-=======
 #define HIP_PARAM_ENCAPS_MSG            32787
 #define HIP_PARAM_PORTPAIR              32788
 #define HIP_PARAM_SRC_ADDR              32789
 #define HIP_PARAM_DST_ADDR              32790
-#define HIP_PARAM_AGENT_REJECT          32791
->>>>>>> d5ee844c
+/* unused, was HIP_PARAM_AGENT_REJECT 32791 */
 #define HIP_PARAM_HA_INFO               32792
 #define HIP_PARAM_OPENDHT_SET           32793
 #define HIP_PARAM_CERT_SPKI_INFO        32794
@@ -168,21 +160,12 @@
 #define HIP_PARAM_CERT_X509_RESP        32811
 #define HIP_PARAM_ESP_PROT_TFM          32812
 #define HIP_PARAM_TRANSFORM_ORDER       32813
-<<<<<<< HEAD
-#define HIP_PARAM_HDRR_INFO		32814
-#define HIP_PARAM_UADB_INFO		32815
-/* unused, was HIP_PARAM_SAVA_CRYPTO_INFO 32816 */
-#define HIP_PARAM_SECRET		32817
-#define HIP_PARAM_BRANCH_NODES		32818
-#define HIP_PARAM_ROOT		        32819
-=======
 #define HIP_PARAM_HDRR_INFO             32814
 #define HIP_PARAM_UADB_INFO             32815
-#define HIP_PARAM_SAVA_CRYPTO_INFO      32816
+/* unused, was HIP_PARAM_SAVA_CRYPTO_INFO 32816 */
 #define HIP_PARAM_SECRET                32817
 #define HIP_PARAM_BRANCH_NODES          32818
 #define HIP_PARAM_ROOT                  32819
->>>>>>> d5ee844c
 #define HIP_PARAM_HIT_TO_IP_SET         32820
 #define HIP_PARAM_TURN_INFO             32821
 #define HIP_PARAM_ITEM_LENGTH           32822
@@ -307,14 +290,6 @@
 #define HIP_HA_CTRL_LOCAL_REQ_RVS        0x8000
 #define HIP_HA_CTRL_LOCAL_REQ_FULLRELAY  0x1000
 /* Keep inside parentheses. */
-<<<<<<< HEAD
-#define HIP_HA_CTRL_LOCAL_REQ_ANY        (\
-                                         HIP_HA_CTRL_LOCAL_REQ_UNSUP |\
-                                         HIP_HA_CTRL_LOCAL_REQ_RELAY |\
-                                         HIP_HA_CTRL_LOCAL_REQ_RVS |\
-										 HIP_HA_CTRL_LOCAL_REQ_FULLRELAY \
-                                         )
-=======
 #define HIP_HA_CTRL_LOCAL_REQ_ANY        ( \
         HIP_HA_CTRL_LOCAL_REQ_UNSUP | \
         HIP_HA_CTRL_LOCAL_REQ_RELAY | \
@@ -322,7 +297,7 @@
         HIP_HA_CTRL_LOCAL_REQ_SAVAH | \
         HIP_HA_CTRL_LOCAL_REQ_FULLRELAY \
         )
->>>>>>> d5ee844c
+
 #define HIP_HA_CTRL_LOCAL_GRANTED_FULLRELAY 0x0800
 
 #define HIP_HA_CTRL_PEER_GRANTED_UNSUP   0x0001
@@ -346,30 +321,17 @@
  * @{
  */
 #define HIP_PACKET_CTRL_ANON             0x0001 /**< HIP packet Controls value */
-<<<<<<< HEAD
-
 /* unused, was HIP_PACKET_CTRL_BLIND 0x0004 */
-=======
-#define HIP_PACKET_CTRL_BLIND            0x0004 /**< HIP packet Controls value */
->>>>>>> d5ee844c
 /* @} */
 
 /** @addtogroup hip_services
  * @{
  */
-<<<<<<< HEAD
-#define HIP_SERVICE_RENDEZVOUS	         1
-#define HIP_SERVICE_RELAY            	 2
-#define HIP_SERVICE_FULLRELAY		 204
+#define HIP_SERVICE_RENDEZVOUS           1
+#define HIP_SERVICE_RELAY                2
+#define HIP_SERVICE_FULLRELAY            204
 /* IMPORTANT! This must be the sum of above services. */
 #define HIP_TOTAL_EXISTING_SERVICES      3
-=======
-#define HIP_SERVICE_RENDEZVOUS           1
-#define HIP_SERVICE_RELAY                2
-#define HIP_SERVICE_SAVAH                203
-#define HIP_SERVICE_FULLRELAY            204
-/* IMPORTANT! This must be the sum of above services. */
-#define HIP_TOTAL_EXISTING_SERVICES      4
 /* @} */
 
 /** @addtogroup hip_proxy
@@ -378,8 +340,6 @@
 #define HIP_PROXY_PASSTHROUGH           0
 #define HIP_PROXY_TRANSLATE             1
 #define HIP_PROXY_I1_SENT               2
-
->>>>>>> d5ee844c
 /* @} */
 
 /* Registration failure types as specified in draft-ietf-hip-registration-02.
@@ -969,15 +929,6 @@
     struct hip_crypto_key enc;
 } __attribute__ ((packed));
 
-<<<<<<< HEAD
-=======
-struct hip_blind_nonce {
-    hip_tlv_type_t type;
-    hip_tlv_len_t  length;
-    uint16_t       nonce;
-} __attribute__ ((packed));
-
->>>>>>> d5ee844c
 struct hip_opendht_gw_info {
     hip_tlv_type_t  type;
     hip_tlv_len_t   length;
