--- conflicted
+++ resolved
@@ -274,11 +274,7 @@
     } else if (algo == HIP_HI_ECDSA) {
         HIP_IFEL(1, -1, "Call to unimplemented ECDSA case.\n");
     } else {
-<<<<<<< HEAD
-        HIP_IFEL(1, -1, "Unknown algorithm\n");
-=======
         HIP_OUT_ERR(-1, "Unknown algorithm\n");
->>>>>>> e459ba5b
     }
 
     /* build sha1 digest that will be signed */
@@ -345,11 +341,7 @@
     } else if (algo == HIP_HI_ECDSA) {
         HIP_IFEL(1, -1, "Call to unimplemented ECDSA case.\n");
     } else {
-<<<<<<< HEAD
-        HIP_IFEL(1, -1, "Unknown algorithm\n");
-=======
         HIP_OUT_ERR(-1, "Unknown algorithm\n");
->>>>>>> e459ba5b
     }
 
 out_err:
