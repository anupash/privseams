/*
 * Copyright (c) 2010 Aalto University and RWTH Aachen University.
 *
 * Permission is hereby granted, free of charge, to any person
 * obtaining a copy of this software and associated documentation
 * files (the "Software"), to deal in the Software without
 * restriction, including without limitation the rights to use,
 * copy, modify, merge, publish, distribute, sublicense, and/or sell
 * copies of the Software, and to permit persons to whom the
 * Software is furnished to do so, subject to the following
 * conditions:
 *
 * The above copyright notice and this permission notice shall be
 * included in all copies or substantial portions of the Software.
 *
 * THE SOFTWARE IS PROVIDED "AS IS", WITHOUT WARRANTY OF ANY KIND,
 * EXPRESS OR IMPLIED, INCLUDING BUT NOT LIMITED TO THE WARRANTIES
 * OF MERCHANTABILITY, FITNESS FOR A PARTICULAR PURPOSE AND
 * NONINFRINGEMENT. IN NO EVENT SHALL THE AUTHORS OR COPYRIGHT
 * HOLDERS BE LIABLE FOR ANY CLAIM, DAMAGES OR OTHER LIABILITY,
 * WHETHER IN AN ACTION OF CONTRACT, TORT OR OTHERWISE, ARISING
 * FROM, OUT OF OR IN CONNECTION WITH THE SOFTWARE OR THE USE OR
 * OTHER DEALINGS IN THE SOFTWARE.
 */

#ifndef HIP_LIB_CORE_IFE_H
#define HIP_LIB_CORE_IFE_H

#include "debug.h"

/**
 * @addtogroup ife
 * @{
 */

/**
 * Use this macro to exit a function and output an error message.
 * Variable 'err' must be defined, usually type int.
 * Label 'out_err' must be defined, on errors this label is used
 * as destination after proper actions.
 *
 * @param eval Set variable called 'err' to this value.
<<<<<<< HEAD
 *
 * @note EAE stands for ERROR and EXIT.
 */
#define HIP_EAE(eval, args ...) \
    { \
        HIP_ERROR(args); \
        err = eval; \
        goto out_err; \
    }
=======
 * @param args Arguments for HIP_OUT_ERR(), use like with printf().
 */
#define HIP_OUT_ERR(eval, args ...) HIP_IFEL(1, eval, args)
>>>>>>> e459ba5b

/**
 * Use this macro to detect failures and exit function in case
 * of such. Variable 'err' must be defined, usually type int.
 * Label 'out_err' must be defined, on errors this label is used
 * as destination after proper actions.
 *
 * @param cond Nonzero on failure
 * @param eval Set variable called 'err' to this value.
 */
#define HIP_IFE(cond, eval) \
    { \
        if (cond) { \
            err = eval; \
            goto out_err; \
        } \
    }

/**
 * Use this macro to detect failures and exit function in case
 * of such. Variable 'err' must be defined, usually type int.
 * Label 'out_err' must be defined, on errors this label is used
 * as destination after proper actions.
 *
 * @param cond nonzero on failure
 * @param eval Set variable called 'err' to this value.
 * @param args Arguments for HIP_ERROR(), use like with printf().
 */
#define HIP_IFEL(cond, eval, args ...) \
    { \
        if (cond) { \
            HIP_ERROR(args); \
            err = eval; \
            goto out_err; \
        } \
    }

/** @} */

#endif /* HIP_LIB_CORE_IFE_H */<|MERGE_RESOLUTION|>--- conflicted
+++ resolved
@@ -40,21 +40,10 @@
  * as destination after proper actions.
  *
  * @param eval Set variable called 'err' to this value.
-<<<<<<< HEAD
- *
- * @note EAE stands for ERROR and EXIT.
- */
-#define HIP_EAE(eval, args ...) \
-    { \
-        HIP_ERROR(args); \
-        err = eval; \
-        goto out_err; \
-    }
-=======
  * @param args Arguments for HIP_OUT_ERR(), use like with printf().
  */
+
 #define HIP_OUT_ERR(eval, args ...) HIP_IFEL(1, eval, args)
->>>>>>> e459ba5b
 
 /**
  * Use this macro to detect failures and exit function in case
