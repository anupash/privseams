/** @file
 * This file defines Host Identity Protocol (HIP) header and parameter related
 * constants and structures.
 *
 * @note Distributed under <a href="http://www.gnu.org/licenses/gpl2.txt">GNU/GPL</a>.
 */

#ifndef HIP_LIB_CORE_STATE_H
#define HIP_LIB_CORE_STATE_H

#include "config.h"
#include "hashtable.h"
#include "esp_prot_common.h"
#include "statistics.h"

#include "lib/modularization/lmod.h"

#define HIP_ENDPOINT_FLAG_PUBKEY           0
#define HIP_ENDPOINT_FLAG_HIT              1
#define HIP_ENDPOINT_FLAG_ANON             2
#define HIP_HI_REUSE_UID                   4
#define HIP_HI_REUSE_GID                   8
#define HIP_HI_REUSE_ANY                  16
/* Other flags: keep them to the power of two! */


/**
 * @defgroup hip_ha_state HIP association states
 *
 * HIP states as specifed in section 4.4.1.\ of draft-ietf-hip-base-10.
 *
 * The states are: UNASSOCIATED, I1-SENT, I2-SENT, R2-SENT ESTABLISHED, CLOSING,
 * CLOSED, E-FAILED.
 * @{
 */
/* When adding new states update debug.h hip_state_str(). Doxygen comments to
 * these states are available at doc/doxygen.h */
#define HIP_STATE_NONE                   0 /**< no state, structure unused */
#define HIP_STATE_UNASSOCIATED           1 /**< state machine start */
#define HIP_STATE_I1_SENT                2 /**< initiating base exchange */
#define HIP_STATE_I2_SENT                3 /**< waiting to complete base exchange */
#define HIP_STATE_R2_SENT                4 /**< waiting to complete base exchange */
#define HIP_STATE_ESTABLISHED            5 /**< HIP association established */
#define HIP_STATE_FAILED                 7 /**< HIP exchange failed */
#define HIP_STATE_CLOSING                8 /**< HIP association closing, no data can be sent */
#define HIP_STATE_CLOSED                 9 /**< HIP association closed, no data can be sent */
/* @} */

/**
 * @todo add description
 */
#define HIP_MAX_HA_STATE                16

#define HIP_UPDATE_STATE_REKEYING        1 /**< @todo REMOVE */
#define HIP_UPDATE_STATE_DEPRECATING     2

#define PEER_ADDR_STATE_UNVERIFIED       1
#define PEER_ADDR_STATE_ACTIVE           2
#define PEER_ADDR_STATE_DEPRECATED       3

#define ADDR_STATE_ACTIVE                1
#define ADDR_STATE_WAITING_ECHO_REQ      2

#define HIP_LOCATOR_TRAFFIC_TYPE_DUAL    0
#define HIP_LOCATOR_TRAFFIC_TYPE_SIGNAL  1
#define HIP_LOCATOR_TRAFFIC_TYPE_DATA    2

#define HIP_LOCATOR_LOCATOR_TYPE_IPV6    0
#define HIP_LOCATOR_LOCATOR_TYPE_ESP_SPI 1
//NAT branch
#define HIP_LOCATOR_LOCATOR_TYPE_UDP 2

#define HIP_LOCATOR_LOCATOR_TYPE_ESP_SPI_PRIORITY 126
#define HIP_LOCATOR_LOCATOR_TYPE_REFLEXIVE_PRIORITY 120
/** for the triple nat mode*/
#define HIP_NAT_MODE_NONE               0
#define HIP_NAT_MODE_PLAIN_UDP          1

#define HIP_UPDATE_LOCATOR              0
#define HIP_UPDATE_ECHO_REQUEST         1
#define HIP_UPDATE_ECHO_RESPONSE        2
#define HIP_UPDATE_ESP_ANCHOR          3
#define HIP_UPDATE_ESP_ANCHOR_ACK      4

#define HIP_SPI_DIRECTION_OUT           1
#define HIP_SPI_DIRECTION_IN            2

#define HIP_FLAG_CONTROL_TRAFFIC_ONLY 0x1

/**
 * HIP host association state.
 *
 * @todo remove HIP_HASTATE_SPIOK
 */
typedef enum {
    HIP_HASTATE_INVALID = 0,
    HIP_HASTATE_SPIOK   = 1,
    HIP_HASTATE_HITOK   = 2,
    HIP_HASTATE_VALID   = 3
} hip_hastate_t;

/**
 * A data structure for storing the source and destination ports of an incoming
 * packet.
 */
typedef struct hip_stateless_info {
    in_port_t src_port;     /**< The source port of an incoming packet. */
    in_port_t dst_port;     /**< The destination port of an incoming packet. */
} hip_portpair_t;

/**
 * A data structure for handling retransmission. Used inside host association
 * database entries.
 */
typedef struct hip_msg_retrans {
    int                count;
    time_t             last_transmit;
    struct in6_addr    saddr;
    struct in6_addr    daddr;
    struct hip_common *buf;
} hip_msg_retrans_t;

/*
 * Fixed start of this struct must match to struct hip_locator_info_addr_item
 * for the part of address item. It is used in hip_update_locator_match().
 */
/// @todo Check if all these fields are used and needed
struct hip_peer_addr_list_item {
    uint32_t        padding;
    unsigned long   hash_key;
    struct in6_addr address;

    int             address_state;      /* current state of the
                                         * address (PEER_ADDR_STATE_xx) */
    int             is_preferred;       /* 1 if this address was set as
                                         * preferred address in the LOCATOR */
    uint32_t        lifetime;
    struct timeval  modified_time;      /* time when this address was
                                         * added or updated */
    uint32_t        seq_update_id;      /* the Update ID in SEQ parameter
                                         * this address is related to */
    uint8_t         echo_data[4];       /* data put into the ECHO_REQUEST parameter */
//NAT branch
    uint8_t         transport_protocol;             /*value 1 for UDP*/

    uint16_t        port /*port number for transport protocol*/;

    uint32_t        priority;

    uint8_t         kind;
//end NAT branch
};

/* for HIT-SPI hashtable only */
struct hip_hit_spi {
    hip_hit_t  hit_our;
    hip_hit_t  hit_peer;
    uint32_t   spi;           /* this SPI spi belongs to the HIT hit */
};

struct hip_spi_in_item {
    uint32_t      spi;
    uint32_t      new_spi;        /* SPI is changed to this when rekeying */
    /* ifindex if the netdev to which this is related to */
    int           ifindex;
    unsigned long timestamp;        /* when SA was created */
    int           updating;        /* UPDATE is in progress */
    uint32_t      esp_info_spi_out;        /* UPDATE, the stored outbound
                                            * SPI related to the inbound
                                            * SPI we sent in reply (useless?)*/
    uint16_t      keymat_index;        /* advertised keymat index */
    int           update_state_flags;        /* 0x1=received ack for
                                              * sent SEQ, 0x2=received
                                              * peer's ESP_INFO,
                                              * both=0x3=can move back
                                              * to established */
    /* the Update ID in SEQ parameter these SPI are related to */
    uint32_t                           seq_update_id;
    /* the corresponding esp_info of peer */
    struct hip_esp_info                stored_received_esp_info;
    /* our addresses this SPI is related to, reuse struct to ease coding */
    struct hip_locator_info_addr_item *addresses;
    int                                addresses_n; /* number of addresses */
};

struct hip_spi_out_item {
    uint32_t        spi;
    uint32_t        new_spi;        /* spi is changed to this when rekeying */

    /* USELESS, IF SEQ ID WILL BE RELATED TO ADDRESS ITEMS,
     * NOT OUTBOUND SPIS */
    /* the Update ID in SEQ parameter these SPI are related to */
    uint32_t        seq_update_id;

    HIP_HASHTABLE * peer_addr_list;    /* Peer's IPv6 addresses */
    struct in6_addr preferred_address;
};

/* this struct is here instead of hidb.h to avoid some weird compilation
 * warnings */
struct hip_host_id_entry {
    struct hip_lhi      lhi;
    hip_lsi_t           lsi;
    struct hip_host_id *host_id;     /* allocated dynamically */
    void *              private_key; /* RSA or DSA */
    struct hip_r1entry *r1;     /* precreated R1s */
    /* Handler to call after insert with an argument, return 0 if OK*/
    int                 (*insert)(struct hip_host_id_entry *, void **arg);
    /* Handler to call before remove with an argument, return 0 if OK*/
    int                 (*remove)(struct hip_host_id_entry *, void **arg);
    void *              arg;
};

/* If you need to add a new boolean type variable to this structure, consider
 * adding a control value to the local_controls and/or peer_controls bitmask
 * field(s) instead of adding yet another integer. Lauri 24.01.2008. */
/** A data structure defining host association database state i.e.\ a HIP
 *  association between two hosts. Each successful base exchange between two
 *  different hosts leads to a new @c hip_hadb_state with @c state set to
 *  @c HIP_STATE_ESTABLISHED. */
struct hip_hadb_state {
    /** Our Host Identity Tag (HIT). */
    hip_hit_t hit_our;
    /** Peer's Host Identity Tag (HIT). */
    hip_hit_t hit_peer;
    /** Information about the usage of the host association related to
     *  locking stuff which is currently unimplemented because the daemon
     *  is single threaded. When zero, the host association can be freed.
     *  @date 24.01.2008 */
    hip_hastate_t         hastate;
    /** Counter to tear down a HA in CLOSING or CLOSED state */
    int                   purge_timeout;
    /** The state of this host association. @see hip_ha_state */
    int                   state;
    /** This guarantees that retransmissions work properly also in
     *  non-established state.*/
    int                   retrans_state;
    /** A kludge to get the UPDATE retransmission to work.
     *  @todo Remove this kludge. */
    int                   update_state;
    /** Our control values related to this host association.
     *  @see hip_ha_controls */
    hip_controls_t        local_controls;
    /** Peer control values related to this host association.
     *  @see hip_ha_controls */
    hip_controls_t        peer_controls;
    /** If this host association is from a local HIT to a local HIT this
     *  is non-zero, otherwise zero. */
    int                   is_loopback;
    /** Preferred peer IP address to use when sending data to peer. */
    struct in6_addr       peer_addr;
    /** Our IP address. */
    struct in6_addr       our_addr;
    /** Rendezvour server address used to connect to the peer; */
    struct in6_addr *     rendezvous_addr;
    /** Peer's Local Scope Identifier (LSI). A Local Scope Identifier is a
     *  32-bit localized representation for a Host Identity.*/
    hip_lsi_t             lsi_peer;
    /** Our Local Scope Identifier (LSI). A Local Scope Identifier is a
     *  32-bit localized representation for a Host Identity.*/
    hip_lsi_t             lsi_our;
    /** ESP transform type */
    int                   esp_transform;
    /** HIP transform type */
    int                   hip_transform;
    /** ESP extension protection transform */
    uint8_t               esp_prot_transform;
    /** ESP extension protection parameter */
    int                   esp_prot_param;
    /** ESP extension protection local_anchor */
    unsigned char         esp_local_anchors[MAX_NUM_PARALLEL_HCHAINS][MAX_HASH_LENGTH];
    /** another local anchor used for UPDATE messages */
    unsigned char         esp_local_update_anchors[MAX_NUM_PARALLEL_HCHAINS][MAX_HASH_LENGTH];
    /** ESP extension protection peer_anchor */
    unsigned char         esp_peer_anchors[MAX_NUM_PARALLEL_HCHAINS][MAX_HASH_LENGTH];
    /** another peer anchor used for UPDATE messages */
    unsigned char         esp_peer_update_anchors[MAX_NUM_PARALLEL_HCHAINS][MAX_HASH_LENGTH];
    /** needed for offset calculation when using htrees */
    uint32_t              esp_local_active_length;
    uint32_t              esp_local_update_length;
    uint32_t              esp_peer_active_length;
    uint32_t              esp_peer_update_length;
    /** root needed in case of hierarchical hchain linking */
    uint8_t               esp_root_length;
    unsigned char         esp_root[MAX_NUM_PARALLEL_HCHAINS][MAX_HASH_LENGTH];
    int                   hash_item_length;
    /** parameters needed for soft-updates of hchains */
    /** Stored outgoing UPDATE ID counter. */
    uint32_t              light_update_id_out;
    /** Stored incoming UPDATE ID counter. */
    uint32_t              light_update_id_in;
    /** retranmission */
    uint8_t               light_update_retrans;
    /** Something to do with the birthday paradox.
     *  @todo Please clarify what this field is. */
    uint64_t              birthday;
    /** A pointer to the Diffie-Hellman shared key. */
    char *                dh_shared_key;
    /** The length of the Diffie-Hellman shared key. */
    size_t                dh_shared_key_len;
    /** A boolean value indicating whether there is a NAT between this host
     *  and the peer. */
    hip_transform_suite_t nat_mode;
    /* this might seem redundant as dst_port == hip_get_nat_udp_port(), but it makes
     * port handling easier in other functions */
    in_port_t             local_udp_port;
    /** NAT mangled port (source port of I2 packet). */
    in_port_t             peer_udp_port;
    /* The Initiator computes the keys when it receives R1. The keys are
     * needed only when R2 is received. We store them here in the mean
     * time. */
    /** For outgoing HIP packets. */
    struct hip_crypto_key                      hip_enc_out;
    /** For outgoing HIP packets. */
    struct hip_crypto_key                      hip_hmac_out;
    /** For outgoing ESP packets. */
    struct hip_crypto_key                      esp_out;
    /** For outgoing ESP packets. */
    struct hip_crypto_key                      auth_out;
    /** For incoming HIP packets. */
    struct hip_crypto_key                      hip_enc_in;
    /** For incoming HIP packets. */
    struct hip_crypto_key                      hip_hmac_in;
    /** For incoming ESP packets. */
    struct hip_crypto_key                      esp_in;
    /** For incoming ESP packets. */
    struct hip_crypto_key                      auth_in;
    /** The byte offset index in draft chapter HIP KEYMAT. */
    uint16_t                                   current_keymat_index;
    /** The one byte index number used during the keymat calculation. */
    uint8_t                                    keymat_calc_index;
    /** For @c esp_info. */
    uint16_t                                   esp_keymat_index;
    /* Last Kn, where n is @c keymat_calc_index. */
    unsigned char                              current_keymat_K[HIP_AH_SHA_LEN];
    /** Our public host identity. */
    struct hip_host_id *                       our_pub;
    /** Our private host identity. */
    struct hip_host_id *                       our_priv;
    /** Keys in OpenSSL RSA or DSA format */
    void *                                     our_priv_key;
    void *                                     peer_pub_key;
    /** A function pointer to a function that signs our host identity. */
    int                                        (*sign)(void *, struct hip_common *);
    /** Peer's public host identity. */
    struct hip_host_id *                       peer_pub;
    /** A function pointer to a function that verifies peer's host identity. */
    int                                        (*verify)(void *, struct hip_common *);
    /** For retransmission. */
    uint64_t                                   puzzle_solution;
    /** LOCATOR parameter. Just tmp save if sent in R1 no @c esp_info so
     *  keeping it here 'till the hip_update_locator_parameter can be done.
     *  @todo Remove this kludge. */
    struct hip_locator *                       locator;
    /** For retransmission. */
    uint64_t                                   puzzle_i;
    /** Used for UPDATE and CLOSE. When we sent multiple identical UPDATE
     * packets between different address combinations, we don't modify
     * the opaque data. */
    char                                       echo_data[4];

    HIP_HASHTABLE *                            peer_addr_list_to_be_added;
    /** For storing retransmission related data. */
    hip_msg_retrans_t                          hip_msg_retrans;
<<<<<<< HEAD
    /** peer hostname */
    uint8_t                                    peer_hostname[HIP_HOST_ID_HOSTNAME_LEN_MAX];
=======
    /** Receive function set.
     *  @note Do not modify this value directly. Use
     *  hip_hadb_set_rcv_function_set() instead. */
    hip_rcv_func_set_t *                       hadb_rcv_func;
    /** Handle function set.
     *  @note Do not modify this value directly. Use
     *  hip_hadb_set_handle_function_set() instead. */
    hip_handle_func_set_t *                    hadb_handle_func;
    /** Miscellaneous function set.
     *  @note Do not modify this value directly. Use
     *  hip_hadb_set_handle_function_set() instead. */
    hip_misc_func_set_t *                      hadb_misc_func;
    /** Update function set.
     *  @note Do not modify this value directly. Use
     *  hip_hadb_set_handle_function_set() instead. */
    hip_update_func_set_t *                    hadb_update_func;
    /** Transmission function set.
     *  @note Do not modify this value directly. Use
     *  hip_hadb_set_handle_function_set() instead. */
    hip_xmit_func_set_t *                      hadb_xmit_func;
    /** IPsec function set.
     *  @note Do not modify this value directly. Use
     *  hip_ipsec_set_handle_function_set() instead. */
    hip_ipsec_func_set_t *                     hadb_ipsec_func;
    /** peer hostname */
    uint8_t                                    peer_hostname[HIP_HOST_ID_HOSTNAME_LEN_MAX];
    /** Non-zero if opportunistic TCP mode is on. */
    int                                        hip_is_opptcp_on;
    /** The local port from where the TCP SYN I1 packet will be sent */
    in_port_t                                  tcp_opptcp_src_port;
    /** the port at the peer where the TCP SYN I1 packet will be sent */
    in_port_t                                  tcp_opptcp_dst_port;
#ifdef CONFIG_HIP_HIPPROXY
    int                                        hipproxy;
#endif
>>>>>>> f7ee493c
    /** Counters of heartbeats (ICMPv6s) */
    int                                        heartbeats_sent;
    statistics_data_t                          heartbeats_statistics;

    struct timeval                             bex_start;
    struct timeval                             bex_end;

    uint32_t                                   pacing;
    uint8_t                                    ice_control_role;
    struct                       hip_esp_info *nat_esp_info;

    /** disable SAs on this HA (currently used only by full relay) */
    int                                        disable_sas;

    char                                       hip_nat_key[HIP_MAX_KEY_LEN];
    /**reflexive address(NAT box out bound) when register to relay or RVS */
    struct in6_addr                            local_reflexive_address;
    /**reflexive address port (NAT box out bound) when register to relay or RVS */
    in_port_t                                  local_reflexive_udp_port;

    /** These are used in the ICMPv6 heartbeat code. The hipd sends
     *  periodic ICMPv6 keepalives through IPsec tunnel. If the
     *  tunnel does not exist, a single threaded hipd will blocked
     *  forever */
    int outbound_sa_count;
    int inbound_sa_count;

    int spi_inbound_current;
    int spi_outbound_current;
    int spi_outbound_new;

    // Has struct hip_peer_addr_list_item s
    HIP_HASHTABLE *peer_addresses_old;

    /* modular state */
    struct modular_state *hip_modular_state;
} __attribute__((packed));

/** A data structure defining host association information that is sent
 *  to the userspace */
struct hip_hadb_user_info_state {
    hip_hit_t       hit_our;
    hip_hit_t       hit_peer;
    struct in6_addr ip_our;
    struct in6_addr ip_peer;
    hip_lsi_t       lsi_our;
    hip_lsi_t       lsi_peer;
    uint8_t         peer_hostname[HIP_HOST_ID_HOSTNAME_LEN_MAX];
    int             state;
    int             heartbeats_on;
    int             heartbeats_sent;
    int             heartbeats_received;
    double          heartbeats_mean;
    double          heartbeats_variance;
    in_port_t       nat_udp_port_local;
    in_port_t       nat_udp_port_peer;
    int             shotgun_status;
    hip_controls_t  peer_controls;
    struct timeval  bex_duration;
};

struct hip_turn_info {
    uint32_t        spi;
    struct in6_addr peer_address;
    in_port_t       peer_port;
};

<<<<<<< HEAD
=======
/**
 * HIP host assosiation function pointer data structures.
 *
 * Data structures containing function pointers pointing to functions used for
 * sending, receiving and handling data and modifying host assosiation state.
 *
 * @defgroup hadb_func HIP host assosiation function sets
 * @{
 */
struct hip_hadb_rcv_func_set {
    int (*hip_receive_i1)(struct hip_common *,
                          struct in6_addr *,
                          struct in6_addr *,
                          hip_ha_t *,
                          hip_portpair_t *);

    int (*hip_receive_r1)(struct hip_common *,
                          struct in6_addr *,
                          struct in6_addr *,
                          hip_ha_t *,
                          hip_portpair_t *);

    /* as there is possibly no state established when i2
     * messages are received, the hip_handle_i2 function pointer
     * is not executed during the establishment of a new connection*/
    int (*hip_receive_i2)(struct hip_common *,
                          struct in6_addr *,
                          struct in6_addr *,
                          hip_ha_t *,
                          hip_portpair_t *);

    int (*hip_receive_r2)(struct hip_common *,
                          struct in6_addr *,
                          struct in6_addr *,
                          hip_ha_t *,                          hip_portpair_t *);

    int (*hip_receive_update)(struct hip_common *,
                              struct in6_addr *,
                              struct in6_addr *,
                              hip_ha_t *,
                              hip_portpair_t *);

    int (*hip_receive_notify)(const struct hip_common *,
                              const struct in6_addr *,
                              const struct in6_addr *,
                              hip_ha_t *);

    int (*hip_receive_bos)(struct hip_common *,
                           struct in6_addr *,
                           struct in6_addr *,
                           hip_ha_t *,
                           hip_portpair_t *);

    int (*hip_receive_close)(struct hip_common *,
                             hip_ha_t *);

    int (*hip_receive_close_ack)(struct hip_common *,
                                 hip_ha_t *);
};

struct hip_hadb_handle_func_set {
    int (*hip_handle_i1)(struct hip_common *r1,
                         struct in6_addr *r1_saddr,
                         struct in6_addr *r1_daddr,
                         hip_ha_t *entry,
                         hip_portpair_t *);

    int (*hip_handle_r1)(struct hip_common *r1,
                         struct in6_addr *r1_saddr,
                         struct in6_addr *r1_daddr,
                         hip_ha_t *entry,
                         hip_portpair_t *);

    /* as there is possibly no state established when i2
     * messages are received, the hip_handle_i2 function pointer
     * is not executed during the establishment of a new connection*/
    int (*hip_handle_i2)(struct hip_common *i2,
                         struct in6_addr *i2_saddr,
                         struct in6_addr *i2_daddr,
                         hip_ha_t *ha,
                         hip_portpair_t *i2_info);

    int (*hip_handle_r2)(struct hip_common *r2,
                         struct in6_addr *r2_saddr,
                         struct in6_addr *r2_daddr,
                         hip_ha_t *ha,
                         hip_portpair_t *r2_info);
    int (*hip_handle_bos)(struct hip_common *bos,
                          struct in6_addr *r2_saddr,
                          struct in6_addr *r2_daddr,
                          hip_ha_t *ha,
                          hip_portpair_t *);
    int (*hip_handle_close)(struct hip_common *close,
                            hip_ha_t *entry);
    int (*hip_handle_close_ack)(struct hip_common *close_ack,
                                hip_ha_t *entry);
};

struct hip_hadb_misc_func_set {
    uint64_t (*hip_solve_puzzle)(void *puzzle,
                                 struct hip_common *hdr,
                                 int mode);
    int      (*hip_produce_keying_material)(struct hip_common *msg,
                                            struct hip_context *ctx,
                                            uint64_t I,
                                            uint64_t J,
                                            struct hip_dh_public_value **);
    int (*hip_create_i2)(struct hip_context *ctx, uint64_t solved_puzzle,
                         struct in6_addr *r1_saddr,
                         struct in6_addr *r1_daddr,
                         hip_ha_t *entry,
                         hip_portpair_t *,
                         struct hip_dh_public_value *);
    int (*hip_create_r2)(struct hip_context *ctx,
                         struct in6_addr *i2_saddr,
                         struct in6_addr *i2_daddr,
                         hip_ha_t *entry,
                         hip_portpair_t *,
//add by santtu for the relay address and port
                         struct in6_addr *,
                         const in_port_t
//end add
                         );
    void (*hip_build_network_hdr)(struct hip_common *msg, uint8_t type_hdr,
                                  uint16_t control,
                                  const struct in6_addr *hit_sender,
                                  const struct in6_addr *hit_receiver);
};

/** A data structure containing function pointers to functions used for sending
 *  data on wire. */
struct hip_hadb_xmit_func_set {
    /** A function pointer for sending packet on wire. */
    int (*hip_send_pkt)(const struct in6_addr *local_addr,
                        const struct in6_addr *peer_addr,
                        const in_port_t src_port, const in_port_t dst_port,
                        struct hip_common *msg, hip_ha_t *entry,
                        const int retransmit);
};

struct hip_ipsec_func_set {
    /** A function pointer for userspace/kernelspace ipsec */
    uint32_t (*hip_add_sa)(const struct in6_addr *saddr,
                           const struct in6_addr *daddr,
                           const struct in6_addr *src_hit,
                           const struct in6_addr *dst_hit,
                           const uint32_t spi,
                           const int ealg,
                           const struct hip_crypto_key *enckey,
                           const struct hip_crypto_key *authkey,
                           const int already_acquired,
                           const int direction,
                           const int update,
                           hip_ha_t *entry);
    void (*hip_delete_sa)(const uint32_t spi,
                          const struct in6_addr *not_used,
                          const struct in6_addr *dst_addr,
                          const int direction,
                          hip_ha_t *entry);
    int (*hip_flush_all_sa)(void);
    int (*hip_setup_hit_sp_pair)(const hip_hit_t *src_hit,
                                 const hip_hit_t *dst_hit,
                                 const struct in6_addr *src_addr,
                                 const struct in6_addr *dst_addr,
                                 uint8_t proto,
                                 int use_full_prefix,
                                 int update);
    void (*hip_delete_hit_sp_pair)(const hip_hit_t *src_hit,
                                   const hip_hit_t *dst_hit,
                                   const uint8_t proto,
                                   const int use_full_prefix);
    int (*hip_flush_all_policy)(void);
    uint32_t (*hip_acquire_spi)(hip_hit_t *srchit, hip_hit_t *dsthit);
    void (*hip_delete_default_prefix_sp_pair)(void);
    int (*hip_setup_default_sp_prefix_pair)(void);
};

/* @} */

>>>>>>> f7ee493c
#endif /* HIP_LIB_CORE_STATE_H */<|MERGE_RESOLUTION|>--- conflicted
+++ resolved
@@ -362,46 +362,8 @@
     HIP_HASHTABLE *                            peer_addr_list_to_be_added;
     /** For storing retransmission related data. */
     hip_msg_retrans_t                          hip_msg_retrans;
-<<<<<<< HEAD
     /** peer hostname */
     uint8_t                                    peer_hostname[HIP_HOST_ID_HOSTNAME_LEN_MAX];
-=======
-    /** Receive function set.
-     *  @note Do not modify this value directly. Use
-     *  hip_hadb_set_rcv_function_set() instead. */
-    hip_rcv_func_set_t *                       hadb_rcv_func;
-    /** Handle function set.
-     *  @note Do not modify this value directly. Use
-     *  hip_hadb_set_handle_function_set() instead. */
-    hip_handle_func_set_t *                    hadb_handle_func;
-    /** Miscellaneous function set.
-     *  @note Do not modify this value directly. Use
-     *  hip_hadb_set_handle_function_set() instead. */
-    hip_misc_func_set_t *                      hadb_misc_func;
-    /** Update function set.
-     *  @note Do not modify this value directly. Use
-     *  hip_hadb_set_handle_function_set() instead. */
-    hip_update_func_set_t *                    hadb_update_func;
-    /** Transmission function set.
-     *  @note Do not modify this value directly. Use
-     *  hip_hadb_set_handle_function_set() instead. */
-    hip_xmit_func_set_t *                      hadb_xmit_func;
-    /** IPsec function set.
-     *  @note Do not modify this value directly. Use
-     *  hip_ipsec_set_handle_function_set() instead. */
-    hip_ipsec_func_set_t *                     hadb_ipsec_func;
-    /** peer hostname */
-    uint8_t                                    peer_hostname[HIP_HOST_ID_HOSTNAME_LEN_MAX];
-    /** Non-zero if opportunistic TCP mode is on. */
-    int                                        hip_is_opptcp_on;
-    /** The local port from where the TCP SYN I1 packet will be sent */
-    in_port_t                                  tcp_opptcp_src_port;
-    /** the port at the peer where the TCP SYN I1 packet will be sent */
-    in_port_t                                  tcp_opptcp_dst_port;
-#ifdef CONFIG_HIP_HIPPROXY
-    int                                        hipproxy;
-#endif
->>>>>>> f7ee493c
     /** Counters of heartbeats (ICMPv6s) */
     int                                        heartbeats_sent;
     statistics_data_t                          heartbeats_statistics;
@@ -469,186 +431,4 @@
     in_port_t       peer_port;
 };
 
-<<<<<<< HEAD
-=======
-/**
- * HIP host assosiation function pointer data structures.
- *
- * Data structures containing function pointers pointing to functions used for
- * sending, receiving and handling data and modifying host assosiation state.
- *
- * @defgroup hadb_func HIP host assosiation function sets
- * @{
- */
-struct hip_hadb_rcv_func_set {
-    int (*hip_receive_i1)(struct hip_common *,
-                          struct in6_addr *,
-                          struct in6_addr *,
-                          hip_ha_t *,
-                          hip_portpair_t *);
-
-    int (*hip_receive_r1)(struct hip_common *,
-                          struct in6_addr *,
-                          struct in6_addr *,
-                          hip_ha_t *,
-                          hip_portpair_t *);
-
-    /* as there is possibly no state established when i2
-     * messages are received, the hip_handle_i2 function pointer
-     * is not executed during the establishment of a new connection*/
-    int (*hip_receive_i2)(struct hip_common *,
-                          struct in6_addr *,
-                          struct in6_addr *,
-                          hip_ha_t *,
-                          hip_portpair_t *);
-
-    int (*hip_receive_r2)(struct hip_common *,
-                          struct in6_addr *,
-                          struct in6_addr *,
-                          hip_ha_t *,                          hip_portpair_t *);
-
-    int (*hip_receive_update)(struct hip_common *,
-                              struct in6_addr *,
-                              struct in6_addr *,
-                              hip_ha_t *,
-                              hip_portpair_t *);
-
-    int (*hip_receive_notify)(const struct hip_common *,
-                              const struct in6_addr *,
-                              const struct in6_addr *,
-                              hip_ha_t *);
-
-    int (*hip_receive_bos)(struct hip_common *,
-                           struct in6_addr *,
-                           struct in6_addr *,
-                           hip_ha_t *,
-                           hip_portpair_t *);
-
-    int (*hip_receive_close)(struct hip_common *,
-                             hip_ha_t *);
-
-    int (*hip_receive_close_ack)(struct hip_common *,
-                                 hip_ha_t *);
-};
-
-struct hip_hadb_handle_func_set {
-    int (*hip_handle_i1)(struct hip_common *r1,
-                         struct in6_addr *r1_saddr,
-                         struct in6_addr *r1_daddr,
-                         hip_ha_t *entry,
-                         hip_portpair_t *);
-
-    int (*hip_handle_r1)(struct hip_common *r1,
-                         struct in6_addr *r1_saddr,
-                         struct in6_addr *r1_daddr,
-                         hip_ha_t *entry,
-                         hip_portpair_t *);
-
-    /* as there is possibly no state established when i2
-     * messages are received, the hip_handle_i2 function pointer
-     * is not executed during the establishment of a new connection*/
-    int (*hip_handle_i2)(struct hip_common *i2,
-                         struct in6_addr *i2_saddr,
-                         struct in6_addr *i2_daddr,
-                         hip_ha_t *ha,
-                         hip_portpair_t *i2_info);
-
-    int (*hip_handle_r2)(struct hip_common *r2,
-                         struct in6_addr *r2_saddr,
-                         struct in6_addr *r2_daddr,
-                         hip_ha_t *ha,
-                         hip_portpair_t *r2_info);
-    int (*hip_handle_bos)(struct hip_common *bos,
-                          struct in6_addr *r2_saddr,
-                          struct in6_addr *r2_daddr,
-                          hip_ha_t *ha,
-                          hip_portpair_t *);
-    int (*hip_handle_close)(struct hip_common *close,
-                            hip_ha_t *entry);
-    int (*hip_handle_close_ack)(struct hip_common *close_ack,
-                                hip_ha_t *entry);
-};
-
-struct hip_hadb_misc_func_set {
-    uint64_t (*hip_solve_puzzle)(void *puzzle,
-                                 struct hip_common *hdr,
-                                 int mode);
-    int      (*hip_produce_keying_material)(struct hip_common *msg,
-                                            struct hip_context *ctx,
-                                            uint64_t I,
-                                            uint64_t J,
-                                            struct hip_dh_public_value **);
-    int (*hip_create_i2)(struct hip_context *ctx, uint64_t solved_puzzle,
-                         struct in6_addr *r1_saddr,
-                         struct in6_addr *r1_daddr,
-                         hip_ha_t *entry,
-                         hip_portpair_t *,
-                         struct hip_dh_public_value *);
-    int (*hip_create_r2)(struct hip_context *ctx,
-                         struct in6_addr *i2_saddr,
-                         struct in6_addr *i2_daddr,
-                         hip_ha_t *entry,
-                         hip_portpair_t *,
-//add by santtu for the relay address and port
-                         struct in6_addr *,
-                         const in_port_t
-//end add
-                         );
-    void (*hip_build_network_hdr)(struct hip_common *msg, uint8_t type_hdr,
-                                  uint16_t control,
-                                  const struct in6_addr *hit_sender,
-                                  const struct in6_addr *hit_receiver);
-};
-
-/** A data structure containing function pointers to functions used for sending
- *  data on wire. */
-struct hip_hadb_xmit_func_set {
-    /** A function pointer for sending packet on wire. */
-    int (*hip_send_pkt)(const struct in6_addr *local_addr,
-                        const struct in6_addr *peer_addr,
-                        const in_port_t src_port, const in_port_t dst_port,
-                        struct hip_common *msg, hip_ha_t *entry,
-                        const int retransmit);
-};
-
-struct hip_ipsec_func_set {
-    /** A function pointer for userspace/kernelspace ipsec */
-    uint32_t (*hip_add_sa)(const struct in6_addr *saddr,
-                           const struct in6_addr *daddr,
-                           const struct in6_addr *src_hit,
-                           const struct in6_addr *dst_hit,
-                           const uint32_t spi,
-                           const int ealg,
-                           const struct hip_crypto_key *enckey,
-                           const struct hip_crypto_key *authkey,
-                           const int already_acquired,
-                           const int direction,
-                           const int update,
-                           hip_ha_t *entry);
-    void (*hip_delete_sa)(const uint32_t spi,
-                          const struct in6_addr *not_used,
-                          const struct in6_addr *dst_addr,
-                          const int direction,
-                          hip_ha_t *entry);
-    int (*hip_flush_all_sa)(void);
-    int (*hip_setup_hit_sp_pair)(const hip_hit_t *src_hit,
-                                 const hip_hit_t *dst_hit,
-                                 const struct in6_addr *src_addr,
-                                 const struct in6_addr *dst_addr,
-                                 uint8_t proto,
-                                 int use_full_prefix,
-                                 int update);
-    void (*hip_delete_hit_sp_pair)(const hip_hit_t *src_hit,
-                                   const hip_hit_t *dst_hit,
-                                   const uint8_t proto,
-                                   const int use_full_prefix);
-    int (*hip_flush_all_policy)(void);
-    uint32_t (*hip_acquire_spi)(hip_hit_t *srchit, hip_hit_t *dsthit);
-    void (*hip_delete_default_prefix_sp_pair)(void);
-    int (*hip_setup_default_sp_prefix_pair)(void);
-};
-
-/* @} */
-
->>>>>>> f7ee493c
 #endif /* HIP_LIB_CORE_STATE_H */