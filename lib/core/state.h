/** @file
 * This file defines Host Identity Protocol (HIP) header and parameter related
 * constants and structures.
 *
 * @note Distributed under <a href="http://www.gnu.org/licenses/gpl2.txt">GNU/GPL</a>.
 */
#ifndef HIP_STATE_H
#define HIP_STATE_H

#ifdef HAVE_CONFIG_H
  #include "config.h"
#endif /* HAVE_CONFIG_H */

#ifndef __KERNEL__
#include "hashtable.h"
#include "esp_prot_common.h"
#include "hip_statistics.h"

#endif

#include "lib/modularization/modularization.h"

#define HIP_ENDPOINT_FLAG_PUBKEY           0
#define HIP_ENDPOINT_FLAG_HIT              1
#define HIP_ENDPOINT_FLAG_ANON             2
#define HIP_HI_REUSE_UID                   4
#define HIP_HI_REUSE_GID                   8
#define HIP_HI_REUSE_ANY                  16
/* Other flags: keep them to the power of two! */

/** @addtogroup hip_ha_state
 * @{
 */
/* When adding new states update debug.h hip_state_str(). Doxygen comments to
 * these states are available at doc/doxygen.h */
#define HIP_STATE_NONE                   0
#define HIP_STATE_UNASSOCIATED           1
#define HIP_STATE_I1_SENT                2
#define HIP_STATE_I2_SENT                3
#define HIP_STATE_R2_SENT                4
#define HIP_STATE_ESTABLISHED            5
#define HIP_STATE_FAILED                 7
#define HIP_STATE_CLOSING                8
#define HIP_STATE_CLOSED                 9
/* @} */

#define HIP_UPDATE_STATE_REKEYING        1 /**< @todo REMOVE */
#define HIP_UPDATE_STATE_DEPRECATING     2

#define PEER_ADDR_STATE_UNVERIFIED       1
#define PEER_ADDR_STATE_ACTIVE           2
#define PEER_ADDR_STATE_DEPRECATED       3

#define ADDR_STATE_ACTIVE                1
#define ADDR_STATE_WAITING_ECHO_REQ      2

#define HIP_LOCATOR_TRAFFIC_TYPE_DUAL    0
#define HIP_LOCATOR_TRAFFIC_TYPE_SIGNAL  1
#define HIP_LOCATOR_TRAFFIC_TYPE_DATA    2

#define HIP_LOCATOR_LOCATOR_TYPE_IPV6    0
#define HIP_LOCATOR_LOCATOR_TYPE_ESP_SPI 1
//NAT branch
#define HIP_LOCATOR_LOCATOR_TYPE_UDP 2

#define HIP_LOCATOR_LOCATOR_TYPE_ESP_SPI_PRIORITY 126
#define HIP_LOCATOR_LOCATOR_TYPE_REFLEXIVE_PRIORITY 120
/** for the triple nat mode*/
#define HIP_NAT_MODE_NONE               0
#define HIP_NAT_MODE_PLAIN_UDP          1

#define HIP_UPDATE_LOCATOR              0
#define HIP_UPDATE_ECHO_REQUEST         1
#define HIP_UPDATE_ECHO_RESPONSE        2
#define SEND_UPDATE_ESP_ANCHOR          3

#define HIP_SPI_DIRECTION_OUT           1
#define HIP_SPI_DIRECTION_IN            2

#define HIP_FLAG_CONTROL_TRAFFIC_ONLY 0x1

/**
 * HIP host association state.
 *
 * @todo remove HIP_HASTATE_SPIOK
 */
typedef enum {
    HIP_HASTATE_INVALID = 0,
    HIP_HASTATE_SPIOK   = 1,
    HIP_HASTATE_HITOK   = 2,
    HIP_HASTATE_VALID   = 3
} hip_hastate_t;

/** A typedefinition for a functionpointer to a transmitfunction introduced in
 *  @c hip_xmit_func_set_t. */
typedef int (*hip_xmit_func_t)(const struct in6_addr *,
                               const struct in6_addr *,
                               const in_port_t,
                               const in_port_t,
                               struct hip_common *,
                               hip_ha_t *,
                               const int);

/**
 * A data structure for storing the source and destination ports of an incoming
 * packet.
 */
<<<<<<< HEAD
typedef struct hip_stateless_info
{
	in_port_t src_port; /**< The source port of an incoming packet. */
	in_port_t dst_port; /**< The destination port of an incoming packet. */
}hip_portpair_t;
=======
typedef struct hip_stateless_info {
    in_port_t src_port;     /**< The source port of an incoming packet. */
    in_port_t dst_port;     /**< The destination port of an incoming packet. */
#ifdef CONFIG_HIP_I3
    int       hi3_in_use; /**< A boolean to indicate whether this message was
                         *   sent through I3 or not .*/
#endif
} hip_portpair_t;
>>>>>>> d5ee844c

/**
 * A data structure for handling retransmission. Used inside host association
 * database entries.
 */
typedef struct hip_msg_retrans {
    int                count;
    time_t             last_transmit;
    struct in6_addr    saddr;
    struct in6_addr    daddr;
    struct hip_common *buf;
} hip_msg_retrans_t;

/**
 * A binder structure for storing an IPv6 address and transport layer port
 * number. This structure is used in hip_build_param_relay_to_old().
 *
 * @note This has to be packed since it is used in building @c RELAY_FROM and
 *       @c RELAY_TO parameters.
 * @note obsolete
 */
struct hip_in6_addr_port {
    struct in6_addr sin6_addr;     /**< IPv6 address. */
    in_port_t       sin6_port;     /**< Transport layer port number. */
} __attribute__ ((packed));

struct hip_context {
    //struct sk_buff *skb_in;         /* received skbuff */
    struct hip_common *   input;        /**< Received packet. */
    struct hip_common *   output;       /**< Packet to be built and sent. */
    struct hip_crypto_key hip_enc_out;
    struct hip_crypto_key hip_hmac_out;
    struct hip_crypto_key esp_out;
    struct hip_crypto_key auth_out;
    struct hip_crypto_key hip_enc_in;
    struct hip_crypto_key hip_hmac_in;
    struct hip_crypto_key esp_in;
    struct hip_crypto_key auth_in;
    char *                dh_shared_key;
    size_t                dh_shared_key_len;
    struct hip_esp_info * esp_info;

    uint16_t              current_keymat_index; /**< The byte offset index in draft
                                        * chapter HIP KEYMAT */
    unsigned char         current_keymat_K[HIP_AH_SHA_LEN];
    uint8_t               keymat_calc_index; /**< The one byte index number used
                                    * during the keymat calculation. */
    uint16_t              keymat_index; /**< KEYMAT offset. */
    uint16_t              esp_keymat_index; /**< A pointer to the esp keymat index. */

    int                   esp_prot_param;

    char                  hip_nat_key[HIP_MAX_KEY_LEN];
    int                   use_ice;
};

/*
 * Fixed start of this struct must match to struct hip_locator_info_addr_item
 * for the part of address item. It is used in hip_update_locator_match().
 */
/// @todo Check if all these fields are used and needed
struct hip_peer_addr_list_item {
//	hip_list_t list;
    uint32_t        padding;
    unsigned long   hash_key;
    struct in6_addr address;

    int             address_state;      /* current state of the
                                         * address (PEER_ADDR_STATE_xx) */
    int             is_preferred;       /* 1 if this address was set as
                                         * preferred address in the LOCATOR */
    uint32_t        lifetime;
    struct timeval  modified_time;      /* time when this address was
                                         * added or updated */
    uint32_t        seq_update_id;      /* the Update ID in SEQ parameter
                                         * this address is related to */
    uint8_t         echo_data[4];       /* data put into the ECHO_REQUEST parameter */
//NAT branch
    uint8_t         transport_protocol;             /*value 1 for UDP*/

    uint16_t        port /*port number for transport protocol*/;

    uint32_t        priority;

    uint8_t         kind;
//end NAT branch
};

/* for HIT-SPI hashtable only */
struct hip_hit_spi {
//	hip_list_t list;
    spinlock_t lock;
    atomic_t   refcnt;
    hip_hit_t  hit_our;
    hip_hit_t  hit_peer;
    uint32_t   spi;           /* this SPI spi belongs to the HIT hit */
};

struct hip_spi_in_item {
//	hip_list_t list;
    uint32_t      spi;
    uint32_t      new_spi;        /* SPI is changed to this when rekeying */
    /* ifindex if the netdev to which this is related to */
    int           ifindex;
    unsigned long timestamp;        /* when SA was created */
    int           updating;        /* UPDATE is in progress */
    uint32_t      esp_info_spi_out;        /* UPDATE, the stored outbound
                                            * SPI related to the inbound
                                            * SPI we sent in reply (useless?)*/
    uint16_t      keymat_index;        /* advertised keymat index */
    int           update_state_flags;        /* 0x1=received ack for
                                              * sent SEQ, 0x2=received
                                              * peer's ESP_INFO,
                                              * both=0x3=can move back
                                              * to established */
    /* the Update ID in SEQ parameter these SPI are related to */
    uint32_t                           seq_update_id;
    /* the corresponding esp_info of peer */
    struct hip_esp_info                stored_received_esp_info;
    /* our addresses this SPI is related to, reuse struct to ease coding */
    struct hip_locator_info_addr_item *addresses;
    int                                addresses_n; /* number of addresses */
};

#ifndef __KERNEL__
struct hip_spi_out_item {
//	hip_list_t list;
    uint32_t        spi;
    uint32_t        new_spi;        /* spi is changed to this when rekeying */

    /* USELESS, IF SEQ ID WILL BE RELATED TO ADDRESS ITEMS,
     * NOT OUTBOUND SPIS */
    /* the Update ID in SEQ parameter these SPI are related to */
    uint32_t        seq_update_id;

    HIP_HASHTABLE * peer_addr_list;    /* Peer's IPv6 addresses */
    struct in6_addr preferred_address;
};
#endif

/* this struct is here instead of hidb.h to avoid some weird compilation
 * warnings */
struct hip_host_id_entry {
<<<<<<< HEAD
	/* this needs to be first (list_for_each_entry, list
	   head being of different type) */
	//hip_list_t next;
	struct hip_lhi lhi;
	hip_lsi_t lsi;
	/* struct in6_addr ipv6_addr[MAXIP]; */
	struct hip_host_id *host_id; /* allocated dynamically */
	void *private_key; /* RSA or DSA */
	struct hip_r1entry *r1; /* precreated R1s */
	/* Handler to call after insert with an argument, return 0 if OK*/
	int (*insert)(struct hip_host_id_entry *, void **arg);
	/* Handler to call before remove with an argument, return 0 if OK*/
	int (*remove)(struct hip_host_id_entry *, void **arg);
	void *arg;
=======
    /* this needs to be first (list_for_each_entry, list
     * head being of different type) */
    //hip_list_t next;
    struct hip_lhi      lhi;
    hip_lsi_t           lsi;
    /* struct in6_addr ipv6_addr[MAXIP]; */
    struct hip_host_id *host_id;     /* allocated dynamically */
    void *              private_key; /* RSA or DSA */
    struct hip_r1entry *r1;     /* precreated R1s */
    struct hip_r1entry *blindr1;     /* pre-created R1s for blind*/
    /* Handler to call after insert with an argument, return 0 if OK*/
    int                 (*insert)(struct hip_host_id_entry *, void **arg);
    /* Handler to call before remove with an argument, return 0 if OK*/
    int                 (*remove)(struct hip_host_id_entry *, void **arg);
    void *              arg;
>>>>>>> d5ee844c
};
#ifndef __KERNEL__
/* If you need to add a new boolean type variable to this structure, consider
 * adding a control value to the local_controls and/or peer_controls bitmask
 * field(s) instead of adding yet another integer. Lauri 24.01.2008. */
/** A data structure defining host association database state i.e.\ a HIP
<<<<<<< HEAD
    association between two hosts. Each successful base exchange between two
    different hosts leads to a new @c hip_hadb_state with @c state set to
    @c HIP_STATE_ESTABLISHED. */
struct hip_hadb_state
{
        /** Our Host Identity Tag (HIT). */
	hip_hit_t                    hit_our;
	/** Peer's Host Identity Tag (HIT). */
	hip_hit_t                    hit_peer;
	/** Information about the usage of the host association related to
	    locking stuff which is currently unimplemented because the daemon
	    is single threaded. When zero, the host association can be freed.
	    @date 24.01.2008 */
	hip_hastate_t                hastate;
	/** Counter to tear down a HA in CLOSING or CLOSED state */
	int purge_timeout;
	/** The state of this host association. @see hip_ha_state */
	int                          state;
	/** This guarantees that retransmissions work properly also in
	    non-established state.*/
	int                          retrans_state;
	/** A kludge to get the UPDATE retransmission to work.
	    @todo Remove this kludge. */
	int                          update_state;
	/** Our control values related to this host association.
	    @see hip_ha_controls */
	hip_controls_t               local_controls;
	/** Peer control values related to this host association.
	    @see hip_ha_controls */
	hip_controls_t               peer_controls;
	/** If this host association is from a local HIT to a local HIT this
	    is non-zero, otherwise zero. */
	int                          is_loopback;
 	/** Default SPI for outbound SAs. */
	//uint32_t                     default_spi_out;
	/** Preferred peer IP address to use when sending data to peer. */
	struct in6_addr              peer_addr;
	/** Our IP address. */
	struct in6_addr              our_addr;
        /** Rendezvour server address used to connect to the peer; */
        struct in6_addr              *rendezvous_addr;
	/** Peer's Local Scope Identifier (LSI). A Local Scope Identifier is a
	    32-bit localized representation for a Host Identity.*/
	hip_lsi_t                    lsi_peer;
	/** Our Local Scope Identifier (LSI). A Local Scope Identifier is a
	    32-bit localized representation for a Host Identity.*/
	hip_lsi_t                    lsi_our;
	/** ESP transform type */
	int                          esp_transform;
	/** HIP transform type */
	int                          hip_transform;
	/** ESP extension protection transform */
	uint8_t						 esp_prot_transform;
	/** ESP extension protection local_anchor */
	unsigned char				 esp_local_anchors[MAX_NUM_PARALLEL_HCHAINS][MAX_HASH_LENGTH];
	/** another local anchor used for UPDATE messages */
	unsigned char				 esp_local_update_anchors[MAX_NUM_PARALLEL_HCHAINS][MAX_HASH_LENGTH];
	/** ESP extension protection peer_anchor */
	unsigned char				 esp_peer_anchors[MAX_NUM_PARALLEL_HCHAINS][MAX_HASH_LENGTH];
	/** another peer anchor used for UPDATE messages */
	unsigned char				 esp_peer_update_anchors[MAX_NUM_PARALLEL_HCHAINS][MAX_HASH_LENGTH];
	/** needed for offset calculation when using htrees */
	uint32_t					 esp_local_active_length;
	uint32_t					 esp_local_update_length;
	uint32_t					 esp_peer_active_length;
	uint32_t					 esp_peer_update_length;
	/** root needed in case of hierarchical hchain linking */
	uint8_t						 esp_root_length;
	unsigned char				 esp_root[MAX_NUM_PARALLEL_HCHAINS][MAX_HASH_LENGTH];
	int							 hash_item_length;
	/** parameters needed for soft-updates of hchains */
	/** Stored outgoing UPDATE ID counter. */
	uint32_t                     light_update_id_out;
	/** Stored incoming UPDATE ID counter. */
	uint32_t                     light_update_id_in;
	/** retranmission */
	uint8_t						 light_update_retrans;
	/** Something to do with the birthday paradox.
	    @todo Please clarify what this field is. */
	uint64_t                     birthday;
	/** A pointer to the Diffie-Hellman shared key. */
	char                         *dh_shared_key;
	/** The length of the Diffie-Hellman shared key. */
	size_t                       dh_shared_key_len;
	/** A boolean value indicating whether there is a NAT between this host
	    and the peer. */
	hip_transform_suite_t	                     nat_mode;
	/* this might seem redundant as dst_port == hip_get_nat_udp_port(), but it makes
	 * port handling easier in other functions */
	in_port_t		     local_udp_port;
	 /** NAT mangled port (source port of I2 packet). */
	in_port_t	             	 peer_udp_port;
	/* The Initiator computes the keys when it receives R1. The keys are
	   needed only when R2 is received. We store them here in the mean
	   time. */
	/** For outgoing HIP packets. */
	struct hip_crypto_key        hip_enc_out;
	/** For outgoing HIP packets. */
	struct hip_crypto_key        hip_hmac_out;
	/** For outgoing ESP packets. */
	struct hip_crypto_key        esp_out;
	/** For outgoing ESP packets. */
	struct hip_crypto_key        auth_out;
	/** For incoming HIP packets. */
	struct hip_crypto_key        hip_enc_in;
	/** For incoming HIP packets. */
	struct hip_crypto_key        hip_hmac_in;
	/** For incoming ESP packets. */
	struct hip_crypto_key        esp_in;
	/** For incoming ESP packets. */
	struct hip_crypto_key        auth_in;
	/** The byte offset index in draft chapter HIP KEYMAT. */
	uint16_t                     current_keymat_index;
	/** The one byte index number used during the keymat calculation. */
	uint8_t                      keymat_calc_index;
	/** For @c esp_info. */
	uint16_t                     esp_keymat_index;
	/* Last Kn, where n is @c keymat_calc_index. */
	unsigned char                current_keymat_K[HIP_AH_SHA_LEN];
	/** Stored outgoing UPDATE ID counter. */
	uint32_t                     update_id_out;
	/** Stored incoming UPDATE ID counter. */
	uint32_t                     update_id_in;
	/** Our public host identity. */
	struct hip_host_id           *our_pub;
	/** Our private host identity. */
	struct hip_host_id           *our_priv;
	/** Keys in OpenSSL RSA or DSA format */
	void			     *our_priv_key;
	void			     *peer_pub_key;
        /** A function pointer to a function that signs our host identity. */
	int                          (*sign)(void *, struct hip_common *);
	/** Peer's public host identity. */
	struct hip_host_id           *peer_pub;
	/** A function pointer to a function that verifies peer's host identity. */
	int                          (*verify)(void *, struct hip_common *);
	/** For retransmission. */
	uint64_t                     puzzle_solution;
	/** LOCATOR parameter. Just tmp save if sent in R1 no @c esp_info so
	    keeping it here 'till the hip_update_locator_parameter can be done.
	    @todo Remove this kludge. */
	struct hip_locator           *locator;
 	/** For retransmission. */
	uint64_t                     puzzle_i;
	/** Used for UPDATE and CLOSE. When we sent multiple identical UPDATE
         * packets between different address combinations, we don't modify
         * the opaque data. */
	char                         echo_data[4];

        HIP_HASHTABLE                *peer_addr_list_to_be_added;
	/** For storing retransmission related data. */
	hip_msg_retrans_t            hip_msg_retrans;
	/** Receive function set.
	    @note Do not modify this value directly. Use
	    hip_hadb_set_rcv_function_set() instead. */
	hip_rcv_func_set_t           *hadb_rcv_func;
	/** Handle function set.
	    @note Do not modify this value directly. Use
	    hip_hadb_set_handle_function_set() instead. */
	hip_handle_func_set_t        *hadb_handle_func;
	/** Miscellaneous function set.
	    @note Do not modify this value directly. Use
	    hip_hadb_set_handle_function_set() instead. */
	hip_misc_func_set_t          *hadb_misc_func;
	/** Update function set.
	    @note Do not modify this value directly. Use
	    hip_hadb_set_handle_function_set() instead. */
	hip_update_func_set_t        *hadb_update_func;
	/** Transmission function set.
	    @note Do not modify this value directly. Use
	    hip_hadb_set_handle_function_set() instead. */
	hip_xmit_func_set_t          *hadb_xmit_func;
        /** IPsec function set.
            @note Do not modify this value directly. Use
            hip_ipsec_set_handle_function_set() instead. */
        hip_ipsec_func_set_t *hadb_ipsec_func;
	/** peer hostname */
	uint8_t peer_hostname[HIP_HOST_ID_HOSTNAME_LEN_MAX];
	int                          hip_opp_fallback_disable;
	/** Non-zero if opportunistic TCP mode is on. */
	int                          hip_is_opptcp_on;
	/** The local port from where the TCP SYN I1 packet will be sent */
	in_port_t                    tcp_opptcp_src_port;
	/** the port at the peer where the TCP SYN I1 packet will be sent */
	in_port_t                    tcp_opptcp_dst_port;
        /** Counters of heartbeats (ICMPv6s) **/
	int                          heartbeats_sent;
	statistics_data_t			 heartbeats_statistics;
	int update_trigger_on_heartbeat_counter;

        struct timeval               bex_start;
        struct timeval               bex_end;
        
	//pointer for ice engine
	void*                        ice_session;
	/** a 16 bits flag for nat connectiviy checking engine control*/
	//uint16_t                     nat_control;

	uint32_t                     pacing;
        uint8_t                      ice_control_role;
        struct                       hip_esp_info *nat_esp_info;

	/** disable SAs on this HA (currently used only by full relay) */
	int disable_sas;

	char                         hip_nat_key[HIP_MAX_KEY_LEN];
	/**reflexive address(NAT box out bound) when register to relay or RVS */
	struct in6_addr              local_reflexive_address;
	/**reflexive address port (NAT box out bound) when register to relay or RVS */
	in_port_t local_reflexive_udp_port;

	/** These are used in the ICMPv6 heartbeat code. The hipd sends
	    periodic ICMPv6 keepalives through IPsec tunnel. If the
	    tunnel does not exist, a single threaded hipd will blocked
	    forever */
	int outbound_sa_count;
	int inbound_sa_count;

        /** Variable shoting shotgun status for this host association:
         *  SO_HIP_SHOTGUN_ON if shotgun is on,
         *  SO_HIP_SHOTGUN_OFF if it is off.
         */
        int     shotgun_status;

        /** This "linked list" includes the locators we recieved in the initial
         * UPDATE packet. Locators are stored as "struct in6_addr *"s. 
         * 
         * Hipd sends UPDATE packets including ECHO_REQUESTS to all these
         * addresses.
         *
         * Notice that there's a hack that a hash table is used as a linked list
         * here but this is common allover HIPL and it doesn't seem to cause
         * performance problems.
         */
        HIP_HASHTABLE *addresses_to_send_echo_request;

        int     spi_inbound_current;
        int     spi_outbound_current;
        int     spi_outbound_new;

        // Has struct hip_peer_addr_list_item s
        HIP_HASHTABLE *peer_addresses_old;

        /* modular state */
        struct modular_state *hip_modular_state;
=======
 *  association between two hosts. Each successful base exchange between two
 *  different hosts leads to a new @c hip_hadb_state with @c state set to
 *  @c HIP_STATE_ESTABLISHED. */
struct hip_hadb_state {
    /** Our Host Identity Tag (HIT). */
    hip_hit_t hit_our;
    /** Peer's Host Identity Tag (HIT). */
    hip_hit_t hit_peer;
    /** Information about the usage of the host association related to
     *  locking stuff which is currently unimplemented because the daemon
     *  is single threaded. When zero, the host association can be freed.
     *  @date 24.01.2008 */
    hip_hastate_t         hastate;
    /** Counter to tear down a HA in CLOSING or CLOSED state */
    int                   purge_timeout;
    /** The state of this host association. @see hip_ha_state */
    int                   state;
    /** This guarantees that retransmissions work properly also in
     *  non-established state.*/
    int                   retrans_state;
    /** A kludge to get the UPDATE retransmission to work.
     *  @todo Remove this kludge. */
    int                   update_state;
    /** Our control values related to this host association.
     *  @see hip_ha_controls */
    hip_controls_t        local_controls;
    /** Peer control values related to this host association.
     *  @see hip_ha_controls */
    hip_controls_t        peer_controls;
    /** If this host association is from a local HIT to a local HIT this
     *  is non-zero, otherwise zero. */
    int                   is_loopback;
    /** Default SPI for outbound SAs. */
    //uint32_t                     default_spi_out;
    /** Preferred peer IP address to use when sending data to peer. */
    struct in6_addr       peer_addr;
    /** Our IP address. */
    struct in6_addr       our_addr;
    /** Rendezvour server address used to connect to the peer; */
    struct in6_addr *     rendezvous_addr;
    /** Peer's Local Scope Identifier (LSI). A Local Scope Identifier is a
     *  32-bit localized representation for a Host Identity.*/
    hip_lsi_t             lsi_peer;
    /** Our Local Scope Identifier (LSI). A Local Scope Identifier is a
     *  32-bit localized representation for a Host Identity.*/
    hip_lsi_t             lsi_our;
    /** ESP transform type */
    int                   esp_transform;
    /** HIP transform type */
    int                   hip_transform;
    /** ESP extension protection transform */
    uint8_t               esp_prot_transform;
    /** ESP extension protection local_anchor */
    unsigned char         esp_local_anchors[MAX_NUM_PARALLEL_HCHAINS][MAX_HASH_LENGTH];
    /** another local anchor used for UPDATE messages */
    unsigned char         esp_local_update_anchors[MAX_NUM_PARALLEL_HCHAINS][MAX_HASH_LENGTH];
    /** ESP extension protection peer_anchor */
    unsigned char         esp_peer_anchors[MAX_NUM_PARALLEL_HCHAINS][MAX_HASH_LENGTH];
    /** another peer anchor used for UPDATE messages */
    unsigned char         esp_peer_update_anchors[MAX_NUM_PARALLEL_HCHAINS][MAX_HASH_LENGTH];
    /** needed for offset calculation when using htrees */
    uint32_t              esp_local_active_length;
    uint32_t              esp_local_update_length;
    uint32_t              esp_peer_active_length;
    uint32_t              esp_peer_update_length;
    /** root needed in case of hierarchical hchain linking */
    uint8_t               esp_root_length;
    unsigned char         esp_root[MAX_NUM_PARALLEL_HCHAINS][MAX_HASH_LENGTH];
    int                   hash_item_length;
    /** parameters needed for soft-updates of hchains */
    /** Stored outgoing UPDATE ID counter. */
    uint32_t              light_update_id_out;
    /** Stored incoming UPDATE ID counter. */
    uint32_t              light_update_id_in;
    /** retranmission */
    uint8_t               light_update_retrans;
    /** Something to do with the birthday paradox.
     *  @todo Please clarify what this field is. */
    uint64_t              birthday;
    /** A pointer to the Diffie-Hellman shared key. */
    char *                dh_shared_key;
    /** The length of the Diffie-Hellman shared key. */
    size_t                dh_shared_key_len;
    /** A boolean value indicating whether there is a NAT between this host
     *  and the peer. */
    hip_transform_suite_t nat_mode;
    /* this might seem redundant as dst_port == hip_get_nat_udp_port(), but it makes
     * port handling easier in other functions */
    in_port_t             local_udp_port;
    /** NAT mangled port (source port of I2 packet). */
    in_port_t             peer_udp_port;
    /* The Initiator computes the keys when it receives R1. The keys are
     * needed only when R2 is received. We store them here in the mean
     * time. */
    /** For outgoing HIP packets. */
    struct hip_crypto_key                      hip_enc_out;
    /** For outgoing HIP packets. */
    struct hip_crypto_key                      hip_hmac_out;
    /** For outgoing ESP packets. */
    struct hip_crypto_key                      esp_out;
    /** For outgoing ESP packets. */
    struct hip_crypto_key                      auth_out;
    /** For incoming HIP packets. */
    struct hip_crypto_key                      hip_enc_in;
    /** For incoming HIP packets. */
    struct hip_crypto_key                      hip_hmac_in;
    /** For incoming ESP packets. */
    struct hip_crypto_key                      esp_in;
    /** For incoming ESP packets. */
    struct hip_crypto_key                      auth_in;
    /** The byte offset index in draft chapter HIP KEYMAT. */
    uint16_t                                   current_keymat_index;
    /** The one byte index number used during the keymat calculation. */
    uint8_t                                    keymat_calc_index;
    /** For @c esp_info. */
    uint16_t                                   esp_keymat_index;
    /* Last Kn, where n is @c keymat_calc_index. */
    unsigned char                              current_keymat_K[HIP_AH_SHA_LEN];
    /** Stored outgoing UPDATE ID counter. */
    uint32_t                                   update_id_out;
    /** Stored incoming UPDATE ID counter. */
    uint32_t                                   update_id_in;
    /** Our public host identity. */
    struct hip_host_id *                       our_pub;
    /** Our private host identity. */
    struct hip_host_id *                       our_priv;
    /** Keys in OpenSSL RSA or DSA format */
    void *                                     our_priv_key;
    void *                                     peer_pub_key;
    /** A function pointer to a function that signs our host identity. */
    int                                        (*sign)(void *, struct hip_common *);
    /** Peer's public host identity. */
    struct hip_host_id *                       peer_pub;
    /** A function pointer to a function that verifies peer's host identity. */
    int                                        (*verify)(void *, struct hip_common *);
    /** For retransmission. */
    uint64_t                                   puzzle_solution;
    /** 1, if hadb_state uses BLIND protocol. */
    uint16_t                                   blind;
    /** The HIT we use with this host when BLIND is in use. */
    hip_hit_t                                  hit_our_blind;
    /** The HIT the peer uses when BLIND is in use. */
    hip_hit_t                                  hit_peer_blind;
    /** BLIND nonce. */
    uint16_t                                   blind_nonce_i;
    /** LOCATOR parameter. Just tmp save if sent in R1 no @c esp_info so
     *  keeping it here 'till the hip_update_locator_parameter can be done.
     *  @todo Remove this kludge. */
    struct hip_locator *                       locator;
    /** For retransmission. */
    uint64_t                                   puzzle_i;
    /** Used for UPDATE and CLOSE. When we sent multiple identical UPDATE
     * packets between different address combinations, we don't modify
     * the opaque data. */
    char                                       echo_data[4];

    HIP_HASHTABLE *                            peer_addr_list_to_be_added;
    /** For storing retransmission related data. */
    hip_msg_retrans_t                          hip_msg_retrans;
    /** Receive function set.
     *  @note Do not modify this value directly. Use
     *  hip_hadb_set_rcv_function_set() instead. */
    hip_rcv_func_set_t *                       hadb_rcv_func;
    /** Handle function set.
     *  @note Do not modify this value directly. Use
     *  hip_hadb_set_handle_function_set() instead. */
    hip_handle_func_set_t *                    hadb_handle_func;
    /** Miscellaneous function set.
     *  @note Do not modify this value directly. Use
     *  hip_hadb_set_handle_function_set() instead. */
    hip_misc_func_set_t *                      hadb_misc_func;
    /** Update function set.
     *  @note Do not modify this value directly. Use
     *  hip_hadb_set_handle_function_set() instead. */
    hip_update_func_set_t *                    hadb_update_func;
    /** Transmission function set.
     *  @note Do not modify this value directly. Use
     *  hip_hadb_set_handle_function_set() instead. */
    hip_xmit_func_set_t *                      hadb_xmit_func;
    /** IPsec function set.
     *  @note Do not modify this value directly. Use
     *  hip_ipsec_set_handle_function_set() instead. */
    hip_ipsec_func_set_t *                     hadb_ipsec_func;
    /** Input filter function set. Input filter used in the GUI agent.
     *  @note Do not modify this value directly. Use
     *  hip_hadb_set_input_filter_function_set() instead. */
    hip_input_filter_func_set_t *              hadb_input_filter_func;
    /** Output filter function set. Output filter used in the GUI agent.
     *  @note Do not modify this value directly. Use
     *  hip_hadb_set_output_filter_function_set() instead. */
    hip_output_filter_func_set_t *             hadb_output_filter_func;
    /** peer hostname */
    uint8_t                                    peer_hostname[HIP_HOST_ID_HOSTNAME_LEN_MAX];
    /** True when agent is prompting user and fall back is disabled. */
    int                                        hip_opp_fallback_disable;
#ifdef CONFIG_HIP_I3
    /** If the state for hi3, then this flag is 1, otherwise it is zero. */
    int                                        is_hi3_state;
    /** Non-zero if hi3 mode is on. */
    int                                        hip_is_hi3_on;
#endif
    /** Non-zero if opportunistic TCP mode is on. */
    int                                        hip_is_opptcp_on;
    /** The local port from where the TCP SYN I1 packet will be sent */
    in_port_t                                  tcp_opptcp_src_port;
    /** the port at the peer where the TCP SYN I1 packet will be sent */
    in_port_t                                  tcp_opptcp_dst_port;
#ifdef CONFIG_HIP_HIPPROXY
    int                                        hipproxy;
#endif
    /** Counters of heartbeats (ICMPv6s) */
    int                                        heartbeats_sent;
    statistics_data_t                          heartbeats_statistics;
    int                                        update_trigger_on_heartbeat_counter;

    struct timeval                             bex_start;
    struct timeval                             bex_end;

    //pointer for ice engine
    void *                                     ice_session;
    /** a 16 bits flag for nat connectiviy checking engine control*/
    //uint16_t                     nat_control;

    uint32_t                                   pacing;
    uint8_t                                    ice_control_role;
    struct                       hip_esp_info *nat_esp_info;

    /** disable SAs on this HA (currently used only by full relay) */
    int                                        disable_sas;

    char                                       hip_nat_key[HIP_MAX_KEY_LEN];
    /**reflexive address(NAT box out bound) when register to relay or RVS */
    struct in6_addr                            local_reflexive_address;
    /**reflexive address port (NAT box out bound) when register to relay or RVS */
    in_port_t                                  local_reflexive_udp_port;

    /** These are used in the ICMPv6 heartbeat code. The hipd sends
     *  periodic ICMPv6 keepalives through IPsec tunnel. If the
     *  tunnel does not exist, a single threaded hipd will blocked
     *  forever */
    int outbound_sa_count;
    int inbound_sa_count;

    /** Variable shoting shotgun status for this host association:
     *  SO_HIP_SHOTGUN_ON if shotgun is on,
     *  SO_HIP_SHOTGUN_OFF if it is off.
     */
    int shotgun_status;

    /** This "linked list" includes the locators we recieved in the initial
     * UPDATE packet. Locators are stored as "struct in6_addr *"s.
     *
     * Hipd sends UPDATE packets including ECHO_REQUESTS to all these
     * addresses.
     *
     * Notice that there's a hack that a hash table is used as a linked list
     * here but this is common allover HIPL and it doesn't seem to cause
     * performance problems.
     */
    HIP_HASHTABLE *addresses_to_send_echo_request;

    int            spi_inbound_current;
    int            spi_outbound_current;
    int            spi_outbound_new;

    // Has struct hip_peer_addr_list_item s
    HIP_HASHTABLE *peer_addresses_old;
>>>>>>> d5ee844c
};
#endif /* __KERNEL__ */

/** A data structure defining host association information that is sent
 *  to the userspace */
struct hip_hadb_user_info_state {
    hip_hit_t       hit_our;
    hip_hit_t       hit_peer;
    struct in6_addr ip_our;
    struct in6_addr ip_peer;
    hip_lsi_t       lsi_our;
    hip_lsi_t       lsi_peer;
    uint8_t         peer_hostname[HIP_HOST_ID_HOSTNAME_LEN_MAX];
    int             state;
    int             heartbeats_on;
    int             heartbeats_sent;
    int             heartbeats_received;
    double          heartbeats_mean;
    double          heartbeats_variance;
    in_port_t       nat_udp_port_local;
    in_port_t       nat_udp_port_peer;
    int             shotgun_status;
    hip_controls_t  peer_controls;
    struct timeval  bex_duration;
};


struct hip_turn_info {
    uint32_t        spi;
    struct in6_addr peer_address;
    in_port_t       peer_port;
};

/** @addtogroup hadb_func
 * @{
 */
struct hip_hadb_rcv_func_set {
    int (*hip_receive_i1)(struct hip_common *,
                          struct in6_addr *,
                          struct in6_addr *,
                          hip_ha_t *,
                          hip_portpair_t *);

    int (*hip_receive_r1)(struct hip_common *,
                          struct in6_addr *,
                          struct in6_addr *,
                          hip_ha_t *,
                          hip_portpair_t *);

    /* as there is possibly no state established when i2
     * messages are received, the hip_handle_i2 function pointer
     * is not executed during the establishment of a new connection*/
    int (*hip_receive_i2)(struct hip_common *,
                          struct in6_addr *,
                          struct in6_addr *,
                          hip_ha_t *,
                          hip_portpair_t *);

    int (*hip_receive_r2)(struct hip_common *,
                          struct in6_addr *,
                          struct in6_addr *,
                          hip_ha_t *,                          hip_portpair_t *);

    int (*hip_receive_update)(struct hip_common *,
                              struct in6_addr *,
                              struct in6_addr *,
                              hip_ha_t *,
                              hip_portpair_t *);

    int (*hip_receive_notify)(const struct hip_common *,
                              const struct in6_addr *,
                              const struct in6_addr *,
                              hip_ha_t *);

    int (*hip_receive_bos)(struct hip_common *,
                           struct in6_addr *,
                           struct in6_addr *,
                           hip_ha_t *,
                           hip_portpair_t *);

    int (*hip_receive_close)(struct hip_common *,
                             hip_ha_t *);

    int (*hip_receive_close_ack)(struct hip_common *,
                                 hip_ha_t *);
};

struct hip_hadb_handle_func_set {
    int (*hip_handle_i1)(struct hip_common *r1,
                         struct in6_addr *r1_saddr,
                         struct in6_addr *r1_daddr,
                         hip_ha_t *entry,
                         hip_portpair_t *);

    int (*hip_handle_r1)(struct hip_common *r1,
                         struct in6_addr *r1_saddr,
                         struct in6_addr *r1_daddr,
                         hip_ha_t *entry,
                         hip_portpair_t *);

    /* as there is possibly no state established when i2
     * messages are received, the hip_handle_i2 function pointer
     * is not executed during the establishment of a new connection*/
    int (*hip_handle_i2)(struct hip_common *i2,
                         struct in6_addr *i2_saddr,
                         struct in6_addr *i2_daddr,
                         hip_ha_t *ha,
                         hip_portpair_t *i2_info);

    int (*hip_handle_r2)(struct hip_common *r2,
                         struct in6_addr *r2_saddr,
                         struct in6_addr *r2_daddr,
                         hip_ha_t *ha,
                         hip_portpair_t *r2_info);
    int (*hip_handle_bos)(struct hip_common *bos,
                          struct in6_addr *r2_saddr,
                          struct in6_addr *r2_daddr,
                          hip_ha_t *ha,
                          hip_portpair_t *);
    int (*hip_handle_close)(struct hip_common *close,
                            hip_ha_t *entry);
    int (*hip_handle_close_ack)(struct hip_common *close_ack,
                                hip_ha_t *entry);
};

/*
 * struct hip_hadb_update_func_set{
 *      int (*hip_handle_update_plain_locator)(hip_ha_t *entry,
 *                                             struct hip_common *msg,
 *                                             struct in6_addr *src_ip,
 *                                             struct in6_addr *dst_ip,
 *                                             struct hip_esp_info *esp_info,
 *                                             struct hip_seq *seq);
 *
 *      int (*hip_handle_update_addr_verify)(hip_ha_t *entry,
 *                                           struct hip_common *msg,
 *                                           struct in6_addr *src_ip,
 *                                           struct in6_addr *dst_ip);
 *
 *      void (*hip_update_handle_ack)(hip_ha_t *entry,
 *                                    struct hip_ack *ack,
 *                                    int have_nes);
 *
 *      int (*hip_handle_update_established)(hip_ha_t *entry,
 *                                           struct hip_common *msg,
 *                                           struct in6_addr *src_ip,
 *                                           struct in6_addr *dst_ip,
 *                                           hip_portpair_t *);
 *      int (*hip_handle_update_rekeying)(hip_ha_t *entry,
 *                                        struct hip_common *msg,
 *                                        struct in6_addr *src_ip);
 *
 *      int (*hip_update_send_addr_verify)(hip_ha_t *entry,
 *                                         struct hip_common *msg,
 *                                         struct in6_addr *src_ip,
 *                                         uint32_t spi);
 *
 *      int (*hip_update_send_echo)(hip_ha_t *entry,
 *                                  uint32_t spi_out,
 *                                  struct hip_peer_addr_list_item *addr);
 * };*/

struct hip_hadb_misc_func_set {
    uint64_t (*hip_solve_puzzle)(void *puzzle,
                                 struct hip_common *hdr,
                                 int mode);
    int      (*hip_produce_keying_material)(struct hip_common *msg,
                                            struct hip_context *ctx,
                                            uint64_t I,
                                            uint64_t J,
                                            struct hip_dh_public_value **);
    int (*hip_create_i2)(struct hip_context *ctx, uint64_t solved_puzzle,
                         struct in6_addr *r1_saddr,
                         struct in6_addr *r1_daddr,
                         hip_ha_t *entry,
                         hip_portpair_t *,
                         struct hip_dh_public_value *);
    int (*hip_create_r2)(struct hip_context *ctx,
                         struct in6_addr *i2_saddr,
                         struct in6_addr *i2_daddr,
                         hip_ha_t *entry,
                         hip_portpair_t *,
//add by santtu for the relay address and port
                         struct in6_addr *,
                         const in_port_t
//end add
                         );
    void (*hip_build_network_hdr)(struct hip_common *msg, uint8_t type_hdr,
                                  uint16_t control,
                                  const struct in6_addr *hit_sender,
                                  const struct in6_addr *hit_receiver);
};

/** A data structure containing function pointers to functions used for sending
 *  data on wire. */
struct hip_hadb_xmit_func_set {
    /** A function pointer for sending packet on wire. */
    int (*hip_send_pkt)(const struct in6_addr *local_addr,
                        const struct in6_addr *peer_addr,
                        const in_port_t src_port, const in_port_t dst_port,
                        struct hip_common *msg, hip_ha_t *entry,
                        const int retransmit);
};

struct hip_ipsec_func_set {
    /** A function pointer for userspace/kernelspace ipsec */
    uint32_t (*hip_add_sa)(const struct in6_addr *saddr,
                           const struct in6_addr *daddr,
                           const struct in6_addr *src_hit,
                           const struct in6_addr *dst_hit,
                           const uint32_t spi,
                           const int ealg,
                           const struct hip_crypto_key *enckey,
                           const struct hip_crypto_key *authkey,
                           const int already_acquired,
                           const int direction,
                           const int update,
                           hip_ha_t *entry);
    void (*hip_delete_sa)(const uint32_t spi,
                          const struct in6_addr *not_used,
                          const struct in6_addr *dst_addr,
                          const int direction,
                          hip_ha_t *entry);
    int (*hip_flush_all_sa)(void);
    int (*hip_setup_hit_sp_pair)(const hip_hit_t *src_hit,
                                 const hip_hit_t *dst_hit,
                                 const struct in6_addr *src_addr,
                                 const struct in6_addr *dst_addr,
                                 u8 proto,
                                 int use_full_prefix,
                                 int update);
    void (*hip_delete_hit_sp_pair)(const hip_hit_t *src_hit,
                                   const hip_hit_t *dst_hit,
                                   const uint8_t proto,
                                   const int use_full_prefix);
    int (*hip_flush_all_policy)(void);
    uint32_t (*hip_acquire_spi)(hip_hit_t *srchit, hip_hit_t *dsthit);
    void (*hip_delete_default_prefix_sp_pair)(void);
    int (*hip_setup_default_sp_prefix_pair)(void);
};

struct hip_hadb_input_filter_func_set {
    int (*hip_input_filter)(struct hip_common *msg);
};

struct hip_hadb_output_filter_func_set {
    int (*hip_output_filter)(struct hip_common *msg);
};

/* @} */

#endif /* HIP_STATE_H */<|MERGE_RESOLUTION|>--- conflicted
+++ resolved
@@ -105,13 +105,6 @@
  * A data structure for storing the source and destination ports of an incoming
  * packet.
  */
-<<<<<<< HEAD
-typedef struct hip_stateless_info
-{
-	in_port_t src_port; /**< The source port of an incoming packet. */
-	in_port_t dst_port; /**< The destination port of an incoming packet. */
-}hip_portpair_t;
-=======
 typedef struct hip_stateless_info {
     in_port_t src_port;     /**< The source port of an incoming packet. */
     in_port_t dst_port;     /**< The destination port of an incoming packet. */
@@ -120,7 +113,6 @@
                          *   sent through I3 or not .*/
 #endif
 } hip_portpair_t;
->>>>>>> d5ee844c
 
 /**
  * A data structure for handling retransmission. Used inside host association
@@ -264,22 +256,6 @@
 /* this struct is here instead of hidb.h to avoid some weird compilation
  * warnings */
 struct hip_host_id_entry {
-<<<<<<< HEAD
-	/* this needs to be first (list_for_each_entry, list
-	   head being of different type) */
-	//hip_list_t next;
-	struct hip_lhi lhi;
-	hip_lsi_t lsi;
-	/* struct in6_addr ipv6_addr[MAXIP]; */
-	struct hip_host_id *host_id; /* allocated dynamically */
-	void *private_key; /* RSA or DSA */
-	struct hip_r1entry *r1; /* precreated R1s */
-	/* Handler to call after insert with an argument, return 0 if OK*/
-	int (*insert)(struct hip_host_id_entry *, void **arg);
-	/* Handler to call before remove with an argument, return 0 if OK*/
-	int (*remove)(struct hip_host_id_entry *, void **arg);
-	void *arg;
-=======
     /* this needs to be first (list_for_each_entry, list
      * head being of different type) */
     //hip_list_t next;
@@ -295,260 +271,12 @@
     /* Handler to call before remove with an argument, return 0 if OK*/
     int                 (*remove)(struct hip_host_id_entry *, void **arg);
     void *              arg;
->>>>>>> d5ee844c
 };
 #ifndef __KERNEL__
 /* If you need to add a new boolean type variable to this structure, consider
  * adding a control value to the local_controls and/or peer_controls bitmask
  * field(s) instead of adding yet another integer. Lauri 24.01.2008. */
 /** A data structure defining host association database state i.e.\ a HIP
-<<<<<<< HEAD
-    association between two hosts. Each successful base exchange between two
-    different hosts leads to a new @c hip_hadb_state with @c state set to
-    @c HIP_STATE_ESTABLISHED. */
-struct hip_hadb_state
-{
-        /** Our Host Identity Tag (HIT). */
-	hip_hit_t                    hit_our;
-	/** Peer's Host Identity Tag (HIT). */
-	hip_hit_t                    hit_peer;
-	/** Information about the usage of the host association related to
-	    locking stuff which is currently unimplemented because the daemon
-	    is single threaded. When zero, the host association can be freed.
-	    @date 24.01.2008 */
-	hip_hastate_t                hastate;
-	/** Counter to tear down a HA in CLOSING or CLOSED state */
-	int purge_timeout;
-	/** The state of this host association. @see hip_ha_state */
-	int                          state;
-	/** This guarantees that retransmissions work properly also in
-	    non-established state.*/
-	int                          retrans_state;
-	/** A kludge to get the UPDATE retransmission to work.
-	    @todo Remove this kludge. */
-	int                          update_state;
-	/** Our control values related to this host association.
-	    @see hip_ha_controls */
-	hip_controls_t               local_controls;
-	/** Peer control values related to this host association.
-	    @see hip_ha_controls */
-	hip_controls_t               peer_controls;
-	/** If this host association is from a local HIT to a local HIT this
-	    is non-zero, otherwise zero. */
-	int                          is_loopback;
- 	/** Default SPI for outbound SAs. */
-	//uint32_t                     default_spi_out;
-	/** Preferred peer IP address to use when sending data to peer. */
-	struct in6_addr              peer_addr;
-	/** Our IP address. */
-	struct in6_addr              our_addr;
-        /** Rendezvour server address used to connect to the peer; */
-        struct in6_addr              *rendezvous_addr;
-	/** Peer's Local Scope Identifier (LSI). A Local Scope Identifier is a
-	    32-bit localized representation for a Host Identity.*/
-	hip_lsi_t                    lsi_peer;
-	/** Our Local Scope Identifier (LSI). A Local Scope Identifier is a
-	    32-bit localized representation for a Host Identity.*/
-	hip_lsi_t                    lsi_our;
-	/** ESP transform type */
-	int                          esp_transform;
-	/** HIP transform type */
-	int                          hip_transform;
-	/** ESP extension protection transform */
-	uint8_t						 esp_prot_transform;
-	/** ESP extension protection local_anchor */
-	unsigned char				 esp_local_anchors[MAX_NUM_PARALLEL_HCHAINS][MAX_HASH_LENGTH];
-	/** another local anchor used for UPDATE messages */
-	unsigned char				 esp_local_update_anchors[MAX_NUM_PARALLEL_HCHAINS][MAX_HASH_LENGTH];
-	/** ESP extension protection peer_anchor */
-	unsigned char				 esp_peer_anchors[MAX_NUM_PARALLEL_HCHAINS][MAX_HASH_LENGTH];
-	/** another peer anchor used for UPDATE messages */
-	unsigned char				 esp_peer_update_anchors[MAX_NUM_PARALLEL_HCHAINS][MAX_HASH_LENGTH];
-	/** needed for offset calculation when using htrees */
-	uint32_t					 esp_local_active_length;
-	uint32_t					 esp_local_update_length;
-	uint32_t					 esp_peer_active_length;
-	uint32_t					 esp_peer_update_length;
-	/** root needed in case of hierarchical hchain linking */
-	uint8_t						 esp_root_length;
-	unsigned char				 esp_root[MAX_NUM_PARALLEL_HCHAINS][MAX_HASH_LENGTH];
-	int							 hash_item_length;
-	/** parameters needed for soft-updates of hchains */
-	/** Stored outgoing UPDATE ID counter. */
-	uint32_t                     light_update_id_out;
-	/** Stored incoming UPDATE ID counter. */
-	uint32_t                     light_update_id_in;
-	/** retranmission */
-	uint8_t						 light_update_retrans;
-	/** Something to do with the birthday paradox.
-	    @todo Please clarify what this field is. */
-	uint64_t                     birthday;
-	/** A pointer to the Diffie-Hellman shared key. */
-	char                         *dh_shared_key;
-	/** The length of the Diffie-Hellman shared key. */
-	size_t                       dh_shared_key_len;
-	/** A boolean value indicating whether there is a NAT between this host
-	    and the peer. */
-	hip_transform_suite_t	                     nat_mode;
-	/* this might seem redundant as dst_port == hip_get_nat_udp_port(), but it makes
-	 * port handling easier in other functions */
-	in_port_t		     local_udp_port;
-	 /** NAT mangled port (source port of I2 packet). */
-	in_port_t	             	 peer_udp_port;
-	/* The Initiator computes the keys when it receives R1. The keys are
-	   needed only when R2 is received. We store them here in the mean
-	   time. */
-	/** For outgoing HIP packets. */
-	struct hip_crypto_key        hip_enc_out;
-	/** For outgoing HIP packets. */
-	struct hip_crypto_key        hip_hmac_out;
-	/** For outgoing ESP packets. */
-	struct hip_crypto_key        esp_out;
-	/** For outgoing ESP packets. */
-	struct hip_crypto_key        auth_out;
-	/** For incoming HIP packets. */
-	struct hip_crypto_key        hip_enc_in;
-	/** For incoming HIP packets. */
-	struct hip_crypto_key        hip_hmac_in;
-	/** For incoming ESP packets. */
-	struct hip_crypto_key        esp_in;
-	/** For incoming ESP packets. */
-	struct hip_crypto_key        auth_in;
-	/** The byte offset index in draft chapter HIP KEYMAT. */
-	uint16_t                     current_keymat_index;
-	/** The one byte index number used during the keymat calculation. */
-	uint8_t                      keymat_calc_index;
-	/** For @c esp_info. */
-	uint16_t                     esp_keymat_index;
-	/* Last Kn, where n is @c keymat_calc_index. */
-	unsigned char                current_keymat_K[HIP_AH_SHA_LEN];
-	/** Stored outgoing UPDATE ID counter. */
-	uint32_t                     update_id_out;
-	/** Stored incoming UPDATE ID counter. */
-	uint32_t                     update_id_in;
-	/** Our public host identity. */
-	struct hip_host_id           *our_pub;
-	/** Our private host identity. */
-	struct hip_host_id           *our_priv;
-	/** Keys in OpenSSL RSA or DSA format */
-	void			     *our_priv_key;
-	void			     *peer_pub_key;
-        /** A function pointer to a function that signs our host identity. */
-	int                          (*sign)(void *, struct hip_common *);
-	/** Peer's public host identity. */
-	struct hip_host_id           *peer_pub;
-	/** A function pointer to a function that verifies peer's host identity. */
-	int                          (*verify)(void *, struct hip_common *);
-	/** For retransmission. */
-	uint64_t                     puzzle_solution;
-	/** LOCATOR parameter. Just tmp save if sent in R1 no @c esp_info so
-	    keeping it here 'till the hip_update_locator_parameter can be done.
-	    @todo Remove this kludge. */
-	struct hip_locator           *locator;
- 	/** For retransmission. */
-	uint64_t                     puzzle_i;
-	/** Used for UPDATE and CLOSE. When we sent multiple identical UPDATE
-         * packets between different address combinations, we don't modify
-         * the opaque data. */
-	char                         echo_data[4];
-
-        HIP_HASHTABLE                *peer_addr_list_to_be_added;
-	/** For storing retransmission related data. */
-	hip_msg_retrans_t            hip_msg_retrans;
-	/** Receive function set.
-	    @note Do not modify this value directly. Use
-	    hip_hadb_set_rcv_function_set() instead. */
-	hip_rcv_func_set_t           *hadb_rcv_func;
-	/** Handle function set.
-	    @note Do not modify this value directly. Use
-	    hip_hadb_set_handle_function_set() instead. */
-	hip_handle_func_set_t        *hadb_handle_func;
-	/** Miscellaneous function set.
-	    @note Do not modify this value directly. Use
-	    hip_hadb_set_handle_function_set() instead. */
-	hip_misc_func_set_t          *hadb_misc_func;
-	/** Update function set.
-	    @note Do not modify this value directly. Use
-	    hip_hadb_set_handle_function_set() instead. */
-	hip_update_func_set_t        *hadb_update_func;
-	/** Transmission function set.
-	    @note Do not modify this value directly. Use
-	    hip_hadb_set_handle_function_set() instead. */
-	hip_xmit_func_set_t          *hadb_xmit_func;
-        /** IPsec function set.
-            @note Do not modify this value directly. Use
-            hip_ipsec_set_handle_function_set() instead. */
-        hip_ipsec_func_set_t *hadb_ipsec_func;
-	/** peer hostname */
-	uint8_t peer_hostname[HIP_HOST_ID_HOSTNAME_LEN_MAX];
-	int                          hip_opp_fallback_disable;
-	/** Non-zero if opportunistic TCP mode is on. */
-	int                          hip_is_opptcp_on;
-	/** The local port from where the TCP SYN I1 packet will be sent */
-	in_port_t                    tcp_opptcp_src_port;
-	/** the port at the peer where the TCP SYN I1 packet will be sent */
-	in_port_t                    tcp_opptcp_dst_port;
-        /** Counters of heartbeats (ICMPv6s) **/
-	int                          heartbeats_sent;
-	statistics_data_t			 heartbeats_statistics;
-	int update_trigger_on_heartbeat_counter;
-
-        struct timeval               bex_start;
-        struct timeval               bex_end;
-        
-	//pointer for ice engine
-	void*                        ice_session;
-	/** a 16 bits flag for nat connectiviy checking engine control*/
-	//uint16_t                     nat_control;
-
-	uint32_t                     pacing;
-        uint8_t                      ice_control_role;
-        struct                       hip_esp_info *nat_esp_info;
-
-	/** disable SAs on this HA (currently used only by full relay) */
-	int disable_sas;
-
-	char                         hip_nat_key[HIP_MAX_KEY_LEN];
-	/**reflexive address(NAT box out bound) when register to relay or RVS */
-	struct in6_addr              local_reflexive_address;
-	/**reflexive address port (NAT box out bound) when register to relay or RVS */
-	in_port_t local_reflexive_udp_port;
-
-	/** These are used in the ICMPv6 heartbeat code. The hipd sends
-	    periodic ICMPv6 keepalives through IPsec tunnel. If the
-	    tunnel does not exist, a single threaded hipd will blocked
-	    forever */
-	int outbound_sa_count;
-	int inbound_sa_count;
-
-        /** Variable shoting shotgun status for this host association:
-         *  SO_HIP_SHOTGUN_ON if shotgun is on,
-         *  SO_HIP_SHOTGUN_OFF if it is off.
-         */
-        int     shotgun_status;
-
-        /** This "linked list" includes the locators we recieved in the initial
-         * UPDATE packet. Locators are stored as "struct in6_addr *"s. 
-         * 
-         * Hipd sends UPDATE packets including ECHO_REQUESTS to all these
-         * addresses.
-         *
-         * Notice that there's a hack that a hash table is used as a linked list
-         * here but this is common allover HIPL and it doesn't seem to cause
-         * performance problems.
-         */
-        HIP_HASHTABLE *addresses_to_send_echo_request;
-
-        int     spi_inbound_current;
-        int     spi_outbound_current;
-        int     spi_outbound_new;
-
-        // Has struct hip_peer_addr_list_item s
-        HIP_HASHTABLE *peer_addresses_old;
-
-        /* modular state */
-        struct modular_state *hip_modular_state;
-=======
  *  association between two hosts. Each successful base exchange between two
  *  different hosts leads to a new @c hip_hadb_state with @c state set to
  *  @c HIP_STATE_ESTABLISHED. */
@@ -686,14 +414,6 @@
     int                                        (*verify)(void *, struct hip_common *);
     /** For retransmission. */
     uint64_t                                   puzzle_solution;
-    /** 1, if hadb_state uses BLIND protocol. */
-    uint16_t                                   blind;
-    /** The HIT we use with this host when BLIND is in use. */
-    hip_hit_t                                  hit_our_blind;
-    /** The HIT the peer uses when BLIND is in use. */
-    hip_hit_t                                  hit_peer_blind;
-    /** BLIND nonce. */
-    uint16_t                                   blind_nonce_i;
     /** LOCATOR parameter. Just tmp save if sent in R1 no @c esp_info so
      *  keeping it here 'till the hip_update_locator_parameter can be done.
      *  @todo Remove this kludge. */
@@ -742,23 +462,6 @@
     hip_output_filter_func_set_t *             hadb_output_filter_func;
     /** peer hostname */
     uint8_t                                    peer_hostname[HIP_HOST_ID_HOSTNAME_LEN_MAX];
-    /** True when agent is prompting user and fall back is disabled. */
-    int                                        hip_opp_fallback_disable;
-#ifdef CONFIG_HIP_I3
-    /** If the state for hi3, then this flag is 1, otherwise it is zero. */
-    int                                        is_hi3_state;
-    /** Non-zero if hi3 mode is on. */
-    int                                        hip_is_hi3_on;
-#endif
-    /** Non-zero if opportunistic TCP mode is on. */
-    int                                        hip_is_opptcp_on;
-    /** The local port from where the TCP SYN I1 packet will be sent */
-    in_port_t                                  tcp_opptcp_src_port;
-    /** the port at the peer where the TCP SYN I1 packet will be sent */
-    in_port_t                                  tcp_opptcp_dst_port;
-#ifdef CONFIG_HIP_HIPPROXY
-    int                                        hipproxy;
-#endif
     /** Counters of heartbeats (ICMPv6s) */
     int                                        heartbeats_sent;
     statistics_data_t                          heartbeats_statistics;
@@ -766,11 +469,6 @@
 
     struct timeval                             bex_start;
     struct timeval                             bex_end;
-
-    //pointer for ice engine
-    void *                                     ice_session;
-    /** a 16 bits flag for nat connectiviy checking engine control*/
-    //uint16_t                     nat_control;
 
     uint32_t                                   pacing;
     uint8_t                                    ice_control_role;
@@ -791,12 +489,6 @@
      *  forever */
     int outbound_sa_count;
     int inbound_sa_count;
-
-    /** Variable shoting shotgun status for this host association:
-     *  SO_HIP_SHOTGUN_ON if shotgun is on,
-     *  SO_HIP_SHOTGUN_OFF if it is off.
-     */
-    int shotgun_status;
 
     /** This "linked list" includes the locators we recieved in the initial
      * UPDATE packet. Locators are stored as "struct in6_addr *"s.
@@ -816,7 +508,6 @@
 
     // Has struct hip_peer_addr_list_item s
     HIP_HASHTABLE *peer_addresses_old;
->>>>>>> d5ee844c
 };
 #endif /* __KERNEL__ */
 
@@ -878,7 +569,8 @@
     int (*hip_receive_r2)(struct hip_common *,
                           struct in6_addr *,
                           struct in6_addr *,
-                          hip_ha_t *,                          hip_portpair_t *);
+                          hip_ha_t *,
+                          hip_portpair_t *);
 
     int (*hip_receive_update)(struct hip_common *,
                               struct in6_addr *,
