--- conflicted
+++ resolved
@@ -62,15 +62,11 @@
 #define RSA_KEY_DEFAULT_BITS       1024
 #define ECDSA_DEFAULT_CURVE        NIST_ECDSA_384
 
-<<<<<<< HEAD
-#define DEFAULT_HOST_DSA_KEY_FILE_BASE "/hip_host_dsa_key"
-#define DEFAULT_HOST_RSA_KEY_FILE_BASE "/hip_host_rsa_key"
-#define DEFAULT_HOST_ECDSA_KEY_FILE_BASE "/hip_host_ecdsa_key"
-=======
-#define DEFAULT_HOST_DSA_KEY_FILE_BASE HIPL_SYSCONFDIR "/hip_host_dsa_key"
-#define DEFAULT_HOST_RSA_KEY_FILE_BASE HIPL_SYSCONFDIR "/hip_host_rsa_key"
->>>>>>> 682a9b1d
-#define DEFAULT_PUB_FILE_SUFFIX        ".pub"
+
+#define DEFAULT_HOST_DSA_KEY_FILE_BASE      HIPL_SYSCONFDIR "/hip_host_dsa_key"
+#define DEFAULT_HOST_RSA_KEY_FILE_BASE      HIPL_SYSCONFDIR "/hip_host_rsa_key"
+#define DEFAULT_HOST_ECDSA_KEY_FILE_BASE    HIPL_SYSCONFDIR"/hip_host_ecdsa_key"
+#define DEFAULT_PUB_FILE_SUFFIX             ".pub"
 
 #define DEFAULT_PUB_HI_FILE_NAME_SUFFIX  "_pub"
 #define DEFAULT_ANON_HI_FILE_NAME_SUFFIX "_anon"
@@ -99,7 +95,6 @@
 uint16_t hip_get_dh_size(uint8_t hip_dh_group_type);
 DSA *create_dsa_key(const int bits);
 RSA *create_rsa_key(const int bits);
-<<<<<<< HEAD
 EC_KEY *create_ecdsa_key(const int nid);
 int save_dsa_private_key(const char *const filenamebase, DSA *dsa);
 int save_rsa_private_key(const char *const filenamebase, RSA *rsa);
@@ -111,14 +106,6 @@
 int impl_dsa_verify(const unsigned char *const digest, DSA *const dsa, const unsigned char *const signature);
 int impl_ecdsa_sign(const unsigned char *const digest, EC_KEY *const ecdsa, unsigned char *const signature);
 int impl_ecdsa_verify(const unsigned char *const digest, EC_KEY *const ecdsa, const unsigned char *const signature);
-=======
-int save_dsa_private_key(const char *const filenamebase, DSA *const dsa);
-int save_rsa_private_key(const char *const filenamebase, RSA *const rsa);
-int load_dsa_private_key(const char *const filenamebase, DSA **const dsa);
-int load_rsa_private_key(const char *const filename, RSA **const rsa);
-int impl_dsa_sign(const unsigned char *const digest, DSA *const dsa, unsigned char *const signature);
-int impl_dsa_verify(const unsigned char *const digest, DSA *const dsa, const unsigned char *const signature);
->>>>>>> 682a9b1d
 int hip_write_hmac(int type, const void *key, void *in, int in_len, void *out);
 int hip_crypto_encrypted(void *data, const void *iv, int enc_alg, int enc_len,
                          uint8_t *enc_key, int direction);
