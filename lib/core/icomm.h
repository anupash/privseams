/**
 * @file
 *
 * Distributed under <a href="http://www.gnu.org/licenses/gpl2.txt">GNU/GPL</a>
 */

#ifndef HIP_LIB_CORE_ICOMM_H
#define HIP_LIB_CORE_ICOMM_H

/* Workaround for kernels before 2.6.15.3. */
#ifndef IPV6_2292PKTINFO
#  define IPV6_2292PKTINFO 2
#endif

#include <netinet/in.h>
#include "protodefs.h"

/* Use this port to send asynchronous/unidirectional messages
 * from hipd to hipfw */
#define HIP_FIREWALL_PORT                      971
/* Use this port to send synchronous/bidirectional (request-response)
 * messages from hipd to firewall*/
#define HIP_DAEMON_LOCAL_PORT                  973
#define HIP_FIREWALL_SYNC_PORT                 974


#define HIP_MSG_GLOBAL_OPT 1
#define HIP_MSG_SOCKET_OPT 2
#define HIP_MSG_GET_HIT_LIST 3

/** @defgroup hip_so HIP socket options
 * Define a constant HIP_MSG_NEWMODE which has value
 * between 0 and HIP_MSG_ROOT_MAX. You may also need to increase the value of
 * HIP_MSG_ROOT_MAX.
 *
 * @note Values 1 - 64 overlap the message values and thus cannot be used in
 *       hip_message_type_name().
 * @todo Should socket option values 1 - 64 be renumbered starting from 65?
 * @{
 */
#define HIP_MSG_ANY_MIN                          1
#define HIP_MSG_ADD_PEER_MAP_HIT_IP              2
#define HIP_MSG_DEL_PEER_MAP_HIT_IP              3
/* slot free */
#define HIP_MSG_SET_MY_EID                       5
/* slot free */
#define HIP_MSG_SET_PEER_EID                     7
#define HIP_MSG_NULL_OP                          8
#define HIP_MSG_QUERY_OPPORTUNISTIC_MODE         9
#define HIP_MSG_ANSWER_OPPORTUNISTIC_MODE_QUERY  10
/* slot free */
#define HIP_MSG_QUERY_IP_HIT_MAPPING             12
#define HIP_MSG_ANSWER_IP_HIT_MAPPING_QUERY      13
#define HIP_MSG_GET_PEER_HIT                     14
/* free slot */
#define HIP_MSG_DEFAULT_HIT                      16
#define HIP_MSG_GET_PEER_LIST                    17
/* Free slots here */
#define HIP_MSG_GET_HITS                         21
#define HIP_MSG_GET_HA_INFO                      22
#define HIP_MSG_DHT_SERVING_GW                   24
/* Free slots here */
#define HIP_MSG_GET_LSI_PEER                     26
/* several free slots here */
#define HIP_MSG_HEARTBEAT                        31
/* inclusive */
#define HIP_MSG_PING                             32
#define HIP_MSG_TRIGGER_BEX                      33
#define HIP_MSG_MAP_ID_TO_ADDR                   34
#define HIP_MSG_LSI_TO_HIT                       35
#define HIP_MSG_ANY_MAX                          63
#define HIP_MSG_ROOT_MIN                         64
#define HIP_MSG_ADD_LOCAL_HI                     65
#define HIP_MSG_DEL_LOCAL_HI                     66
#define HIP_MSG_RUN_UNIT_TEST                    67
#define HIP_MSG_RST                              68
#define HIP_MSG_UNIT_TEST                        69
#define HIP_MSG_BOS                              70
#define HIP_MSG_NETLINK_DUMMY                    71
#define HIP_MSG_CONF_PUZZLE_NEW                  72
#define HIP_MSG_CONF_PUZZLE_GET                  73
#define HIP_MSG_CONF_PUZZLE_SET                  74
#define HIP_MSG_CONF_PUZZLE_INC                  75
#define HIP_MSG_CONF_PUZZLE_DEC                  76
#define HIP_MSG_STUN                             77
#define HIP_MSG_SET_OPPORTUNISTIC_MODE           78
/* Free slots here */
#define HIP_MSG_SET_DEBUG_ALL                    82
#define HIP_MSG_SET_DEBUG_MEDIUM                 83
#define HIP_MSG_SET_DEBUG_NONE                   84
#define HIP_MSG_LOCATOR_GET                      85
#define HIP_MSG_MHADDR_ACTIVE                    86
#define HIP_MSG_MHADDR_LAZY                      87
/** Socket option for hipconf to restart daemon. */
#define HIP_MSG_RESTART                          88
#define HIP_MSG_SET_LOCATOR_ON                   89
#define HIP_MSG_SET_LOCATOR_OFF                  90
/* Free slots here */
#define HIP_MSG_SET_OPPTCP_ON                    94
#define HIP_MSG_SET_OPPTCP_OFF                   95


#define HIP_MSG_RESET_FIREWALL_DB                98

#define HIP_MSG_OPPTCP_SEND_TCP_PACKET           99
#define HIP_MSG_TRANSFORM_ORDER                  100

/** Socket option for the server to offer the RVS service. (server side) */
#define HIP_MSG_OFFER_RVS                        101
/** Socket option for the server to cancel the RVS service. (server side) */
#define HIP_MSG_CANCEL_RVS                       102
/** Socket option for the server to reinit the RVS service. (server side) */
#define HIP_MSG_REINIT_RVS                       103
/**
 * Socket option to ask for additional services or service cancellation from a
 * server, i.e.\ to send a REG_REQUEST parameter to the server. (client side)
 */
#define HIP_MSG_ADD_DEL_SERVER                   104
/** Socket option for the server to offer the HIP relay service. (server
 *  side) */
#define HIP_MSG_OFFER_HIPRELAY                   106
/** Socket option for the server to cancel the HIP relay service. (server
 *  side) */
#define HIP_MSG_CANCEL_HIPRELAY                  107
/** Socket option for hipconf to reinit the HIP relay service. (server side) */
#define HIP_MSG_REINIT_RELAY                     108
#define HIP_MSG_ADD_DB_HI                        115
#define HIP_MSG_FIREWALL_PING                    120
#define HIP_MSG_FIREWALL_PING_REPLY              121
#define HIP_MSG_FIREWALL_QUIT                    122
<<<<<<< HEAD
/* Free slots here */
=======
/* free slots */
>>>>>>> f7ee493c
#define HIP_MSG_DAEMON_QUIT                      126
#define HIP_MSG_I1_REJECT                        127
/* Free slot */
#define HIP_MSG_SET_NAT_PLAIN_UDP                129
#define HIP_MSG_SET_NAT_NONE                     130
/* Free slots here */
#define HIP_MSG_IPSEC_ADD_SA                     136
/* Free slots here */
#define HIP_PARAM_INT                            140
#define HIP_MSG_CERT_SPKI_SIGN                   141
#define HIP_MSG_CERT_SPKI_VERIFY                 142
#define HIP_MSG_CERT_X509V3_SIGN                 143
#define HIP_MSG_CERT_X509V3_VERIFY               144
#define HIP_MSG_USERSPACE_IPSEC                  145
#define HIP_MSG_ESP_PROT_TFM                     146
#define HIP_MSG_BEX_STORE_UPDATE                 147
/* Free slot */
#define HIP_MSG_TRIGGER_UPDATE                   149
#define HIP_MSG_FW_UPDATE_DB                     152
#define HIP_MSG_IPSEC_DELETE_SA                  153
#define HIP_MSG_IPSEC_FLUSH_ALL_SA               154
#define HIP_MSG_ANCHOR_CHANGE                    155
/* Free slot */
#define HIP_MSG_FW_BEX_DONE                      157
#define HIP_MSG_RESTART_DUMMY_INTERFACE          158
#define HIP_MSG_VERIFY_DHT_HDRR_RESP             159
/* Free slots here */
#define HIP_MSG_BUDDIES_ON                       162
#define HIP_MSG_BUDDIES_OFF                      163
#define HIP_MSG_TURN_INFO                        164
/* Free slots here */
#define HIP_MSG_NSUPDATE_OFF                     179
#define HIP_MSG_NSUPDATE_ON                      180
#define HIP_MSG_HIT_TO_IP_OFF                    181
#define HIP_MSG_HIT_TO_IP_ON                     182
#define HIP_MSG_HIT_TO_IP_SET                    183
#define HIP_MSG_SET_NAT_PORT                     184
#define HIP_MSG_SHOTGUN_ON                       185
#define HIP_MSG_SHOTGUN_OFF                      186
#define HIP_MSG_SIGN_BUDDY_X509V3                187
#define HIP_MSG_SIGN_BUDDY_SPKI                  188
#define HIP_MSG_VERIFY_BUDDY_X509V3              189
#define HIP_MSG_VERIFY_BUDDY_SPKI                190
#define HIP_MSG_OFFER_FULLRELAY                  191
#define HIP_MSG_CANCEL_FULLRELAY                 192
#define HIP_MSG_REINIT_FULLRELAY                 193
#define HIP_MSG_FIREWALL_START                   194
#define HIP_MSG_SET_DATAPACKET_MODE_ON           195
#define HIP_MSG_SET_DATAPACKET_MODE_OFF          196
#define HIP_MSG_BUILD_HOST_ID_SIGNATURE_DATAPACKET 197
#define HIP_MSG_MANUAL_UPDATE_PACKET             198
/** Socket option for hipconf to set handover mode, hard or soft. */
#define HIP_MSG_HANDOVER_HARD                    199
#define HIP_MSG_HANDOVER_SOFT                    200
#define HIP_MSG_FIREWALL_STATUS                  201
#define HIP_MSG_FW_FLUSH_SYS_OPP_HIP             202
/* @} */

/* inclusive */
#define HIP_MSG_ROOT_MAX                         255

#define HIP_MSG_SET_NAT_ON                     HIP_MSG_SET_NAT_PLAIN_UDP
#define FLUSH_HA_INFO_DB                        1


/****** FIREWALL ******/

// the states of the connections as kept in the firewall
#define FIREWALL_STATE_BEX_DEFAULT              -1  //default entry
#define FIREWALL_STATE_BEX_NOT_SUPPORTED         0  //detected lack of HIP support at peer
#define FIREWALL_STATE_BEX_ESTABLISHED           1  //detected HIP support at peer

//definition of firewall db records
struct firewall_hl {
    struct in6_addr ip_peer;
    hip_lsi_t       lsi;
    hip_hit_t       hit_our;
    hip_hit_t       hit_peer;
    int             bex_state;
};
typedef struct firewall_hl firewall_hl_t;
typedef struct hip_hadb_user_info_state firewall_cache_hl_t;


/*----Firewall cache----*/
/*Values for the port cache of the firewall*/
#define FIREWALL_PORT_CACHE_IPV6_TRAFFIC        1
#define FIREWALL_PORT_CACHE_IPV4_TRAFFIC        3
#define FIREWALL_PORT_CACHE_KEY_LENGTH          20

struct firewall_port_cache_hl {
    char port_and_protocol[FIREWALL_PORT_CACHE_KEY_LENGTH];     //key
    int  traffic_type;                                          //value
};
typedef struct firewall_port_cache_hl firewall_port_cache_hl_t;

#endif /* HIP_LIB_CORE_ICOMM_H */<|MERGE_RESOLUTION|>--- conflicted
+++ resolved
@@ -128,11 +128,7 @@
 #define HIP_MSG_FIREWALL_PING                    120
 #define HIP_MSG_FIREWALL_PING_REPLY              121
 #define HIP_MSG_FIREWALL_QUIT                    122
-<<<<<<< HEAD
-/* Free slots here */
-=======
 /* free slots */
->>>>>>> f7ee493c
 #define HIP_MSG_DAEMON_QUIT                      126
 #define HIP_MSG_I1_REJECT                        127
 /* Free slot */
