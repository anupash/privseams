--- conflicted
+++ resolved
@@ -55,16 +55,10 @@
 #define HIP_MSG_DEFAULT_HIT                      16
 #define HIP_MSG_GET_PEER_LIST                    17
 /* Free slots here */
-<<<<<<< HEAD
-#define SO_HIP_GET_HITS                         21
-#define SO_HIP_GET_HA_INFO                      22
-/* unused, was SO_HIP_DHT_SERVING_GW 24 */
-=======
 #define HIP_MSG_GET_HITS                         21
 #define HIP_MSG_GET_HA_INFO                      22
 #define HIP_MSG_DHT_SERVING_GW                   24
->>>>>>> 4a635f9e
-/* free slot */
+/* Free slots here */
 #define HIP_MSG_GET_LSI_PEER                     26
 /* several free slots here */
 #define HIP_MSG_HEARTBEAT                        31
@@ -80,29 +74,6 @@
  * HIP socket options.
  * @{
  */
-<<<<<<< HEAD
-#define HIP_SO_ROOT_MIN                         64
-#define SO_HIP_ADD_LOCAL_HI                     65
-#define SO_HIP_DEL_LOCAL_HI                     66
-#define SO_HIP_RUN_UNIT_TEST                    67
-#define SO_HIP_RST                              68
-#define SO_HIP_UNIT_TEST                        69
-#define SO_HIP_BOS                              70
-#define SO_HIP_NETLINK_DUMMY                    71
-#define SO_HIP_CONF_PUZZLE_NEW                  72
-#define SO_HIP_CONF_PUZZLE_GET                  73
-#define SO_HIP_CONF_PUZZLE_SET                  74
-#define SO_HIP_CONF_PUZZLE_INC                  75
-#define SO_HIP_CONF_PUZZLE_DEC                  76
-#define SO_HIP_STUN                             77
-#define SO_HIP_SET_OPPORTUNISTIC_MODE           78
-/* 79-80 unused, were SO_HIP_SET_BLIND_ON, SO_HIP_SET_BLIND_OFF */
-/** Socket option for hipconf to change the used gateway with OpenDHT */
-/*unused, was SO_HIP_DHT_GW 81 */
-#define SO_HIP_SET_DEBUG_ALL                    82
-#define SO_HIP_SET_DEBUG_MEDIUM                 83
-#define SO_HIP_SET_DEBUG_NONE                   84
-=======
 #define HIP_MSG_ROOT_MIN                         64
 #define HIP_MSG_ADD_LOCAL_HI                     65
 #define HIP_MSG_DEL_LOCAL_HI                     66
@@ -118,38 +89,18 @@
 #define HIP_MSG_CONF_PUZZLE_DEC                  76
 #define HIP_MSG_STUN                             77
 #define HIP_MSG_SET_OPPORTUNISTIC_MODE           78
-#define HIP_MSG_SET_BLIND_ON                     79
-#define HIP_MSG_SET_BLIND_OFF                    80
-/** Socket option for hipconf to change the used gateway with OpenDHT */
-#define HIP_MSG_DHT_GW                           81
+/* Free slots here */
 #define HIP_MSG_SET_DEBUG_ALL                    82
 #define HIP_MSG_SET_DEBUG_MEDIUM                 83
 #define HIP_MSG_SET_DEBUG_NONE                   84
->>>>>>> 4a635f9e
-/** Socket option for hipconf to ask about the used gateway with OpenDHT */
 #define HIP_MSG_LOCATOR_GET                      85
 #define HIP_MSG_MHADDR_ACTIVE                    86
 #define HIP_MSG_MHADDR_LAZY                      87
 /** Socket option for hipconf to restart daemon. */
-<<<<<<< HEAD
-#define SO_HIP_RESTART                          88
-#define SO_HIP_SET_LOCATOR_ON                   89
-#define SO_HIP_SET_LOCATOR_OFF                  90
-/* 91-93 unused, were SO_HIP_DHT_SET, SO_HIP_DHT_ON, SO_HIP_DHT_OFF */
-#define SO_HIP_SET_OPPTCP_ON                    94
-#define SO_HIP_SET_OPPTCP_OFF                   95
-#define SO_HIP_SET_HI3_ON                       96
-#define SO_HIP_SET_HI3_OFF                      97
-#define SO_HIP_RESET_FIREWALL_DB                98
-#define SO_HIP_OPPTCP_SEND_TCP_PACKET           99
-#define SO_HIP_TRANSFORM_ORDER                  100
-=======
 #define HIP_MSG_RESTART                          88
 #define HIP_MSG_SET_LOCATOR_ON                   89
 #define HIP_MSG_SET_LOCATOR_OFF                  90
-#define HIP_MSG_DHT_SET                          91
-#define HIP_MSG_DHT_ON                           92
-#define HIP_MSG_DHT_OFF                          93
+/* Free slots here */
 #define HIP_MSG_SET_OPPTCP_ON                    94
 #define HIP_MSG_SET_OPPTCP_OFF                   95
 #define HIP_MSG_SET_HI3_ON                       96
@@ -158,7 +109,6 @@
 
 #define HIP_MSG_OPPTCP_SEND_TCP_PACKET           99
 #define HIP_MSG_TRANSFORM_ORDER                  100
->>>>>>> 4a635f9e
 
 /** Socket option for the server to offer the RVS service. (server side) */
 #define HIP_MSG_OFFER_RVS                        101
@@ -178,53 +128,21 @@
  *  side) */
 #define HIP_MSG_CANCEL_HIPRELAY                  107
 /** Socket option for hipconf to reinit the HIP relay service. (server side) */
-<<<<<<< HEAD
-#define SO_HIP_REINIT_RELAY                     108
-#define SO_HIP_ADD_DB_HI                        115
-#define SO_HIP_FIREWALL_PING                    120
-#define SO_HIP_FIREWALL_PING_REPLY              121
-#define SO_HIP_FIREWALL_QUIT                    122
-/* 123-125 unused, were SO_HIP_AGENT_PING, SO_HIP_AGENT_PING_REPLY, SO_HIP_AGENT_QUIT */
-#define SO_HIP_DAEMON_QUIT                      126
-#define SO_HIP_I1_REJECT                        127
-// free slot
-#define SO_HIP_SET_NAT_PLAIN_UDP                129
-#define SO_HIP_SET_NAT_NONE                     130
-/* 131-134 unused, were SO_HIP_SET_HIPPROXY_ON,
- *                      SO_HIP_SET_HIPPROXY_OFF,
- *                      SO_HIP_GET_PROXY_LOCAL_ADDRESS,
- *                      SO_HIP_HIPPROXY_STATUS_REQUEST
- */
-#define SO_HIP_OPPTCP_UNBLOCK_AND_BLACKLIST     135
-#define SO_HIP_IPSEC_ADD_SA                     136
-/* 137-138 unused, were SO_HIP_SET_TCPTIMEOUT_ON,
- *                      SO_HIP_SET_TCPTIMEOUT_OFF
- */
-#define SO_HIP_SET_NAT_ICE_UDP                  139
-=======
 #define HIP_MSG_REINIT_RELAY                     108
 #define HIP_MSG_ADD_DB_HI                        115
 #define HIP_MSG_FIREWALL_PING                    120
 #define HIP_MSG_FIREWALL_PING_REPLY              121
 #define HIP_MSG_FIREWALL_QUIT                    122
-#define HIP_MSG_AGENT_PING                       123
-#define HIP_MSG_AGENT_PING_REPLY                 124
-#define HIP_MSG_AGENT_QUIT                       125
+/* Free slots here */
 #define HIP_MSG_DAEMON_QUIT                      126
 #define HIP_MSG_I1_REJECT                        127
-// free slot
+/* Free slot */
 #define HIP_MSG_SET_NAT_PLAIN_UDP                129
 #define HIP_MSG_SET_NAT_NONE                     130
-#define HIP_MSG_SET_HIPPROXY_ON                  131
-#define HIP_MSG_SET_HIPPROXY_OFF                 132
-#define HIP_MSG_GET_PROXY_LOCAL_ADDRESS          133
-#define HIP_MSG_HIPPROXY_STATUS_REQUEST          134
-#define HIP_MSG_OPPTCP_UNBLOCK_AND_BLACKLIST     135
+/* Free slots here */
 #define HIP_MSG_IPSEC_ADD_SA                     136
-/* free slots */
-#define HIP_MSG_SET_NAT_ICE_UDP                  139
->>>>>>> 4a635f9e
-#define HIP_PARAM_INT                           140
+/* Free slots here */
+#define HIP_PARAM_INT                            140
 #define HIP_MSG_CERT_SPKI_SIGN                   141
 #define HIP_MSG_CERT_SPKI_VERIFY                 142
 #define HIP_MSG_CERT_X509V3_SIGN                 143
@@ -232,21 +150,21 @@
 #define HIP_MSG_USERSPACE_IPSEC                  145
 #define HIP_MSG_ESP_PROT_TFM                     146
 #define HIP_MSG_BEX_STORE_UPDATE                 147
-// free slot
+/* Free slot */
 #define HIP_MSG_TRIGGER_UPDATE                   149
 #define HIP_MSG_FW_UPDATE_DB                     152
 #define HIP_MSG_IPSEC_DELETE_SA                  153
 #define HIP_MSG_IPSEC_FLUSH_ALL_SA               154
 #define HIP_MSG_ANCHOR_CHANGE                    155
-/* free slot */
+/* Free slot */
 #define HIP_MSG_FW_BEX_DONE                      157
 #define HIP_MSG_RESTART_DUMMY_INTERFACE          158
 #define HIP_MSG_VERIFY_DHT_HDRR_RESP             159
-/* free slots */
+/* Free slots here */
 #define HIP_MSG_BUDDIES_ON                       162
 #define HIP_MSG_BUDDIES_OFF                      163
 #define HIP_MSG_TURN_INFO                        164
-/* free slots */
+/* Free slots here */
 #define HIP_MSG_NSUPDATE_OFF                     179
 #define HIP_MSG_NSUPDATE_ON                      180
 #define HIP_MSG_HIT_TO_IP_OFF                    181
