#ifndef HIP_LIB_CORE_ICOMM_H
#define HIP_LIB_CORE_ICOMM_H

/* Workaround for kernels before 2.6.15.3. */
#ifndef IPV6_2292PKTINFO
#  define IPV6_2292PKTINFO 2
#endif

#include <netinet/in.h>
#include "protodefs.h"

/* Use this port to send asynchronous/unidirectional messages
 * from hipd to hipfw */
#define HIP_FIREWALL_PORT                      971
/* Use this port to send synchronous/bidirectional (request-response)
 * messages from hipd to firewall*/
#define HIP_DAEMON_LOCAL_PORT                  973
#define HIP_FIREWALL_SYNC_PORT                 974


#define SO_HIP_GLOBAL_OPT 1
#define SO_HIP_SOCKET_OPT 2
#define SO_HIP_GET_HIT_LIST 3

/** @addtogroup hip_so
 * HIP socket options. Define a constant SO_HIP_NEWMODE which has value
 * between 0 and HIP_SO_ROOT_MAX. You may also need to increase the value of
 * HIP_SO_ROOT_MAX.
 *
 * @note Values 1 - 64 overlap the message values and thus cannot be used in
 *       hip_message_type_name().
 * @todo Should socket option values 1 - 64 be renumbered starting from 65?
 * @{
 */
#define HIP_SO_ANY_MIN                          1
#define SO_HIP_ADD_PEER_MAP_HIT_IP              2
#define SO_HIP_DEL_PEER_MAP_HIT_IP              3
/* slot free */
#define SO_HIP_SET_MY_EID                       5
/* slot free */
#define SO_HIP_SET_PEER_EID                     7
#define SO_HIP_NULL_OP                          8
#define SO_HIP_QUERY_OPPORTUNISTIC_MODE         9
#define SO_HIP_ANSWER_OPPORTUNISTIC_MODE_QUERY  10
/* slot free */
#define SO_HIP_QUERY_IP_HIT_MAPPING             12
#define SO_HIP_ANSWER_IP_HIT_MAPPING_QUERY      13
#define SO_HIP_GET_PEER_HIT                     14
/* free slot */
#define SO_HIP_DEFAULT_HIT                      16
#define SO_HIP_GET_PEER_LIST                    17
/* Free slots here */
#define SO_HIP_GET_HITS                         21
#define SO_HIP_GET_HA_INFO                      22
/* unused, was SO_HIP_DHT_SERVING_GW 24 */
/* free slot */
#define SO_HIP_GET_LSI_PEER                     26
/* several free slots here */
#define SO_HIP_HEARTBEAT                        31
/* inclusive */
#define SO_HIP_PING                             32
#define SO_HIP_TRIGGER_BEX                      33
#define SO_HIP_MAP_ID_TO_ADDR                   34
#define SO_HIP_LSI_TO_HIT                       35
#define HIP_SO_ANY_MAX                          63


/** @addtogroup hip_so
 * HIP socket options.
 * @{
 */
#define HIP_SO_ROOT_MIN                         64
#define SO_HIP_ADD_LOCAL_HI                     65
#define SO_HIP_DEL_LOCAL_HI                     66
#define SO_HIP_RUN_UNIT_TEST                    67
#define SO_HIP_RST                              68
#define SO_HIP_UNIT_TEST                        69
#define SO_HIP_BOS                              70
#define SO_HIP_NETLINK_DUMMY                    71
#define SO_HIP_CONF_PUZZLE_NEW                  72
#define SO_HIP_CONF_PUZZLE_GET                  73
#define SO_HIP_CONF_PUZZLE_SET                  74
#define SO_HIP_CONF_PUZZLE_INC                  75
#define SO_HIP_CONF_PUZZLE_DEC                  76
#define SO_HIP_STUN                             77
#define SO_HIP_SET_OPPORTUNISTIC_MODE           78
/* 79-80 unused, were SO_HIP_SET_BLIND_ON, SO_HIP_SET_BLIND_OFF */
/** Socket option for hipconf to change the used gateway with OpenDHT */
/*unused, was SO_HIP_DHT_GW 81 */
#define SO_HIP_SET_DEBUG_ALL                    82
#define SO_HIP_SET_DEBUG_MEDIUM                 83
#define SO_HIP_SET_DEBUG_NONE                   84
/** Socket option for hipconf to ask about the used gateway with OpenDHT */
#define SO_HIP_LOCATOR_GET                      85
#define SO_HIP_MHADDR_ACTIVE                    86
#define SO_HIP_MHADDR_LAZY                      87
/** Socket option for hipconf to restart daemon. */
#define SO_HIP_RESTART                          88
#define SO_HIP_SET_LOCATOR_ON                   89
#define SO_HIP_SET_LOCATOR_OFF                  90
/* 91-93 unused, were SO_HIP_DHT_SET, SO_HIP_DHT_ON, SO_HIP_DHT_OFF */
#define SO_HIP_SET_OPPTCP_ON                    94
#define SO_HIP_SET_OPPTCP_OFF                   95
#define SO_HIP_SET_HI3_ON                       96
#define SO_HIP_SET_HI3_OFF                      97
#define SO_HIP_RESET_FIREWALL_DB                98
#define SO_HIP_OPPTCP_SEND_TCP_PACKET           99
#define SO_HIP_TRANSFORM_ORDER                  100

/** Socket option for the server to offer the RVS service. (server side) */
#define SO_HIP_OFFER_RVS                        101
/** Socket option for the server to cancel the RVS service. (server side) */
#define SO_HIP_CANCEL_RVS                       102
/** Socket option for the server to reinit the RVS service. (server side) */
#define SO_HIP_REINIT_RVS                       103
/**
 * Socket option to ask for additional services or service cancellation from a
 * server, i.e.\ to send a REG_REQUEST parameter to the server. (client side)
 */
#define SO_HIP_ADD_DEL_SERVER                   104
/** Socket option for the server to offer the HIP relay service. (server
 *  side) */
#define SO_HIP_OFFER_HIPRELAY                   106
/** Socket option for the server to cancel the HIP relay service. (server
 *  side) */
#define SO_HIP_CANCEL_HIPRELAY                  107
/** Socket option for hipconf to reinit the HIP relay service. (server side) */
#define SO_HIP_REINIT_RELAY                     108
#define SO_HIP_ADD_DB_HI                        115
#define SO_HIP_FIREWALL_PING                    120
#define SO_HIP_FIREWALL_PING_REPLY              121
#define SO_HIP_FIREWALL_QUIT                    122
/* 123-125 unused, were SO_HIP_AGENT_PING, SO_HIP_AGENT_PING_REPLY, SO_HIP_AGENT_QUIT */
#define SO_HIP_DAEMON_QUIT                      126
#define SO_HIP_I1_REJECT                        127
// free slot
#define SO_HIP_SET_NAT_PLAIN_UDP                129
#define SO_HIP_SET_NAT_NONE                     130
<<<<<<< HEAD
#define SO_HIP_SET_NAT_OFF                      SO_HIP_SET_NAT_NONE // XX FIXME: REMOVE
/* 131-134 unused, were SO_HIP_SET_HIPPROXY_ON,
 *                      SO_HIP_SET_HIPPROXY_OFF,
 *                      SO_HIP_GET_PROXY_LOCAL_ADDRESS,
 *                      SO_HIP_HIPPROXY_STATUS_REQUEST
 */
=======
#define SO_HIP_SET_HIPPROXY_ON                  131
#define SO_HIP_SET_HIPPROXY_OFF                 132
#define SO_HIP_GET_PROXY_LOCAL_ADDRESS          133
#define SO_HIP_HIPPROXY_STATUS_REQUEST          134
>>>>>>> 2acd800c
#define SO_HIP_OPPTCP_UNBLOCK_AND_BLACKLIST     135
#define SO_HIP_IPSEC_ADD_SA                     136
/* 137-138 unused, were SO_HIP_SET_TCPTIMEOUT_ON,
 *                      SO_HIP_SET_TCPTIMEOUT_OFF
 */
#define SO_HIP_SET_NAT_ICE_UDP                  139
#define HIP_PARAM_INT                           140
#define SO_HIP_CERT_SPKI_SIGN                   141
#define SO_HIP_CERT_SPKI_VERIFY                 142
#define SO_HIP_CERT_X509V3_SIGN                 143
#define SO_HIP_CERT_X509V3_VERIFY               144
#define SO_HIP_USERSPACE_IPSEC                  145
#define SO_HIP_ESP_PROT_TFM                     146
#define SO_HIP_BEX_STORE_UPDATE                 147
// free slot
#define SO_HIP_TRIGGER_UPDATE                   149
#define SO_HIP_FW_UPDATE_DB                     152
#define SO_HIP_IPSEC_DELETE_SA                  153
#define SO_HIP_IPSEC_FLUSH_ALL_SA               154
#define SO_HIP_ANCHOR_CHANGE                    155
/* free slot */
#define SO_HIP_FW_BEX_DONE                      157
#define SO_HIP_RESTART_DUMMY_INTERFACE          158
#define SO_HIP_VERIFY_DHT_HDRR_RESP             159
/* free slots */
#define SO_HIP_BUDDIES_ON                       162
#define SO_HIP_BUDDIES_OFF                      163
#define SO_HIP_TURN_INFO                        164
/* unused, were SAVA slots */
#define SO_HIP_NSUPDATE_OFF                     179
#define SO_HIP_NSUPDATE_ON                      180
#define SO_HIP_HIT_TO_IP_OFF                    181
#define SO_HIP_HIT_TO_IP_ON                     182
#define SO_HIP_HIT_TO_IP_SET                    183
#define SO_HIP_SET_NAT_PORT                     184
#define SO_HIP_SHOTGUN_ON                       185
#define SO_HIP_SHOTGUN_OFF                      186
#define SO_HIP_SIGN_BUDDY_X509V3                187
#define SO_HIP_SIGN_BUDDY_SPKI                  188
#define SO_HIP_VERIFY_BUDDY_X509V3              189
#define SO_HIP_VERIFY_BUDDY_SPKI                190
#define SO_HIP_OFFER_FULLRELAY                  191
#define SO_HIP_CANCEL_FULLRELAY                 192
#define SO_HIP_REINIT_FULLRELAY                 193
#define SO_HIP_FIREWALL_START                   194
#define SO_HIP_SET_DATAPACKET_MODE_ON           195
#define SO_HIP_SET_DATAPACKET_MODE_OFF          196
#define SO_HIP_BUILD_HOST_ID_SIGNATURE_DATAPACKET 197
#define SO_HIP_MANUAL_UPDATE_PACKET             198
/** Socket option for hipconf to set handover mode, hard or soft. */
#define SO_HIP_HANDOVER_HARD                    199
#define SO_HIP_HANDOVER_SOFT                    200
#define SO_HIP_FIREWALL_STATUS                  201
#define SO_HIP_FW_FLUSH_SYS_OPP_HIP             202

/** @} */
/* inclusive */
#define HIP_SO_ROOT_MAX                         255

#define SO_HIP_SET_NAT_ON                     SO_HIP_SET_NAT_PLAIN_UDP
#define FLUSH_HA_INFO_DB                        1


/****** FIREWALL ******/

// the states of the connections as kept in the firewall
#define FIREWALL_STATE_BEX_DEFAULT              -1  //default entry
#define FIREWALL_STATE_BEX_NOT_SUPPORTED         0  //detected lack of HIP support at peer
#define FIREWALL_STATE_BEX_ESTABLISHED           1  //detected HIP support at peer

//definition of firewall db records
struct firewall_hl {
    struct in6_addr ip_peer;
    hip_lsi_t       lsi;
    hip_hit_t       hit_our;
    hip_hit_t       hit_peer;
    int             bex_state;
};
typedef struct firewall_hl firewall_hl_t;
typedef struct hip_hadb_user_info_state firewall_cache_hl_t;


/*----Firewall cache----*/
/*Values for the port cache of the firewall*/
#define FIREWALL_PORT_CACHE_IPV6_TRAFFIC        1
#define FIREWALL_PORT_CACHE_IPV4_TRAFFIC        3
#define FIREWALL_PORT_CACHE_KEY_LENGTH          20

struct firewall_port_cache_hl {
    char port_and_protocol[FIREWALL_PORT_CACHE_KEY_LENGTH];     //key
    int  traffic_type;                                          //value
};
typedef struct firewall_port_cache_hl firewall_port_cache_hl_t;

#endif /* HIP_LIB_CORE_ICOMM_H */<|MERGE_RESOLUTION|>--- conflicted
+++ resolved
@@ -136,19 +136,11 @@
 // free slot
 #define SO_HIP_SET_NAT_PLAIN_UDP                129
 #define SO_HIP_SET_NAT_NONE                     130
-<<<<<<< HEAD
-#define SO_HIP_SET_NAT_OFF                      SO_HIP_SET_NAT_NONE // XX FIXME: REMOVE
 /* 131-134 unused, were SO_HIP_SET_HIPPROXY_ON,
  *                      SO_HIP_SET_HIPPROXY_OFF,
  *                      SO_HIP_GET_PROXY_LOCAL_ADDRESS,
  *                      SO_HIP_HIPPROXY_STATUS_REQUEST
  */
-=======
-#define SO_HIP_SET_HIPPROXY_ON                  131
-#define SO_HIP_SET_HIPPROXY_OFF                 132
-#define SO_HIP_GET_PROXY_LOCAL_ADDRESS          133
-#define SO_HIP_HIPPROXY_STATUS_REQUEST          134
->>>>>>> 2acd800c
 #define SO_HIP_OPPTCP_UNBLOCK_AND_BLACKLIST     135
 #define SO_HIP_IPSEC_ADD_SA                     136
 /* 137-138 unused, were SO_HIP_SET_TCPTIMEOUT_ON,
