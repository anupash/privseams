--- conflicted
+++ resolved
@@ -68,11 +68,7 @@
 #define _BSD_SOURCE
 
 #include "message.h"
-<<<<<<< HEAD
-#include "protodefs.h"
-=======
 #include "hip_udp.h"
->>>>>>> 06e6879b
 
 /**
  * Finds out how much data is coming from a socket
@@ -579,16 +575,7 @@
 
     HIP_DEBUG("hip_read_control_msg_all() invoked.\n");
 
-<<<<<<< HEAD
-    HIP_IFEL(((len = hip_peek_recv_total_len(socket,
-                                             encap_hdr_size,
-                                             HIP_DEFAULT_MSG_TIMEOUT)) <= 0),
-             -1, "Bad packet length (%d)\n", len);
-
 //    memset(msg_info, 0, sizeof(hip_portpair_t));
-=======
-    memset(msg_info, 0, sizeof(hip_portpair_t));
->>>>>>> 06e6879b
     memset(&msg, 0, sizeof(msg));
     memset(cbuff, 0, sizeof(cbuff));
     memset(&addr_to, 0, sizeof(addr_to));
@@ -604,13 +591,8 @@
     msg.msg_controllen  = sizeof(cbuff);
     msg.msg_flags       = 0;
 
-<<<<<<< HEAD
-    iov.iov_len         = len;
+    iov.iov_len         = HIP_MAX_NETWORK_PACKET;
     iov.iov_base        = packet_ctx->input_msg;
-=======
-    iov.iov_len         = HIP_MAX_NETWORK_PACKET;
-    iov.iov_base        = hip_msg;
->>>>>>> 06e6879b
 
     pktinfo.pktinfo_in4 = NULL;
 
