--- conflicted
+++ resolved
@@ -1,12 +1,6 @@
 #ifndef HIP_LIB_CORE_HOSTID_H
 #define HIP_LIB_CORE_HOSTID_H
 
-<<<<<<< HEAD
-#include "lib/core/misc.h"
-#include "lib/core/protodefs.h"
-#include "lib/core/state.h"
-
-=======
 #include "state.h"
 
 struct hip_rsa_keylen {
@@ -22,7 +16,6 @@
 
 int hip_verify_packet_signature(struct hip_common *pkt,
                                 struct hip_host_id *peer_host_id);
->>>>>>> d30fbd91
 
 int hip_dsa_host_id_to_hit(const struct hip_host_id *host_id,
                            struct in6_addr *hit, int hit_type);
