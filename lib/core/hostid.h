--- conflicted
+++ resolved
@@ -59,16 +59,11 @@
  * need for a call and return sequence. -Lauri 06.08.2008
  */
 static inline int hip_rsa_host_id_to_hit(const struct hip_host_id *const host_id,
-<<<<<<< HEAD
                                          struct in6_addr *hit, const int hit_type)
-=======
-                                         struct in6_addr *const hit, const int hit_type)
->>>>>>> 682a9b1d
 {
     return hip_dsa_host_id_to_hit(host_id, hit, hit_type);
 }
 
-<<<<<<< HEAD
 static inline int hip_ecdsa_host_id_to_hit(const struct hip_host_id *const host_id,
                                            struct in6_addr *hit, const int hit_type)
 {
@@ -76,35 +71,10 @@
 }
 
 int hip_host_id_to_hit(const struct hip_host_id *const host_id,
-                       struct in6_addr *hit, const int hit_type);
-int hip_private_dsa_host_id_to_hit(const struct hip_host_id_priv *host_id,
-                                   struct in6_addr *hit,
-                                   int hit_type);
-int hip_private_rsa_host_id_to_hit(const struct hip_host_id_priv *host_id,
-                                   struct in6_addr *hit,
-                                   int hit_type);
+                       struct in6_addr *const hit, const int hit_type);
 int hip_private_ecdsa_host_id_to_hit(const struct hip_host_id_priv *host_id,
                                      struct in6_addr *hit,
                                      int hit_type);
-int hip_private_host_id_to_hit(const struct hip_host_id_priv *host_id,
-                               struct in6_addr *hit, int hit_type);
-void hip_get_rsa_keylen(const struct hip_host_id_priv *host_id,
-                        struct hip_rsa_keylen *ret,
-                        int is_priv);
-int hip_get_ecdsa_keylen(const struct hip_host_id_priv *const host_id,
-                         struct hip_ecdsa_keylen *ret);
-RSA *hip_key_rr_to_rsa(const struct hip_host_id_priv *const host_id, const int is_priv);
-DSA *hip_key_rr_to_dsa(const struct hip_host_id_priv *const host_id, const int is_priv);
-EC_KEY *hip_key_rr_to_ecdsa(const struct hip_host_id_priv *const host_id, const int is_priv);
-
-int dsa_to_dns_key_rr(const DSA *const dsa, unsigned char **buf);
-int rsa_to_dns_key_rr(const RSA *const rsa, unsigned char **rsa_key_rr);
-int ecdsa_to_key_rr(const EC_KEY *const ecdsa, unsigned char **ec_key_rr);
-
-int hip_serialize_host_id_action(struct hip_common *msg,
-=======
-int hip_host_id_to_hit(const struct hip_host_id *const host_id,
-                       struct in6_addr *const hit, const int hit_type);
 int hip_private_dsa_host_id_to_hit(const struct hip_host_id_priv *const host_id,
                                    struct in6_addr *const hit,
                                    const int hit_type);
@@ -116,24 +86,24 @@
 void hip_get_rsa_keylen(const struct hip_host_id_priv *const host_id,
                         struct hip_rsa_keylen *ret,
                         const int is_priv);
-
+int hip_get_ecdsa_keylen(const struct hip_host_id_priv *const host_id,
+                         struct hip_ecdsa_keylen *ret);
 RSA *hip_key_rr_to_rsa(const struct hip_host_id_priv *const host_id, const int is_priv);
 DSA *hip_key_rr_to_dsa(const struct hip_host_id_priv *const host_id, const int is_priv);
+EC_KEY *hip_key_rr_to_ecdsa(const struct hip_host_id_priv *const host_id, const int is_priv);
+
 int dsa_to_dns_key_rr(const DSA *const dsa, unsigned char **const buf);
 int rsa_to_dns_key_rr(const RSA *const rsa, unsigned char **const rsa_key_rr);
-int hip_serialize_host_id_action(struct hip_common *const msg,
->>>>>>> 682a9b1d
+int ecdsa_to_key_rr(const EC_KEY *const ecdsa, unsigned char **const ec_key_rr);
+
+int hip_serialize_host_id_action(struct hip_common *msg,
                                  const int action,
                                  const int anon,
                                  const int use_default,
                                  const char *hi_fmt,
                                  const char *hi_file,
                                  const int rsa_key_bits,
-<<<<<<< HEAD
                                  const int dsa_key_bits,
                                  const int ecdsa_nid);
-=======
-                                 const int dsa_key_bits);
->>>>>>> 682a9b1d
 
 #endif /* HIP_LIB_CORE_HOSTID_H */