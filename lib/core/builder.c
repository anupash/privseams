--- conflicted
+++ resolved
@@ -1189,83 +1189,6 @@
     case HIP_PAYLOAD:       return "HIP_PAYLOAD";
     case HIP_PSIG:          return "HIP_PSIG";
     case HIP_TRIG:          return "HIP_TRIG";
-<<<<<<< HEAD
-    case SO_HIP_ADD_LOCAL_HI:       return "SO_HIP_ADD_LOCAL_HI";
-    case SO_HIP_DEL_LOCAL_HI:       return "SO_HIP_DEL_LOCAL_HI";
-    case SO_HIP_RUN_UNIT_TEST:      return "SO_HIP_RUN_UNIT_TEST";
-    case SO_HIP_RST:                return "SO_HIP_RST";
-    case SO_HIP_UNIT_TEST:          return "SO_HIP_UNIT_TEST";
-    case SO_HIP_BOS:                return "SO_HIP_BOS";
-    case SO_HIP_NETLINK_DUMMY:      return "SO_HIP_NETLINK_DUMMY";
-    case SO_HIP_CONF_PUZZLE_NEW:    return "SO_HIP_CONF_PUZZLE_NEW";
-    case SO_HIP_CONF_PUZZLE_GET:    return "SO_HIP_CONF_PUZZLE_GET";
-    case SO_HIP_CONF_PUZZLE_SET:    return "SO_HIP_CONF_PUZZLE_SET";
-    case SO_HIP_CONF_PUZZLE_INC:    return "SO_HIP_CONF_PUZZLE_INC";
-    case SO_HIP_CONF_PUZZLE_DEC:    return "SO_HIP_CONF_PUZZLE_DEC";
-    case SO_HIP_SET_OPPORTUNISTIC_MODE: return "SO_HIP_SET_OPPORTUNISTIC_MODE";
-    case SO_HIP_SET_DEBUG_ALL:      return "SO_HIP_SET_DEBUG_ALL";
-    case SO_HIP_SET_DEBUG_MEDIUM:   return "SO_HIP_SET_DEBUG_MEDIUM";
-    case SO_HIP_SET_DEBUG_NONE:     return "SO_HIP_SET_DEBUG_NONE";
-    case SO_HIP_MHADDR_ACTIVE:      return "SO_HIP_MHADDR_ACTIVE";
-    case SO_HIP_MHADDR_LAZY:        return "SO_HIP_MHADDR_LAZY";
-    case SO_HIP_RESTART:            return "SO_HIP_RESTART";
-    case SO_HIP_SET_LOCATOR_ON:     return "SO_HIP_SET_LOCATOR_ON";
-    case SO_HIP_SET_LOCATOR_OFF:    return "SO_HIP_SET_LOCATOR_OFF";
-    case SO_HIP_HIT_TO_IP_ON:       return "SO_HIP_HIT_TO_IP_ON";
-    case SO_HIP_HIT_TO_IP_OFF:      return "SO_HIP_HIT_TO_IP_OFF";
-    case SO_HIP_HIT_TO_IP_SET:      return "SO_HIP_HIT_TO_IP_SET";
-    case SO_HIP_SET_OPPTCP_ON:      return "SO_HIP_SET_OPPTCP_ON";
-    case SO_HIP_SET_OPPTCP_OFF:     return "SO_HIP_SET_OPPTCP_OFF";
-    case SO_HIP_OPPTCP_SEND_TCP_PACKET: return "SO_HIP_OPPTCP_SEND_TCP_PACKET";
-    case SO_HIP_TRANSFORM_ORDER:    return "SO_HIP_TRANSFORM_ORDER";
-    case SO_HIP_OFFER_RVS:          return "SO_HIP_OFFER_RVS";
-    case SO_HIP_CANCEL_RVS:         return "SO_HIP_CANCEL_RVS";
-    case SO_HIP_REINIT_RVS:         return "SO_HIP_REINIT_RVS";
-    case SO_HIP_ADD_DEL_SERVER:     return "SO_HIP_ADD_DEL_SERVER";
-    case SO_HIP_OFFER_HIPRELAY:     return "SO_HIP_OFFER_HIPRELAY";
-    case SO_HIP_CANCEL_HIPRELAY:    return "SO_HIP_CANCEL_HIPRELAY";
-    case SO_HIP_REINIT_RELAY:       return "SO_HIP_REINIT_RELAY";
-    case SO_HIP_ADD_DB_HI:          return "SO_HIP_ADD_DB_HI";
-    case SO_HIP_FIREWALL_PING:      return "SO_HIP_FIREWALL_PING";
-    case SO_HIP_FIREWALL_PING_REPLY: return "SO_HIP_FIREWALL_PING_REPLY";
-    case SO_HIP_FIREWALL_QUIT:      return "SO_HIP_FIREWALL_QUIT";
-    case SO_HIP_DAEMON_QUIT:        return "SO_HIP_DAEMON_QUIT";
-    case SO_HIP_I1_REJECT:          return "SO_HIP_I1_REJECT";
-    case SO_HIP_SET_NAT_PLAIN_UDP:  return "SO_HIP_SET_NAT_PLAIN_UDP";
-    case SO_HIP_SET_NAT_NONE:       return "SO_HIP_SET_NAT_NONE";
-    case SO_HIP_OPPTCP_UNBLOCK_AND_BLACKLIST: return "SO_HIP_OPPTCP_UNBLOCK_AND_BLACKLIST";
-    case SO_HIP_FW_BEX_DONE:        return "SO_HIP_FW_BEX_DONE";
-    case SO_HIP_SET_NAT_ICE_UDP:    return "SO_HIP_SET_NAT_ICE_UDP";
-    case SO_HIP_IPSEC_ADD_SA:       return "SO_HIP_IPSEC_ADD_SA";
-    case SO_HIP_USERSPACE_IPSEC:    return "SO_HIP_USERSPACE_IPSEC";
-    case SO_HIP_ESP_PROT_TFM:       return "SO_HIP_ESP_PROT_TFM";
-    case SO_HIP_BEX_STORE_UPDATE:   return "SO_HIP_BEX_STORE_UPDATE";
-    case SO_HIP_TRIGGER_UPDATE:     return "SO_HIP_TRIGGER_UPDATE";
-    case SO_HIP_ANCHOR_CHANGE:      return "SO_HIP_ANCHOR_CHANGE";
-    case SO_HIP_TRIGGER_BEX:        return "SO_HIP_TRIGGER_BEX";
-    //case SO_HIP_IS_OUR_LSI: return "SO_HIP_IS_OUR_LSI";
-    case SO_HIP_GET_PEER_HIT:       return "SO_HIP_GET_PEER_HIT";
-    //case SO_HIP_GET_PEER_HIT_BY_LSIS: return "SO_HIP_GET_PEER_HIT_BY_LSIS";
-    case SO_HIP_NSUPDATE_ON:        return "SO_HIP_NSUPDATE_ON";
-    case SO_HIP_NSUPDATE_OFF:       return "SO_HIP_NSUPDATE_OFF";
-    case SO_HIP_SET_HI3_ON:         return "SO_HIP_SET_HI3_ON";
-    case SO_HIP_SET_HI3_OFF:        return "SO_HIP_SET_HI3_OFF";
-    case SO_HIP_HEARTBEAT:          return "SO_HIP_HEARTBEAT";
-    case SO_HIP_SET_NAT_PORT:       return "SO_HIP_SET_NAT_PORT";
-    case SO_HIP_SHOTGUN_ON:         return "SO_HIP_SHOTGUN_ON";
-    case SO_HIP_SHOTGUN_OFF:        return "SO_HIP_SHOTGUN_OFF";
-    case SO_HIP_SIGN_BUDDY_X509V3:  return "SO_HIP_SIGN_BUDDY_X509V3";
-    case SO_HIP_SIGN_BUDDY_SPKI:    return "SO_HIP_SIGN_BUDDY_SPKI";
-    case SO_HIP_VERIFY_BUDDY_X509V3: return "SO_HIP_VERIFY_BUDDY_X509V3";
-    case SO_HIP_VERIFY_BUDDY_SPKI:  return "SO_HIP_VERIFY_BUDDY_SPKI";
-    case SO_HIP_MAP_ID_TO_ADDR:     return "SO_HIP_MAP_ID_TO_ADDR";
-    case SO_HIP_OFFER_FULLRELAY:    return "SO_HIP_OFFER_FULLRELAY";
-    case SO_HIP_CANCEL_FULLRELAY:   return "SO_HIP_CANCEL_FULLRELAY";
-    case SO_HIP_REINIT_FULLRELAY:   return "SO_HIP_REINIT_FULLRELAY";
-    case SO_HIP_FIREWALL_START:     return "SO_HIP_FIREWALL_START";
-    case SO_HIP_MANUAL_UPDATE_PACKET: return "SO_HIP_MANUAL_UPDATE_PACKET";
-=======
-
     case HIP_MSG_ADD_LOCAL_HI:       return "HIP_MSG_ADD_LOCAL_HI";
     case HIP_MSG_DEL_LOCAL_HI:       return "HIP_MSG_DEL_LOCAL_HI";
     case HIP_MSG_RUN_UNIT_TEST:      return "HIP_MSG_RUN_UNIT_TEST";
@@ -1279,9 +1202,6 @@
     case HIP_MSG_CONF_PUZZLE_INC:    return "HIP_MSG_CONF_PUZZLE_INC";
     case HIP_MSG_CONF_PUZZLE_DEC:    return "HIP_MSG_CONF_PUZZLE_DEC";
     case HIP_MSG_SET_OPPORTUNISTIC_MODE: return "HIP_MSG_SET_OPPORTUNISTIC_MODE";
-    case HIP_MSG_SET_BLIND_ON:       return "HIP_MSG_SET_BLIND_ON";
-    case HIP_MSG_SET_BLIND_OFF:      return "HIP_MSG_SET_BLIND_OFF";
-    case HIP_MSG_DHT_GW:             return "HIP_MSG_DHT_GW";
     case HIP_MSG_SET_DEBUG_ALL:      return "HIP_MSG_SET_DEBUG_ALL";
     case HIP_MSG_SET_DEBUG_MEDIUM:   return "HIP_MSG_SET_DEBUG_MEDIUM";
     case HIP_MSG_SET_DEBUG_NONE:     return "HIP_MSG_SET_DEBUG_NONE";
@@ -1290,9 +1210,6 @@
     case HIP_MSG_RESTART:            return "HIP_MSG_RESTART";
     case HIP_MSG_SET_LOCATOR_ON:     return "HIP_MSG_SET_LOCATOR_ON";
     case HIP_MSG_SET_LOCATOR_OFF:    return "HIP_MSG_SET_LOCATOR_OFF";
-    case HIP_MSG_DHT_SET:            return "HIP_MSG_DHT_SET";
-    case HIP_MSG_DHT_ON:             return "HIP_MSG_DHT_ON";
-    case HIP_MSG_DHT_OFF:            return "HIP_MSG_DHT_OFF";
     case HIP_MSG_HIT_TO_IP_ON:       return "HIP_MSG_HIT_TO_IP_ON";
     case HIP_MSG_HIT_TO_IP_OFF:      return "HIP_MSG_HIT_TO_IP_OFF";
     case HIP_MSG_HIT_TO_IP_SET:      return "HIP_MSG_HIT_TO_IP_SET";
@@ -1311,20 +1228,11 @@
     case HIP_MSG_FIREWALL_PING:      return "HIP_MSG_FIREWALL_PING";
     case HIP_MSG_FIREWALL_PING_REPLY: return "HIP_MSG_FIREWALL_PING_REPLY";
     case HIP_MSG_FIREWALL_QUIT:      return "HIP_MSG_FIREWALL_QUIT";
-    case HIP_MSG_AGENT_PING:         return "HIP_MSG_AGENT_PING";
-    case HIP_MSG_AGENT_PING_REPLY:   return "HIP_MSG_AGENT_PING_REPLY";
-    case HIP_MSG_AGENT_QUIT:         return "HIP_MSG_AGENT_QUIT";
     case HIP_MSG_DAEMON_QUIT:        return "HIP_MSG_DAEMON_QUIT";
     case HIP_MSG_I1_REJECT:          return "HIP_MSG_I1_REJECT";
     case HIP_MSG_SET_NAT_PLAIN_UDP:  return "HIP_MSG_SET_NAT_PLAIN_UDP";
     case HIP_MSG_SET_NAT_NONE:       return "HIP_MSG_SET_NAT_NONE";
-    case HIP_MSG_SET_HIPPROXY_ON:    return "HIP_MSG_SET_HIPPROXY_ON";
-    case HIP_MSG_SET_HIPPROXY_OFF:   return "HIP_MSG_SET_HIPPROXY_OFF";
-    case HIP_MSG_GET_PROXY_LOCAL_ADDRESS: return "HIP_MSG_GET_PROXY_LOCAL_ADDRESS";
-    case HIP_MSG_HIPPROXY_STATUS_REQUEST: return "HIP_MSG_HIPPROXY_STATUS_REQUEST";
-    case HIP_MSG_OPPTCP_UNBLOCK_AND_BLACKLIST: return "HIP_MSG_OPPTCP_UNBLOCK_AND_BLACKLIST";
     case HIP_MSG_FW_BEX_DONE:        return "HIP_MSG_FW_BEX_DONE";
-    case HIP_MSG_SET_NAT_ICE_UDP:    return "HIP_MSG_SET_NAT_ICE_UDP";
     case HIP_MSG_IPSEC_ADD_SA:       return "HIP_MSG_IPSEC_ADD_SA";
     case HIP_MSG_USERSPACE_IPSEC:    return "HIP_MSG_USERSPACE_IPSEC";
     case HIP_MSG_ESP_PROT_TFM:       return "HIP_MSG_ESP_PROT_TFM";
@@ -1337,13 +1245,9 @@
     //case HIP_MSG_GET_PEER_HIT_BY_LSIS: return "HIP_MSG_GET_PEER_HIT_BY_LSIS";
     case HIP_MSG_NSUPDATE_ON:        return "HIP_MSG_NSUPDATE_ON";
     case HIP_MSG_NSUPDATE_OFF:       return "HIP_MSG_NSUPDATE_OFF";
-    case HIP_MSG_SET_HI3_ON:         return "HIP_MSG_SET_HI3_ON";
-    case HIP_MSG_SET_HI3_OFF:        return "HIP_MSG_SET_HI3_OFF";
     case HIP_MSG_HEARTBEAT:          return "HIP_MSG_HEARTBEAT";
     case HIP_MSG_DHT_SERVING_GW:     return "HIP_MSG_DHT_SERVING_GW";
     case HIP_MSG_SET_NAT_PORT:       return "HIP_MSG_SET_NAT_PORT";
-    case HIP_MSG_SHOTGUN_ON:         return "HIP_MSG_SHOTGUN_ON";
-    case HIP_MSG_SHOTGUN_OFF:        return "HIP_MSG_SHOTGUN_OFF";
     case HIP_MSG_SIGN_BUDDY_X509V3:  return "HIP_MSG_SIGN_BUDDY_X509V3";
     case HIP_MSG_SIGN_BUDDY_SPKI:    return "HIP_MSG_SIGN_BUDDY_SPKI";
     case HIP_MSG_VERIFY_BUDDY_X509V3: return "HIP_MSG_VERIFY_BUDDY_X509V3";
@@ -1354,7 +1258,6 @@
     case HIP_MSG_REINIT_FULLRELAY:   return "HIP_MSG_REINIT_FULLRELAY";
     case HIP_MSG_FIREWALL_START:     return "HIP_MSG_FIREWALL_START";
     case HIP_MSG_MANUAL_UPDATE_PACKET: return "HIP_MSG_MANUAL_UPDATE_PACKET";
->>>>>>> 4a635f9e
     default:
         return "UNDEFINED";
     }
