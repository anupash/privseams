/*
 * Copyright (c) 2010 Aalto University and RWTH Aachen University.
 *
 * Permission is hereby granted, free of charge, to any person
 * obtaining a copy of this software and associated documentation
 * files (the "Software"), to deal in the Software without
 * restriction, including without limitation the rights to use,
 * copy, modify, merge, publish, distribute, sublicense, and/or sell
 * copies of the Software, and to permit persons to whom the
 * Software is furnished to do so, subject to the following
 * conditions:
 *
 * The above copyright notice and this permission notice shall be
 * included in all copies or substantial portions of the Software.
 *
 * THE SOFTWARE IS PROVIDED "AS IS", WITHOUT WARRANTY OF ANY KIND,
 * EXPRESS OR IMPLIED, INCLUDING BUT NOT LIMITED TO THE WARRANTIES
 * OF MERCHANTABILITY, FITNESS FOR A PARTICULAR PURPOSE AND
 * NONINFRINGEMENT. IN NO EVENT SHALL THE AUTHORS OR COPYRIGHT
 * HOLDERS BE LIABLE FOR ANY CLAIM, DAMAGES OR OTHER LIABILITY,
 * WHETHER IN AN ACTION OF CONTRACT, TORT OR OTHERWISE, ARISING
 * FROM, OUT OF OR IN CONNECTION WITH THE SOFTWARE OR THE USE OR
 * OTHER DEALINGS IN THE SOFTWARE.
 */

/**
 * @file
 * This file defines building and parsing functions for Host Identity
 * Protocol (HIP) kernel module and user messages. The functions can
 * be used for sending on-the-wire HIP control messages to the
 * network.  Also, the hip_common structure is overloaded to
 * accommodate inteprocess communications between hipd, hipfw and
 * hipconf. This avoids the maintenance overhead of a second parser.
 *
 * Keep in mind the following things when using the builder:
 * <ul>
 * <li>Never access members of @c hip_common and @c hip_tlv_common directly. Use
 * the accessor functions to hide byte ordering and length manipulation.</li>
 * <li>Remember always to use <code>__attribute__ ((packed))</code> (see hip.h)
 * with builder because compiler adds padding into the structures.</li>
 * <li>This file is shared between userspace and kernel: do not put any memory
 * allocations or other kernel/userspace specific stuff into here.</li>
 * <li>If you build more functions like build_signature2_contents(), remember
 * to use hip_build_generic_param() in them.</li>
 * </ul>
 *
 * Usage examples:
 * <ul>
 * <li>sender of "add mapping", i.e. the hip module in kernel</li>
 * <ul>
 * <li>struct hip_common *msg = malloc(HIP_MAX_PACKET);</li>
 * <li>hip_msg_init(msg);</li>
 * <li>err = hip_build_user_hdr(msg, HIP_MSG_ADD_MAP_HIT_IP, 0);</li>
 * <li>err = hip_build_param_contents(msg, &hit, HIP_PARAM_HIT,
 * sizeof(struct in6_addr));</li>
 * <li>err = hip_build_param_contents(msg, &ip, HIP_PARAM_IPV6_ADDR,
 * sizeof(struct in6_addr));</li>
 * <li>send the message to user space.</li>
 * </ul>
 * <li>receiver of "add mapping", i.e. the daemon</li>
 * <ul>
 * <li>struct hip_common *msg = malloc(HIP_MAX_PACKET);</li>
 * <li>receive the message from kernel.</li>
 * <li>if (msg->err) goto_error_handler;</li>
 * <li>hit = hip_get_param_contents(msg, HIP_PARAM_HIT);</li>
 * <li>note: hit can be null, if the param was not found.</li>
 * </li>
 * <li>note: hit can be null.</li>
 * </ul>
 * </ul>
 *
 * @brief Serialization of HIP-related data structures to HIP control
 *        messages. The functionality is overloaded to support also
 *        interprocess communications between hipd, hipfw and hipconf.
 * @author Miika Komu
 * @author Mika Kousa
 * @author Tobias Heer
 *
 * @see @c message.c contains functions to read and write HIP-related messages
 * @note   In network packets @c hip_build_network_hdr() should be used instead
 *         of @c hip_build_user_hdr().
 * @todo Macros for doing @c ntohs() and @c htons() conversion? Currently they are
 * used in a platform dependent way.
 * @todo Why does build network header return void whereas build daemon does
 *       not?
 * @todo There is a small TODO list in @c hip_build_network_hdr()
 * @todo <span style="color:#f00">Update the comments of this file.</span>
 */

#define _BSD_SOURCE

#include <errno.h>
#include <math.h>
#include <stdlib.h>
#include <string.h>
#include <unistd.h>
#include <arpa/inet.h>
#include <openssl/md5.h>

#include "lib/tool/checksum.h"
#include "common.h"
#include "config.h"
#include "crypto.h"
#include "hostid.h"
#include "prefix.h"
#include "builder.h"


/* ARRAY_SIZE is defined in linux/kernel.h, but it is in #ifdef __KERNEL__ */
#ifndef ARRAY_SIZE
#define ARRAY_SIZE(x) (sizeof(x) / sizeof((x)[0]))
#endif /* ARRAY_SIZE */

enum select_dh_key_t { STRONGER_KEY, WEAKER_KEY };

static enum select_dh_key_t select_dh_key = STRONGER_KEY;

/**
 * attach a HIP RR and a hostname into a hip_host_id_priv parameter
 *
 * @param host_id a hip_host_id_priv parameter
 * @param rr_data a HIP resource record structure to be copied
 * @param fqdn a string containing a hostname
 *
 * @see hip_build_endpoint_hdr()
 */
static void hip_build_param_host_id_only_priv(struct hip_host_id_priv *host_id,
                                              const void *rr_data,
                                              const char *fqdn)
{
    unsigned int rr_len = ntohs(host_id->hi_length) -
                          sizeof(struct hip_host_id_key_rdata);
    uint16_t fqdn_len;

    memcpy(host_id->key, rr_data, rr_len);

    fqdn_len = ntohs(host_id->di_type_length) & 0x0FFF;
    if (fqdn_len) {
        memcpy(host_id->hostname, fqdn, fqdn_len);
    }
}

/**
 * Fill in an endpoint structure that can contain a DSA or RSA key in HIP
 * RR format. This is used for sending new private keys to hipd
 * using hipconf.
 *
 * @param endpoint The output argument where the result will be written.
 *                 Caller is responsible of reserving enough memory.
 * @param endpoint_hdr should be filled with hip_build_endpoint_hdr()
 * @param hostname a string containing the hostname (or URI/NAI) for the endpoint
 * @param key_rr DNS resource record for HIP (contains the public or private key)
 * @note endpoint is not padded because it for internal messaging only
 */
static void hip_build_endpoint(struct endpoint_hip *endpoint,
                               const struct endpoint_hip *endpoint_hdr,
                               const char *hostname,
                               const unsigned char *key_rr)
{
    HIP_ASSERT(endpoint_hdr->length == sizeof(struct endpoint_hip) +
               hip_get_param_total_len(&endpoint_hdr->id.host_id) -
               sizeof(struct hip_host_id_priv));
    memcpy(endpoint, endpoint_hdr, sizeof(struct endpoint_hip));
    hip_build_param_host_id_only_priv(&endpoint->id.host_id, key_rr, hostname);
}

/**
 * Initialize a message to be sent to the daemon or into the network.
 * Initialization must be done before any parameters are build into
 * the message. Otherwise the writing of the parameters will result in undefined
 * behaviour.
 *
 * @param msg the message to be initialized
 */
void hip_msg_init(struct hip_common *msg)
{
    /* note: this is used both for daemon and network messages */
    memset(msg, 0, HIP_MAX_PACKET);
}

/**
 * Allocate and initialize a HIP packet
 *
 * Return: initialized HIP packet if successful, NULL on error.
 */
struct hip_common *hip_msg_alloc(void)
{
    struct hip_common *ptr;

    ptr = malloc(HIP_MAX_PACKET);
    if (ptr) {
        hip_msg_init(ptr);
    }
    return ptr;
}

/**
 * convert on-the-wire message length total length to bytes
 *
 * @param len the length of the HIP header as it is in the header
 *       (in host byte order)
 * @return the real size of HIP header in bytes (host byte order)
 * @note compared to hip_convert_msg_total_len_to_bytes_16(), this
 *       function inputs an 8-bit integer
 */
static uint16_t hip_convert_msg_total_len_to_bytes(const hip_hdr_len_t len)
{
    return (len == 0) ? 0 : ((len + 1) << 3);
}

/**
 * convert a interprocess message total length to bytes
 *
 * @param len the length of the HIP header as it is in the header
 *       (in host byte order)
 * @return the real size of HIP header in bytes (host byte order)
 * @note compared to hip_convert_msg_total_len_to_bytes(), this
 *       function inputs a 16-bit integer
 */
static uint16_t hip_convert_msg_total_len_to_bytes_16(uint16_t len)
{
    return (len == 0) ? 0 : ((len + 1) << 3);
}

/**
 * get the total size of the header in bytes
 *
 * @param msg pointer to the beginning of the message header
 * @return the total size of the message in bytes (host byte order).
 */
uint16_t hip_get_msg_total_len(const struct hip_common *msg)
{
    if (msg->ver_res == HIP_USER_VER_RES) {
        const struct hip_common_user *umsg = (const struct hip_common_user *) msg;
        return hip_convert_msg_total_len_to_bytes_16(umsg->len);
    } else {
        return hip_convert_msg_total_len_to_bytes(msg->payload_len);
    }
}

/**
 * set the total message length in bytes
 *
 * @param msg pointer to the beginning of the message header
 * @param len the total size of the message in bytes (host byte order)
 */
void hip_set_msg_total_len(struct hip_common *msg, uint16_t len)
{
    /* assert len % 8 == 0 ? */
    if (msg->ver_res == HIP_USER_VER_RES && len < HIP_MAX_PACKET) {
        struct hip_common_user *umsg = (struct hip_common_user *) msg;
        umsg->len = (len < 8) ? 0 : ((len >> 3) - 1);
    } else {
        msg->payload_len = (len < 8) ? 0 : ((len >> 3) - 1);
    }
}

/**
 * get the type of the message in host byte order
 *
 * @param msg pointer to the beginning of the message header
 * @return the type of the message (in host byte order)
 *
 */
hip_hdr_type_t hip_get_msg_type(const struct hip_common *msg)
{
    return msg->type_hdr;
}

/**
 * set the type of the message
 *
 * @param msg pointer to the beginning of the message header
 * @param type the type of the message (in host byte order)
 */
static void hip_set_msg_type(struct hip_common *msg, hip_hdr_type_t type)
{
    msg->type_hdr = type;
}

/**
 * get the error values from daemon message header
 * @param msg pointer to the beginning of the message header
 *
 * @return the error value from the message (in host byte order)
 */
hip_hdr_err_t hip_get_msg_err(const struct hip_common *msg)
{
    /* Note: error value is stored in checksum field for daemon messages.
     * This should be fixed later on by defining an own header for
     * daemon messages. This function should then input void* as
     * the message argument and cast it to the daemon message header
     * structure. */
    return msg->checksum;     /* 1 byte, no ntohs() */
}

/**
 * set the error value of the daemon message
 *
 * @param msg pointer to the beginning of the message header
 * @param err the error value
 */
void hip_set_msg_err(struct hip_common *msg, hip_hdr_err_t err)
{
    /* note: error value is stored in checksum field for daemon messages */
    msg->checksum = err;
}

/**
 * retrieve message checksum
 *
 * @param msg the message
 * @return the checksum
 */
uint16_t hip_get_msg_checksum(struct hip_common *msg)
{
    return msg->checksum;  /* one byte, no ntohs() */
}

/**
 * zero message checksum
 *
 * @param msg the message
 */
void hip_zero_msg_checksum(struct hip_common *msg)
{
    msg->checksum = 0;     /* one byte, no ntohs() */
}

/**
 * set message checksum
 *
 * @param msg the message
 * @param checksum the checksum value
 */
void hip_set_msg_checksum(struct hip_common *msg, uint8_t checksum)
{
    msg->checksum = checksum;     /* one byte, no ntohs() */
}

/**
 * get the total size of a message parameter
 *
 * @param tlv_common pointer to the parameter
 * @return the total length of the parameter in bytes (host byte
 * order), including the padding
 */
hip_tlv_len_t hip_get_param_total_len(const void *tlv_common)
{
    return HIP_LEN_PAD(sizeof(struct hip_tlv_common) +
                       ntohs(((const struct hip_tlv_common *)
                              tlv_common)->length));
}

/**
 * get the size of the parameter contents
 *
 * @param tlv_common pointer to the parameter
 * @return the length of the parameter in bytes (in host byte order),
 *          excluding padding and the length of "type" and "length" fields
 */
hip_tlv_len_t hip_get_param_contents_len(const void *tlv_common)
{
    return ntohs(((const struct hip_tlv_common *) tlv_common)->length);
}

/**
 * set parameter length into the header of the message
 *
 * @param tlv_generic pointer to the parameter
 * @param len the length of the parameter in bytes (in host byte order),
 *              excluding padding and the length of "type" and "length" fields
 */
void hip_set_param_contents_len(struct hip_tlv_common *tlv_generic,
                                hip_tlv_len_t len)
{
    tlv_generic->length = htons(len);
}

/**
 * retrieve the type of a HIP parameter
 *
 * @param tlv_common pointer to the parameter
 * @return the type of the parameter (in host byte order)
 */
hip_tlv_type_t hip_get_param_type(const void *tlv_common)
{
    return ntohs(((const struct hip_tlv_common *) tlv_common)->type);
}

/**
 * set parameter type
 *
 * @param tlv_generic pointer to the parameter
 * @param type type of the parameter (in host byte order)
 */
void hip_set_param_type(struct hip_tlv_common *tlv_generic, hip_tlv_type_t type)
{
    tlv_generic->type = htons(type);
}

/**
 * get the total length of a Diffie-Hellman parameter
 *
 * @param dh pointer to the Diffie-Hellman parameter
 * @return the length of the public value Diffie-Hellman parameter in bytes
 *          (in host byte order).
 */
static hip_tlv_len_t hip_get_diffie_hellman_param_public_value_len(const struct hip_diffie_hellman *dh)
{
    return hip_get_param_contents_len(dh) - sizeof(uint8_t) - sizeof(uint16_t);
}

/**
 * select the strongest DH key according RFC5201, section 5.2.6:
 *
 *  The sender can include at most two different Diffie-Hellman public
 *  values in the DIFFIE_HELLMAN parameter.  This gives the possibility
 *  e.g. for a server to provide a weaker encryption possibility for a
 *  PDA host that is not powerful enough.  It is RECOMMENDED that the
 *  Initiator, receiving more than one public values selects the stronger
 *  one, if it supports it.
 *
 * @param dhf pointer to the Diffie-Hellman parameter with two DH keys.
 * @return a pointer to the chosen Diffie-Hellman parameter
 */
struct hip_dh_public_value *hip_dh_select_key(struct hip_diffie_hellman *dhf)
{
    struct hip_dh_public_value *dhpv1 = NULL, *dhpv2 = NULL, *err = NULL;

    if (ntohs(dhf->pub_val.pub_len) ==
        hip_get_diffie_hellman_param_public_value_len(dhf)) {
        HIP_DEBUG("Single DHF public value received\n");
        return (struct hip_dh_public_value *) &dhf->pub_val.group_id;
    } else {
        dhpv1 = (struct hip_dh_public_value *) &dhf->pub_val.group_id;
        dhpv2 = (struct hip_dh_public_value *)
                (dhf->pub_val.public_value + ntohs(dhf->pub_val.pub_len));

        HIP_IFEL(hip_get_diffie_hellman_param_public_value_len(dhf) !=
                 ntohs(dhpv1->pub_len) + sizeof(uint8_t) + sizeof(uint16_t)
                 + ntohs(dhpv2->pub_len), dhpv1, "Malformed DHF parameter\n");

        HIP_DEBUG("Multiple DHF public values received\n");

        /* Selection of a DH key depending on select_dh_key */
        if ((select_dh_key == STRONGER_KEY &&
             dhpv1->group_id >= dhpv2->group_id) ||
            (select_dh_key == WEAKER_KEY &&
             dhpv1->group_id <= dhpv2->group_id)) {
            return dhpv1;
        } else {
            return dhpv2;
        }
    }
out_err:
    return err;
}

/**
 * retrive host id public key algorithm
 *
 * @param host_id a hip_host_id parameter
 * @return the host id public key algorithm
 */
uint8_t hip_get_host_id_algo(const struct hip_host_id *host_id)
{
    return host_id->rdata.algorithm;     /* 8 bits, no ntons() */
}

/**
 * Translate a service life time from seconds to a 8-bit integer value. The
 * lifetime value in seconds is translated to a 8-bit integer value using
 * following formula: <code>lifetime = (8 * (log(seconds) / log(2)))
 * + 64</code> and truncated. The formula is the inverse of the formula given
 * in the registration draft.
 *
 * @param  seconds  the lifetime to convert.
 * @param  lifetime a target buffer for the coverted lifetime.
 * @return          zero on success, -1 on error. Error occurs when @c seconds
 *                  is zero or greater than 15384774.
 */
int hip_get_lifetime_value(time_t seconds, uint8_t *lifetime)
{
    /* Check that we get a lifetime value between 1 and 255. The minimum
     * lifetime according to the registration draft is 0.004 seconds, but
     * the reverse formula gives zero for that. 15384774.906 seconds is the
     * maximum value. The boundary checks done here are just curiosities
     * since services are usually granted for minutes to a couple of days,
     * but not for milliseconds and days. However, log() gives a range error
     * if "seconds" is zero. */
    if (seconds == 0) {
        *lifetime = 0;
        return -1;
    } else if (seconds > 15384774)   {
        *lifetime = 255;
        return -1;
    } else {
        *lifetime = (8 * (log(seconds) / log(2))) + 64;
        return 0;
    }
}

/**
 * Translate a service life time from a 8-bit integer value to seconds. The
 * lifetime value is translated to a 8-bit integer value using following
 * formula: <code>seconds = 2^((lifetime - 64)/8)</code>.
 *
 * @param  lifetime the lifetime to convert.
 * @param  seconds  a target buffer for the converted lifetime.
 * @return          zero on success, -1 on error. Error occurs when @c lifetime
 *                  is zero.
 */
int hip_get_lifetime_seconds(uint8_t lifetime, time_t *seconds)
{
    if (lifetime == 0) {
        *seconds = 0;
        return -1;
    }
    /* All values between from 1 to 63 give just fractions of a second. */
    else if (lifetime < 64) {
        *seconds = 1;
        return 0;
    } else {
        *seconds = pow(2, ((double) ((lifetime) - 64) / 8));
        return 0;
    }
}

/**
 * check the validity of user (interprocess) message length
 *
 * @param msg pointer to the message
 * @return 1 if the message length is valid, or 0 if the message length is
 *          invalid
 */
static int hip_check_user_msg_len(const struct hip_common *msg)
{
    uint16_t len;

    HIP_ASSERT(msg);
    len = hip_get_msg_total_len(msg);

    if (len < sizeof(struct hip_common) || len > HIP_MAX_PACKET) {
        return 0;
    } else {
        return 1;
    }
}

/**
 * check the validity of a network (on-the-wire) message length
 *
 * @param msg pointer to the message
 * @return 1 if the message length is valid, or 0 if the message length is
 *          invalid
 */
int hip_check_network_msg_len(const struct hip_common *msg)
{
    uint16_t len;

    HIP_ASSERT(msg);
    len = hip_get_msg_total_len(msg);

    if (len < sizeof(struct hip_common) || len > HIP_MAX_NETWORK_PACKET) {
        return 0;
    } else {
        return 1;
    }
}

/**
 * Check the type of the network message
 *
 * @param msg pointer to the message
 * @return 1 if the message type is valid, or 0 if the message type is
 *          invalid
 */
static int hip_check_network_msg_type(const struct hip_common *msg)
{
    int ok                     = 0;
    hip_hdr_type_t supported[] =
    {
        HIP_I1,
        HIP_R1,
        HIP_I2,
        HIP_R2,
        HIP_UPDATE,
        HIP_NOTIFY,
        HIP_CLOSE,
        HIP_CLOSE_ACK,
        HIP_LUPDATE
    };
    hip_hdr_type_t i;
    hip_hdr_type_t type = hip_get_msg_type(msg);

    for (i = 0; i < sizeof(supported) / sizeof(hip_hdr_type_t); i++) {
        if (type == supported[i]) {
            ok = 1;
            break;
        }
    }

    return ok;
}

/**
 * hip_check_userspace_param_type - check the userspace parameter type
 * @param param pointer to the parameter
 *
 * @return 1 if parameter type is valid, or 0 if parameter type is invalid
 */
static int hip_check_userspace_param_type(UNUSED const struct hip_tlv_common *param)
{
    return 1;
}

/**
 * Check the network (on-the-wire) parameter type.
 *
 * Optional parameters are not checked, because the code just does not
 * use them if they are not supported.
 *
 * @param param the network parameter
 * @return 1 if parameter type is valid, or 0 if parameter type
 * is not valid. "Valid" means all optional and non-optional parameters
 * in the HIP draft.
 * @todo Clarify the functionality and explanation of this function. Should
 *       new parameters be added to the checked parameters list as they are
 *       introduced in extensions drafts (RVS, NAT, Registration...), or should
 *       here only be the parameters listed in Sections 5.2.3 through Section
 *       5.2.18 of the draft-ietf-hip-base-06?
 */
static int hip_check_network_param_type(const struct hip_tlv_common *param)
{
    int ok                 = 0;
    hip_tlv_type_t i;
    hip_tlv_type_t valid[] =
    {
        HIP_PARAM_ACK,
        HIP_PARAM_CERT,
        HIP_PARAM_DIFFIE_HELLMAN,
        HIP_PARAM_ECHO_REQUEST,
        HIP_PARAM_ECHO_REQUEST_SIGN,
        HIP_PARAM_ECHO_RESPONSE,
        HIP_PARAM_ECHO_RESPONSE_SIGN,
        HIP_PARAM_ENCRYPTED,
        HIP_PARAM_ESP_INFO,
        HIP_PARAM_ESP_INFO,
        HIP_PARAM_ESP_TRANSFORM,
        HIP_PARAM_FROM,
        HIP_PARAM_RELAY_FROM,
        //add by santtu
        HIP_PARAM_RELAY_HMAC,
        //end add
        HIP_PARAM_HIP_SIGNATURE,
        HIP_PARAM_HIP_SIGNATURE2,
        HIP_PARAM_HIP_TRANSFORM,
        HIP_PARAM_HMAC,
        HIP_PARAM_HMAC,
        HIP_PARAM_HMAC2,
        HIP_PARAM_RVS_HMAC,
        HIP_PARAM_HOST_ID,
        HIP_PARAM_LOCATOR,
        //add by santtu
        HIP_PARAM_NAT_TRANSFORM,
        HIP_PARAM_NAT_PACING,
        HIP_PARAM_STUN,
        //end add
        HIP_PARAM_NOTIFICATION,
        HIP_PARAM_PUZZLE,
        HIP_PARAM_R1_COUNTER,
        HIP_PARAM_REG_FAILED,
        HIP_PARAM_REG_INFO,
        HIP_PARAM_REG_REQUEST,
        HIP_PARAM_REG_RESPONSE,
        HIP_PARAM_SEQ,
        HIP_PARAM_SOLUTION,
        HIP_PARAM_VIA_RVS,
        HIP_PARAM_RELAY_TO,
        //add by santtu
        HIP_PARAM_REG_FROM,
        //end add
        HIP_PARAM_ESP_PROT_TRANSFORMS,
        HIP_PARAM_ESP_PROT_ANCHOR,
        HIP_PARAM_ESP_PROT_BRANCH,
        HIP_PARAM_ESP_PROT_SECRET,
        HIP_PARAM_ESP_PROT_ROOT
#ifdef CONFIG_HIP_MIDAUTH
        ,
        HIP_PARAM_ECHO_REQUEST_M,
        HIP_PARAM_ECHO_RESPONSE_M,
        HIP_PARAM_CHALLENGE_REQUEST,
        HIP_PARAM_CHALLENGE_RESPONSE
#endif /* CONFIG_HIP_MIDAUTH */
    };
    hip_tlv_type_t type = hip_get_param_type(param);

    /** @todo check the lengths of the parameters */

    for (i = 0; i < ARRAY_SIZE(valid); i++) {
        if (!(type & 0x0001)) {
            ok = 1;
            break;
        } else if (type == valid[i]) {
            ok = 1;
            break;
        }
    }

    return ok;
}

/**
 * Check the validity of parameter contents length.
 *
 * @param msg   a pointer to the beginning of the message
 * @param param a pointer to the parameter to be checked for contents length
 * @return      1 if the length of the parameter contents length was valid
 *              (the length was not too small or too large to fit into the
 *              message). Zero is returned on invalid contents length.
 * @note The msg is passed also in to check to the parameter will not cause buffer
 * overflows.
 */
static int hip_check_param_contents_len(const struct hip_common *msg,
                                        const struct hip_tlv_common *param)
{
    int ok        = 0;
    /* length in bytes */
    int param_len = hip_get_param_total_len(param);

    /* cast pointers to a compatible type for comparison below */
    const uint8_t *msg_pos    = (const uint8_t *) msg;
    const uint8_t *param_pos  = (const uint8_t *) param;

    /* Note: the lower limit is not checked, because there really is no
     * lower limit. */

    if (param_pos == msg_pos) {
        HIP_ERROR("not a parameter\n");
    } else if (param_pos + param_len > msg_pos + HIP_MAX_PACKET) {
        HIP_DEBUG("param far too long (%d)\n", param_len);
    } else if (param_len > hip_get_msg_total_len(msg)) {
        HIP_DEBUG("param too long (%d) msg_len %d\n", param_len,
                  hip_get_msg_total_len(msg));
    } else {
        ok = 1;
    }
    return ok;
}

/**
 * Iterate to the next parameter in the message
 *
 * @param msg           a pointer to the beginning of the message header
 * @param current_param a pointer to the current parameter, or NULL if the msg
 *                      is to be searched from the beginning.
 * @return              the next parameter after the current_param in @c msg, or
 *                      NULL if no parameters were found.
 */
const struct hip_tlv_common *hip_get_next_param(const struct hip_common *msg,
                                                const struct hip_tlv_common *current_param)
{
    const struct hip_tlv_common *next_param = NULL;
    const uint8_t *pos                      = (const uint8_t *) current_param;

    if (!msg) {
        HIP_ERROR("msg null\n");
        goto out;
    }

    if (current_param == NULL) {
        pos = (const uint8_t *) msg;
    }

    if (pos == (const uint8_t *) msg) {
        pos += sizeof(struct hip_common);
    } else {
        pos += hip_get_param_total_len(current_param);
    }

    next_param = (const struct hip_tlv_common *) pos;

    /* check that the next parameter does not point
     * a) outside of the message
     * b) out of the buffer with check_param_contents_len()
     * c) to an empty slot in the message */
    if (((const char *) next_param) - ((const char *) msg) >=
        hip_get_msg_total_len(msg) ||     /* a */
        !hip_check_param_contents_len(msg, next_param) ||     /* b */
        hip_get_param_contents_len(next_param) == 0) {        /* c */
        next_param = NULL;
    }

out:
    return next_param;
}

/**
 * Iterate to the next parameter in the message
 *
 * @param msg           a pointer to the beginning of the message header
 * @param current_param a pointer to the current parameter, or NULL if the msg
 *                      is to be searched from the beginning.
 * @return              the next parameter after the current_param in @c msg, or
 *                      NULL if no parameters were found.
 */
struct hip_tlv_common *hip_get_next_param_readwrite(struct hip_common *msg,
                                                    struct hip_tlv_common *current_param)
{
    struct hip_tlv_common *next_param = NULL;
    uint8_t *pos                      = (uint8_t *) current_param;

    if (!msg) {
        HIP_ERROR("msg null\n");
        goto out;
    }

    if (current_param == NULL) {
        pos = (uint8_t *) msg;
    }

    if (pos == (void *) msg) {
        pos += sizeof(struct hip_common);
    } else {
        pos += hip_get_param_total_len(current_param);
    }

    next_param = (struct hip_tlv_common *) pos;

    /* check that the next parameter does not point
     * a) outside of the message
     * b) out of the buffer with check_param_contents_len()
     * c) to an empty slot in the message */
    if (((char *) next_param) - ((char *) msg) >=
        hip_get_msg_total_len(msg) ||     /* a */
        !hip_check_param_contents_len(msg, next_param) ||     /* b */
        hip_get_param_contents_len(next_param) == 0) {        /* c */
        next_param = NULL;
    }

out:
    return next_param;
}

/**
 * Get the first parameter of the given type. If there are multiple
 * parameters of the same type, one should use hip_get_next_param()
 * after calling this function to iterate through them all.
 *
 * @param msg        a pointer to the beginning of the message header.
 * @param param_type the type of the parameter to be searched from msg
 *                   (in host byte order)
 * @return           a pointer to the first parameter of the type param_type,
 *                   or NULL if no parameters of the type param_type were not
 *                   found.
 */
const void *hip_get_param(const struct hip_common *msg,
                          hip_tlv_type_t param_type)
{
    const void *matched                        = NULL;
    const struct hip_tlv_common *current_param = NULL;

    /** @todo Optimize: stop when next parameter's type is greater than the
     *  searched one. */

    while ((current_param = hip_get_next_param(msg, current_param))) {
        if (hip_get_param_type(current_param) == param_type) {
            matched = current_param;
            break;
        }
    }

    return matched;
}

/**
 * Get the first parameter of the given type. If there are multiple
 * parameters of the same type, one should use hip_get_next_param()
 * after calling this function to iterate through them all.
 *
 * @param msg        a pointer to the beginning of the message header.
 * @param param_type the type of the parameter to be searched from msg
 *                   (in host byte order)
 * @return           a pointer to the first parameter of the type param_type,
 *                   or NULL if no parameters of the type param_type were not
 *                   found.
 */
void *hip_get_param_readwrite(struct hip_common *msg,
                              hip_tlv_type_t param_type)
{
    void *matched                        = NULL;
    struct hip_tlv_common *current_param = NULL;

    /** @todo Optimize: stop when next parameter's type is greater than the
     *  searched one. */

    while ((current_param = hip_get_next_param_readwrite(msg, current_param))) {
        if (hip_get_param_type(current_param) == param_type) {
            matched = current_param;
            break;
        }
    }

    return matched;
}

/**
 * Get contents of the first parameter of the given type. If there are multiple
 * parameters of the same type, one should use @c hip_get_next_param() after
 * calling this function to iterate through them all.
 *
 * @param msg         a pointer to the beginning of the message header
 * @param param_type the type of the parameter to be searched from msg
 *                   (in host byte order)
 * @return           a pointer to the contents of the first parameter of the
 *                   type @c param_type, or NULL if no parameters of type
 *                   @c param_type were found.
 */
const void *hip_get_param_contents(const struct hip_common *msg,
                                   hip_tlv_type_t param_type)
{
    const uint8_t *contents = hip_get_param(msg, param_type);
    if (contents) {
        contents += sizeof(struct hip_tlv_common);
    }
    return contents;
}

/**
 * hip_get_param_contents_direct - get parameter contents direct from TLV
 *
 * @param tlv_common pointer to a parameter
 * @return pointer to the contents of the tlv_common (just after the
 *          the type and length fields)
 */
void *hip_get_param_contents_direct_readwrite(void *tlv_common)
{
    return ((uint8_t *) tlv_common) + sizeof(struct hip_tlv_common);
}

/**
 * hip_get_param_contents_direct - get parameter contents direct from TLV
 *
 * @param tlv_common pointer to a parameter
 * @return pointer to the contents of the tlv_common (just after the
 *          the type and length fields)
 */
const void *hip_get_param_contents_direct(const void *tlv_common)
{
    return ((const uint8_t *) tlv_common) + sizeof(struct hip_tlv_common);
}

/**
 * @brief Find the first free parameter position in a message
 *
 * This function does not check whether the new parameter to be appended
 * would overflow the @c msg buffer. It is the responsibilty of the caller
 * to check such circumstances because this function does not know
 * the length of the object to be appended in the message. Still, this
 * function checks the special situation where the buffer is completely
 * full and returns NULL in such a case.
 *
 * @param msg a pointer to the beginning of the message header
 * @return    a pointer to the first free (padded) position, or NULL if
 *            the message was completely full
 * @todo      Should this function should return hip_tlv_common?
 */
static void *hip_find_free_param(struct hip_common *msg)
{
    struct hip_tlv_common *current_param = NULL;
    struct hip_tlv_common *last_used_pos = NULL;
    void *free_pos                       = NULL;
    uint8_t *first_pos                   = ((uint8_t *) msg) + sizeof(struct hip_common);

    /* Check for no parameters: this has to be checked separately because
     * we cannot tell from the return value of get_next_param() whether
     * the message was completely full or there just were no parameters.
     * The length is used for checking the existance of parameter, because
     * type field may be zero (SPI_LSI = 0) and therefore it cannot be
     * used for checking the existance. */
    if (hip_get_param_contents_len((struct hip_tlv_common *) first_pos)
        == 0) {
        free_pos = first_pos;
        goto out;
    }

    while ((current_param = hip_get_next_param_readwrite(msg, current_param))) {
        last_used_pos = current_param;
    }

    if (last_used_pos == NULL) {
        free_pos = NULL;         /* the message was full */
    } else {
        free_pos = ((uint8_t *) last_used_pos) +
                   hip_get_param_total_len(last_used_pos);
    }

out:
    return free_pos;
}

/**
 * @brief Update messsage header length
 *
 * This function is called always when a parameter has been added or the
 * daemon/network header was written. This function writes the new
 * header length directly into the message.
 *
 * @param msg a pointer to the beginning of the message header
 */
void hip_calc_hdr_len(struct hip_common *msg)
{
    struct hip_tlv_common *param = NULL;
    uint8_t *pos                 = (uint8_t *) msg;

    /* We cannot call get_next() or get_free() because they need a valid
     * header length which is to be (possibly) calculated now. So, the
     * header length must be calculated manually here. */

    if (hip_get_msg_total_len(msg) == 0) {
        /* msg len is zero when
         * 1) calling build_param() for the first time
         * 2) calling just the build_hdr() without building
         *    any parameters, e.g. in plain error messages */
        hip_set_msg_total_len(msg, sizeof(struct hip_common));
    } else {
        /* 3) do nothing, build_param()+ */
        /* 4) do nothing, build_param()+ and build_hdr() */
    }

    pos  += hip_get_msg_total_len(msg);
    param = (struct hip_tlv_common *) pos;
    if (hip_get_param_contents_len(param) != 0) {
        /* Case 1 and 3: a new parameter (with a valid length) has
        *  been added and the message length has not been updated. */
        hip_set_msg_total_len(msg, hip_get_msg_total_len(msg) +
                              hip_get_param_total_len(param));
        /* XX assert: new pos must be of type 0 (assume only one
         * header has been added) */
    } else {
        /* case 2 and 4: the message length does not need to be
         * updated */
    }
}

/**
 * Calculate and write the length of any HIP packet parameter
 *
 * This function can be used for semi-automatic calculation of parameter
 * length field. This function should always be used instead of manual
 * calculation of parameter lengths. The tlv_size is usually just
 * sizeof(struct hip_tlv_common), but it can include other fields than
 * just the type and length. For example, DIFFIE_HELLMAN parameter includes
 * the group field as in hip_build_param_diffie_hellman_contents().
 *
 * @param tlv_common pointer to the beginning of the parameter
 * @param tlv_size size of the TLV header  (in host byte order)
 * @param contents_size size of the contents after the TLV header
 *                 (in host byte order)
 */
void hip_calc_generic_param_len(struct hip_tlv_common *tlv_common,
                                hip_tlv_len_t tlv_size,
                                hip_tlv_len_t contents_size)
{
    hip_set_param_contents_len(tlv_common,
                               tlv_size + contents_size -
                               sizeof(struct hip_tlv_common));
}

/**
 * Calculate the length of a "normal" TLV structure.
 * This function calculates and writes the length of TLV structure field.
 * This function is different from hip_calc_generic_param_len() because
 * it assumes that the length of the header of the TLV is just
 * sizeof(struct hip_tlv_common).
 *
 * @param tlv_common pointer to the beginning of the TLV structure
 * @param contents_size size of the contents after type and length fields
 *                 (in host byte order)
 */
void hip_calc_param_len(struct hip_tlv_common *tlv_common,
                        hip_tlv_len_t contents_size)
{
    hip_calc_generic_param_len(tlv_common,
                               sizeof(struct hip_tlv_common),
                               contents_size);
}

/**
 * Return a sting for a given parameter type number for diagnostics.
 * The returned string should be just the same as its type constant name.
 *
 * @note If you added a HIP_MSG_NEWMODE in lib/core/icomm.h, you also need to
 *       add a case block for your HIP_MSG_NEWMODE constant in the
 *       switch(msg_type) block in this function.
 * @param msg_type message type number
 * @return the name of the message type
 */
const char *hip_message_type_name(const uint8_t msg_type)
{
    switch (msg_type) {
    case HIP_I1:            return "HIP_I1";
    case HIP_R1:            return "HIP_R1";
    case HIP_I2:            return "HIP_I2";
    case HIP_R2:            return "HIP_R2";
    case HIP_UPDATE:        return "HIP_UPDATE";
    case HIP_NOTIFY:        return "HIP_NOTIFY";
    case HIP_CLOSE:         return "HIP_CLOSE";
    case HIP_CLOSE_ACK:     return "HIP_CLOSE_ACK";
    case HIP_CER:           return "HIP_CER";
    case HIP_PAYLOAD:       return "HIP_PAYLOAD";
    case HIP_PSIG:          return "HIP_PSIG";
    case HIP_TRIG:          return "HIP_TRIG";
    case HIP_MSG_ADD_LOCAL_HI:       return "HIP_MSG_ADD_LOCAL_HI";
    case HIP_MSG_DEL_LOCAL_HI:       return "HIP_MSG_DEL_LOCAL_HI";
    case HIP_MSG_RUN_UNIT_TEST:      return "HIP_MSG_RUN_UNIT_TEST";
    case HIP_MSG_RST:                return "HIP_MSG_RST";
    case HIP_MSG_UNIT_TEST:          return "HIP_MSG_UNIT_TEST";
    case HIP_MSG_NETLINK_DUMMY:      return "HIP_MSG_NETLINK_DUMMY";
    case HIP_MSG_CONF_PUZZLE_NEW:    return "HIP_MSG_CONF_PUZZLE_NEW";
    case HIP_MSG_CONF_PUZZLE_GET:    return "HIP_MSG_CONF_PUZZLE_GET";
    case HIP_MSG_CONF_PUZZLE_SET:    return "HIP_MSG_CONF_PUZZLE_SET";
    case HIP_MSG_CONF_PUZZLE_INC:    return "HIP_MSG_CONF_PUZZLE_INC";
    case HIP_MSG_CONF_PUZZLE_DEC:    return "HIP_MSG_CONF_PUZZLE_DEC";
    case HIP_MSG_SET_OPPORTUNISTIC_MODE: return "HIP_MSG_SET_OPPORTUNISTIC_MODE";
    case HIP_MSG_SET_DEBUG_ALL:      return "HIP_MSG_SET_DEBUG_ALL";
    case HIP_MSG_SET_DEBUG_MEDIUM:   return "HIP_MSG_SET_DEBUG_MEDIUM";
    case HIP_MSG_SET_DEBUG_NONE:     return "HIP_MSG_SET_DEBUG_NONE";
    case HIP_MSG_MHADDR_ACTIVE:      return "HIP_MSG_MHADDR_ACTIVE";
    case HIP_MSG_MHADDR_LAZY:        return "HIP_MSG_MHADDR_LAZY";
    case HIP_MSG_RESTART:            return "HIP_MSG_RESTART";
    case HIP_MSG_SET_LOCATOR_ON:     return "HIP_MSG_SET_LOCATOR_ON";
    case HIP_MSG_SET_LOCATOR_OFF:    return "HIP_MSG_SET_LOCATOR_OFF";
    case HIP_MSG_HIT_TO_IP_ON:       return "HIP_MSG_HIT_TO_IP_ON";
    case HIP_MSG_HIT_TO_IP_OFF:      return "HIP_MSG_HIT_TO_IP_OFF";
    case HIP_MSG_HIT_TO_IP_SET:      return "HIP_MSG_HIT_TO_IP_SET";
    case HIP_MSG_SET_OPPTCP_ON:      return "HIP_MSG_SET_OPPTCP_ON";
    case HIP_MSG_SET_OPPTCP_OFF:     return "HIP_MSG_SET_OPPTCP_OFF";
    case HIP_MSG_OPPTCP_SEND_TCP_PACKET: return "HIP_MSG_OPPTCP_SEND_TCP_PACKET";
    case HIP_MSG_TRANSFORM_ORDER:    return "HIP_MSG_TRANSFORM_ORDER";
    case HIP_MSG_OFFER_RVS:          return "HIP_MSG_OFFER_RVS";
    case HIP_MSG_CANCEL_RVS:         return "HIP_MSG_CANCEL_RVS";
    case HIP_MSG_REINIT_RVS:         return "HIP_MSG_REINIT_RVS";
    case HIP_MSG_ADD_DEL_SERVER:     return "HIP_MSG_ADD_DEL_SERVER";
    case HIP_MSG_OFFER_HIPRELAY:     return "HIP_MSG_OFFER_HIPRELAY";
    case HIP_MSG_CANCEL_HIPRELAY:    return "HIP_MSG_CANCEL_HIPRELAY";
    case HIP_MSG_REINIT_RELAY:       return "HIP_MSG_REINIT_RELAY";
    case HIP_MSG_ADD_DB_HI:          return "HIP_MSG_ADD_DB_HI";
    case HIP_MSG_FIREWALL_PING:      return "HIP_MSG_FIREWALL_PING";
    case HIP_MSG_FIREWALL_PING_REPLY: return "HIP_MSG_FIREWALL_PING_REPLY";
    case HIP_MSG_FIREWALL_QUIT:      return "HIP_MSG_FIREWALL_QUIT";
    case HIP_MSG_DAEMON_QUIT:        return "HIP_MSG_DAEMON_QUIT";
    case HIP_MSG_I1_REJECT:          return "HIP_MSG_I1_REJECT";
    case HIP_MSG_SET_NAT_PLAIN_UDP:  return "HIP_MSG_SET_NAT_PLAIN_UDP";
    case HIP_MSG_SET_NAT_NONE:       return "HIP_MSG_SET_NAT_NONE";
    case HIP_MSG_FW_BEX_DONE:        return "HIP_MSG_FW_BEX_DONE";
    case HIP_MSG_IPSEC_ADD_SA:       return "HIP_MSG_IPSEC_ADD_SA";
    case HIP_MSG_USERSPACE_IPSEC:    return "HIP_MSG_USERSPACE_IPSEC";
    case HIP_MSG_ESP_PROT_TFM:       return "HIP_MSG_ESP_PROT_TFM";
    case HIP_MSG_BEX_STORE_UPDATE:   return "HIP_MSG_BEX_STORE_UPDATE";
    case HIP_MSG_TRIGGER_UPDATE:     return "HIP_MSG_TRIGGER_UPDATE";
    case HIP_MSG_ANCHOR_CHANGE:      return "HIP_MSG_ANCHOR_CHANGE";
    case HIP_MSG_TRIGGER_BEX:        return "HIP_MSG_TRIGGER_BEX";
    case HIP_MSG_GET_PEER_HIT:       return "HIP_MSG_GET_PEER_HIT";
    case HIP_MSG_NSUPDATE_ON:        return "HIP_MSG_NSUPDATE_ON";
    case HIP_MSG_NSUPDATE_OFF:       return "HIP_MSG_NSUPDATE_OFF";
    case HIP_MSG_HEARTBEAT:          return "HIP_MSG_HEARTBEAT";
    case HIP_MSG_SET_NAT_PORT:       return "HIP_MSG_SET_NAT_PORT";
    case HIP_MSG_SIGN_BUDDY_X509V3:  return "HIP_MSG_SIGN_BUDDY_X509V3";
    case HIP_MSG_SIGN_BUDDY_SPKI:    return "HIP_MSG_SIGN_BUDDY_SPKI";
    case HIP_MSG_VERIFY_BUDDY_X509V3: return "HIP_MSG_VERIFY_BUDDY_X509V3";
    case HIP_MSG_VERIFY_BUDDY_SPKI:  return "HIP_MSG_VERIFY_BUDDY_SPKI";
    case HIP_MSG_MAP_ID_TO_ADDR:     return "HIP_MSG_MAP_ID_TO_ADDR";
    case HIP_MSG_OFFER_FULLRELAY:    return "HIP_MSG_OFFER_FULLRELAY";
    case HIP_MSG_CANCEL_FULLRELAY:   return "HIP_MSG_CANCEL_FULLRELAY";
    case HIP_MSG_REINIT_FULLRELAY:   return "HIP_MSG_REINIT_FULLRELAY";
    case HIP_MSG_FIREWALL_START:     return "HIP_MSG_FIREWALL_START";
    case HIP_MSG_MANUAL_UPDATE_PACKET: return "HIP_MSG_MANUAL_UPDATE_PACKET";
    default:
        return "UNDEFINED";
    }
}

#ifdef CONFIG_HIP_DEBUG
/**
 * Return a string for a given parameter type number for diagnostics.
 *
 * @param param_type parameter type number
 * @return      name of the message type
 */
static const char *hip_param_type_name(const hip_tlv_type_t param_type)
{
    switch (param_type) {
    case HIP_PARAM_ACK:             return "HIP_PARAM_ACK";
    case HIP_PARAM_CERT:            return "HIP_PARAM_CERT";
    case HIP_PARAM_DH_SHARED_KEY:   return "HIP_PARAM_DH_SHARED_KEY";
    case HIP_PARAM_DIFFIE_HELLMAN:  return "HIP_PARAM_DIFFIE_HELLMAN";
    case HIP_PARAM_DSA_SIGN_DATA:   return "HIP_PARAM_DSA_SIGN_DATA";
    case HIP_PARAM_DST_ADDR:        return "HIP_PARAM_DST_ADDR";
    case HIP_PARAM_ECHO_REQUEST:    return "HIP_PARAM_ECHO_REQUEST";
    case HIP_PARAM_ECHO_REQUEST_SIGN: return "HIP_PARAM_ECHO_REQUEST_SIGN";
    case HIP_PARAM_ECHO_REQUEST_M:  return "HIP_PARAM_ECHO_REQUEST_M";
    case HIP_PARAM_ECHO_RESPONSE:   return "HIP_PARAM_ECHO_RESPONSE";
    case HIP_PARAM_ECHO_RESPONSE_SIGN: return "HIP_PARAM_ECHO_RESPONSE_SIGN";
    case HIP_PARAM_ECHO_RESPONSE_M: return "HIP_PARAM_ECHO_RESPONSE_M";
    case HIP_PARAM_EID_ADDR:        return "HIP_PARAM_EID_ADDR";
    case HIP_PARAM_EID_ENDPOINT:    return "HIP_PARAM_EID_ENDPOINT";
    case HIP_PARAM_EID_IFACE:       return "HIP_PARAM_EID_IFACE";
    case HIP_PARAM_EID_SOCKADDR:    return "HIP_PARAM_EID_SOCKADDR";
    case HIP_PARAM_ENCAPS_MSG:      return "HIP_PARAM_ENCAPS_MSG";
    case HIP_PARAM_ENCRYPTED:       return "HIP_PARAM_ENCRYPTED";
    case HIP_PARAM_ESP_INFO:        return "HIP_PARAM_ESP_INFO";
    case HIP_PARAM_ESP_TRANSFORM:   return "HIP_PARAM_ESP_TRANSFORM";
    case HIP_PARAM_FROM_PEER:       return "HIP_PARAM_FROM_PEER";
    case HIP_PARAM_FROM:            return "HIP_PARAM_FROM";
    case HIP_PARAM_HA_INFO:         return "HIP_PARAM_HA_INFO";
    case HIP_PARAM_HASH_CHAIN_ANCHORS: return "HIP_PARAM_HASH_CHAIN_ANCHORS";
    case HIP_PARAM_HASH_CHAIN_PSIG: return "HIP_PARAM_HASH_CHAIN_PSIG";
    case HIP_PARAM_HASH_CHAIN_VALUE: return "HIP_PARAM_HASH_CHAIN_VALUE";
    case HIP_PARAM_HIP_SIGNATURE2:  return "HIP_PARAM_HIP_SIGNATURE2";
    case HIP_PARAM_HIP_SIGNATURE:   return "HIP_PARAM_HIP_SIGNATURE";
    case HIP_PARAM_HIP_TRANSFORM:   return "HIP_PARAM_HIP_TRANSFORM";
    case HIP_PARAM_HI:              return "HIP_PARAM_HI";
    case HIP_PARAM_HIT:             return "HIP_PARAM_HIT";
    case HIP_PARAM_HIT_LOCAL:       return "HIP_PARAM_HIT_LOCAL";
    case HIP_PARAM_HIT_PEER:        return "HIP_PARAM_HIT_PEER";
    case HIP_PARAM_HMAC2:           return "HIP_PARAM_HMAC2";
    case HIP_PARAM_HMAC:            return "HIP_PARAM_HMAC";
    case HIP_PARAM_HOST_ID:         return "HIP_PARAM_HOST_ID";
    case HIP_PARAM_INT:             return "HIP_PARAM_INT";
    case HIP_PARAM_IPV6_ADDR:       return "HIP_PARAM_IPV6_ADDR";
    case HIP_PARAM_IPV6_ADDR_LOCAL: return "HIP_PARAM_IPV6_ADDR_LOCAL";
    case HIP_PARAM_IPV6_ADDR_PEER:  return "HIP_PARAM_IPV6_ADDR_PEER";
    case HIP_PARAM_KEYS:            return "HIP_PARAM_KEYS";
    case HIP_PARAM_LOCATOR:         return "HIP_PARAM_LOCATOR";
    case HIP_PARAM_NOTIFICATION:    return "HIP_PARAM_NOTIFICATION";
    case HIP_PARAM_PORTPAIR:        return "HIP_PARAM_PORTPAIR";
    case HIP_PARAM_PUZZLE:          return "HIP_PARAM_PUZZLE";
    case HIP_PARAM_CHALLENGE_REQUEST:       return "HIP_PARAM_CHALLENGE_REQUEST";
    case HIP_PARAM_R1_COUNTER:      return "HIP_PARAM_R1_COUNTER";
    case HIP_PARAM_REG_FAILED:      return "HIP_PARAM_REG_FAILED";
    case HIP_PARAM_REG_FROM:        return "HIP_PARAM_REG_FROM";
    case HIP_PARAM_REG_INFO:        return "HIP_PARAM_REG_INFO";
    case HIP_PARAM_REG_REQUEST:     return "HIP_PARAM_REG_REQUEST";
    case HIP_PARAM_REG_RESPONSE:    return "HIP_PARAM_REG_RESPONSE";
    case HIP_PARAM_RELAY_FROM:      return "HIP_PARAM_RELAY_FROM";
    case HIP_PARAM_RELAY_HMAC:      return "HIP_PARAM_RELAY_HMAC";
    case HIP_PARAM_RELAY_TO:        return "HIP_PARAM_RELAY_TO";
    case HIP_PARAM_RVS_HMAC:        return "HIP_PARAM_RVS_HMAC";
    case HIP_PARAM_SEQ:             return "HIP_PARAM_SEQ";
    case HIP_PARAM_SOLUTION:        return "HIP_PARAM_SOLUTION";
    case HIP_PARAM_CHALLENGE_RESPONSE:      return "HIP_PARAM_CHALLENGE_RESPONSE";
    case HIP_PARAM_SRC_ADDR:        return "HIP_PARAM_SRC_ADDR";
    case HIP_PARAM_TO_PEER:         return "HIP_PARAM_TO_PEER";
    case HIP_PARAM_UINT:            return "HIP_PARAM_UINT";
    case HIP_PARAM_UNIT_TEST:       return "HIP_PARAM_UNIT_TEST";
    case HIP_PARAM_VIA_RVS:         return "HIP_PARAM_VIA_RVS";
    case HIP_PARAM_PSEUDO_HIT:      return "HIP_PARAM_PSEUDO_HIT";
    case HIP_PARAM_HCHAIN_ANCHOR:   return "HIP_PARAM_HCHAIN_ANCHOR";
    case HIP_PARAM_ESP_PROT_TRANSFORMS: return "HIP_PARAM_ESP_PROT_TRANSFORMS";
    case HIP_PARAM_ESP_PROT_ANCHOR: return "HIP_PARAM_ESP_PROT_ANCHOR";
    case HIP_PARAM_ESP_PROT_BRANCH: return "HIP_PARAM_ESP_PROT_BRANCH";
    case HIP_PARAM_ESP_PROT_SECRET: return "HIP_PARAM_ESP_PROT_SECRET";
    case HIP_PARAM_ESP_PROT_ROOT: return "HIP_PARAM_ESP_PROT_ROOT";
    //add by santtu
    case HIP_PARAM_NAT_TRANSFORM:   return "HIP_PARAM_NAT_TRANSFORM";
    case HIP_PARAM_NAT_PACING:      return "HIP_PARAM_NAT_PACING";
    //end add
    case HIP_PARAM_LSI:             return "HIP_PARAM_LSI";
    case HIP_PARAM_SRC_TCP_PORT:    return "HIP_PARAM_SRC_TCP_PORT";
    case HIP_PARAM_DST_TCP_PORT:    return "HIP_PARAM_DST_TCP_PORT";
    case HIP_PARAM_STUN:            return "HIP_PARAM_STUN";
    case HIP_PARAM_HOSTNAME:        return "HIP_PARAM_HOSTNAME";
        //end add
    }
    return "UNDEFINED";
}
#endif /* CONFIG_HIP_DEBUG */

/**
 * Print the contents of a message using HIP debug interface for diagnostics
 *
 * @param msg a pointer to the message to be printed.
 * @note      Do not call this function directly, use the HIP_DUMP_MSG() macro
 *            instead.
 */
void hip_dump_msg(const struct hip_common *msg)
{
    const struct hip_tlv_common *current_param = NULL;
    const uint8_t *contents                    = NULL;
    /* The value of the "Length"-field in current parameter. */
    hip_tlv_len_t len                    = 0;
    /* Total length of the parameter (type+length+value+padding), and the
     * length of padding. */
    size_t total_len                     = 0, pad_len = 0;
    HIP_DEBUG("--------------- MSG START ------------------\n");

    HIP_DEBUG("Msg type :      %s (%d)\n",
              hip_message_type_name(hip_get_msg_type(msg)),
              hip_get_msg_type(msg));
    HIP_DEBUG("Msg length:     %d\n", hip_get_msg_total_len(msg));
    HIP_DEBUG("Msg err:        %d\n", hip_get_msg_err(msg));
    HIP_DEBUG("Msg controls:   0x%04x\n", msg->control);

    while ((current_param = hip_get_next_param(msg, current_param))) {
        len       = hip_get_param_contents_len(current_param);
        /* Formula from base draft section 5.2.1. */
        total_len = 11 + len - (len + 3) % 8;
        pad_len   = total_len - len - sizeof(hip_tlv_type_t)
                    - sizeof(hip_tlv_len_t);
        contents  = hip_get_param_contents_direct(current_param);
        HIP_DEBUG("Parameter type:%s (%d). Total length: %d (4 type+" \
                  "length, %d content, %d padding).\n",
                  hip_param_type_name(hip_get_param_type(current_param)),
                  hip_get_param_type(current_param),
                  total_len,
                  len,
                  pad_len);
        HIP_HEXDUMP("Contents:", contents, len);
        HIP_HEXDUMP("Padding:", contents + len, pad_len);
    }
    HIP_DEBUG("---------------- MSG END --------------------\n");
}

/**
 * check a user (interprocess) message for integrity
 *
 * @param msg the message to be verified for integrity
 * @return zero if the message was ok, or negative error value on error.
 */
int hip_check_userspace_msg(const struct hip_common *msg)
{
    const struct hip_tlv_common *current_param = NULL;
    int err                                    = 0;

    if (!hip_check_user_msg_len(msg)) {
        err = -EMSGSIZE;
        HIP_ERROR("bad msg len %d\n", hip_get_msg_total_len(msg));
        goto out;
    }

    while ((current_param = hip_get_next_param(msg, current_param))) {
        if (!hip_check_param_contents_len(msg, current_param)) {
            err = -EMSGSIZE;
            HIP_ERROR("bad param len\n");
            break;
        } else if (!hip_check_userspace_param_type(current_param)) {
            err = -EINVAL;
            HIP_ERROR("bad param type\n");
            break;
        }
    }

out:
    return err;
}

/**
 * Check the attributes of a parameter.
 * This is the function where one can test special attributes such as algo,
 * groupid, suiteid, etc of a HIP parameter. If the parameter does not require
 * other than just the validation of length and type fields, one should not
 * add any checks for that parameter here.
 *
 * @param param the parameter to checked
 * @return zero if the message was ok, or negative error value on error.
 *
 * @todo this function may be unneccessary because the input handlers
 *       already do some checking. Currently they are double checked..
 */
static int hip_check_network_param_attributes(const struct hip_tlv_common *param)
{
    hip_tlv_type_t type = hip_get_param_type(param);
    int err             = 0;

    switch (type) {
    case HIP_PARAM_HIP_TRANSFORM:
    case HIP_PARAM_ESP_TRANSFORM:
    {
        /* Search for one supported transform */
        hip_transform_suite_t suite;

        suite = hip_get_param_transform_suite_id(param);
        if (suite == 0) {
            HIP_ERROR("Could not find suitable %s transform\n",
                      type == HIP_PARAM_HIP_TRANSFORM ? "HIP" : "ESP");
            err = -EPROTONOSUPPORT;
        }
        break;
    }
    case HIP_PARAM_HOST_ID:
    {
        uint8_t algo =
            hip_get_host_id_algo((const struct hip_host_id *) param);
        if (algo != HIP_HI_DSA && algo != HIP_HI_RSA && algo != HIP_HI_ECDSA) {
            err = -EPROTONOSUPPORT;
            HIP_ERROR("Host id algo %d not supported\n", algo);
        }
        break;
    }
    }
    return err;
}

/**
 * check a network (on-the-wire) message for integrity
 *
 * @param msg the message to be verified for integrity
 * @return zero if the message was ok, or negative error value on error.
 */
int hip_check_network_msg(const struct hip_common *msg)
{
    const struct hip_tlv_common *current_param = NULL;
    hip_tlv_type_t current_param_type          = 0, prev_param_type = 0;
    int err                                    = 0;

    /* Checksum of the message header is verified in input.c */

    if (!hip_check_network_msg_type(msg)) {
        err = -EINVAL;
        HIP_ERROR("bad msg type (%d)\n", hip_get_msg_type(msg));
        goto out;
    }

    /* check msg length */
    if (!hip_check_network_msg_len(msg)) {
        err = -EMSGSIZE;
        HIP_ERROR("bad msg len %d\n", hip_get_msg_total_len(msg));
        goto out;
    }

    /* Checking of param types, lengths and ordering. */
    while ((current_param = hip_get_next_param(msg, current_param))) {
        current_param_type = hip_get_param_type(current_param);
        if (!hip_check_param_contents_len(msg, current_param)) {
            err = -EMSGSIZE;
            HIP_ERROR("bad param len\n");
            break;
        } else if (!hip_check_network_param_type(current_param)) {
            err = -EINVAL;
            HIP_ERROR("bad param type, current param=%u\n",
                      hip_get_param_type(current_param));
            break;
        } else if (current_param_type < prev_param_type &&
                   ((current_param_type < HIP_LOWER_TRANSFORM_TYPE ||
                     current_param_type > HIP_UPPER_TRANSFORM_TYPE) &&
                    (prev_param_type < HIP_LOWER_TRANSFORM_TYPE ||
                             prev_param_type > HIP_UPPER_TRANSFORM_TYPE))) {
            /* According to draft-ietf-hip-base-03 parameter type order
             * strictly enforced, except for
             * HIP_LOWER_TRANSFORM_TYPE - HIP_UPPER_TRANSFORM_TYPE
             */
            err = -ENOMSG;
            HIP_ERROR("Wrong order of parameters (%d, %d)\n",
                      prev_param_type, current_param_type);
            break;
        } else if (hip_check_network_param_attributes(current_param)) {
            HIP_ERROR("bad param attributes\n");
            err = -EINVAL;
            break;
        }
        prev_param_type = current_param_type;
    }

out:
    return err;
}

/**
 * Build and insert a parameter provided in multiple pieces into a message.
 *
 * This is the root function of all parameter building functions.
 * hip_build_param() and hip_build_param_contents() both  use this function to
 * append the parameter into the HIP message. This function updates the message
 * header length to keep the next free parameter slot quickly accessible for
 * faster writing of the parameters. This function also automagically adds zero
 * filled padding to the parameter, to keep its total length in multiple of 8
 * bytes. Parameter contents are copied from the function parameter @c contents,
 * thus the contents can and should be allocated from the stack instead of the
 * heap (i.e. allocated with malloc()).
 *
 * @param msg            the message where the parameter is to be appended
 * @param parameter_hdr  pointer to the header of the parameter
 * @param param_hdr_size size of parameter_hdr structure (in host byte order)
 * @param contents       the contents of the parameter; the data to be inserted
 *                       after the parameter_hdr (in host byte order)
 * @return               zero on success, or negative on error
 * @see                  hip_build_param().
 * @see                  hip_build_param_contents().
 */
static int hip_build_generic_param(struct hip_common *msg,
                                   const void *parameter_hdr,
                                   hip_tlv_len_t param_hdr_size,
                                   const void *contents)
{
    const struct hip_tlv_common *param = parameter_hdr;
    const void *src                    = NULL;
    uint8_t *dst                       = NULL;
    int err                            = 0, size = 0;
    uint8_t *max_dst                   = ((uint8_t *) msg) + HIP_MAX_PACKET;

    if (msg == NULL) {
        HIP_ERROR("Message is NULL.\n");
        err = -EFAULT;
        goto out;
    }

    if (contents == NULL) {
        HIP_ERROR("Parameter contents to build is NULL.\n");
        err = -EFAULT;
        goto out;
    }

    if (param_hdr_size < sizeof(struct hip_tlv_common)) {
        HIP_ERROR("Size of the parameter build is too small.\n");
        err = -EMSGSIZE;
        goto out;
    }

    dst = hip_find_free_param(msg);
    if (dst == NULL) {
        err = -EMSGSIZE;
        HIP_ERROR("The message has no room for new parameters.\n");
        goto out;
    }

    if (dst + hip_get_param_total_len(param) > max_dst) {
        err = -EMSGSIZE;
        HIP_ERROR("The parameter to build does not fit in the message " \
                  "because if the parameter would be appended to " \
                  "the message, maximum HIP packet length would be " \
                  "exceeded." \
                  "len: %d\n",
                  hip_get_param_contents_len(param));
        goto out;
    }

    /* copy header */
    src  = param;
    size = param_hdr_size;
    memcpy(dst, src, size);

    /* copy contents  */
    dst += param_hdr_size;
    src  = contents;
    /* Copy the right amount of contents, see jokela draft for TLV
     * format. For example, this skips the algo in struct hip_sig2
     * (which is included in the length), see the
     * build_param_signature2_contents() function below. */
    size = hip_get_param_contents_len(param) -
           (param_hdr_size - sizeof(struct hip_tlv_common));
    memcpy(dst, src, size);

    /* we have to update header length or otherwise hip_find_free_param
     * will fail when it checks the header length */
    hip_calc_hdr_len(msg);
    if (hip_get_msg_total_len(msg) == 0) {
        HIP_ERROR("Could not calculate temporary header length.\n");
        err = -EFAULT;
    }

out:

    return err;
}

/**
 * Build and append parameter contents (i.e. the part after the type
 * and length fields) into a message.
 *
 * This function differs from hip_build_generic_param only because it
 * assumes that the parameter header is just sizeof(struct hip_tlv_common).
 * This function updates the message header length to keep the next free
 * parameter slot quickly accessible for faster writing of the parameters.
 * This function automagically adds zero filled paddign to the parameter,
 * to keep its total length in multiple of 8 bytes.
 *
 * @param msg           the message where the parameter will be appended.
 * @param contents      the data after the type and length fields.
 * @param param_type    the type of the parameter (in host byte order).
 * @param contents_size the size of contents (in host byte order).
 * @return              zero on success, or negative on error.
 * @see                 hip_build_generic_param().
 * @see                 hip_build_param().
 */
int hip_build_param_contents(struct hip_common *msg,
                             const void *contents,
                             hip_tlv_type_t param_type,
                             hip_tlv_len_t contents_size)
{
    struct hip_tlv_common param;
    hip_set_param_type(&param, param_type);
    hip_set_param_contents_len(&param, contents_size);
    return hip_build_generic_param(msg,
                                   &param,
                                   sizeof(struct hip_tlv_common),
                                   contents);
}

/**
 * Append a prebuilt parameter into a HIP message.
 *
 * Appends a complete network byte ordered parameter @c tlv_common into a HIP
 * message @c msg. This function differs from hip_build_param_contents() and
 * hip_build_generic_param() because it takes a complete network byte ordered
 * parameter as its input. It means that this function can be used for e.g.
 * copying a parameter from a message to another.
 *
 * This function updates the message header length to keep the next free
 * parameter slot quickly accessible for faster writing of the parameters. This
 * function automagically adds zero filled paddign to the parameter, to keep its
 * total length in multiple of 8 bytes.
 *
 * @param msg        a pointer to a message where the parameter will be
 *                   appended.
 * @param tlv_common a pointer to the network byte ordered parameter that will
 *                   be appended into the message.
 * @return           zero on success, or negative error value on error.
 * @see              hip_build_generic_param().
 * @see              hip_build_param_contents().
 */
int hip_build_param(struct hip_common *msg, const void *tlv_common)
{
    int err        = 0;
    const uint8_t *contents = ((const uint8_t *) tlv_common) + sizeof(struct hip_tlv_common);

    if (tlv_common == NULL) {
        err = -EFAULT;
        HIP_ERROR("param null\n");
        goto out;
    }

    err = hip_build_param_contents(msg, contents,
                                   hip_get_param_type(tlv_common),
                                   hip_get_param_contents_len(tlv_common));
    if (err) {
        HIP_ERROR("could not build contents (%d)\n", err);
    }

out:
    return err;
}

/**
 * set whether to request for a response from hipd or not
 *
 * @param msg user message
 * @param on 1 if requesting for a response, otherwise 0
 */
void hip_set_msg_response(struct hip_common *msg, uint8_t on)
{
    if (msg->ver_res == HIP_USER_VER_RES) {
        msg->control = on;
    } else {
        msg->payload_proto = on;
    }
}

/**
 * check if the user message requires response from hipd
 *
 * @param msg user message
 * @return 1 if message requires response, other 0
 */
uint8_t hip_get_msg_response(struct hip_common *msg)
{
    return msg->ver_res == HIP_USER_VER_RES ? msg->control : msg->payload_proto;
}

/**
 * builds a header for interprocess communication.
 *
 * This function builds the header that can be used for HIP kernel-userspace
 * communication. It is commonly used by the daemon, hipconf, resolver or
 * the kernel module itself. This function should be called before
 * building the parameters for the message.
 *
 * This function does not write the header length into the message. It should
 * be written by the build_param_functions.
 *
 * @param msg       the message where the userspace header is to be written.
 * @param base_type the type of the message.
 * @param err_val   a positive error value to be communicated for the receiver
 *                  (usually just zero for no errors).
 * @return          zero on success, or negative on error.
 * @note This function overloads the HIP header for interprocess communications
 *       between hipd, hipfw and hipconf. See the internals of this function
 *       how the fields in the header are overloaded. This kind of messages
 *       should never be sent on wire and should not be confused with message
 *       arriving from the network.
 */
int hip_build_user_hdr(struct hip_common *msg, hip_hdr_type_t base_type,
                       hip_hdr_err_t err_val)
{
    int err = 0;

    HIP_IFEL(!msg, -EINVAL, "null msg\n");

    /* build header first and then parameters */
    HIP_ASSERT(hip_get_msg_total_len(msg) == 0);

    /* Use internal message version of header.
     * This allows for messages longer than HIP_MAX_NETWORK_PACKET. */
    msg->ver_res = HIP_USER_VER_RES;

    hip_set_msg_type(msg, base_type);
    hip_set_msg_err(msg, err_val);
    /* Note: final header length is usually calculated by the
     * last call to build_param() but it is possible to build a
     * msg with just the header, so we have to calculate the
     * header length anyway. */
    hip_calc_hdr_len(msg);

    HIP_IFE(hip_get_msg_total_len(msg) == 0, -EMSGSIZE);
    HIP_IFEL(!hip_check_user_msg_len(msg),
             -EMSGSIZE,
             "hipd build hdr: msg len (%d) invalid\n",
             hip_get_msg_total_len(msg));

out_err:
    return err;
}

/**
 * Write a network header into a HIP control message.
 *
 * This function does not write the header length into the message. It should
 * be written by the build_param_functions. The checksum field is not written
 * either because it is done in hip_send_pkt().
 *
 * @param msg          the message where the HIP network should be written
 * @param type_hdr     the type of the HIP header as specified in the drafts
 * @param control      HIP control bits in host byte order
 * @param hit_sender   source HIT in network byte order
 * @param hit_receiver destination HIT in network byte order
 * @todo build HIP network header in the same fashion as in build_daemon_hdr().
 * <ul>
 * <li>Write missing headers in the header using accessor functions
 * (see hip_get/set_XXX() functions in the beginning of this file). You have to
 * create couple of new ones, but daemon and network messages use the same
 * locations for storing len and type (hip_common->err is stored in the
 * hip_common->checksum) and they can be used as they are.</li>
 * <li>payload_proto.</li>
 * <li>payload_len: see how build_daemon_hdr() works.</li>
 * <li>ver_res.</li>
 * <li>write the parameters of this function into the message.</li>
 * </ul>
 * @note Use @b only accessors to hide byte order and size conversion issues!
 */
void hip_build_network_hdr(struct hip_common *msg, uint8_t type_hdr,
                           uint16_t control, const struct in6_addr *hit_sender,
                           const struct in6_addr *hit_receiver)
{
    /* build header first and then parameters */
    HIP_ASSERT(hip_get_msg_total_len(msg) == 0);

    msg->payload_proto = IPPROTO_NONE;     /* 1 byte, no htons()    */
    /* Do not touch the length; it is written by param builders */
    msg->type_hdr      = type_hdr;             /* 1 byte, no htons()    */
    /* version includes the SHIM6 bit */
    msg->ver_res       = (HIP_VER_RES << 4) | 1; /* 1 byte, no htons() */

    msg->control       = htons(control);
    msg->checksum      = htons(0); /* this will be written by xmit */

    ipv6_addr_copy(&msg->hits, hit_sender ? hit_sender : &in6addr_any);
    ipv6_addr_copy(&msg->hitr, hit_receiver ? hit_receiver : &in6addr_any);
}

/**
 * Builds a @c HMAC parameter to the HIP packet @c msg. This function calculates
 * also the hmac value from the whole message as specified in the drafts.
 *
 * @param msg a pointer to the message where the @c HMAC parameter will be
 *            appended.
 * @param key a pointer to a key used for hmac.
 * @param param_type HIP_PARAM_HMAC, HIP_PARAM_RELAY_HMAC or HIP_PARAM_RVS_HMAC accordingly
 * @return    zero on success, or negative error value on error.
 * @see       hip_build_param_hmac2_contents()
 * @see       hip_write_hmac().
 */
int hip_build_param_hmac(struct hip_common *msg,
                         const struct hip_crypto_key *key,
                         hip_tlv_type_t param_type)
{
    int err = 0;
    struct hip_hmac hmac;

    hip_set_param_type((struct hip_tlv_common *)  &hmac, param_type);
    hip_calc_generic_param_len((struct hip_tlv_common *) &hmac,
                               sizeof(struct hip_hmac),
                               0);

    HIP_IFEL(hip_write_hmac(HIP_DIGEST_SHA1_HMAC, key->key, msg,
                            hip_get_msg_total_len(msg),
                            hmac.hmac_data), -EFAULT,
             "Error while building HMAC\n");

    err = hip_build_param(msg, &hmac);
out_err:
    return err;
}

/**
 * Builds a @c HIP_PARAM_HMAC parameter to the HIP packet @c msg. This function calculates
 * also the hmac value from the whole message as specified in the drafts.
 *
 * @param msg a pointer to the message where the @c HMAC parameter will be
 *            appended.
 * @param key a pointer to a key used for hmac.
 * @return    zero on success, or negative error value on error.
 * @see       hip_build_param_hmac_contents()
 */
int hip_build_param_hmac_contents(struct hip_common *msg,
                                  const struct hip_crypto_key *key)
{
    return hip_build_param_hmac(msg, key, HIP_PARAM_HMAC);
};

/**
 * calculate and create a HMAC2 parameter that includes also a host id
 * which is not included in the message
 *
 * @param msg a HIP control message from the HMAC should be calculated from
 * @param msg_copy an extra, temporary buffer allocated by the caller
 * @param host_id the host id parameter that should be included in the calculated
 *                HMAC value
 * @return zero for success and negative on failure
 */
int hip_create_msg_pseudo_hmac2(const struct hip_common *msg,
                                struct hip_common *msg_copy,
                                struct hip_host_id *host_id)
{
    const struct hip_tlv_common *param = NULL;
    int err                            = 0;

    HIP_HEXDUMP("host id", host_id,
                hip_get_param_total_len(host_id));

    memcpy(msg_copy, msg, sizeof(struct hip_common));
    hip_set_msg_total_len(msg_copy, 0);
    hip_zero_msg_checksum(msg_copy);

    /* copy parameters to a temporary buffer to calculate
     * pseudo-hmac (includes the host id) */
    while ((param = hip_get_next_param(msg, param)) &&
           hip_get_param_type(param) < HIP_PARAM_HMAC2)
    {
        HIP_IFEL(hip_build_param(msg_copy, param),
                 -1,
                 "Failed to build param\n");
    }

    // we need to rebuild the compressed parameter format for host ids
    HIP_IFEL(hip_build_param_host_id(msg_copy, host_id), -1,
             "Failed to append pseudo host id to R2\n");

out_err:
    return err;
}

/**
 * Builds a @c HMAC2 parameter.
 *
 * Builds a @c HMAC2 parameter to the HIP packet @c msg. This function
 * calculates also the hmac value from the whole message as specified in the
 * drafts. Assumes that the hmac includes only the header and host id.
 *
 * @param msg      a pointer to the message where the @c HMAC2 parameter will be
 *                 appended.
 * @param key      a pointer to a key used for hmac.
 * @param host_id  a pointer to a host id.
 * @return         zero on success, or negative error value on error.
 * @see            hip_build_param_hmac_contents().
 * @see            hip_write_hmac().
 */
int hip_build_param_hmac2_contents(struct hip_common *msg,
                                   struct hip_crypto_key *key,
                                   struct hip_host_id *host_id)
{
    struct hip_hmac hmac2;
    struct hip_common *msg_copy = NULL;
    int err                     = 0;

    HIP_IFEL(!(msg_copy = hip_msg_alloc()), -ENOMEM, "Message alloc\n");

    HIP_IFEL(hip_create_msg_pseudo_hmac2(msg, msg_copy, host_id), -1,
             "pseudo hmac pkt failed\n");

    hip_set_param_type((struct hip_tlv_common *)  &hmac2, HIP_PARAM_HMAC2);
    hip_calc_generic_param_len((struct hip_tlv_common *) &hmac2,
                               sizeof(struct hip_hmac),
                               0);

    HIP_IFEL(hip_write_hmac(HIP_DIGEST_SHA1_HMAC, key->key, msg_copy,
                            hip_get_msg_total_len(msg_copy),
                            hmac2.hmac_data),
                            -EFAULT,
             "Error while building HMAC\n");

    err = hip_build_param(msg, &hmac2);
out_err:
    free(msg_copy);
    return err;
}

/**
 * sanity checking for a HIP control packet originating from the network
 *
 * @param hip_common
 * @param src  The source address of the packet as a sockaddr_in or sockaddr_in6
 *             structure in network byte order. IPv6 mapped addresses are not supported.
 * @param dst  The destination address of the packet as a sockaddr_in or sockaddr_in6
 *             structure in network byte order. IPv6 mapped addresses are not supported.
 * @param len  the length of the control packet in bytes (including padding)
 * @return zero if the packet seems sane or negative otherwise
 */
int hip_verify_network_header(struct hip_common *hip_common,
                              struct sockaddr *src, struct sockaddr *dst,
                              int len)
{
    int err = 0, plen, checksum;

    plen = hip_get_msg_total_len(hip_common);

    /* Currently no support for piggybacking */
    HIP_IFEL(len != hip_get_msg_total_len(hip_common), -EINVAL,
             "Invalid HIP packet length (%d,%d). Dropping\n",
             len, plen);
    HIP_IFEL(hip_common->payload_proto != IPPROTO_NONE, -EOPNOTSUPP,
             "Protocol in packet (%u) was not IPPROTO_NONE. Dropping\n",
             hip_common->payload_proto);
    HIP_IFEL(hip_common->ver_res != ((HIP_VER_RES << 4) | 1), -EPROTOTYPE,
             "Invalid version in received packet. Dropping\n");

    HIP_IFEL(!ipv6_addr_is_hit(&hip_common->hits), -EAFNOSUPPORT,
             "Received a non-HIT in HIT-source. Dropping\n");
    HIP_IFEL(!ipv6_addr_is_hit(&hip_common->hitr) &&
             !ipv6_addr_any(&hip_common->hitr),
             -EAFNOSUPPORT,
             "Received a non-HIT or non NULL in HIT-receiver. Dropping\n");

    HIP_IFEL(ipv6_addr_any(&hip_common->hits), -EAFNOSUPPORT,
             "Received a NULL in HIT-sender. Dropping\n");

    /** @todo handle the RVS case better. */
    if (ipv6_addr_any(&hip_common->hitr)) {
        HIP_DEBUG("Received a connection to opportunistic HIT\n");
    } else {
        HIP_DEBUG_HIT("Received a connection to HIT", &hip_common->hitr);
    }

    /* Check checksum. */
    HIP_DEBUG("dst port is %d  \n", ((struct sockaddr_in *) dst)->sin_port);
    if (dst->sa_family == AF_INET && ((struct sockaddr_in *) dst)->sin_port) {
        HIP_DEBUG("HIP IPv4 UDP packet: ignoring HIP checksum\n");
    } else {
        checksum             = hip_common->checksum;
        hip_common->checksum = 0;

        HIP_IFEL(hip_checksum_packet((char *) hip_common, src, dst)
                 != checksum,
                 -EBADMSG, "HIP checksum failed.\n");

        hip_common->checksum = checksum;
    }

out_err:
    return err;
}

/**
 * build a hip_encrypted parameter
 *
 * @param msg the message where the parameter will be appended
 * @param param the parameter that will contained in the hip_encrypted
 *           parameter
 * @returns zero on success, or negative on failure
 *
 * @note This function does not actually encrypt anything, it just builds
 * the parameter. The parameter that will be encapsulated in the hip_encrypted
 * parameter has to be encrypted using a different function call.
 */
int hip_build_param_encrypted_aes_sha1(struct hip_common *msg,
                                       struct hip_tlv_common *param)
{
    int rem, err = 0;
    struct hip_encrypted_aes_sha1 enc;
    int param_len                 = hip_get_param_total_len(param);
    struct hip_tlv_common *common = param;
    char *param_padded            = NULL;

    hip_set_param_type((struct hip_tlv_common *) &enc, HIP_PARAM_ENCRYPTED);
    enc.reserved = htonl(0);
    memset(&enc.iv, 0, 16);

    /* copy the IV *IF* needed, and then the encrypted data */

    /* AES block size must be multiple of 16 bytes */
    rem = param_len % 16;
    if (rem) {
        HIP_DEBUG("Adjusting param size to AES block size\n");

        param_padded = malloc(param_len + rem);
        if (!param_padded) {
            err = -ENOMEM;
            goto out_err;
        }

        /* this kind of padding works against Ericsson/OpenSSL
         * (method 4: RFC2630 method) */
        /* http://www.di-mgt.com.au/cryptopad.html#exampleaes */
        memcpy(param_padded, param, param_len);
        memset(param_padded + param_len, rem, rem);

        common     = (struct hip_tlv_common *) param_padded;
        param_len += rem;
    }

    hip_calc_param_len((struct hip_tlv_common *) &enc, sizeof(enc) -
                       sizeof(struct hip_tlv_common) +
                       param_len);

    err = hip_build_generic_param(msg, &enc, sizeof(enc), common);

out_err:
    free(param_padded);
    return err;
}

/**
 * build the contents of a HIP signature2 parameter
 * (the type and length fields for the parameter should be set separately)
 *
 * @param msg the message
 * @param contents pointer to the signature contents (the data to be written
 *                 after the signature field)
 * @param contents_size size of the contents of the signature (the data after the
 *                 algorithm field)
 * @param algorithm the algorithm as in the HIP drafts that was used for
 *                 producing the signature
 * @return zero for success, or non-zero on error
 *
 * @note build_param_contents() is not very suitable for building a hip_sig2 struct,
 * because hip_sig2 has a troublesome algorithm field which need some special
 * attention from htons(). Thereby here is a separate builder for hip_sig2 for
 * conveniency. It uses internally hip_build_generic_param() for actually
 * writing the signature parameter into the message.
 */
int hip_build_param_signature2_contents(struct hip_common *msg,
                                        const void *contents,
                                        hip_tlv_len_t contents_size,
                                        uint8_t algorithm)
{
    /* note: if you make changes in this function, make them also in
     * build_param_signature_contents(), because it is almost the same */

    int err = 0;
    struct hip_sig2 sig2;

    HIP_ASSERT(sizeof(struct hip_sig2) >= sizeof(struct hip_tlv_common));

    hip_set_param_type((struct hip_tlv_common *) &sig2, HIP_PARAM_HIP_SIGNATURE2);
    hip_calc_generic_param_len((struct hip_tlv_common *) &sig2, sizeof(struct hip_sig2),
                               contents_size);
    sig2.algorithm = algorithm;     /* algo is 8 bits, no htons */

    err            = hip_build_generic_param(msg, &sig2,
                                             sizeof(struct hip_sig2), contents);

    return err;
}

/**
 * build the contents of a HIP signature1 parameter
 * (the type and length fields for the parameter should be set separately)
 *
 * @param msg the message
 * @param contents pointer to the signature contents (the data to be written
 *                 after the signature field)
 * @param contents_size size of the contents of the signature (the data after the
 *                 algorithm field)
 * @param algorithm the algorithm as in the HIP drafts that was used for
 *                 producing the signature
 * @return zero for success, or non-zero on error
 */
int hip_build_param_signature_contents(struct hip_common *msg,
                                       const void *contents,
                                       hip_tlv_len_t contents_size,
                                       uint8_t algorithm)
{
    /* note: if you make changes in this function, make them also in
     * build_param_signature_contents2(), because it is almost the same */

    int err = 0;
    struct hip_sig sig;

    HIP_ASSERT(sizeof(struct hip_sig) >= sizeof(struct hip_tlv_common));

    hip_set_param_type((struct hip_tlv_common *) &sig, HIP_PARAM_HIP_SIGNATURE);
    hip_calc_generic_param_len((struct hip_tlv_common *) &sig, sizeof(struct hip_sig),
                               contents_size);
    sig.algorithm = algorithm;     /* algo is 8 bits, no htons */

    err           = hip_build_generic_param(msg, &sig,
                                            sizeof(struct hip_sig), contents);

    return err;
}

/**
 * build a HIP ECHO parameter
 *
 * @param msg the message
 * @param opaque opaque data copied to the parameter
 * @param len      the length of the parameter
 * @param sign true if parameter is under signature, false otherwise
 * @param request true if parameter is ECHO_REQUEST, otherwise parameter is ECHO_RESPONSE
 * @return zero for success, or non-zero on error
 */
int hip_build_param_echo(struct hip_common *msg, const void *opaque, int len,
                         int sign, int request)
{
    struct hip_echo_request ping;
    int err;

    if (request) {
        hip_set_param_type((struct hip_tlv_common *) &ping, sign ? HIP_PARAM_ECHO_REQUEST_SIGN : HIP_PARAM_ECHO_REQUEST);
    } else {
        hip_set_param_type((struct hip_tlv_common *) &ping, sign ? HIP_PARAM_ECHO_RESPONSE_SIGN : HIP_PARAM_ECHO_RESPONSE);
    }

    hip_set_param_contents_len((struct hip_tlv_common *) &ping, len);
    err = hip_build_generic_param(msg, &ping, sizeof(struct hip_echo_request),
                                  opaque);
    return err;
}

/**
 * build a HIP R1_COUNTER parameter
 *
 * @param msg the message
 * @param generation R1 generation counter
 * @return zero for success, or non-zero on error
 */
int hip_build_param_r1_counter(struct hip_common *msg, uint64_t generation)
{
    struct hip_r1_counter r1gen;
    int err = 0;

    /* note: the length cannot be calculated with calc_param_len() */
    hip_set_param_contents_len((struct hip_tlv_common *) &r1gen,
                               sizeof(struct hip_r1_counter) -
                               sizeof(struct hip_tlv_common));
    /* Type 2 (in R1) or 3 (in I2) */
    hip_set_param_type((struct hip_tlv_common *) &r1gen, HIP_PARAM_R1_COUNTER);

    r1gen.reserved   = 0;

    r1gen.generation = hton64(generation);

    err              = hip_build_param(msg, &r1gen);
    return err;
}

/**
 * Build a @c VIA_RVS parameter to the HIP packet @c msg.
 *
 * @param msg           a pointer to a HIP packet common header
 * @param rvs_addresses a pointer to rendezvous server IPv6 or IPv4-in-IPv6
 *                      format IPv4 addresses.
 * @return              zero on success, or negative error value on error.
 * @see                 <a href="http://tools.ietf.org/wg/hip/draft-ietf-hip-rvs/draft-ietf-hip-rvs-05.txt">
 *                      draft-ietf-hip-rvs-05</a> section 4.2.3.
 */
int hip_build_param_via_rvs(struct hip_common *msg,
                            const struct in6_addr rvs_addresses[])
{
    int err = 0;
    struct hip_via_rvs viarvs;

    hip_set_param_type((struct hip_tlv_common *) &viarvs, HIP_PARAM_VIA_RVS);
    hip_calc_generic_param_len((struct hip_tlv_common *) &viarvs, sizeof(struct hip_via_rvs),
                               sizeof(struct in6_addr));
    err = hip_build_generic_param(msg, &viarvs, sizeof(struct hip_via_rvs),
                                  rvs_addresses);
    return err;
}

/**
 * Builds a @c RELAY_TO parameter to the HIP packet @c msg.
 *
 * @param msg  a pointer to a HIP packet common header
 * @param addr a pointer to IPv6 address
 * @param port portnumber
 * @return     zero on success, or negative error value on error.
 * @note       This used to be VIA_RVS_NAT, but because of the HIP-ICE
 *             draft, this is now RELAY_TO.
 */
int hip_build_param_relay_to(struct hip_common *msg,
                             const struct in6_addr *addr,
                             const in_port_t port)
{
    struct hip_relay_to relay_to;
    int err = 0;

    hip_set_param_type((struct hip_tlv_common *) &relay_to, HIP_PARAM_RELAY_TO);
    ipv6_addr_copy((struct in6_addr *) &relay_to.address, addr);
    relay_to.port     = htons(port);
    relay_to.reserved = 0;
    relay_to.protocol = HIP_NAT_PROTO_UDP;

    hip_calc_generic_param_len((struct hip_tlv_common *) &relay_to, sizeof(relay_to), 0);
    err               = hip_build_param(msg, &relay_to);

    return err;
}

/**
 * Build REG_REQUEST and REG_RESPONSE parameters common parts. This function is
 * called from hip_build_param_reg_request() and hip_build_param_reg_response(),
 * and should not be called from anywhere else.
 *
 * @param msg        a pointer to a HIP message where to build the parameter.
 * @param param      a pointer to the parameter to be appended to the HIP
 *                   message @c msg.
 * @param lifetime   the lifetime to be put into the parameter.
 * @param type_list  a pointer to an array containing the registration types to
 *                   be put into the parameter.
 * @param type_count number of registration types in @c type_list.
 * @return           zero on success, non-zero otherwise.
 * @note             This is an static inline function that has no prototype in
 *                   the header file. There is no prototype because this
 *                   function is not to be called outside this file.
 * @note Keep this function before REG_REQUEST and REG_RESPONSE parameter
 * builders but after hip_calc_generic_param_len() and
 * hip_build_generic_param.
 */
static inline int hip_reg_param_core(struct hip_common *msg,
                                     void *param,
                                     const uint8_t lifetime,
                                     const uint8_t *type_list,
                                     const int type_count)
{
    struct hip_reg_request *rreq = param;

    hip_calc_generic_param_len((struct hip_tlv_common *) rreq, sizeof(struct hip_reg_request),
                               type_count * sizeof(uint8_t));
    rreq->lifetime = lifetime;

    return hip_build_generic_param(msg, rreq, sizeof(struct hip_reg_request),
                                   type_list);
}

/**
 * Build a REG_INFO parameter.
 *
 * @param msg           a pointer to a HIP message where to build the parameter.
 * @param srv_list  a pointer to a structure containing all active services.
 * @param service_count number of registration services in @c service_list.
 * @return              zero on success, non-zero otherwise.
 * @todo gcc gives a weird warning if we use struct srv in the arguments of this function.
 *       Using void pointer as a workaround */
int hip_build_param_reg_info(struct hip_common *msg,
                             const void *srv_list,
                             const unsigned int service_count)
{
    int err    = 0;
    unsigned i = 0;
    const struct hip_srv *service_list = srv_list;
    struct hip_reg_info reg_info;
    uint8_t reg_type[service_count];

    if (service_count == 0) {
        return 0;
    }
    HIP_DEBUG("Building REG_INFO parameter(s) \n");

    for (; i < service_count; i++) {
        if (service_list[0].min_lifetime !=
            service_list[i].min_lifetime ||
            service_list[0].max_lifetime !=
            service_list[i].max_lifetime) {
            HIP_INFO("Warning! Multiple min and max lifetime " \
                     "values for a single REG_INFO parameter " \
                     "requested. Using lifetime values from " \
                     "service reg_type %d with all services.\n",
                     service_list[0].reg_type);
            break;
        }
    }

    for (i = 0; i < service_count; i++) {
        reg_type[i] = service_list[i].reg_type;
    }

    hip_set_param_type((struct hip_tlv_common *) &reg_info, HIP_PARAM_REG_INFO);
    /* All services should have the same lifetime... */
    reg_info.min_lifetime = service_list[0].min_lifetime;
    reg_info.max_lifetime = service_list[0].max_lifetime;
    hip_calc_generic_param_len((struct hip_tlv_common *) &reg_info, sizeof(struct hip_reg_info),
                               service_count * sizeof(service_list[0].reg_type));

    err = hip_build_generic_param(msg, &reg_info, sizeof(struct hip_reg_info),
                                  reg_type);

    return err;
}

/**
 * Build a REG_REQUEST parameter.
 *
 * @param msg        a pointer to a HIP message where to build the parameter.
 * @param lifetime   the lifetime to be put into the parameter.
 * @param type_list  a pointer to an array containing the registration types to
 *                   be put into the parameter.
 * @param type_count number of registration types in @c type_list.
 * @return           zero on success, non-zero otherwise.
 */
int hip_build_param_reg_request(struct hip_common *msg, const uint8_t lifetime,
                                const uint8_t *type_list, const int type_count)
{
    int err = 0;
    struct hip_reg_request rreq;

    hip_set_param_type((struct hip_tlv_common *) &rreq, HIP_PARAM_REG_REQUEST);
    err = hip_reg_param_core(msg, &rreq, lifetime, type_list, type_count);

    return err;
}

/**
 * Build a REG_RESPONSE parameter.
 *
 * @param msg        a pointer to a HIP message where to build the parameter.
 * @param lifetime   the lifetime to be put into the parameter.
 * @param type_list  a pointer to an array containing the registration types to
 *                   be put into the parameter.
 * @param type_count number of registration types in @c type_list.
 * @return           zero on success, non-zero otherwise.
 */
int hip_build_param_reg_response(struct hip_common *msg, const uint8_t lifetime,
                                 const uint8_t *type_list, const int type_count)
{
    int err = 0;
    struct hip_reg_response rres;

    hip_set_param_type((struct hip_tlv_common *) &rres, HIP_PARAM_REG_RESPONSE);
    err = hip_reg_param_core(msg, &rres, lifetime, type_list, type_count);

    return err;
}

/**
 * Build a REG_FAILED parameter.
 *
 * @param msg        a pointer to a HIP message where to build the parameter.
 * @param failure_type   the failure type to be put into the parameter.
 * @param type_list  a pointer to an array containing the registration types to
 *                   be put into the parameter.
 * @param type_count number of registration types in @c type_list.
 * @return           zero on success, non-zero otherwise.
 */
int hip_build_param_reg_failed(struct hip_common *msg, uint8_t failure_type,
                               uint8_t *type_list, int type_count)
{
    int err = 0;
    struct hip_reg_failed reg_failed;

    if (type_count == 0) {
        return 0;
    }

    hip_set_param_type((struct hip_tlv_common *) &reg_failed, HIP_PARAM_REG_FAILED);

    reg_failed.failure_type = failure_type;
    hip_calc_generic_param_len((struct hip_tlv_common *) &reg_failed, sizeof(struct hip_reg_failed),
                               type_count * sizeof(type_list[0]));

    err = hip_build_generic_param(msg, &reg_failed,
                                  sizeof(struct hip_reg_failed), type_list);

    HIP_DEBUG("Added REG_FAILED parameter with %u service%s.\n", type_count,
              (type_count > 1) ? "s" : "");

    return err;
}

/**
 * Build and append a HIP puzzle into the message.
 *
 * The puzzle mechanism assumes that every value is in network byte order
 * except for the hip_birthday_cookie.cv union, where the value is in
 * host byte order. This is an exception to the normal builder rules, where
 * input arguments are normally always in host byte order.
 *
 * @param msg the message where the puzzle is to be appended
 * @param val_K the K value for the puzzle
 * @param lifetime lifetime field of the puzzle
 * @param opaque the opaque value for the puzzle
 * @param random_i random I value for the puzzle (in host byte order)
 *
 * @return zero for success, or non-zero on error
 */
int hip_build_param_puzzle(struct hip_common *msg, uint8_t val_K,
                           uint8_t lifetime, uint32_t opaque, uint64_t random_i)
{
    struct hip_puzzle puzzle;
    int err = 0;

    /* note: the length cannot be calculated with calc_param_len() */
    hip_set_param_contents_len((struct hip_tlv_common *) &puzzle,
                               sizeof(struct hip_puzzle) -
                               sizeof(struct hip_tlv_common));
    /* Type 2 (in R1) or 3 (in I2) */
    hip_set_param_type((struct hip_tlv_common *) &puzzle, HIP_PARAM_PUZZLE);

    /* only the random_j_k is in host byte order */
    puzzle.K         = val_K;
    puzzle.lifetime  = lifetime;
    puzzle.opaque[0] = opaque & 0xFF;
    puzzle.opaque[1] = (opaque & 0xFF00) >> 8;
    puzzle.I         = random_i;

    err = hip_build_generic_param(msg, &puzzle,
                                  sizeof(struct hip_tlv_common),
                                  hip_get_param_contents_direct(&puzzle));
    return err;
}

#ifdef CONFIG_HIP_MIDAUTH
/**
 * Build and append a HIP challenge_request to the message.
 *
 * The puzzle mechanism assumes that every value is in network byte order
 * except for the hip_birthday_cookie.cv union, where the value is in
 * host byte order. This is an exception to the normal builder rules, where
 * input arguments are normally always in host byte order.
 *
 * @param msg the message where the puzzle_m is to be appended
 * @param val_K the K value for the puzzle_m
 * @param lifetime lifetime field of the puzzle_m
 * @param opaque the opaque data filed of the puzzle_m
 * @param opaque_len the length uf the opaque data field
 *
 * @return zero for success, or non-zero on error
 */
int hip_build_param_challenge_request(struct hip_common *msg,
                                      uint8_t val_K,
                                      uint8_t lifetime,
                                      uint8_t *opaque,
                                      uint8_t opaque_len)
{
    struct hip_challenge_request puzzle;
    int err = 0;

    /* note: the length cannot be calculated with calc_param_len() */
    hip_set_param_contents_len((struct hip_tlv_common *) &puzzle,
                               sizeof(struct hip_challenge_request) -
                               sizeof(struct hip_tlv_common));
    /* Type 2 (in R1) or 3 (in I2) */
    hip_set_param_type((struct hip_tlv_common *) &puzzle,
                       HIP_PARAM_CHALLENGE_REQUEST);

    /* only the random_j_k is in host byte order */
    puzzle.K        = val_K;
    puzzle.lifetime = lifetime;
    memcpy(&puzzle.opaque, opaque, opaque_len);

    err = hip_build_generic_param(msg,
                                  &puzzle,
                                  sizeof(struct hip_tlv_common),
                                  hip_get_param_contents_direct(&puzzle));
    return err;
}


/**
 * Build and append a HIP solution into the message.
 *
 * The puzzle mechanism assumes that every value is in network byte order
 * except for the hip_birthday_cookie.cv union, where the value is in
 * host byte order. This is an exception to the normal builder rules, where
 * input arguments are normally always in host byte order.
 *
 * @param msg the message where the solution is to be appended
 * @param pz values from the corresponding hip_challenge_request copied to the solution
 * @param val_J J value for the solution (in host byte order)
 *
 * @return zero for success, or non-zero on error
 */
int hip_build_param_challenge_response(struct hip_common *msg,
                                       const struct hip_challenge_request *pz,
                                       uint64_t val_J)
{
    struct hip_challenge_response cookie;
    int err = 0, opaque_len = 0;

    /* note: the length cannot be calculated with calc_param_len() */
    hip_set_param_contents_len((struct hip_tlv_common *) &cookie,
                               sizeof(struct hip_challenge_response) -
                               sizeof(struct hip_tlv_common));
    /* Type 2 (in R1) or 3 (in I2) */
    hip_set_param_type((struct hip_tlv_common *) &cookie, HIP_PARAM_CHALLENGE_RESPONSE);

    cookie.J        = hton64(val_J);
    cookie.K        = pz->K;
    cookie.lifetime = pz->K;
    opaque_len      = (sizeof(pz->opaque) / sizeof(pz->opaque[0]));
    memcpy(&cookie.opaque, pz->opaque, opaque_len);

    err = hip_build_generic_param(msg,
                                  &cookie,
                                  sizeof(struct hip_tlv_common),
                                  hip_get_param_contents_direct(&cookie));
    return err;
}
#endif /* CONFIG_HIP_MIDAUTH */

/**
 * Build and append a HIP solution into the message.
 *
 * The puzzle mechanism assumes that every value is in network byte order
 * except for the hip_birthday_cookie.cv union, where the value is in
 * host byte order. This is an exception to the normal builder rules, where
 * input arguments are normally always in host byte order.
 *
 * @param msg the message where the solution is to be appended
 * @param pz values from the corresponding puzzle copied to the solution
 * @param val_J J value for the solution (in host byte order)
 *
 * @return zero for success, or non-zero on error
 */
int hip_build_param_solution(struct hip_common *msg,
                             const struct hip_puzzle *pz,
                             uint64_t val_J)
{
    struct hip_solution cookie;
    int err = 0;

    /* note: the length cannot be calculated with calc_param_len() */
    hip_set_param_contents_len((struct hip_tlv_common *) &cookie,
                               sizeof(struct hip_solution) -
                               sizeof(struct hip_tlv_common));
    /* Type 2 (in R1) or 3 (in I2) */
    hip_set_param_type((struct hip_tlv_common *) &cookie, HIP_PARAM_SOLUTION);

    cookie.J        = hton64(val_J);
    memcpy(&cookie.K, &pz->K, 12);     /* copy: K (1), reserved (1),
                                        * opaque (2) and I (8 bytes). */
    cookie.reserved = 0;
    err = hip_build_generic_param(msg,
                                  &cookie,
                                  sizeof(struct hip_tlv_common),
                                  hip_get_param_contents_direct(&cookie));
    return err;
}

/**
 * Fill HIP DH contents (excludes type and length fields) with one or
 * two public values.
 *
 * @param msg the message where the DH parameter will be appended
 * @param group_id1 the group id of the first DH parameter
 *                  as specified in the drafts
 * @param pubkey1 the public key part of the first DH
 * @param pubkey_len1 length of the first public key part
 * @param group_id2 the group id of the second DH parameter,
 *        should be HIP_MAX_DH_GROUP_ID if there is only one DH key
 * @param pubkey2 the public key part of the second DH
 * @param pubkey_len2 length of the second public key part
 * @return zero on success, or non-zero on error
 */
int hip_build_param_diffie_hellman_contents(struct hip_common *msg,
                                            uint8_t group_id1,
                                            void *pubkey1,
                                            hip_tlv_len_t pubkey_len1,
                                            uint8_t group_id2,
                                            void *pubkey2,
                                            hip_tlv_len_t pubkey_len2)
{
    int err                  = 0;
    struct hip_diffie_hellman diffie_hellman;
    uint8_t *value           = NULL, *value_tmp = NULL;
    hip_tlv_len_t pubkey_len = pubkey_len1 + sizeof(uint8_t) +
                               sizeof(uint16_t) + pubkey_len2;
    uint16_t tmp_pubkey_len2 = 0;


    HIP_ASSERT(pubkey_len >= sizeof(struct hip_tlv_common));

    hip_set_param_type((struct hip_tlv_common *) &diffie_hellman, HIP_PARAM_DIFFIE_HELLMAN);

    if (group_id2 != HIP_MAX_DH_GROUP_ID) {
        pubkey_len = pubkey_len1 + sizeof(uint8_t) +
                     sizeof(uint16_t) + pubkey_len2;
    } else {
        pubkey_len = pubkey_len1;
    }

    /* Allocating memory for the "value" packet */
    HIP_IFEL(!(value = value_tmp = malloc((pubkey_len))),
             -1, "Failed to alloc memory for value\n");

    hip_calc_generic_param_len((struct hip_tlv_common *) &diffie_hellman,
                               sizeof(struct hip_diffie_hellman),
                               pubkey_len);
    diffie_hellman.pub_val.group_id = group_id1;     /* 1 byte, no htons() */
    diffie_hellman.pub_val.pub_len  = htons(pubkey_len1);

    if (group_id2 != HIP_MAX_DH_GROUP_ID) {
        /* Creating "value" by joining the first and second DH values */
        HIP_DEBUG("group_id2 = %d, htons(pubkey_len2)= %d\n",
                  group_id2, htons(pubkey_len2));

        memcpy(value_tmp, pubkey1, pubkey_len1);
        value_tmp      += pubkey_len1;
        *value_tmp++    = group_id2;
        tmp_pubkey_len2 = htons(pubkey_len2);
        memcpy(value_tmp, &tmp_pubkey_len2, sizeof(uint16_t));
        value_tmp      += sizeof(uint16_t);
        memcpy(value_tmp, pubkey2, pubkey_len2);
    } else {
        memcpy(value_tmp, pubkey1, pubkey_len1);
    }

    err = hip_build_generic_param(msg, &diffie_hellman,
                                  sizeof(struct hip_diffie_hellman),
                                  value);

out_err:
    free(value);
    return err;
}

/**
 * Find out the maximum number of transform suite ids
 *
 * @param transform_type the type of the transform
 * @return the number of suite ids that can be used for transform_type
 */
static uint16_t hip_get_transform_max(hip_tlv_type_t transform_type)
{
    uint16_t transform_max = 0;

    switch (transform_type) {
    case HIP_PARAM_HIP_TRANSFORM:
        transform_max = HIP_TRANSFORM_HIP_MAX;
        break;
    case HIP_PARAM_ESP_TRANSFORM:
        transform_max = HIP_TRANSFORM_ESP_MAX;
        break;
    default:
        HIP_ERROR("Unknown transform type %d\n", transform_type);
    }

    return transform_max;
}

/**
 * Build an ESP transform parameter
 *
 * @param msg the message where the parameter will be appended
 * @param transform_suite an array of transform suite ids in host byte order
 * @param transform_count number of transform suites in transform_suite (in host
 *                        byte order)
 *
 * @return zero on success, or negative on error
 */
int hip_build_param_esp_transform(struct hip_common *msg,
                                  const hip_transform_suite_t transform_suite[],
                                  const uint16_t transform_count)
{
    int err = 0;
    uint16_t i;
    uint16_t transform_max;
    struct hip_esp_transform transform_param;

    transform_max = hip_get_transform_max(HIP_PARAM_ESP_TRANSFORM);

    /* Check that the maximum number of transforms is not overflowed */
    if (transform_max > 0 && transform_count > transform_max) {
        err = -E2BIG;
        HIP_ERROR("Too many transforms (%d) for type %d.\n",
                  transform_count, HIP_PARAM_ESP_TRANSFORM);
        goto out_err;
    }

    transform_param.reserved = 0;

    /* Copy and convert transforms to network byte order. */
    for (i = 0; i < transform_count; i++) {
        transform_param.suite_id[i] = htons(transform_suite[i]);
    }

    hip_set_param_type((struct hip_tlv_common *) &transform_param,
                       HIP_PARAM_ESP_TRANSFORM);
    hip_calc_param_len((struct hip_tlv_common *) &transform_param,
                       2 + transform_count * sizeof(hip_transform_suite_t));
    err = hip_build_param(msg, &transform_param);

out_err:
    return err;
}

/**
 * build a HIP transform parameter
 *
 * @param msg the message where the parameter will be appended
 * @param transform_suite an array of transform suite ids in host byte order
 * @param transform_count number of transform suites in transform_suite (in host
 *                        byte order)
 * @return zero on success, or negative on error
 */
int hip_build_param_hip_transform(struct hip_common *msg,
                                  const hip_transform_suite_t transform_suite[],
                                  const uint16_t transform_count)
{
    int err = 0;
    uint16_t i;
    uint16_t transform_max;
    struct hip_hip_transform transform_param;

    transform_max = hip_get_transform_max(HIP_PARAM_HIP_TRANSFORM);


    /* Check that the maximum number of transforms is not overflowed */
    if (transform_max > 0 && transform_count > transform_max) {
        err = -E2BIG;
        HIP_ERROR("Too many transforms (%d) for type %d.\n",
                  transform_count, HIP_PARAM_HIP_TRANSFORM);
        goto out_err;
    }


    /* Copy and convert transforms to network byte order. */
    for (i = 0; i < transform_count; i++) {
        transform_param.suite_id[i] = htons(transform_suite[i]);
    }

    hip_set_param_type((struct hip_tlv_common *) &transform_param,
                       HIP_PARAM_HIP_TRANSFORM);
    hip_calc_param_len((struct hip_tlv_common *) &transform_param,
                       transform_count * sizeof(hip_transform_suite_t));
    err = hip_build_param(msg, &transform_param);

out_err:
    return err;
}

/**
 * retrieve a suite id from a transform structure.
 *
 * @param transform_tlv a pointer to a transform structure
 * @return              the suite id on transform_tlv on index
 * @todo                Remove index and rename.
 */
hip_transform_suite_t hip_get_param_transform_suite_id(const void *transform_tlv)
{
    /** @todo Why do we have hip_select_esp_transform separately? */

    /* RFC 5201 chapter 6.9.:
     * The I2 MUST have a single value in the HIP_TRANSFORM parameter,
     * which MUST match one of the values offered to the Initiator in
     * the R1 packet. Does this function check this?
     * -Lauri 01.08.2008. */
    hip_tlv_type_t type;
    uint16_t supported_hip_tf[] = { HIP_HIP_NULL_SHA1,
                                    HIP_HIP_3DES_SHA1,
                                    HIP_HIP_AES_SHA1};
    uint16_t supported_esp_tf[] = { HIP_ESP_NULL_SHA1,
                                    HIP_ESP_3DES_SHA1,
                                    HIP_ESP_AES_SHA1 };
    const uint16_t *table       = NULL;
    const uint16_t *tfm;
    int table_n                 = 0, pkt_tfms = 0, i;

    type = hip_get_param_type(transform_tlv);
    if (type == HIP_PARAM_HIP_TRANSFORM) {
        table    = supported_hip_tf;
        table_n  = sizeof(supported_hip_tf) / sizeof(uint16_t);
        tfm      = (const uint16_t*) ((const uint8_t *) transform_tlv + sizeof(struct hip_tlv_common));
        pkt_tfms = hip_get_param_contents_len(transform_tlv) / sizeof(uint16_t);
    } else if (type == HIP_PARAM_ESP_TRANSFORM) {
        table    = supported_esp_tf;
        table_n  = sizeof(supported_esp_tf) / sizeof(uint16_t);
        tfm      = (const uint16_t*) ((const uint8_t *) transform_tlv +
                   sizeof(struct hip_tlv_common) + sizeof(uint16_t));
        pkt_tfms = (hip_get_param_contents_len(transform_tlv) - sizeof(uint16_t)) / sizeof(uint16_t);
    } else {
        HIP_ERROR("Invalid type %u\n", type);
        return 0;
    }

    for (i = 0; i < pkt_tfms; i++, tfm++) {
        int j;
        for (j = 0; j < table_n; j++) {
            if (ntohs(*tfm) == table[j]) {
                return table[j];
            }
        }
    }
    HIP_ERROR("Usable suite not found.\n");

    return 0;
}

/**
 * build and append a ESP PROT transform parameter
 *
 * @param msg the message where the parameter will be appended
 * @param transforms the transforms to be used for the esp extension header
 * @param num_transforms the number of transforms
 * @return 0 on success, otherwise < 0.
 */
int hip_build_param_esp_prot_transform(struct hip_common *msg,
                                       int num_transforms,
                                       uint8_t *transforms)
{
    struct esp_prot_preferred_tfms prot_transforms;
    int err = 0, i;

    hip_set_param_type((struct hip_tlv_common *) &prot_transforms,
                       HIP_PARAM_ESP_PROT_TRANSFORMS);

    /* note: the length cannot be calculated with calc_param_len() */
    hip_set_param_contents_len((struct hip_tlv_common *) &prot_transforms,
                               (num_transforms + 1) * sizeof(uint8_t));

    prot_transforms.num_transforms = num_transforms;
    HIP_DEBUG("added num_transforms: %u\n", prot_transforms.num_transforms);

    for (i = 0; i < prot_transforms.num_transforms; i++) {
        prot_transforms.transforms[i] = transforms[i];
        HIP_DEBUG("added transform %i: %u\n", i + 1, transforms[i]);
    }

    err = hip_build_generic_param(msg,
                                  &prot_transforms,
                                  sizeof(struct hip_tlv_common),
                                  hip_get_param_contents_direct(&prot_transforms));
    return err;
}

/**
 * build and append am ESP PROT anchor parameter
 *
 * @param msg the message where the parameter will be appended
 * @param transform the esp protection transform used for this anchor,
 *        if UNUSED 1 byte of 0 is sent
 * @param active_anchor the anchor for the hchain to be used for extended esp protection,
 *        if NULL
 * @param next_anchor the next anchor
 * @param hash_length the length of the hash
 * @param hash_item_length the length of the hash item
 * @return 0 on success, otherwise < 0.
 */
int hip_build_param_esp_prot_anchor(struct hip_common *msg,
                                    uint8_t transform,
                                    unsigned char *active_anchor,
                                    unsigned char *next_anchor,
                                    int hash_length,
                                    int hash_item_length)
{
    int err = 0;
    struct esp_prot_anchor esp_anchor;

    HIP_ASSERT(msg != NULL);
    /* NULL-active_anchor only allowed for UNUSED-transform */
    HIP_ASSERT((!transform && !active_anchor) || (transform && active_anchor));
    /* next_anchor might be NULL */

    /* set parameter type */
    hip_set_param_type((struct hip_tlv_common *) &esp_anchor, HIP_PARAM_ESP_PROT_ANCHOR);

    /* set parameter values */
    esp_anchor.transform        = transform;
    esp_anchor.hash_item_length = htonl(hash_item_length);

    /* distinguish UNUSED from any other case */
    if (!transform) {
        /* send 1 byte of 0 per anchor in UNUSED case */
        hash_length = 1;

        memset(&esp_anchor.anchors[0], 0, hash_length);
        memset(&esp_anchor.anchors[hash_length], 0, hash_length);
    } else {
        memcpy(&esp_anchor.anchors[0], active_anchor, hash_length);

        /* send 0 if next_anchor not present */
        if (next_anchor) {
            memcpy(&esp_anchor.anchors[hash_length], next_anchor, hash_length);
        } else {
            memset(&esp_anchor.anchors[hash_length], 0, hash_length);
        }
    }

    hip_set_param_contents_len((struct hip_tlv_common *) &esp_anchor,
                               sizeof(uint8_t) + sizeof(uint32_t) + 2
                                       * hash_length);

    err = hip_build_generic_param(msg,
                                  &esp_anchor,
                                  sizeof(struct hip_tlv_common),
                                  hip_get_param_contents_direct(&esp_anchor));

    HIP_DEBUG("added esp protection transform: %u\n", transform);
    HIP_DEBUG("added hash item length: %u\n", hash_item_length);
    HIP_HEXDUMP("added esp protection active_anchor: ",
                &esp_anchor.anchors[0],
                hash_length);
    HIP_HEXDUMP("added esp protection next_anchor: ",
                &esp_anchor.anchors[hash_length],
                hash_length);

    return err;
}

/**
 * build a branch parameter for the ESP extensions
 *
 * @param msg the message where the parameter is appended
 * @param anchor_offset anchor offset value
 * @param branch_length the length of the branch
 * @param branch_nodes the contents of the parameter
 * @return zero on success or negative on error
 */
int hip_build_param_esp_prot_branch(struct hip_common *msg,
                                    int anchor_offset,
                                    int branch_length,
                                    const unsigned char *branch_nodes)
{
    int err = 0;
    struct esp_prot_branch branch;

    HIP_ASSERT(msg != NULL);
    HIP_ASSERT(anchor_offset >= 0);
    HIP_ASSERT(branch_length > 0);
    HIP_ASSERT(branch_nodes != NULL);

    /* set parameter type */
    hip_set_param_type((struct hip_tlv_common *) &branch, HIP_PARAM_ESP_PROT_BRANCH);

    /* set parameter values */
    branch.anchor_offset = htonl(anchor_offset);
    branch.branch_length = htonl(branch_length);
    memcpy(&branch.branch_nodes[0], branch_nodes, branch_length);

    hip_set_param_contents_len((struct hip_tlv_common *) &branch, 2
            * sizeof(uint32_t) + branch_length);

    err = hip_build_generic_param(msg,
                                  &branch,
                                  sizeof(struct hip_tlv_common),
                                  hip_get_param_contents_direct(&branch));

    HIP_DEBUG("added esp anchor offset: %u\n", branch.anchor_offset);
    HIP_DEBUG("added esp branch length: %u\n", branch.branch_length);
    HIP_HEXDUMP("added esp branch: ", &branch.branch_nodes[0], branch_length);

    return err;
}

/**
 * build a secred parameter for the ESP extensions
 *
 * @param msg the message where the parameter is appended
 * @param secret_length the length of the secret value
 * @param secret the contents of the parameter
 * @return zero on success or negative on error
 */
int hip_build_param_esp_prot_secret(struct hip_common *msg,
                                    int secret_length,
                                    const unsigned char *secret)
{
    int err = 0;
    struct esp_prot_secret esp_secret;

    HIP_ASSERT(msg != NULL);
    HIP_ASSERT(secret_length > 0);
    HIP_ASSERT(secret != NULL);

    /* set parameter type */
    hip_set_param_type((struct hip_tlv_common *) &esp_secret, HIP_PARAM_ESP_PROT_SECRET);

    /* set parameter values */
    esp_secret.secret_length = secret_length;
    memcpy(&esp_secret.secret[0], secret, secret_length);

    hip_set_param_contents_len((struct hip_tlv_common *) &esp_secret,
                               sizeof(uint8_t) + secret_length);

    err = hip_build_generic_param(msg, &esp_secret,
                                  sizeof(struct hip_tlv_common),
                                  hip_get_param_contents_direct(&esp_secret));

    HIP_DEBUG("added esp secret length: %u\n", esp_secret.secret_length);
    HIP_HEXDUMP("added esp secret: ", &esp_secret.secret[0], secret_length);

    return err;
}

/**
 * build a root parameter for the ESP extensions
 *
 * @param msg the message where the parameter is appended
 * @param root_length the length of the root value
 * @param root the contents of the parameter
 * @return zero on success or negative on error
 */
int hip_build_param_esp_prot_root(struct hip_common *msg,
                                  uint8_t root_length,
                                  unsigned char *root)
{
    int err = 0;
    struct esp_prot_root esp_root;

    HIP_ASSERT(msg != NULL);
    HIP_ASSERT(root_length > 0);
    HIP_ASSERT(root != NULL);

    // set parameter type
    hip_set_param_type((struct hip_tlv_common *) &esp_root,
                       HIP_PARAM_ESP_PROT_ROOT);

    // set parameter values
    esp_root.root_length = root_length;
    memcpy(&esp_root.root[0], root, root_length);

    hip_set_param_contents_len((struct hip_tlv_common *) &esp_root,
                               sizeof(uint8_t) + root_length);

    err = hip_build_generic_param(msg,
                                  &esp_root,
                                  sizeof(struct hip_tlv_common),
                                  hip_get_param_contents_direct(&esp_root));

    HIP_DEBUG("added esp root length: %u\n", esp_root.root_length);
    HIP_HEXDUMP("added esp root: ", &esp_root.root[0], root_length);

    return err;
}

/**
 * hip_build_param_esp_info - build esp_info parameter
 * @todo Properly comment parameters of hip_build_param_esp_info()
 *
 * @param msg the message where the parameter will be appended
 * @param keymat_index no desription
 * @param old_spi no description
 * @param new_spi no description
 *
 * @return zero on success, or negative on failure
 */
int hip_build_param_esp_info(struct hip_common *msg,
                             uint16_t keymat_index,
                             uint32_t old_spi,
                             uint32_t new_spi)
{
    int err = 0;
    struct hip_esp_info esp_info;

    hip_set_param_type((struct hip_tlv_common *) &esp_info, HIP_PARAM_ESP_INFO);

    hip_calc_generic_param_len((struct hip_tlv_common *) &esp_info,
                               sizeof(struct hip_esp_info),
                               0);

    esp_info.reserved = htonl(0);
    esp_info.keymat_index = htons(keymat_index);
    esp_info.old_spi = htonl(old_spi);
    esp_info.new_spi = htonl(new_spi);

    err = hip_build_param(msg, &esp_info);
    return err;
}

/**
 * build a hip_encrypted parameter
 *
 * @param msg the message where the parameter will be appended
 * @param param the parameter that will contained in the hip_encrypted
 *           parameter
 * @return zero on success, or negative on failure
 * @note that this function does not actually encrypt anything, it just builds
 * the parameter. The parameter that will be encapsulated in the hip_encrypted
 * parameter has to be encrypted using a different function call.
 *
 */
int hip_build_param_encrypted_3des_sha1(struct hip_common *msg,
                                        struct hip_tlv_common *param)
{
    int err = 0;
    struct hip_encrypted_3des_sha1 enc;

    hip_set_param_type((struct hip_tlv_common *) &enc, HIP_PARAM_ENCRYPTED);
    hip_calc_param_len((struct hip_tlv_common *) &enc, sizeof(enc) -
                       sizeof(struct hip_tlv_common) +
                       hip_get_param_total_len(param));
    enc.reserved = htonl(0);
    memset(&enc.iv, 0, 8);

    /* copy the IV *IF* needed, and then the encrypted data */

    err = hip_build_generic_param(msg, &enc, sizeof(enc), param);

    return err;
}

/**
 * build a hip_encrypted parameter
 *
 * @param msg the message where the parameter will be appended
 * @param param the parameter that will contained in the hip_encrypted
 *           parameter
 * @return zero on success, or negative on failure
 * @note this function does not actually encrypt anything, it just builds
 * the parameter. The parameter that will be encapsulated in the hip_encrypted
 * parameter has to be encrypted using a different function call.
 */
int hip_build_param_encrypted_null_sha1(struct hip_common *msg,
                                        struct hip_tlv_common *param)
{
    int err = 0;
    struct hip_encrypted_null_sha1 enc;

    hip_set_param_type((struct hip_tlv_common *) &enc, HIP_PARAM_ENCRYPTED);
    hip_calc_param_len((struct hip_tlv_common *) &enc, sizeof(enc) -
                       sizeof(struct hip_tlv_common) +
                       hip_get_param_total_len(param));
    enc.reserved = htonl(0);

    /* copy the IV *IF* needed, and then the encrypted data */

    err          = hip_build_generic_param(msg, &enc, sizeof(enc), param);

    return err;
}

/**
 * Convert a host id parameter from its compressed on the wire format to
 * the uncompressed internal format.
 *
 * @param wire_host_id the host id parameter
 * @param peer_host_id pointer to memory, where the uncompressed host id is written to
 *
 * @return 0 on success, negative on error (if parameter was of wrong type)
 */
int hip_build_host_id_from_param(const struct hip_host_id *wire_host_id,
                                 struct hip_host_id *peer_host_id)
{
    int err = 0;
    uint16_t header_len;
    uint16_t key_len;
    uint16_t fqdn_len;

    /* sanity checks */
    HIP_IFEL(!wire_host_id,
             -1, "Given host identity is NULL.\n");
    HIP_IFEL(!peer_host_id,
             -1, "Cannot write return value to NULL-pointer.\n");
    HIP_IFEL(!(hip_get_param_type(wire_host_id) == HIP_PARAM_HOST_ID),
             -1, "Param has wrong type (not HIP_PARAM_HOST_ID)");

    // compute and check lengths for key and di
    header_len  = sizeof(struct hip_host_id) -
                  sizeof(peer_host_id->key) -
                  sizeof(peer_host_id->hostname);
    fqdn_len    = ntohs(wire_host_id->di_type_length) & 0x0FFF;
    key_len     = ntohs(wire_host_id->hi_length) -
                  sizeof(struct hip_host_id_key_rdata);

    if (fqdn_len >= HIP_HOST_ID_HOSTNAME_LEN_MAX) {
        HIP_ERROR("Got bad length for domain identifier: %d\n", fqdn_len);
        goto out_err;
    }
    if (key_len > HIP_MAX_RSA_KEY_LEN / 8 + 4) {
        HIP_ERROR("Got bad key length: %d\n", fqdn_len);
        goto out_err;
    }
    if (header_len + key_len + fqdn_len > hip_get_param_contents_len(wire_host_id) + 4) {
        HIP_ERROR("Header+ Key + DI length exceeds parameter size: %d\n", header_len + key_len + fqdn_len);
        goto out_err;
    }

    // copy the header, key and di
    memcpy(peer_host_id, wire_host_id, header_len);
    memcpy(peer_host_id->key, wire_host_id->key, key_len);
    memcpy(peer_host_id->hostname, &wire_host_id->key[key_len], fqdn_len);

    // with the header we also copied the compressed length value, so correct this
    hip_set_param_contents_len((struct hip_tlv_common *) peer_host_id,
                               sizeof(struct hip_host_id) -
                               sizeof(struct hip_tlv_common));

out_err:
    return err;
}

/**
 * Build a host id parameter and insert it into a message.
 *
 * @param msg the message where the parameter is inserted
 * @param host_id the host identity from which the parameter is built
 *
 * @return zero on success, negative on error value on error
 * @see hip_build_param()
 */
int hip_build_param_host_id(struct hip_common *msg,
                            const struct hip_host_id *host_id)
{
    int err = 0;
    struct hip_host_id new_host_id;
    uint16_t header_len;
    uint16_t fqdn_len;
    uint16_t key_len;
    uint16_t par_len;

    // sanity checks
    HIP_IFEL(!msg,
             -1, "Cannot build host id parameter into given message (msg is NULL) \n");
    HIP_IFEL(!host_id,
             -1, "Cannot build host id parameter with no host id input (host id is NULL) \n");

    // eliminate unused space by copying fqdn directly behind the keyrr
    header_len  = sizeof(struct hip_host_id) -
                  sizeof(host_id->key) -
                  sizeof(host_id->hostname);
    fqdn_len    = ntohs(host_id->di_type_length) & 0x0FFF;
    key_len     = ntohs(host_id->hi_length) -
                  sizeof(struct hip_host_id_key_rdata);
    memcpy(&new_host_id, host_id, header_len);
    memcpy(&new_host_id.key[0], host_id->key, key_len);
    memcpy(&new_host_id.key[key_len], host_id->hostname, fqdn_len);

    // set the new contents length
    // = | length fields | + | keyrr header | + | HI | + | FQDN |
    par_len = header_len + key_len + fqdn_len;
    hip_set_param_contents_len((struct hip_tlv_common *) &new_host_id,
                               par_len - sizeof(struct hip_tlv_common));

    err = hip_build_param(msg, &new_host_id);

out_err:
    return err;
}

/**
 * build the header of a host id parameter
 *
 * @param host_id_hdr the header
 * @param hostname a string containing a hostname or NAI (URI)
 * @param rr_data_len the length of the DNS RR field to be appended separately into
 *                    the message
 * @param algorithm the public key algorithm
 */
void hip_build_param_host_id_hdr(struct hip_host_id *host_id_hdr,
                                 const char *hostname,
                                 hip_tlv_len_t rr_data_len,
                                 uint8_t algorithm)
{
    uint16_t hi_len = sizeof(struct hip_host_id_key_rdata) + rr_data_len;
    uint16_t fqdn_len;
    /* reserve 1 byte for NULL termination */
    if (hostname) {
        fqdn_len = (strlen(hostname) + 1) & 0x0FFF;
    } else {
        fqdn_len = 0;
    }

    host_id_hdr->hi_length      = htons(hi_len);
    /* length = 12 bits, di_type = 4 bits */
    host_id_hdr->di_type_length = htons(fqdn_len | 0x1000);
    /* if the length is 0, then the type should also be zero */
    if (host_id_hdr->di_type_length == ntohs(0x1000)) {
        host_id_hdr->di_type_length = 0;
    }

    hip_set_param_type((struct hip_tlv_common *) host_id_hdr, HIP_PARAM_HOST_ID);
    hip_calc_generic_param_len((struct hip_tlv_common *) host_id_hdr,
                               sizeof(struct hip_host_id),
                               0);

    host_id_hdr->rdata.flags     = htons(0x0202); /* key is for a host */

    /* RFC 4034 obsoletes RFC 2535 and flags field differ */
    host_id_hdr->rdata.protocol  = 0xFF;    /* RFC 2535 */
    /* algo is 8 bits, no htons */
    host_id_hdr->rdata.algorithm = algorithm;
}

/**
 * build a host id parameter containing a public key for on-the-wire
 * transmission
 *
 * @param host_id a hip_host_id structure (public key)
 * @param fqdn a string containing a hostname or NAI (URI)
 * @param rr_data the length of the DNS RR field to be appended separately into
 *                    the message
 */
void hip_build_param_host_id_only(struct hip_host_id *host_id,
                                  const void *rr_data,
                                  const char *fqdn)
{
    unsigned int rr_len = ntohs(host_id->hi_length) -
                          sizeof(struct hip_host_id_key_rdata);
    uint16_t fqdn_len;

    memcpy(host_id->key, rr_data, rr_len);

    fqdn_len = ntohs(host_id->di_type_length) & 0x0FFF;
    if (fqdn_len) {
        memcpy(host_id->hostname, fqdn, fqdn_len);
    }
}

/**
 * Build a header for a host id parameter containing a private key. Used
 * by hipconf to transport new host identities to hipd.
 *
 * @param host_id_hdr a hip_host_id_priv structure
 * @param hostname a string containing a hostname or NAI (URI)
 * @param rr_data_len the length of the DNS RR field to be appended separately into
 *                    the message
 * @param algorithm the public key algorithm
 */
static void hip_build_param_host_id_hdr_priv(struct hip_host_id_priv *host_id_hdr,
                                             const char *hostname,
                                             hip_tlv_len_t rr_data_len,
                                             uint8_t algorithm)
{
    uint16_t hi_len = sizeof(struct hip_host_id_key_rdata) + rr_data_len;
    uint16_t fqdn_len;
    /* reserve 1 byte for NULL termination */
    if (hostname) {
        fqdn_len = (strlen(hostname) + 1) & 0x0FFF;
    } else {
        fqdn_len = 0;
    }

    host_id_hdr->hi_length      = htons(hi_len);
    /* length = 12 bits, di_type = 4 bits */
    host_id_hdr->di_type_length = htons(fqdn_len | 0x1000);
    /* if the length is 0, then the type should also be zero */
    if (host_id_hdr->di_type_length == ntohs(0x1000)) {
        host_id_hdr->di_type_length = 0;
    }

    hip_set_param_type((struct hip_tlv_common *) host_id_hdr, HIP_PARAM_HOST_ID);
    hip_calc_generic_param_len((struct hip_tlv_common *) host_id_hdr,
                               sizeof(struct hip_host_id_priv),
                               0);

    host_id_hdr->rdata.flags     = htons(0x0202); /* key is for a host */

    /* RFC 4034 obsoletes RFC 2535 and flags field differ */
    host_id_hdr->rdata.protocol  = 0xFF;    /* RFC 2535 */
    /* algo is 8 bits, no htons */
    host_id_hdr->rdata.algorithm = algorithm;
}

/**
 * retrieve the type and length of a hostname inside a host id parameter
 *
 * @param host host_id parameter
 * @param id output argument that points to a human readable string
 *           that tells the type of hostname (statically allocated)
 * @param len the length of the hostname in bytes
 * @return zero on success and negative on error
 */
int hip_get_param_host_id_di_type_len(const struct hip_host_id *host,
                                      const char **id,
                                      int *len)
{
    int type;
    static const char *debuglist[3] = {"none", "FQDN", "NAI"};

    type = ntohs(host->di_type_length);
    *len = type & 0x0FFF;
    type = (type & 0xF000) >> 12;

    if (type > 2) {
        HIP_ERROR("Illegal DI-type: %d\n", type);
        return -1;
    }

    *id = debuglist[type];
    return 0;
}

/**
 * an accessor function to retrive a pointer to the hostname field within
 * a host id parameter
 *
 * @param hostid the host id parameter
 * @return a pointer to the hostname field
 */
const char *hip_get_param_host_id_hostname(const struct hip_host_id *hostid)
{
    return hostid->hostname;
}

/**
 * Fill in an endpoint header that can contain a DSA or RSA key in HIP
 * RR format. This is used for sending new private keys to hipd
 * using hipconf.
 *
 * @param endpoint_hdr the endpoint header that should be filled in
 * @param hostname an optional hostname to be written into the endpoint
 * @param endpoint_flags flags for the endpoint
 * @param host_id_algo the public key algorithm
 * @param rr_data_len length of the HIP Resource Record that will be
 *                    appended after the header later.
 *
 * @note: @c endpoint_hip structure is not padded because it is not
 *           sent on wire
 */
static void hip_build_endpoint_hdr(struct endpoint_hip *endpoint_hdr,
                                   const char *hostname,
                                   se_hip_flags_t endpoint_flags,
                                   uint8_t host_id_algo,
                                   unsigned int rr_data_len)
{
    hip_build_param_host_id_hdr_priv(&endpoint_hdr->id.host_id,
                                     hostname, rr_data_len, host_id_algo);
    endpoint_hdr->family = PF_HIP;
    endpoint_hdr->length = sizeof(struct endpoint_hip);
    endpoint_hdr->flags  = endpoint_flags;
    endpoint_hdr->algo   = host_id_algo;
}

/**
 * append an endpoint structure into a message
 *
 * @param msg the endpoint structure will be appended here
 * @param endpoint the endpoint structure
 * @return zero on success and negative on failure
 */
static int hip_build_param_eid_endpoint_from_host_id(struct hip_common *msg,
                                                     const struct endpoint_hip *endpoint)
{
    int err = 0;

    HIP_ASSERT(!(endpoint->flags & HIP_ENDPOINT_FLAG_HIT));

    err = hip_build_param_contents(msg, endpoint, HIP_PARAM_EID_ENDPOINT,
                                   endpoint->length);
    return err;
}

/**
 * Append an endpoint structure containing a HIT to the given message
 * (interprocess communications only).
 *
 * @param msg the endpoint structure will be appended here
 * @param endpoint an endpoint structure containing a HIT
 * @return zero on success and negative on failure
 */
static int hip_build_param_eid_endpoint_from_hit(struct hip_common *msg,
                                                 const struct endpoint_hip *endpoint)
{
    struct hip_eid_endpoint eid_endpoint;
    int err = 0;

    HIP_ASSERT(endpoint->flags & HIP_ENDPOINT_FLAG_HIT);

    hip_set_param_type((struct hip_tlv_common *) &eid_endpoint, HIP_PARAM_EID_ENDPOINT);

    hip_calc_param_len((struct hip_tlv_common *) &eid_endpoint,
                       sizeof(struct hip_eid_endpoint) -
                       sizeof(struct hip_tlv_common));

    memcpy(&eid_endpoint.endpoint, endpoint, sizeof(struct endpoint_hip));

    err = hip_build_param(msg, &eid_endpoint);

    return err;
}

/**
 * Build an endpoint parameter.
 *
 * Hipconf uses this to pass host identifiers to hipd. The endpoint is
 * wrapped into an eid endpoint structure because endpoint_hip is not
 * padded. However, all parameters need to be padded in the builder
 * interface.
 *
 * @param msg the message where the eid endpoint parameter will be appended
 * @param endpoint the endpoint to be wrapped into the eid endpoint structure
 * @return zero on success and negative on failure
 * @note the EID stands for Endpoint IDentifier
 */
int hip_build_param_eid_endpoint(struct hip_common *msg,
                                 const struct endpoint_hip *endpoint)
{
    int err = 0;

    if (endpoint->flags & HIP_ENDPOINT_FLAG_HIT) {
        err = hip_build_param_eid_endpoint_from_hit(msg, endpoint);
    } else {
        err = hip_build_param_eid_endpoint_from_host_id(msg, endpoint);
    }

    return err;
}

/**
 * Build a CERT parameter
 *
 * The CERT parameter is a container for X.509.v3 certificates and for
 * Simple Public Key Infrastructure (SPKI) certificates.  It is used for
 * carrying these certificates in HIP control packets.
 * See draft-ietf-hip-cert for more information.
 *
 * @param msg the message where the CERT parameter will be appended.
 * @param group Group ID grouping multiple related CERT parameters.
 * @param count Total count of certificates that are sent.
 * @param id The sequence number for this certificate.
 * @param type Describes the type of the certificate.
 * @param data The certificate
 * @param size the length of @c data in bytes
 * @return zero on success or negative on failure
 */
int hip_build_param_cert(struct hip_common *msg, uint8_t group, uint8_t count,
                         uint8_t id, uint8_t type, void *data, size_t size)
{
    struct hip_cert cert;
    int err;

    hip_set_param_type((struct hip_tlv_common *) &cert, HIP_PARAM_CERT);
    hip_calc_param_len((struct hip_tlv_common *) &cert, sizeof(struct hip_cert) -
                       sizeof(struct hip_tlv_common) + size);
    cert.cert_group = group;
    cert.cert_count = count;
    cert.cert_id    = id;
    cert.cert_type  = type;

    err = hip_build_generic_param(msg, &cert, sizeof(struct hip_cert), data);
    return err;
}

/**
 * Append heartbeat interval value to a message. Interprocess
 * communications only.
 *
 * @param msg     a pointer to the message where the parameter will be
 *                appended
 * @param seconds set the heartbeat interval to this value
 * @return zero on success, or negative on failure
 *
 */
int hip_build_param_heartbeat(struct hip_common *msg, int seconds)
{
    int err = 0;
    struct hip_heartbeat heartbeat;
    hip_set_param_type((struct hip_tlv_common *) &heartbeat,
                       HIP_PARAM_HEARTBEAT);
    hip_calc_param_len((struct hip_tlv_common *) &heartbeat,
                       sizeof(struct hip_heartbeat)
                               - sizeof(struct hip_tlv_common));
    memcpy(&heartbeat.heartbeat, &seconds, sizeof(seconds));
    err = hip_build_param(msg, &heartbeat);

    return err;
}

/**
 * Append a parameter which defines to preferred order of transforms.
 * Can be used only for interprocess communications.
 *
 * @param msg a pointer to the message where the parameter will be
 *            appended
 * @param order the order of transforms
 * @return zero on success, or negative on failure
 * @see hip_conf_handle_trans_order() and @c HIPL_CONFIG_FILE_EX variable
 *      for the @c order format
 */
int hip_build_param_transform_order(struct hip_common *msg, int order)
{
    int err = 0;
    struct hip_transformation_order transorder;
    hip_set_param_type((struct hip_tlv_common *) &transorder,
                       HIP_PARAM_TRANSFORM_ORDER);
    hip_calc_param_len((struct hip_tlv_common *) &transorder,
                       sizeof(struct hip_transformation_order)
                               - sizeof(struct hip_tlv_common));
    transorder.transorder = order;
    err = hip_build_param(msg, &transorder);
    return err;
}

/**
 * Build and append a SPKI infor parameter into a HIP control message (on-the-wire)
 *
 * @param msg a pointer to the message where the parameter will be
 *            appended
 * @param cert_info certificate information
 * @return zero on success, or negative on failure
 * @see <a href="http://tools.ietf.org/html/draft-ietf-hip-cert">draft-ietf-hip-cert</a>
 *
 */
int hip_build_param_cert_spki_info(struct hip_common *msg,
                                   struct hip_cert_spki_info *cert_info)
{
    int err = 0;
    struct hip_cert_spki_info local;
    memset(&local, '\0', sizeof(struct hip_cert_spki_info));
    memcpy(&local, cert_info, sizeof(struct hip_cert_spki_info));
    hip_set_param_type((struct hip_tlv_common *) &local,
                       HIP_PARAM_CERT_SPKI_INFO);
    hip_calc_param_len((struct hip_tlv_common *) &local,
                       sizeof(struct hip_cert_spki_info)
                               - sizeof(struct hip_tlv_common));
    err = hip_build_param(msg, &local);
    return err;
}

/**
 * Build and append a X509 certiticate request parameter into a HIP control
 * message (on-the-wire)
 *
 * @param msg a pointer to the message where the parameter will be
 *            appended
 * @param addr the subject for the certificate
 * @return zero on success, or negative on failure
 * @see <a href="http://tools.ietf.org/html/draft-ietf-hip-cert">draft-ietf-hip-cert</a>
 *
 */
int hip_build_param_cert_x509_req(struct hip_common *msg, struct in6_addr *addr)
{
    int err = 0;
    struct hip_cert_x509_req subj;

    hip_set_param_type((struct hip_tlv_common *) &subj, HIP_PARAM_CERT_X509_REQ);
    hip_calc_param_len((struct hip_tlv_common *) &subj,
                       sizeof(struct hip_cert_x509_req)
                               - sizeof(struct hip_tlv_common));
    ipv6_addr_copy(&subj.addr, addr);
    err = hip_build_param(msg, &subj);
    return err;
}

/**
 * build and append a X509 certificate verification parameter into a
 * HIP control message (on-the-wire)
 *
 * @param msg a pointer to the message where the parameter will be
 *            appended
 * @param der der field
 * @param len length of the der field in bytes
 * @return zero on success, or negative on failure
 * @see <a href="http://tools.ietf.org/html/draft-ietf-hip-cert">draft-ietf-hip-cert</a>
 *
 */
int hip_build_param_cert_x509_ver(struct hip_common *msg, char *der, int len)
{
    int err = 0;
    struct hip_cert_x509_resp subj;

    hip_set_param_type((struct hip_tlv_common *) &subj, HIP_PARAM_CERT_X509_REQ);
    hip_calc_param_len((struct hip_tlv_common *) &subj,
                       sizeof(struct hip_cert_x509_resp)
                               - sizeof(struct hip_tlv_common));
    memcpy(&subj.der, der, len);
    subj.der_len = len;
    err = hip_build_param(msg, &subj);
    return err;
}

/**
 * build and append a X509 certificate response into a HIP control message
 * (on-the-wire)
 *
 * @param msg a pointer to the message where the parameter will be
 *            appended
 * @param der der field
 * @param len length of the der field in bytes
 * @return zero on success, or negative on failure
 * @see <a href="http://tools.ietf.org/html/draft-ietf-hip-cert">draft-ietf-hip-cert</a>
 *
 */
int hip_build_param_cert_x509_resp(struct hip_common *msg, char *der, int len)
{
    int err = 0;
    struct hip_cert_x509_resp local;
    hip_set_param_type((struct hip_tlv_common *) &local,
                       HIP_PARAM_CERT_X509_RESP);
    hip_calc_param_len((struct hip_tlv_common *) &local,
                       sizeof(struct hip_cert_x509_resp)
                               - sizeof(struct hip_tlv_common));
    memcpy(&local.der, der, len);
    local.der_len = len;
    err           = hip_build_param(msg, &local);
    return err;
}

/**
 * Build an append a zone parameter for hit-to-ip extension.
 *
 * @param msg a pointer to the message where the parameter will be
 *            appended
 * @param name the zone name to change for hit-to-ip
 * @return zero on success, or negative on failure
 */
int hip_build_param_hit_to_ip_set(struct hip_common *msg, const char *name)
{
    int err = 0;
    struct hip_hit_to_ip_set name_info;
    hip_set_param_type((struct hip_tlv_common *) &name_info,
                       HIP_PARAM_HIT_TO_IP_SET);
    hip_calc_param_len((struct hip_tlv_common *) &name_info,
                       sizeof(struct hip_hit_to_ip_set)
                               - sizeof(struct hip_tlv_common));
    strcpy(name_info.name, name);
    err = hip_build_param(msg, &name_info);

    return err;
}

/**
 * Convert an EC structure from OpenSSL into an endpoint_hip structure
 * used internally by the implementation.
 *
 * @param ec the EC key to be converted
 * @param endpoint An output argument. This function allocates and
 *                 stores the result of the conversion here. Caller
 *                 is responsible of deallocation.
 * @param endpoint_flags
 * @param hostname host name for the EC key
 * @return zero on success and negative on failure
 */
int ecdsa_to_hip_endpoint(EC_KEY *ecdsa,
                          struct endpoint_hip **endpoint,
                          se_hip_flags_t endpoint_flags,
                          const char *hostname)
{
    int err = 0;
    unsigned char *ecdsa_key_rr = NULL;
    int ecdsa_key_rr_len;
    struct endpoint_hip endpoint_hdr;

    ecdsa_key_rr_len = ecdsa_to_key_rr(ecdsa, &ecdsa_key_rr);
    if (ecdsa_key_rr_len <= 0) {
        HIP_ERROR("ecdsa_key_rr_len <= 0\n");
        err = -ENOMEM;
        goto out_err;
    }

    hip_build_endpoint_hdr(&endpoint_hdr,
                           hostname,
                           endpoint_flags,
                           HIP_HI_ECDSA,
                           ecdsa_key_rr_len);

    *endpoint = malloc(endpoint_hdr.length);
    if (!(*endpoint)) {
        err = -ENOMEM;
        goto out_err;
    }
    memset(*endpoint, 0, endpoint_hdr.length);

    hip_build_endpoint(*endpoint,
                       &endpoint_hdr,
                       hostname,
                       ecdsa_key_rr);

out_err:
    free(ecdsa_key_rr);
    return err;
}

/**
 * Convert a DSA structure from OpenSSL into an endpoint_hip structure
 * used internally by the implementation.
 *
 * @param dsa the DSA key to be converted
 * @param endpoint An output argument. This function allocates and
 *                 stores the result of the conversion here. Caller
 *                 is responsible of deallocation.
 * @param endpoint_flags
 * @param hostname host name for the DSA key
 * @return zero on success and negative on failure
 */
int dsa_to_hip_endpoint(DSA *dsa,
                        struct endpoint_hip **endpoint,
                        se_hip_flags_t endpoint_flags,
                        const char *hostname)
{
    int err = 0;
    unsigned char *dsa_key_rr = NULL;
    int dsa_key_rr_len;
    struct endpoint_hip endpoint_hdr;

    dsa_key_rr_len = dsa_to_dns_key_rr(dsa, &dsa_key_rr);
    if (dsa_key_rr_len <= 0) {
        HIP_ERROR("dsa_key_rr_len <= 0\n");
        err = -ENOMEM;
        goto out_err;
    }

    hip_build_endpoint_hdr(&endpoint_hdr,
                           hostname,
                           endpoint_flags,
                           HIP_HI_DSA,
                           dsa_key_rr_len);

    *endpoint = malloc(endpoint_hdr.length);
    if (!(*endpoint)) {
        err = -ENOMEM;
        goto out_err;
    }
    memset(*endpoint, 0, endpoint_hdr.length);

    hip_build_endpoint(*endpoint,
                       &endpoint_hdr,
                       hostname,
                       dsa_key_rr);

out_err:
    free(dsa_key_rr);
    return err;
}

/**
 * Convert an RSA structure from OpenSSL into an endpoint_hip structure
 * used internally by the implementation.
 *
 * @param rsa the RSA key to be converted
 * @param endpoint An output argument. This function allocates and
 *                 stores the result of the conversion here. Caller
 *                 is responsible of deallocation.
 * @param endpoint_flags The endpoint flags
 * @param hostname host name for the DSA key
 * @return zero on success and negative on failure
 */
int rsa_to_hip_endpoint(RSA *rsa,
                        struct endpoint_hip **endpoint,
                        se_hip_flags_t endpoint_flags,
                        const char *hostname)
{
    int err = 0;
    unsigned char *rsa_key_rr = NULL;
    int rsa_key_rr_len;
    struct endpoint_hip endpoint_hdr;

    HIP_DEBUG("rsa_to_hip_endpoint called\n");

    rsa_key_rr_len = rsa_to_dns_key_rr(rsa, &rsa_key_rr);
    if (rsa_key_rr_len <= 0) {
        HIP_ERROR("rsa_key_rr_len <= 0\n");
        err = -ENOMEM;
        goto out_err;
    }

    hip_build_endpoint_hdr(&endpoint_hdr,
                           hostname,
                           endpoint_flags,
                           HIP_HI_RSA,
                           rsa_key_rr_len);

    *endpoint = malloc(endpoint_hdr.length);
    if (!(*endpoint)) {
        err = -ENOMEM;
        goto out_err;
    }
    memset(*endpoint, 0, endpoint_hdr.length);

    hip_build_endpoint(*endpoint,
                       &endpoint_hdr,
                       hostname,
                       rsa_key_rr);

out_err:
    free(rsa_key_rr);
    return err;
}

/**
 * Translate a host id into a HIT
 *
 * @param any_key a pointer to DSA, RSA or ECDSA key in OpenSSL format
 * @param hit the resulting HIT will be stored here
 * @param is_public 0 if the host id constains the private key
 *                  or 1 otherwise
 * @param type the type of the host identity, HIP_HI_RSA, HIP_HI_DSA or HIP_HI_ECDSA
 * @return zero on success and negative on failure
 */
int hip_any_key_to_hit(void *any_key,
                       hip_hit_t *hit,
                       int is_public,
                       int type)
{
    int err = 0, key_rr_len;
    unsigned char *key_rr = NULL;
    char hostname[HIP_HOST_ID_HOSTNAME_LEN_MAX];
    struct hip_host_id_priv *host_id = NULL;
    struct hip_host_id *host_id_pub = NULL;
<<<<<<< HEAD
    RSA *rsa_key        = any_key;
    DSA *dsa_key        = any_key;
    EC_KEY *ecdsa_key   = any_key;
=======
    RSA *rsa_key = any_key;
    DSA *dsa_key = any_key;
>>>>>>> abff602e

    memset(hostname, 0, HIP_HOST_ID_HOSTNAME_LEN_MAX);
    HIP_IFEL(gethostname(hostname, HIP_HOST_ID_HOSTNAME_LEN_MAX - 1), -1,
            "gethostname failed\n");

    if (type == HIP_HI_DSA) {
        HIP_IFEL(((key_rr_len = dsa_to_dns_key_rr(dsa_key, &key_rr)) <= 0), -1,
                "key_rr_len\n");
        if (is_public) {
            HIP_IFEL(!(host_id_pub = malloc(sizeof(struct hip_host_id))),
                    -ENOMEM, "malloc\n");
            host_id_pub->hi_length = htons(key_rr_len
                    + sizeof(struct hip_host_id_key_rdata));
            memcpy(&host_id_pub->key, key_rr, key_rr_len);
            HIP_IFEL(hip_dsa_host_id_to_hit(host_id_pub, hit, HIP_HIT_TYPE_HASH100),
                    -1, "conversion from host id to hit failed\n");
        } else {
            HIP_IFEL(!(host_id = malloc(sizeof(struct hip_host_id_priv))),
                    -ENOMEM,
                    "malloc\n");

            host_id->hi_length = htons(key_rr_len
                    + sizeof(struct hip_host_id_key_rdata));
            memcpy(&host_id->key, key_rr, key_rr_len);
            HIP_IFEL(hip_private_dsa_host_id_to_hit(host_id, hit,
                                                    HIP_HIT_TYPE_HASH100),
                     -1, "conversion from host id to hit failed\n");
        }
    } else if (type == HIP_HI_ECDSA) {
        HIP_IFEL(((key_rr_len = ecdsa_to_key_rr(ecdsa_key, &key_rr)) <= 0), -1,
                 "key_rr_len\n");
        if (is_public) {
            HIP_IFEL(!(host_id_pub = malloc(sizeof(struct hip_host_id))),
                     -ENOMEM, "malloc\n");
            host_id_pub->hi_length = htons(key_rr_len
                    + sizeof(struct hip_host_id_key_rdata));
            memcpy(&host_id_pub->key[0], key_rr, key_rr_len);
            HIP_IFEL(hip_ecdsa_host_id_to_hit(host_id_pub, hit, HIP_HIT_TYPE_HASH100),
                     -1, "conversion from host id to hit failed\n");
        } else {
            HIP_IFEL(!(host_id = malloc(sizeof(struct hip_host_id_priv))),
                     -ENOMEM, "malloc\n");

            host_id->hi_length = htons(key_rr_len
                    + sizeof(struct hip_host_id_key_rdata));
            memcpy(&host_id->key, key_rr, key_rr_len);
            HIP_IFEL(hip_private_ecdsa_host_id_to_hit(host_id, hit,
                                                      HIP_HIT_TYPE_HASH100),
                     -1, "conversion from host id to hit failed\n");
        }
    } else { /* rsa */
        HIP_IFEL(((key_rr_len = rsa_to_dns_key_rr(rsa_key, &key_rr)) <= 0), -1,
                 "key_rr_len\n");
        if (is_public) {
            HIP_IFEL(!(host_id_pub = malloc(sizeof(struct hip_host_id))),
                     -ENOMEM, "malloc\n");

            host_id_pub->hi_length = htons(key_rr_len +
                                           sizeof(struct hip_host_id_key_rdata));

            memcpy(&host_id_pub->key, key_rr, key_rr_len);

            HIP_IFEL(hip_rsa_host_id_to_hit(host_id_pub,
                                            hit,
                                            HIP_HIT_TYPE_HASH100),
                     -1,
                     "conversion from host id to hit failed\n");
        } else {
            HIP_IFEL(!(host_id = malloc(sizeof(struct hip_host_id_priv))),
                     -ENOMEM,
                     "malloc\n");

            host_id->hi_length = htons(key_rr_len +
                                       sizeof(struct hip_host_id_key_rdata));
            memcpy(&host_id->key, key_rr, key_rr_len);

            HIP_IFEL(hip_private_rsa_host_id_to_hit(host_id,
                                                    hit,
                                                    HIP_HIT_TYPE_HASH100),
                     -1,
                     "conversion from host id to hit failed\n");
        }
    }

    HIP_DEBUG_HIT("hit", hit);
    HIP_DEBUG("hi is %s %s\n", (is_public ? "public" : "private"),
              (type == HIP_HI_ECDSA ? "ecdsa" : "rsa/dsa"));

out_err:
    free(key_rr);
    free(host_id);
    free(host_id_pub);
    return err;
}

/**
 * Build a @c RELAY_TO parameter to the HIP packet @c msg.
 *
 * @param msg  a pointer to a HIP packet common header
 * @param addr a pointer to IPv6 address
 * @param port portnumber
 * @return     zero on success, or negative error value on error.
 * @note       This used to be VIA_RVS_NAT, but because of the HIP-ICE
 *             draft, this is now RELAY_TO.
 */
int hip_build_param_reg_from(struct hip_common *msg,
                             const struct in6_addr *addr,
                             const in_port_t port)
{
    struct hip_reg_from reg_from;
    int err = 0;

    hip_set_param_type((struct hip_tlv_common *) &reg_from, HIP_PARAM_REG_FROM);
    ipv6_addr_copy((struct in6_addr *) &reg_from.address, addr);
    HIP_DEBUG_IN6ADDR("reg_from address is ", &reg_from.address);
    HIP_DEBUG_IN6ADDR("the given address is ", addr);
    reg_from.port     = htons(port);
    reg_from.reserved = 0;
    reg_from.protocol = HIP_NAT_PROTO_UDP;
    hip_calc_generic_param_len((struct hip_tlv_common *) &reg_from, sizeof(reg_from), 0);
    err               = hip_build_param(msg, &reg_from);

    return err;
}

/**
 * Build NAT port parameter
 *
 * @param msg a pointer to a HIP packet common header
 * @param port NAT port number
 * @param hipparam parameter to create. Currently it is either
 *              HIP_SET_SRC_NAT_PORT or HIP_SET_DST_NAT_PORT
 *
 * @return zero on success, non-zero otherwise.
 */
int hip_build_param_nat_port(struct hip_common *msg,
                             const in_port_t port,
                             hip_tlv_type_t hipparam)
{
    int err = 0;
    struct hip_port_info nat_port;

    hip_set_param_type((struct hip_tlv_common *) &nat_port, hipparam);
    nat_port.port = port;
    hip_calc_generic_param_len((struct hip_tlv_common *) &nat_port, sizeof(nat_port), 0);
    err           = hip_build_param(msg, &nat_port);

    return err;
}

/**
 * calculate a digest over given data
 * @param type the type of digest, e.g. "sha1"
 * @param in the beginning of the data to be digested
 * @param in_len the length of data to be digested in octets
 * @param out the digest
 *
 * @note out should be long enough to hold the digest. This cannot be
 * checked!
 *
 * @return 0 on success and negative on error.
 */
int hip_build_digest(const int type, const void *in, int in_len, void *out)
{
    SHA_CTX sha;
    MD5_CTX md5;

    switch (type) {
    case HIP_DIGEST_SHA1:
        SHA1_Init(&sha);
        SHA1_Update(&sha, in, in_len);
        SHA1_Final(out, &sha);
        break;

    case HIP_DIGEST_MD5:
        MD5_Init(&md5);
        MD5_Update(&md5, in, in_len);
        MD5_Final(out, &md5);
        break;

    default:
        HIP_ERROR("Unknown digest: %x\n", type);
        return -EFAULT;
    }

    return 0;
}

/**
 * Build a @c RELAY_FROM parameter to the HIP packet @c msg.
 *
 * @param msg  a pointer to a HIP packet common header
 * @param addr a pointer to an IPv6 or IPv4-in-IPv6 format IPv4 address.
 * @param port port number (host byte order).
 * @return     zero on success, or negative error value on error.
 */
int hip_build_param_relay_from(struct hip_common *msg,
                               const struct in6_addr *addr,
                               const in_port_t port)
{
    struct hip_relay_from relay_from;
    int err = 0;

    hip_set_param_type((struct hip_tlv_common *) &relay_from,
                       HIP_PARAM_RELAY_FROM);
    ipv6_addr_copy((struct in6_addr *) &relay_from.address, addr);
    relay_from.port = htons(port);
    relay_from.reserved = 0;
    relay_from.protocol = HIP_NAT_PROTO_UDP;
    hip_calc_generic_param_len((struct hip_tlv_common *) &relay_from,
                               sizeof(relay_from), 0);
    err = hip_build_param(msg, &relay_from);

    return err;
}

/**
 * Build a @c FROM parameter to the HIP packet @c msg.
 *
 * @param msg      a pointer to a HIP packet common header
 * @param addr     a pointer to an IPv6 or IPv4-in-IPv6 format IPv4 address.
 * @return         zero on success, or negative error value on error.
 * @see            RFC5204 section 4.2.2.
 */
int hip_build_param_from(struct hip_common *msg,
                         const struct in6_addr *addr)
{
    struct hip_from from;
    int err = 0;

    hip_set_param_type((struct hip_tlv_common *) &from, HIP_PARAM_FROM);
    ipv6_addr_copy((struct in6_addr *) &from.address, addr);

    hip_calc_generic_param_len((struct hip_tlv_common *) &from,
                               sizeof(struct hip_from), 0);
    err = hip_build_param(msg, &from);
    return err;
}<|MERGE_RESOLUTION|>--- conflicted
+++ resolved
@@ -3896,14 +3896,9 @@
     char hostname[HIP_HOST_ID_HOSTNAME_LEN_MAX];
     struct hip_host_id_priv *host_id = NULL;
     struct hip_host_id *host_id_pub = NULL;
-<<<<<<< HEAD
     RSA *rsa_key        = any_key;
     DSA *dsa_key        = any_key;
     EC_KEY *ecdsa_key   = any_key;
-=======
-    RSA *rsa_key = any_key;
-    DSA *dsa_key = any_key;
->>>>>>> abff602e
 
     memset(hostname, 0, HIP_HOST_ID_HOSTNAME_LEN_MAX);
     HIP_IFEL(gethostname(hostname, HIP_HOST_ID_HOSTNAME_LEN_MAX - 1), -1,
