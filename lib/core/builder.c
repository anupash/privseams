/** @file
 *
 * Distributed under <a href="http://www.gnu.org/licenses/gpl2.txt">GNU/GPL</a>
 *
 * This file defines building and parsing functions for Host Identity
 * Protocol (HIP) kernel module and user messages. The functions can
 * be used for sending on-the-wire HIP control messages to the
 * network.  Also, the hip_common structure is overloaded to
 * accommodate inteprocess communications between hipd, hipfw and
 * hipconf. This avoids the maintenance overhead of a second parser.
 *
 * Keep in mind the following things when using the builder:
 * <ul>
 * <li>Never access members of @c hip_common and @c hip_tlv_common directly. Use
 * the accessor functions to hide byte ordering and length manipulation.</li>
 * <li>Remember always to use <code>__attribute__ ((packed))</code> (see hip.h)
 * with builder because compiler adds padding into the structures.</li>
 * <li>This file is shared between userspace and kernel: do not put any memory
 * allocations or other kernel/userspace specific stuff into here.</li>
 * <li>If you build more functions like build_signature2_contents(), remember
 * to use hip_build_generic_param() in them.</li>
 * </ul>
 *
 * Usage examples:
 * <ul>
 * <li>sender of "add mapping", i.e. the hip module in kernel</li>
 * <ul>
 * <li>struct hip_common *msg = malloc(HIP_MAX_PACKET);</li>
 * <li>hip_msg_init(msg);</li>
 * <li>err = hip_build_user_hdr(msg, HIP_MSG_ADD_MAP_HIT_IP, 0);</li>
 * <li>err = hip_build_param_contents(msg, &hit, HIP_PARAM_HIT,
 * sizeof(struct in6_addr));</li>
 * <li>err = hip_build_param_contents(msg, &ip, HIP_PARAM_IPV6_ADDR,
 * sizeof(struct in6_addr));</li>
 * <li>send the message to user space.</li>
 * </ul>
 * <li>receiver of "add mapping", i.e. the daemon</li>
 * <ul>
 * <li>struct hip_common *msg = malloc(HIP_MAX_PACKET);</li>
 * <li>receive the message from kernel.</li>
 * <li>if (msg->err) goto_error_handler;</li>
 * <li>hit = (struct in6addr *) hip_get_param_contents(msg, HIP_PARAM_HIT);</li>
 * <li>note: hit can be null, if the param was not found.</li>
 * <li>ip = (struct in6addr *) hip_get_param_object(msg, HIP_PARAM_IPV6ADDR);
 * </li>
 * <li>note: hit can be null.</li>
 * </ul>
 * </ul>
 *
 * @brief Serialization of HIP-related data structures to HIP control
 *        messages. The functionality is overloaded to support also
 *        interprocess communications between hipd, hipfw and hipconf.
 * @author Miika Komu
 * @author Mika Kousa
 * @author Tobias Heer
 *
 * @see @c message.c contains functions to read and write HIP-related messages
 * @note   In network packets @c hip_build_network_hdr() should be used instead
 *         of @c hip_build_user_hdr().
 * @todo Macros for doing @c ntohs() and @c htons() conversion? Currently they are
 * used in a platform dependent way.
 * @todo Why does build network header return void whereas build daemon does
 *       not?
 * @todo There is a small TODO list in @c hip_build_network_hdr()
 * @todo <span style="color:#f00">Update the comments of this file.</span>
 */

#define _BSD_SOURCE

#include <stdlib.h>

#include "config.h"
#include "builder.h"
#include "hipd/input.h"
#include "lib/core/crypto.h"
#include "lib/core/hostid.h"
#include "lib/tool/checksum.h"

/* ARRAY_SIZE is defined in linux/kernel.h, but it is in #ifdef __KERNEL__ */
#ifndef ARRAY_SIZE
  #define ARRAY_SIZE(x) (sizeof(x) / sizeof((x)[0]))
#endif /* ARRAY_SIZE */

enum select_dh_key_t { STRONGER_KEY, WEAKER_KEY };

static enum select_dh_key_t select_dh_key = STRONGER_KEY;

/**
 * Fill in an endpoint header that can contain a DSA or RSA key in HIP
 * RR format. This is used for sending new private keys to hipd
 * using hipconf.
 *
 * @param endpoint_hdr the endpoint header that should be filled in
 * @param hostname an optional hostname to be written into the endpoint
 * @param endpoint_flags flags for the endpoint
 * @param host_id_algo the public key algorithm
 * @param rr_data_len length of the HIP Resource Record that will be
 *                    appended after the header later.
 *
 * @note: @c endpoint_hip structure is not padded because it is not
 *           sent on wire
 */
static void hip_build_endpoint_hdr(struct endpoint_hip *endpoint_hdr,
                                   const char *hostname,
                                   se_hip_flags_t endpoint_flags,
                                   uint8_t host_id_algo,
                                   unsigned int rr_data_len)
{
    hip_build_param_host_id_hdr_priv(&endpoint_hdr->id.host_id,
                                     hostname, rr_data_len, host_id_algo);
    endpoint_hdr->family = PF_HIP;
    endpoint_hdr->length = sizeof(struct endpoint_hip);
    endpoint_hdr->flags  = endpoint_flags;
    endpoint_hdr->algo   = host_id_algo;
    _HIP_DEBUG("%d %d %d\n",
               sizeof(struct endpoint_hip),
               hip_get_param_total_len(&endpoint_hdr->id.host_id),
               sizeof(struct hip_host_id));
    _HIP_DEBUG("endpoint hdr length: %d\n", endpoint_hdr->length);
}

/**
 * attach a HIP RR and a hostname into a hip_host_id_priv parameter
 *
 * @param host_id a hip_host_id_priv parameter
 * @param rr_data a HIP resource record structure to be copied
 * @param fqdn a string containing a hostname
 *
 * @see hip_build_endpoint_hdr()
 */
static void hip_build_param_host_id_only_priv(struct hip_host_id_priv *host_id,
                                              const void *rr_data,
                                              const char *fqdn)
{
    unsigned int rr_len = ntohs(host_id->hi_length) -
                          sizeof(struct hip_host_id_key_rdata);
    uint16_t fqdn_len;

    _HIP_DEBUG("hi len: %d\n", ntohs(host_id->hi_length));
    _HIP_DEBUG("Copying %d bytes\n", rr_len);

    memcpy(host_id->key, rr_data, rr_len);

    fqdn_len = ntohs(host_id->di_type_length) & 0x0FFF;
    _HIP_DEBUG("fqdn len: %d\n", fqdn_len);
    if (fqdn_len) {
        memcpy(host_id->hostname, fqdn, fqdn_len);
    }
}

/**
 * Fill in an endpoint structure that can contain a DSA or RSA key in HIP
 * RR format. This is used for sending new private keys to hipd
 * using hipconf.
 *
 * @param endpoint The output argument where the result will be written.
 *                 Caller is responsible of reserving enough memory.
 * @param endpoint_hdr should be filled with hip_build_endpoint_hdr()
 * @param hostname a string containing the hostname (or URI/NAI) for the endpoint
 * @param key_rr DNS resource record for HIP (contains the public or private key)
 * @param key_rr_len length of the @c key_rr in bytes
 * @note endpoint is not padded because it for internal messaging only
 */
static void hip_build_endpoint(struct endpoint_hip *endpoint,
                               const struct endpoint_hip *endpoint_hdr,
                               const char *hostname,
                               const unsigned char *key_rr,
                               unsigned int key_rr_len)
{
    _HIP_DEBUG("len=%d ep=%d rr=%d hostid=%d\n",
               endpoint_hdr->length,
               sizeof(struct endpoint_hip),
               key_rr_len,
               sizeof(struct hip_host_id));
    HIP_ASSERT(endpoint_hdr->length == sizeof(struct endpoint_hip) +
               hip_get_param_total_len(&endpoint_hdr->id.host_id) -
               sizeof(struct hip_host_id_priv));
    memcpy(endpoint, endpoint_hdr, sizeof(struct endpoint_hip));
    hip_build_param_host_id_only_priv(&endpoint->id.host_id, key_rr, hostname);
}

/**
 * Initialize a message to be sent to the daemon or into the network.
 * Initialization must be done before any parameters are build into
 * the message. Otherwise the writing of the parameters will result in undefined
 * behaviour.
 *
 * @param msg the message to be initialized
 */
void hip_msg_init(struct hip_common *msg)
{
    /* note: this is used both for daemon and network messages */
    memset(msg, 0, HIP_MAX_PACKET);
}

/**
 * hip_msg_alloc - allocate and initialize a HIP packet
 *
 * Return: initialized HIP packet if successful, NULL on error.
 */
struct hip_common *hip_msg_alloc(void)
{
    struct hip_common *ptr;

    ptr = malloc(HIP_MAX_PACKET);
    if (ptr) {
        hip_msg_init(ptr);
    }
    return ptr;
}

/**
 * hip_msg_free - deallocate a HIP packet
 * @param msg the packet to be deallocated
 */
void hip_msg_free(struct hip_common *msg)
{
    free(msg);
}

/**
 * convert on-the-wire message length total length to bytes
 *
 * @param len the length of the HIP header as it is in the header
 *       (in host byte order)
 * @return the real size of HIP header in bytes (host byte order)
 * @note compared to hip_convert_msg_total_len_to_bytes_16(), this
 *       function inputs an 8-bit integer
 */
static uint16_t hip_convert_msg_total_len_to_bytes(const hip_hdr_len_t len)
{
    return (len == 0) ? 0 : ((len + 1) << 3);
}

/**
 * convert a interprocess message total length to bytes
 *
 * @param len the length of the HIP header as it is in the header
 *       (in host byte order)
 * @return the real size of HIP header in bytes (host byte order)
 * @note compared to hip_convert_msg_total_len_to_bytes(), this
 *       function inputs a 16-bit integer
 */
static uint16_t hip_convert_msg_total_len_to_bytes_16(uint16_t len)
{
    return (len == 0) ? 0 : ((len + 1) << 3);
}

/**
 * get the total size of the header in bytes
 *
 * @param msg pointer to the beginning of the message header
 * @return the total size of the message in bytes (host byte order).
 */
uint16_t hip_get_msg_total_len(const struct hip_common *msg)
{
    if (msg->ver_res == HIP_USER_VER_RES) {
        struct hip_common_user *umsg = (struct hip_common_user *) msg;
        return hip_convert_msg_total_len_to_bytes_16(umsg->len);
    } else {
        return hip_convert_msg_total_len_to_bytes(msg->payload_len);
    }
}

/**
 * set the total message length in bytes
 *
 * @param msg pointer to the beginning of the message header
 * @param len the total size of the message in bytes (host byte order)
 */
void hip_set_msg_total_len(struct hip_common *msg, uint16_t len)
{
    /* assert len % 8 == 0 ? */
    if (msg->ver_res == HIP_USER_VER_RES && len < HIP_MAX_PACKET) {
        struct hip_common_user *umsg = (struct hip_common_user *) msg;
        umsg->len = (len < 8) ? 0 : ((len >> 3) - 1);
    } else {
        msg->payload_len = (len < 8) ? 0 : ((len >> 3) - 1);
    }
}

/**
 * get the type of the message in host byte order
 *
 * @param msg pointer to the beginning of the message header
 * @return the type of the message (in host byte order)
 *
 */
hip_hdr_type_t hip_get_msg_type(const struct hip_common *msg)
{
    return msg->type_hdr;
}

/**
 * set the type of the message
 *
 * @param msg pointer to the beginning of the message header
 * @param type the type of the message (in host byte order)
 */
void hip_set_msg_type(struct hip_common *msg, hip_hdr_type_t type)
{
    msg->type_hdr = type;
}

/**
 * get the error values from daemon message header
 * @param msg pointer to the beginning of the message header
 *
 * @return the error value from the message (in host byte order)
 */
hip_hdr_err_t hip_get_msg_err(const struct hip_common *msg)
{
    /* Note: error value is stored in checksum field for daemon messages.
     * This should be fixed later on by defining an own header for
     * daemon messages. This function should then input void* as
     * the message argument and cast it to the daemon message header
     * structure. */
    return msg->checksum;     /* 1 byte, no ntohs() */
}

/**
 * set the error value of the daemon message
 *
 * @param msg pointer to the beginning of the message header
 * @param err the error value
 */
void hip_set_msg_err(struct hip_common *msg, hip_hdr_err_t err)
{
    /* note: error value is stored in checksum field for daemon messages */
    msg->checksum = err;
}

/**
 * retrieve message checksum
 *
 * @param msg the message
 * @return the checksum
 */
uint16_t hip_get_msg_checksum(struct hip_common *msg)
{
    return msg->checksum;  /* one byte, no ntohs() */
}

/**
 * zero message checksum
 *
 * @param msg the message
 */
void hip_zero_msg_checksum(struct hip_common *msg)
{
    msg->checksum = 0;     /* one byte, no ntohs() */
}

/**
 * set message checksum
 *
 * @param msg the message
 * @param checksum the checksum value
 */
void hip_set_msg_checksum(struct hip_common *msg, uint8_t checksum)
{
    msg->checksum = checksum;     /* one byte, no ntohs() */
}

/**
 * get the total size of a message parameter
 *
 * @param tlv_common pointer to the parameter
 * @return the total length of the parameter in bytes (host byte
 * order), including the padding
 */
hip_tlv_len_t hip_get_param_total_len(const void *tlv_common)
{
    return HIP_LEN_PAD(sizeof(struct hip_tlv_common) +
                       ntohs(((const struct hip_tlv_common *)
                              tlv_common)->length));
}

/**
 * get the size of the parameter contents
 *
 * @param tlv_common pointer to the parameter
 * @return the length of the parameter in bytes (in host byte order),
 *          excluding padding and the length of "type" and "length" fields
 */
hip_tlv_len_t hip_get_param_contents_len(const void *tlv_common)
{
    return ntohs(((const struct hip_tlv_common *) tlv_common)->length);
}

/**
 * set parameter length into the header of the message
 *
 * @param tlv_common pointer to the parameter
 * @param len the length of the parameter in bytes (in host byte order),
 *              excluding padding and the length of "type" and "length" fields
 */
void hip_set_param_contents_len(struct hip_tlv_common *tlv_generic,
                                hip_tlv_len_t len)
{
    tlv_generic->length = htons(len);
}

/**
 * retrieve the type of a HIP parameter
 *
 * @param tlv_common pointer to the parameter
 * @return the type of the parameter (in host byte order)
 */
hip_tlv_type_t hip_get_param_type(const void *tlv_common)
{
    return ntohs(((const struct hip_tlv_common *) tlv_common)->type);
}

/**
 * set parameter type
 *
 * @param tlv_common pointer to the parameter
 * @param type type of the parameter (in host byte order)
 */
static void hip_set_param_type(struct hip_tlv_common *tlv_generic, hip_tlv_type_t type)
{
    tlv_generic->type = htons(type);
}

/**
 * get the total length of a Diffie-Hellman parameter
 *
 * @param dh pointer to the Diffie-Hellman parameter
 * @return the length of the public value Diffie-Hellman parameter in bytes
 *          (in host byte order).
 */
static hip_tlv_len_t hip_get_diffie_hellman_param_public_value_len(const struct hip_diffie_hellman *dh)
{
    return hip_get_param_contents_len(dh) - sizeof(uint8_t) - sizeof(uint16_t);
}

/**
 * select the strongest DH key according RFC5201, section 5.2.6:
 *
 *  "The sender can include at most two different Diffie-Hellman public
 *  values in the DIFFIE_HELLMAN parameter.  This gives the possibility
 *  e.g. for a server to provide a weaker encryption possibility for a
 *  PDA host that is not powerful enough.  It is RECOMMENDED that the
 *  Initiator, receiving more than one public values selects the stronger
 *  one, if it supports it."
 *
 * @param dhf pointer to the Diffie-Hellman parameter with two DH keys.
 * @return a pointer to the chosen Diffie-Hellman parameter
 */
struct hip_dh_public_value *hip_dh_select_key(const struct hip_diffie_hellman *dhf)
{
    struct hip_dh_public_value *dhpv1 = NULL, *dhpv2 = NULL, *err = NULL;

    if (ntohs(dhf->pub_val.pub_len) ==
        hip_get_diffie_hellman_param_public_value_len(dhf)) {
        HIP_DEBUG("Single DHF public value received\n");
        return (struct hip_dh_public_value *) &dhf->pub_val.group_id;
    } else {
        dhpv1 = (struct hip_dh_public_value *) &dhf->pub_val.group_id;
        dhpv2 = (struct hip_dh_public_value *)
                (dhf->pub_val.public_value + ntohs(dhf->pub_val.pub_len));

        HIP_IFEL(hip_get_diffie_hellman_param_public_value_len(dhf) !=
                 ntohs(dhpv1->pub_len) + sizeof(uint8_t) + sizeof(uint16_t)
                 + ntohs(dhpv2->pub_len), dhpv1, "Malformed DHF parameter\n");

        HIP_DEBUG("Multiple DHF public values received\n");

        _HIP_DEBUG("dhpv1->group_id= %d   dhpv2->group_id= %d\n",
                   dhpv1->group_id, dhpv2->group_id);
        _HIP_DEBUG("dhpv1->pub_len= %d   dhpv2->pub_len= %d\n",
                   dhpv1->pub_len, dhpv2->pub_len);
        _HIP_DEBUG("ntohs(dhpv1->pub_len)= %d   ntohs(dhpv2->pub_len)= %d\n",
                   ntohs(dhpv1->pub_len), ntohs(dhpv2->pub_len));



        /* Selection of a DH key depending on select_dh_key */
        if ((select_dh_key == STRONGER_KEY &&
             dhpv1->group_id >= dhpv2->group_id) ||
            (select_dh_key == WEAKER_KEY &&
             dhpv1->group_id <= dhpv2->group_id)) {
            return dhpv1;
        } else {
            return dhpv2;
        }
    }
out_err:
    return err;
}

/**
 * retrive host id public key algorithm
 *
 * @param host_id a hip_host_id parameter
 * @return the host id public key algorithm
 */
uint8_t hip_get_host_id_algo(const struct hip_host_id *host_id)
{
    return host_id->rdata.algorithm;     /* 8 bits, no ntons() */
}

/**
 * Retrieve a pointer to the first locator in a LOCATOR parameter
 *
 * @param locator a pointer a LOCATOR parameter
 * @return a pointer to the first locator in the LOCATOR parameter
 */
struct hip_locator_info_addr_item *hip_get_locator_first_addr_item(const struct hip_locator *locator)
{
    return (struct hip_locator_info_addr_item *) (locator + 1);
}

/**
 * Translate a service life time from seconds to a 8-bit integer value. The
 * lifetime value in seconds is translated to a 8-bit integer value using
 * following formula: <code>lifetime = (8 * (log(seconds) / log(2)))
 * + 64</code> and truncated. The formula is the inverse of the formula given
 * in the registration draft.
 *
 * @param  seconds  the lifetime to convert.
 * @param  lifetime a target buffer for the coverted lifetime.
 * @return          zero on success, -1 on error. Error occurs when @c seconds
 *                  is zero or greater than 15384774.
 */
int hip_get_lifetime_value(time_t seconds, uint8_t *lifetime)
{
    /* Check that we get a lifetime value between 1 and 255. The minimum
     * lifetime according to the registration draft is 0.004 seconds, but
     * the reverse formula gives zero for that. 15384774.906 seconds is the
     * maximum value. The boundary checks done here are just curiosities
     * since services are usually granted for minutes to a couple of days,
     * but not for milliseconds and days. However, log() gives a range error
     * if "seconds" is zero. */
    if (seconds == 0) {
        *lifetime = 0;
        return -1;
    } else if (seconds > 15384774)   {
        *lifetime = 255;
        return -1;
    } else {
        *lifetime = (8 * (log(seconds) / log(2))) + 64;
        return 0;
    }
}

/**
 * Translate a service life time from a 8-bit integer value to seconds. The
 * lifetime value is translated to a 8-bit integer value using following
 * formula: <code>seconds = 2^((lifetime - 64)/8)</code>.
 *
 * @param  lifetime the lifetime to convert.
 * @param  seconds  a target buffer for the converted lifetime.
 * @return          zero on success, -1 on error. Error occurs when @c lifetime
 *                  is zero.
 */
int hip_get_lifetime_seconds(uint8_t lifetime, time_t *seconds)
{
    if (lifetime == 0) {
        *seconds = 0;
        return -1;
    }
    /* All values between from 1 to 63 give just fractions of a second. */
    else if (lifetime < 64) {
        *seconds = 1;
        return 0;
    } else {
        *seconds = pow(2, ((double) ((lifetime) - 64) / 8));
        return 0;
    }
}

/**
 * check the validity of user (interprocess) message length
 *
 * @param msg pointer to the message
 * @return 1 if the message length is valid, or 0 if the message length is
 *          invalid
 */
static int hip_check_user_msg_len(const struct hip_common *msg)
{
    uint16_t len;

    HIP_ASSERT(msg);
    len = hip_get_msg_total_len(msg);

    if (len < sizeof(struct hip_common) || len > HIP_MAX_PACKET) {
        return 0;
    } else {
        return 1;
    }
}

/**
 * check the validity of a network (on-the-wire) message length
 *
 * @param msg pointer to the message
 * @return 1 if the message length is valid, or 0 if the message length is
 *          invalid
 */
int hip_check_network_msg_len(const struct hip_common *msg)
{
    uint16_t len;

    HIP_ASSERT(msg);
    len = hip_get_msg_total_len(msg);

    if (len < sizeof(struct hip_common) || len > HIP_MAX_NETWORK_PACKET) {
        return 0;
    } else {
        return 1;
    }
}

/**
 * hip_check_network_msg_type - check the type of the network message
 *
 * @param msg pointer to the message
 * @return 1 if the message type is valid, or 0 if the message type is
 *          invalid
 */
static int hip_check_network_msg_type(const struct hip_common *msg)
{
    int ok                     = 0;
    hip_hdr_type_t supported[] =
    {
        HIP_I1,
        HIP_R1,
        HIP_I2,
        HIP_R2,
        HIP_UPDATE,
        HIP_NOTIFY,
        HIP_CLOSE,
        HIP_CLOSE_ACK,
        HIP_LUPDATE
    };
    hip_hdr_type_t i;
    hip_hdr_type_t type = hip_get_msg_type(msg);

    for (i = 0; i < sizeof(supported) / sizeof(hip_hdr_type_t); i++) {
        if (type == supported[i]) {
            ok = 1;
            break;
        }
    }

    return ok;
}

/**
 * hip_check_userspace_param_type - check the userspace parameter type
 * @param param pointer to the parameter
 *
 * @return 1 if parameter type is valid, or 0 if parameter type is invalid
 */
static int hip_check_userspace_param_type(const struct hip_tlv_common *param)
{
    return 1;
}

/**
 * Check the network (on-the-wire) parameter type.
 *
 * Optional parameters are not checked, because the code just does not
 * use them if they are not supported.
 *
 * @param param the network parameter
 * @return 1 if parameter type is valid, or 0 if parameter type
 * is not valid. "Valid" means all optional and non-optional parameters
 * in the HIP draft.
 * @todo Clarify the functionality and explanation of this function. Should
 *       new parameters be added to the checked parameters list as they are
 *       introduced in extensions drafts (RVS, NAT, Registration...), or should
 *       here only be the parameters listed in Sections 5.2.3 through Section
 *       5.2.18 of the draft-ietf-hip-base-06?
 */
static int hip_check_network_param_type(const struct hip_tlv_common *param)
{
    int ok                 = 0;
    hip_tlv_type_t i;
    hip_tlv_type_t valid[] =
    {
        HIP_PARAM_ACK,
        HIP_PARAM_CERT,
        HIP_PARAM_DIFFIE_HELLMAN,
        HIP_PARAM_ECHO_REQUEST,
        HIP_PARAM_ECHO_REQUEST_SIGN,
        HIP_PARAM_ECHO_RESPONSE,
        HIP_PARAM_ECHO_RESPONSE_SIGN,
        HIP_PARAM_ENCRYPTED,
        HIP_PARAM_ESP_INFO,
        HIP_PARAM_ESP_INFO,
        HIP_PARAM_ESP_TRANSFORM,
        HIP_PARAM_FROM,
        HIP_PARAM_RELAY_FROM,
        //add by santtu
        HIP_PARAM_RELAY_HMAC,
        //end add
        HIP_PARAM_HIP_SIGNATURE,
        HIP_PARAM_HIP_SIGNATURE2,
        HIP_PARAM_HIP_TRANSFORM,
        HIP_PARAM_HMAC,
        HIP_PARAM_HMAC,
        HIP_PARAM_HMAC2,
        HIP_PARAM_RVS_HMAC,
        HIP_PARAM_HOST_ID,
        HIP_PARAM_LOCATOR,
        //add by santtu
        HIP_PARAM_NAT_TRANSFORM,
        HIP_PARAM_NAT_PACING,
        HIP_PARAM_STUN,
        //end add
        HIP_PARAM_NOTIFICATION,
        HIP_PARAM_PUZZLE,
        HIP_PARAM_R1_COUNTER,
        HIP_PARAM_REG_FAILED,
        HIP_PARAM_REG_INFO,
        HIP_PARAM_REG_REQUEST,
        HIP_PARAM_REG_RESPONSE,
        HIP_PARAM_SEQ,
        HIP_PARAM_SOLUTION,
        HIP_PARAM_VIA_RVS,
        HIP_PARAM_RELAY_TO,
        //add by santtu
        HIP_PARAM_REG_FROM,
        //end add
        HIP_PARAM_ESP_PROT_TRANSFORMS,
        HIP_PARAM_ESP_PROT_ANCHOR,
        HIP_PARAM_ESP_PROT_BRANCH,
        HIP_PARAM_ESP_PROT_SECRET,
        HIP_PARAM_ESP_PROT_ROOT
#ifdef CONFIG_HIP_MIDAUTH
        ,
        HIP_PARAM_ECHO_REQUEST_M,
        HIP_PARAM_ECHO_RESPONSE_M,
        HIP_PARAM_CHALLENGE_REQUEST,
        HIP_PARAM_CHALLENGE_RESPONSE
#endif /* CONFIG_HIP_MIDAUTH */
    };
    hip_tlv_type_t type = hip_get_param_type(param);

    /** @todo check the lengths of the parameters */

    for (i = 0; i < ARRAY_SIZE(valid); i++) {
        if (!(type & 0x0001)) {
            _HIP_DEBUG("Optional param, skip\n");
            ok = 1;
            break;
        } else if (type == valid[i]) {
            ok = 1;
            break;
        }
    }

    return ok;
}

/**
 * Check the validity of parameter contents length.
 *
 * @param msg   a pointer to the beginning of the message
 * @param param a pointer to the parameter to be checked for contents length
 * @return      1 if the length of the parameter contents length was valid
 *              (the length was not too small or too large to fit into the
 *              message). Zero is returned on invalid contents length.
 * @note The msg is passed also in to check to the parameter will not cause buffer
 * overflows.
 */
static int hip_check_param_contents_len(const struct hip_common *msg,
                                        const struct hip_tlv_common *param)
{
    int ok        = 0;
    /* length in bytes */
    int param_len = hip_get_param_total_len(param);
    uint8_t *pos  = (uint8_t *) param;

    /* Note: the lower limit is not checked, because there really is no
     * lower limit. */

    if (pos == ((uint8_t *) msg)) {
        HIP_ERROR("not a parameter\n");
    } else if (pos + param_len > ((uint8_t *) msg) + HIP_MAX_PACKET) {
        HIP_DEBUG("param far too long (%d)\n", param_len);
    } else if (param_len > hip_get_msg_total_len(msg)) {
        HIP_DEBUG("param too long (%d) msg_len %d\n", param_len,
                  hip_get_msg_total_len(msg));
    } else {
        _HIP_DEBUG("param length ok (%d) msg_len %d\n", param_len,
                   hip_get_msg_total_len(msg));
        ok = 1;
    }
    return ok;
}

/**
 * Iterate to the next parameter in the message
 *
 * @param msg           a pointer to the beginning of the message header
 * @param current_param a pointer to the current parameter, or NULL if the msg
 *                      is to be searched from the beginning.
 * @return              the next parameter after the current_param in @c msg, or
 *                      NULL if no parameters were found.
 */
struct hip_tlv_common *hip_get_next_param(const struct hip_common *msg,
                                          const struct hip_tlv_common *current_param)
{
    struct hip_tlv_common *next_param = NULL;
    uint8_t *pos                      = (uint8_t *) current_param;

    if (!msg) {
        HIP_ERROR("msg null\n");
        goto out;
    }

    if (current_param == NULL) {
        pos = (uint8_t *) msg;
    }

    if (pos == (void *) msg) {
        pos += sizeof(struct hip_common);
    } else {
        pos += hip_get_param_total_len(current_param);
    }

    next_param = (struct hip_tlv_common *) pos;

    /* check that the next parameter does not point
     * a) outside of the message
     * b) out of the buffer with check_param_contents_len()
     * c) to an empty slot in the message */
    if (((char *) next_param) - ((char *) msg) >=
        hip_get_msg_total_len(msg) ||     /* a */
        !hip_check_param_contents_len(msg, next_param) ||     /* b */
        hip_get_param_contents_len(next_param) == 0) {        /* c */
        _HIP_DEBUG("no more parameters found\n");
        next_param = NULL;
    } else {
        /* next parameter successfully found  */
        _HIP_DEBUG("next param: type=%d, len=%d\n",
                   hip_get_param_type(next_param),
                   hip_get_param_contents_len(next_param));
    }

out:
    return next_param;
}

/**
 * Get the first parameter of the given type. If there are multiple
 * parameters of the same type, one should use hip_get_next_param()
 * after calling this function to iterate through them all.
 *
 * @param msg        a pointer to the beginning of the message header.
 * @param param_type the type of the parameter to be searched from msg
 *                   (in host byte order)
 * @return           a pointer to the first parameter of the type param_type,
 *                   or NULL if no parameters of the type param_type were not
 *                   found.
 */
void *hip_get_param(const struct hip_common *msg, hip_tlv_type_t param_type)
{
    void *matched                        = NULL;
    struct hip_tlv_common *current_param = NULL;

    _HIP_DEBUG("searching for type %d\n", param_type);

    /** @todo Optimize: stop when next parameter's type is greater than the
     *  searched one. */

    while ((current_param = hip_get_next_param(msg, current_param))
           != NULL) {
        _HIP_DEBUG("current param %d\n",
                   hip_get_param_type(current_param));
        if (hip_get_param_type(current_param) == param_type) {
            matched = current_param;
            break;
        }
    }

    return matched;
}

/**
 * Get contents of the first parameter of the given type. If there are multiple
 * parameters of the same type, one should use @c hip_get_next_param() after
 * calling this function to iterate through them all.
 *
 * @param msg         a pointer to the beginning of the message header
 * @param param_type the type of the parameter to be searched from msg
 *                   (in host byte order)
 * @return           a pointer to the contents of the first parameter of the
 *                   type @c param_type, or NULL if no parameters of type
 *                   @c param_type were found.
 */
void *hip_get_param_contents(const struct hip_common *msg,
                             hip_tlv_type_t param_type)
{
    uint8_t *contents = hip_get_param(msg, param_type);
    if (contents) {
        contents += sizeof(struct hip_tlv_common);
    }
    return contents;
}

/**
 * hip_get_param_contents_direct - get parameter contents direct from TLV
 *
 * @param tlv_common pointer to a parameter
 * @return pointer to the contents of the tlv_common (just after the
 *          the type and length fields)
 */
void *hip_get_param_contents_direct(const void *tlv_common)
{
    return ((uint8_t *) tlv_common) + sizeof(struct hip_tlv_common);
}

/**
 * @brief Find the first free parameter position in a message
 *
 * This function does not check whether the new parameter to be appended
 * would overflow the @c msg buffer. It is the responsibilty of the caller
 * to check such circumstances because this function does not know
 * the length of the object to be appended in the message. Still, this
 * function checks the special situation where the buffer is completely
 * full and returns NULL in such a case.
 *
 * @param msg a pointer to the beginning of the message header
 * @return    a pointer to the first free (padded) position, or NULL if
 *            the message was completely full
 * @todo      Should this function should return hip_tlv_common?
 */
static void *hip_find_free_param(const struct hip_common *msg)
{
    struct hip_tlv_common *current_param = NULL;
    struct hip_tlv_common *last_used_pos = NULL;
    void *free_pos                       = NULL;
    uint8_t *first_pos                   = ((uint8_t *) msg) + sizeof(struct hip_common);

    /* Check for no parameters: this has to be checked separately because
     * we cannot tell from the return value of get_next_param() whether
     * the message was completely full or there just were no parameters.
     * The length is used for checking the existance of parameter, because
     * type field may be zero (SPI_LSI = 0) and therefore it cannot be
     * used for checking the existance. */
    if (hip_get_param_contents_len((struct hip_tlv_common *) first_pos)
        == 0) {
        _HIP_DEBUG("no parameters\n");
        free_pos = first_pos;
        goto out;
    }

    while ((current_param = hip_get_next_param(msg, current_param))
           != NULL) {
        last_used_pos = current_param;
        _HIP_DEBUG("not free: type=%d, contents_len=%d\n",
                   hip_get_param_type(current_param),
                   hip_get_param_contents_len(current_param));
    }

    if (last_used_pos == NULL) {
        free_pos = NULL;         /* the message was full */
    } else {
        free_pos = ((uint8_t *) last_used_pos) +
                   hip_get_param_total_len(last_used_pos);
    }

out:
    return free_pos;
}

/**
 * @brief Update messsage header length
 *
 * This function is called always when a parameter has been added or the
 * daemon/network header was written. This function writes the new
 * header length directly into the message.
 *
 * @param msg a pointer to the beginning of the message header
 */
void hip_calc_hdr_len(struct hip_common *msg)
{
    struct hip_tlv_common *param = NULL;
    uint8_t *pos                 = (uint8_t *) msg;

    /* We cannot call get_next() or get_free() because they need a valid
     * header length which is to be (possibly) calculated now. So, the
     * header length must be calculated manually here. */

    if (hip_get_msg_total_len(msg) == 0) {
        /* msg len is zero when
         * 1) calling build_param() for the first time
         * 2) calling just the build_hdr() without building
         *    any parameters, e.g. in plain error messages */
        _HIP_DEBUG("case 1,2\n");
        hip_set_msg_total_len(msg, sizeof(struct hip_common));
    } else {
        /* 3) do nothing, build_param()+ */
        /* 4) do nothing, build_param()+ and build_hdr() */
        _HIP_DEBUG("case 3,4\n");
    }

    pos  += hip_get_msg_total_len(msg);
    param = (struct hip_tlv_common *) pos;
    if (hip_get_param_contents_len(param) != 0) {
        /* Case 1 and 3: a new parameter (with a valid length) has
        *  been added and the message length has not been updated. */
        _HIP_DEBUG("case 1,3\n");
        hip_set_msg_total_len(msg, hip_get_msg_total_len(msg) +
                              hip_get_param_total_len(param));
        /* XX assert: new pos must be of type 0 (assume only one
         * header has been added) */
    } else {
        /* case 2 and 4: the message length does not need to be
         * updated */
        _HIP_DEBUG("case 2,4\n");
    }

    _HIP_DEBUG("msg len %d\n", hip_get_msg_total_len(msg));
}

/**
 * Calculate and write the length of any HIP packet parameter
 *
 * This function can be used for semi-automatic calculation of parameter
 * length field. This function should always be used instead of manual
 * calculation of parameter lengths. The tlv_size is usually just
 * sizeof(struct hip_tlv_common), but it can include other fields than
 * just the type and length. For example, DIFFIE_HELLMAN parameter includes
 * the group field as in hip_build_param_diffie_hellman_contents().
 *
 * @param tlv_common pointer to the beginning of the parameter
 * @param tlv_size size of the TLV header  (in host byte order)
 * @param contents_size size of the contents after the TLV header
 *                 (in host byte order)
 */
static void hip_calc_generic_param_len(struct hip_tlv_common *tlv_common,
                                       hip_tlv_len_t tlv_size,
                                       hip_tlv_len_t contents_size)
{
    hip_set_param_contents_len(tlv_common,
                               tlv_size + contents_size -
                               sizeof(struct hip_tlv_common));
}

/**
 * Calculate the length of a "normal" TLV structure.
 * This function calculates and writes the length of TLV structure field.
 * This function is different from hip_calc_generic_param_len() because
 * it assumes that the length of the header of the TLV is just
 * sizeof(struct hip_tlv_common).
 *
 * @param tlv_common pointer to the beginning of the TLV structure
 * @param contents_size size of the contents after type and length fields
 *                 (in host byte order)
 */
static void hip_calc_param_len(struct hip_tlv_common *tlv_common,
                               hip_tlv_len_t contents_size)
{
    hip_calc_generic_param_len(tlv_common,
                               sizeof(struct hip_tlv_common),
                               contents_size);
}

/**
 * Print the contents of a message using HIP debug interface for diagnostics
 *
 * @param msg a pointer to the message to be printed.
 * @note      Do not call this function directly, use the HIP_DUMP_MSG() macro
 *            instead.
 */
void hip_dump_msg(const struct hip_common *msg)
{
    struct hip_tlv_common *current_param = NULL;
    uint8_t *contents                    = NULL;
    /* The value of the "Length"-field in current parameter. */
    hip_tlv_len_t len                    = 0;
    /* Total length of the parameter (type+length+value+padding), and the
     * length of padding. */
    size_t total_len                     = 0, pad_len = 0;
    HIP_DEBUG("--------------- MSG START ------------------\n");

    HIP_DEBUG("Msg type :      %s (%d)\n",
              hip_message_type_name(hip_get_msg_type(msg)),
              hip_get_msg_type(msg));
    HIP_DEBUG("Msg length:     %d\n", hip_get_msg_total_len(msg));
    HIP_DEBUG("Msg err:        %d\n", hip_get_msg_err(msg));
    HIP_DEBUG("Msg controls:   0x%04x\n", msg->control);

    _HIP_DEBUG_HIT("Msg hits:       ", &msg->hits );
    _HIP_DEBUG_HIT("Msg hitr:       ", &msg->hitr );

    while ((current_param = hip_get_next_param(msg, current_param)) != NULL) {
        len       = hip_get_param_contents_len(current_param);
        /* Formula from base draft section 5.2.1. */
        total_len = 11 + len - (len + 3) % 8;
        pad_len   = total_len - len - sizeof(hip_tlv_type_t)
                    - sizeof(hip_tlv_len_t);
        contents  = hip_get_param_contents_direct(current_param);
        HIP_DEBUG("Parameter type:%s (%d). Total length: %d (4 type+" \
                  "length, %d content, %d padding).\n",
                  hip_param_type_name(hip_get_param_type(current_param)),
                  hip_get_param_type(current_param),
                  total_len,
                  len,
                  pad_len);
        HIP_HEXDUMP("Contents:", contents, len);
        HIP_HEXDUMP("Padding:", contents + len, pad_len);
    }
    HIP_DEBUG("---------------- MSG END --------------------\n");
}

/**
 * Return a sting for a given parameter type number for diagnostics.
 * The returned string should be just the same as its type constant name.
 *
 * @note If you added a HIP_MSG_NEWMODE in lib/core/icomm.h, you also need to
 *       add a case block for your HIP_MSG_NEWMODE constant in the
 *       switch(msg_type) block in this function.
 * @param msg_type message type number
 * @return the name of the message type
 */
const char *hip_message_type_name(const uint8_t msg_type)
{
    switch (msg_type) {
    case HIP_I1:            return "HIP_I1";
    case HIP_R1:            return "HIP_R1";
    case HIP_I2:            return "HIP_I2";
    case HIP_R2:            return "HIP_R2";
    case HIP_UPDATE:        return "HIP_UPDATE";
    case HIP_NOTIFY:        return "HIP_NOTIFY";
    case HIP_CLOSE:         return "HIP_CLOSE";
    case HIP_CLOSE_ACK:     return "HIP_CLOSE_ACK";
    case HIP_CER:           return "HIP_CER";
    case HIP_PAYLOAD:       return "HIP_PAYLOAD";
    case HIP_PSIG:          return "HIP_PSIG";
    case HIP_TRIG:          return "HIP_TRIG";
    case HIP_MSG_ADD_LOCAL_HI:       return "HIP_MSG_ADD_LOCAL_HI";
    case HIP_MSG_DEL_LOCAL_HI:       return "HIP_MSG_DEL_LOCAL_HI";
    case HIP_MSG_RUN_UNIT_TEST:      return "HIP_MSG_RUN_UNIT_TEST";
    case HIP_MSG_RST:                return "HIP_MSG_RST";
    case HIP_MSG_UNIT_TEST:          return "HIP_MSG_UNIT_TEST";
    case HIP_MSG_NETLINK_DUMMY:      return "HIP_MSG_NETLINK_DUMMY";
    case HIP_MSG_CONF_PUZZLE_NEW:    return "HIP_MSG_CONF_PUZZLE_NEW";
    case HIP_MSG_CONF_PUZZLE_GET:    return "HIP_MSG_CONF_PUZZLE_GET";
    case HIP_MSG_CONF_PUZZLE_SET:    return "HIP_MSG_CONF_PUZZLE_SET";
    case HIP_MSG_CONF_PUZZLE_INC:    return "HIP_MSG_CONF_PUZZLE_INC";
    case HIP_MSG_CONF_PUZZLE_DEC:    return "HIP_MSG_CONF_PUZZLE_DEC";
    case HIP_MSG_SET_OPPORTUNISTIC_MODE: return "HIP_MSG_SET_OPPORTUNISTIC_MODE";
<<<<<<< HEAD
=======
    case HIP_MSG_SET_BLIND_ON:       return "HIP_MSG_SET_BLIND_ON";
    case HIP_MSG_SET_BLIND_OFF:      return "HIP_MSG_SET_BLIND_OFF";
>>>>>>> a86743ed
    case HIP_MSG_SET_DEBUG_ALL:      return "HIP_MSG_SET_DEBUG_ALL";
    case HIP_MSG_SET_DEBUG_MEDIUM:   return "HIP_MSG_SET_DEBUG_MEDIUM";
    case HIP_MSG_SET_DEBUG_NONE:     return "HIP_MSG_SET_DEBUG_NONE";
    case HIP_MSG_MHADDR_ACTIVE:      return "HIP_MSG_MHADDR_ACTIVE";
    case HIP_MSG_MHADDR_LAZY:        return "HIP_MSG_MHADDR_LAZY";
    case HIP_MSG_RESTART:            return "HIP_MSG_RESTART";
    case HIP_MSG_SET_LOCATOR_ON:     return "HIP_MSG_SET_LOCATOR_ON";
    case HIP_MSG_SET_LOCATOR_OFF:    return "HIP_MSG_SET_LOCATOR_OFF";
    case HIP_MSG_HIT_TO_IP_ON:       return "HIP_MSG_HIT_TO_IP_ON";
    case HIP_MSG_HIT_TO_IP_OFF:      return "HIP_MSG_HIT_TO_IP_OFF";
    case HIP_MSG_HIT_TO_IP_SET:      return "HIP_MSG_HIT_TO_IP_SET";
    case HIP_MSG_SET_OPPTCP_ON:      return "HIP_MSG_SET_OPPTCP_ON";
    case HIP_MSG_SET_OPPTCP_OFF:     return "HIP_MSG_SET_OPPTCP_OFF";
    case HIP_MSG_OPPTCP_SEND_TCP_PACKET: return "HIP_MSG_OPPTCP_SEND_TCP_PACKET";
    case HIP_MSG_TRANSFORM_ORDER:    return "HIP_MSG_TRANSFORM_ORDER";
    case HIP_MSG_OFFER_RVS:          return "HIP_MSG_OFFER_RVS";
    case HIP_MSG_CANCEL_RVS:         return "HIP_MSG_CANCEL_RVS";
    case HIP_MSG_REINIT_RVS:         return "HIP_MSG_REINIT_RVS";
    case HIP_MSG_ADD_DEL_SERVER:     return "HIP_MSG_ADD_DEL_SERVER";
    case HIP_MSG_OFFER_HIPRELAY:     return "HIP_MSG_OFFER_HIPRELAY";
    case HIP_MSG_CANCEL_HIPRELAY:    return "HIP_MSG_CANCEL_HIPRELAY";
    case HIP_MSG_REINIT_RELAY:       return "HIP_MSG_REINIT_RELAY";
    case HIP_MSG_ADD_DB_HI:          return "HIP_MSG_ADD_DB_HI";
    case HIP_MSG_FIREWALL_PING:      return "HIP_MSG_FIREWALL_PING";
    case HIP_MSG_FIREWALL_PING_REPLY: return "HIP_MSG_FIREWALL_PING_REPLY";
    case HIP_MSG_FIREWALL_QUIT:      return "HIP_MSG_FIREWALL_QUIT";
    case HIP_MSG_DAEMON_QUIT:        return "HIP_MSG_DAEMON_QUIT";
    case HIP_MSG_I1_REJECT:          return "HIP_MSG_I1_REJECT";
    case HIP_MSG_SET_NAT_PLAIN_UDP:  return "HIP_MSG_SET_NAT_PLAIN_UDP";
    case HIP_MSG_SET_NAT_NONE:       return "HIP_MSG_SET_NAT_NONE";
    case HIP_MSG_FW_BEX_DONE:        return "HIP_MSG_FW_BEX_DONE";
    case HIP_MSG_IPSEC_ADD_SA:       return "HIP_MSG_IPSEC_ADD_SA";
    case HIP_MSG_USERSPACE_IPSEC:    return "HIP_MSG_USERSPACE_IPSEC";
    case HIP_MSG_ESP_PROT_TFM:       return "HIP_MSG_ESP_PROT_TFM";
    case HIP_MSG_BEX_STORE_UPDATE:   return "HIP_MSG_BEX_STORE_UPDATE";
    case HIP_MSG_TRIGGER_UPDATE:     return "HIP_MSG_TRIGGER_UPDATE";
    case HIP_MSG_ANCHOR_CHANGE:      return "HIP_MSG_ANCHOR_CHANGE";
    case HIP_MSG_TRIGGER_BEX:        return "HIP_MSG_TRIGGER_BEX";
    case HIP_MSG_GET_PEER_HIT:       return "HIP_MSG_GET_PEER_HIT";
    case HIP_MSG_NSUPDATE_ON:        return "HIP_MSG_NSUPDATE_ON";
    case HIP_MSG_NSUPDATE_OFF:       return "HIP_MSG_NSUPDATE_OFF";
    case HIP_MSG_HEARTBEAT:          return "HIP_MSG_HEARTBEAT";
    case HIP_MSG_SET_NAT_PORT:       return "HIP_MSG_SET_NAT_PORT";
    case HIP_MSG_SIGN_BUDDY_X509V3:  return "HIP_MSG_SIGN_BUDDY_X509V3";
    case HIP_MSG_SIGN_BUDDY_SPKI:    return "HIP_MSG_SIGN_BUDDY_SPKI";
    case HIP_MSG_VERIFY_BUDDY_X509V3: return "HIP_MSG_VERIFY_BUDDY_X509V3";
    case HIP_MSG_VERIFY_BUDDY_SPKI:  return "HIP_MSG_VERIFY_BUDDY_SPKI";
    case HIP_MSG_MAP_ID_TO_ADDR:     return "HIP_MSG_MAP_ID_TO_ADDR";
    case HIP_MSG_OFFER_FULLRELAY:    return "HIP_MSG_OFFER_FULLRELAY";
    case HIP_MSG_CANCEL_FULLRELAY:   return "HIP_MSG_CANCEL_FULLRELAY";
    case HIP_MSG_REINIT_FULLRELAY:   return "HIP_MSG_REINIT_FULLRELAY";
    case HIP_MSG_FIREWALL_START:     return "HIP_MSG_FIREWALL_START";
    case HIP_MSG_MANUAL_UPDATE_PACKET: return "HIP_MSG_MANUAL_UPDATE_PACKET";
    default:
        return "UNDEFINED";
    }
}

/**
 * Return a string for a given parameter type number for diagnostics.
 *
 * @param param_type parameter type number
 * @return      name of the message type
 */
const char *hip_param_type_name(const hip_tlv_type_t param_type)
{
    switch (param_type) {
    case HIP_PARAM_ACK:             return "HIP_PARAM_ACK";
    case HIP_PARAM_CERT:            return "HIP_PARAM_CERT";
    case HIP_PARAM_DH_SHARED_KEY:   return "HIP_PARAM_DH_SHARED_KEY";
    case HIP_PARAM_DIFFIE_HELLMAN:  return "HIP_PARAM_DIFFIE_HELLMAN";
    case HIP_PARAM_DSA_SIGN_DATA:   return "HIP_PARAM_DSA_SIGN_DATA";
    case HIP_PARAM_DST_ADDR:        return "HIP_PARAM_DST_ADDR";
    case HIP_PARAM_ECHO_REQUEST:    return "HIP_PARAM_ECHO_REQUEST";
    case HIP_PARAM_ECHO_REQUEST_SIGN: return "HIP_PARAM_ECHO_REQUEST_SIGN";
    case HIP_PARAM_ECHO_REQUEST_M:  return "HIP_PARAM_ECHO_REQUEST_M";
    case HIP_PARAM_ECHO_RESPONSE:   return "HIP_PARAM_ECHO_RESPONSE";
    case HIP_PARAM_ECHO_RESPONSE_SIGN: return "HIP_PARAM_ECHO_RESPONSE_SIGN";
    case HIP_PARAM_ECHO_RESPONSE_M: return "HIP_PARAM_ECHO_RESPONSE_M";
    case HIP_PARAM_EID_ADDR:        return "HIP_PARAM_EID_ADDR";
    case HIP_PARAM_EID_ENDPOINT:    return "HIP_PARAM_EID_ENDPOINT";
    case HIP_PARAM_EID_IFACE:       return "HIP_PARAM_EID_IFACE";
    case HIP_PARAM_EID_SOCKADDR:    return "HIP_PARAM_EID_SOCKADDR";
    case HIP_PARAM_ENCAPS_MSG:      return "HIP_PARAM_ENCAPS_MSG";
    case HIP_PARAM_ENCRYPTED:       return "HIP_PARAM_ENCRYPTED";
    case HIP_PARAM_ESP_INFO:        return "HIP_PARAM_ESP_INFO";
    case HIP_PARAM_ESP_TRANSFORM:   return "HIP_PARAM_ESP_TRANSFORM";
    case HIP_PARAM_FROM_PEER:       return "HIP_PARAM_FROM_PEER";
    case HIP_PARAM_FROM:            return "HIP_PARAM_FROM";
    case HIP_PARAM_HA_INFO:         return "HIP_PARAM_HA_INFO";
    case HIP_PARAM_HASH_CHAIN_ANCHORS: return "HIP_PARAM_HASH_CHAIN_ANCHORS";
    case HIP_PARAM_HASH_CHAIN_PSIG: return "HIP_PARAM_HASH_CHAIN_PSIG";
    case HIP_PARAM_HASH_CHAIN_VALUE: return "HIP_PARAM_HASH_CHAIN_VALUE";
    case HIP_PARAM_HIP_SIGNATURE2:  return "HIP_PARAM_HIP_SIGNATURE2";
    case HIP_PARAM_HIP_SIGNATURE:   return "HIP_PARAM_HIP_SIGNATURE";
    case HIP_PARAM_HIP_TRANSFORM:   return "HIP_PARAM_HIP_TRANSFORM";
    case HIP_PARAM_HI:              return "HIP_PARAM_HI";
    case HIP_PARAM_HIT:             return "HIP_PARAM_HIT";
    case HIP_PARAM_HIT_LOCAL:       return "HIP_PARAM_HIT_LOCAL";
    case HIP_PARAM_HIT_PEER:        return "HIP_PARAM_HIT_PEER";
    case HIP_PARAM_HMAC2:           return "HIP_PARAM_HMAC2";
    case HIP_PARAM_HMAC:            return "HIP_PARAM_HMAC";
    case HIP_PARAM_HOST_ID:         return "HIP_PARAM_HOST_ID";
    case HIP_PARAM_INT:             return "HIP_PARAM_INT";
    case HIP_PARAM_IPV6_ADDR:       return "HIP_PARAM_IPV6_ADDR";
    case HIP_PARAM_IPV6_ADDR_LOCAL: return "HIP_PARAM_IPV6_ADDR_LOCAL";
    case HIP_PARAM_IPV6_ADDR_PEER:  return "HIP_PARAM_IPV6_ADDR_PEER";
    case HIP_PARAM_KEYS:            return "HIP_PARAM_KEYS";
    case HIP_PARAM_LOCATOR:         return "HIP_PARAM_LOCATOR";
    case HIP_PARAM_NOTIFICATION:    return "HIP_PARAM_NOTIFICATION";
    case HIP_PARAM_PORTPAIR:        return "HIP_PARAM_PORTPAIR";
    case HIP_PARAM_PUZZLE:          return "HIP_PARAM_PUZZLE";
    case HIP_PARAM_CHALLENGE_REQUEST:       return "HIP_PARAM_CHALLENGE_REQUEST";
    case HIP_PARAM_R1_COUNTER:      return "HIP_PARAM_R1_COUNTER";
    case HIP_PARAM_REG_FAILED:      return "HIP_PARAM_REG_FAILED";
    case HIP_PARAM_REG_FROM:        return "HIP_PARAM_REG_FROM";
    case HIP_PARAM_REG_INFO:        return "HIP_PARAM_REG_INFO";
    case HIP_PARAM_REG_REQUEST:     return "HIP_PARAM_REG_REQUEST";
    case HIP_PARAM_REG_RESPONSE:    return "HIP_PARAM_REG_RESPONSE";
    case HIP_PARAM_RELAY_FROM:      return "HIP_PARAM_RELAY_FROM";
    case HIP_PARAM_RELAY_HMAC:      return "HIP_PARAM_RELAY_HMAC";
    case HIP_PARAM_RELAY_TO:        return "HIP_PARAM_RELAY_TO";
    case HIP_PARAM_RVS_HMAC:        return "HIP_PARAM_RVS_HMAC";
    case HIP_PARAM_SEQ:             return "HIP_PARAM_SEQ";
    case HIP_PARAM_SOLUTION:        return "HIP_PARAM_SOLUTION";
    case HIP_PARAM_CHALLENGE_RESPONSE:      return "HIP_PARAM_CHALLENGE_RESPONSE";
    case HIP_PARAM_SRC_ADDR:        return "HIP_PARAM_SRC_ADDR";
    case HIP_PARAM_TO_PEER:         return "HIP_PARAM_TO_PEER";
    case HIP_PARAM_UINT:            return "HIP_PARAM_UINT";
    case HIP_PARAM_UNIT_TEST:       return "HIP_PARAM_UNIT_TEST";
    case HIP_PARAM_VIA_RVS:         return "HIP_PARAM_VIA_RVS";
    case HIP_PARAM_PSEUDO_HIT:      return "HIP_PARAM_PSEUDO_HIT";
    case HIP_PARAM_HCHAIN_ANCHOR:   return "HIP_PARAM_HCHAIN_ANCHOR";
    case HIP_PARAM_ESP_PROT_TRANSFORMS: return "HIP_PARAM_ESP_PROT_TRANSFORMS";
    case HIP_PARAM_ESP_PROT_ANCHOR: return "HIP_PARAM_ESP_PROT_ANCHOR";
    case HIP_PARAM_ESP_PROT_BRANCH: return "HIP_PARAM_ESP_PROT_BRANCH";
    case HIP_PARAM_ESP_PROT_SECRET: return "HIP_PARAM_ESP_PROT_SECRET";
    case HIP_PARAM_ESP_PROT_ROOT: return "HIP_PARAM_ESP_PROT_ROOT";
    //add by santtu
    case HIP_PARAM_NAT_TRANSFORM:   return "HIP_PARAM_NAT_TRANSFORM";
    case HIP_PARAM_NAT_PACING:      return "HIP_PARAM_NAT_PACING";
    //end add
    case HIP_PARAM_LSI:             return "HIP_PARAM_LSI";
    case HIP_PARAM_SRC_TCP_PORT:    return "HIP_PARAM_SRC_TCP_PORT";
    case HIP_PARAM_DST_TCP_PORT:    return "HIP_PARAM_DST_TCP_PORT";
    case HIP_PARAM_STUN:            return "HIP_PARAM_STUN";
    case HIP_PARAM_HOSTNAME:        return "HIP_PARAM_HOSTNAME";
        //end add
    }
    return "UNDEFINED";
}

/**
 * check a user (interprocess) message for integrity
 *
 * @param msg the message to be verified for integrity
 * @return zero if the message was ok, or negative error value on error.
 */
int hip_check_userspace_msg(const struct hip_common *msg)
{
    struct hip_tlv_common *current_param = NULL;
    int err                              = 0;

    if (!hip_check_user_msg_len(msg)) {
        err = -EMSGSIZE;
        HIP_ERROR("bad msg len %d\n", hip_get_msg_total_len(msg));
        goto out;
    }

    while ((current_param = hip_get_next_param(msg, current_param))
           != NULL) {
        if (!hip_check_param_contents_len(msg, current_param)) {
            err = -EMSGSIZE;
            HIP_ERROR("bad param len\n");
            break;
        } else if (!hip_check_userspace_param_type(current_param)) {
            err = -EINVAL;
            HIP_ERROR("bad param type\n");
            break;
        }
    }

out:
    return err;
}

/**
 * Check the attributes of a parameter.
 * This is the function where one can test special attributes such as algo,
 * groupid, suiteid, etc of a HIP parameter. If the parameter does not require
 * other than just the validation of length and type fields, one should not
 * add any checks for that parameter here.
 *
 * @param param the parameter to checked
 * @return zero if the message was ok, or negative error value on error.
 *
 * @todo this function may be unneccessary because the input handlers
 *       already do some checking. Currently they are double checked..
 */
static int hip_check_network_param_attributes(const struct hip_tlv_common *param)
{
    hip_tlv_type_t type = hip_get_param_type(param);
    int err             = 0;

    _HIP_DEBUG("type=%u\n", type);

    switch (type) {
    case HIP_PARAM_HIP_TRANSFORM:
    case HIP_PARAM_ESP_TRANSFORM:
    {
        /* Search for one supported transform */
        hip_transform_suite_t suite;

        _HIP_DEBUG("Checking %s transform\n",
                   type == HIP_PARAM_HIP_TRANSFORM ? "HIP" : "ESP");
        suite = hip_get_param_transform_suite_id(param, 0);
        if (suite == 0) {
            HIP_ERROR("Could not find suitable %s transform\n",
                      type == HIP_PARAM_HIP_TRANSFORM ? "HIP" : "ESP");
            err = -EPROTONOSUPPORT;
        }
        break;
    }
    case HIP_PARAM_HOST_ID:
    {
        uint8_t algo =
            hip_get_host_id_algo((struct hip_host_id *) param);
        if (algo != HIP_HI_DSA && algo != HIP_HI_RSA) {
            err = -EPROTONOSUPPORT;
            HIP_ERROR("Host id algo %d not supported\n", algo);
        }
        break;
    }
    }
    _HIP_DEBUG("err=%d\n", err);
    return err;
}

/**
 * check a network (on-the-wire) message for integrity
 *
 * @param msg the message to be verified for integrity
 * @return zero if the message was ok, or negative error value on error.
 */
int hip_check_network_msg(const struct hip_common *msg)
{
    struct hip_tlv_common *current_param = NULL;
    hip_tlv_type_t current_param_type    = 0, prev_param_type = 0;
    int err                              = 0;

    /* Checksum of the message header is verified in input.c */

    if (!hip_check_network_msg_type(msg)) {
        err = -EINVAL;
        HIP_ERROR("bad msg type (%d)\n", hip_get_msg_type(msg));
        goto out;
    }

    /* check msg length */
    if (!hip_check_network_msg_len(msg)) {
        err = -EMSGSIZE;
        HIP_ERROR("bad msg len %d\n", hip_get_msg_total_len(msg));
        goto out;
    }

    /* Checking of param types, lengths and ordering. */
    while ((current_param = hip_get_next_param(msg, current_param))
           != NULL) {
        current_param_type = hip_get_param_type(current_param);
        if (!hip_check_param_contents_len(msg, current_param)) {
            err = -EMSGSIZE;
            HIP_ERROR("bad param len\n");
            break;
        } else if (!hip_check_network_param_type(current_param)) {
            err = -EINVAL;
            HIP_ERROR("bad param type, current param=%u\n",
                      hip_get_param_type(current_param));
            break;
        } else if (current_param_type < prev_param_type &&
                   ((current_param_type < HIP_LOWER_TRANSFORM_TYPE ||
                     current_param_type > HIP_UPPER_TRANSFORM_TYPE) &&
                    (prev_param_type < HIP_LOWER_TRANSFORM_TYPE ||
                             prev_param_type > HIP_UPPER_TRANSFORM_TYPE))) {
            /* According to draft-ietf-hip-base-03 parameter type order
             * strictly enforced, except for
             * HIP_LOWER_TRANSFORM_TYPE - HIP_UPPER_TRANSFORM_TYPE
             */
            err = -ENOMSG;
            HIP_ERROR("Wrong order of parameters (%d, %d)\n",
                      prev_param_type, current_param_type);
            break;
        } else if (hip_check_network_param_attributes(current_param)) {
            HIP_ERROR("bad param attributes\n");
            err = -EINVAL;
            break;
        }
        prev_param_type = current_param_type;
    }

out:
    return err;
}

/**
 * Build and insert a parameter provided in multiple pieces into a message.
 *
 * This is the root function of all parameter building functions.
 * hip_build_param() and hip_build_param_contents() both  use this function to
 * append the parameter into the HIP message. This function updates the message
 * header length to keep the next free parameter slot quickly accessible for
 * faster writing of the parameters. This function also automagically adds zero
 * filled padding to the parameter, to keep its total length in multiple of 8
 * bytes. Parameter contents are copied from the function parameter @c contents,
 * thus the contents can and should be allocated from the stack instead of the
 * heap (i.e. allocated with malloc()).
 *
 * @param msg            the message where the parameter is to be appended
 * @param parameter_hdr  pointer to the header of the parameter
 * @param param_hdr_size size of parameter_hdr structure (in host byte order)
 * @param contents       the contents of the parameter; the data to be inserted
 *                       after the parameter_hdr (in host byte order)
 * @return               zero on success, or negative on error
 * @see                  hip_build_param().
 * @see                  hip_build_param_contents().
 */
static int hip_build_generic_param(struct hip_common *msg,
                                   const void *parameter_hdr,
                                   hip_tlv_len_t param_hdr_size,
                                   const void *contents)
{
    const struct hip_tlv_common *param = (struct hip_tlv_common *) parameter_hdr;
    void *src                          = NULL;
    uint8_t *dst                       = NULL;
    int err                            = 0, size = 0;
    uint8_t *max_dst                   = ((uint8_t *) msg) + HIP_MAX_PACKET;

    _HIP_DEBUG("\n");

    if (msg == NULL) {
        HIP_ERROR("Message is NULL.\n");
        err = -EFAULT;
        goto out;
    }

    if (contents == NULL) {
        HIP_ERROR("Parameter contents to build is NULL.\n");
        err = -EFAULT;
        goto out;
    }

    if (param_hdr_size < sizeof(struct hip_tlv_common)) {
        HIP_ERROR("Size of the parameter build is too small.\n");
        err = -EMSGSIZE;
        goto out;
    }

    dst = hip_find_free_param(msg);
    if (dst == NULL) {
        err = -EMSGSIZE;
        HIP_ERROR("The message has no room for new parameters.\n");
        goto out;
    }

    _HIP_DEBUG("found free: %d\n", dst - ((void *) msg));

    if (dst + hip_get_param_total_len(param) > max_dst) {
        err = -EMSGSIZE;
        _HIP_DEBUG("dst == %d\n", dst);
        HIP_ERROR("The parameter to build does not fit in the message " \
                  "because if the parameter would be appended to " \
                  "the message, maximum HIP packet length would be " \
                  "exceeded." \
                  "len: %d\n",
                  hip_get_param_contents_len(param));
        goto out;
    }

    /* copy header */
    src  = (void *) param;
    size = param_hdr_size;
    memcpy(dst, src, size);

    /* copy contents  */
    dst += param_hdr_size;
    src  = (void *) contents;
    /* Copy the right amount of contents, see jokela draft for TLV
     * format. For example, this skips the algo in struct hip_sig2
     * (which is included in the length), see the
     * build_param_signature2_contents() function below. */
    size = hip_get_param_contents_len(param) -
           (param_hdr_size - sizeof(struct hip_tlv_common));
    memcpy(dst, src, size);

    _HIP_DEBUG("contents copied %d bytes\n", size);

    /* we have to update header length or otherwise hip_find_free_param
     * will fail when it checks the header length */
    hip_calc_hdr_len(msg);
    if (hip_get_msg_total_len(msg) == 0) {
        HIP_ERROR("Could not calculate temporary header length.\n");
        err = -EFAULT;
    }

    _HIP_DEBUG("dumping msg, len = %d\n", hip_get_msg_total_len(msg));
    _HIP_HEXDUMP("build msg: ", (void *) msg,
                 hip_get_msg_total_len(msg));
out:

    return err;
}

/**
 * Build and append parameter contents (i.e. the part after the type
 * and length fields) into a message.
 *
 * This function differs from hip_build_generic_param only because it
 * assumes that the parameter header is just sizeof(struct hip_tlv_common).
 * This function updates the message header length to keep the next free
 * parameter slot quickly accessible for faster writing of the parameters.
 * This function automagically adds zero filled paddign to the parameter,
 * to keep its total length in multiple of 8 bytes.
 *
 * @param msg           the message where the parameter will be appended.
 * @param contents      the data after the type and length fields.
 * @param param_type    the type of the parameter (in host byte order).
 * @param contents_size the size of contents (in host byte order).
 * @return              zero on success, or negative on error.
 * @see                 hip_build_generic_param().
 * @see                 hip_build_param().
 */
int hip_build_param_contents(struct hip_common *msg,
                             const void *contents,
                             hip_tlv_type_t param_type,
                             hip_tlv_len_t contents_size)
{
    struct hip_tlv_common param;
    hip_set_param_type(&param, param_type);
    hip_set_param_contents_len((struct hip_tlv_common *) &param, contents_size);
    return hip_build_generic_param(msg,
                                   &param,
                                   sizeof(struct hip_tlv_common),
                                   contents);
}

/**
 * Append a prebuilt parameter into a HIP message.
 *
 * Appends a complete network byte ordered parameter @c tlv_common into a HIP
 * message @c msg. This function differs from hip_build_param_contents() and
 * hip_build_generic_param() because it takes a complete network byte ordered
 * parameter as its input. It means that this function can be used for e.g.
 * copying a parameter from a message to another.
 *
 * This function updates the message header length to keep the next free
 * parameter slot quickly accessible for faster writing of the parameters. This
 * function automagically adds zero filled paddign to the parameter, to keep its
 * total length in multiple of 8 bytes.
 *
 * @param msg        a pointer to a message where the parameter will be
 *                   appended.
 * @param tlv_common a pointer to the network byte ordered parameter that will
 *                   be appended into the message.
 * @return           zero on success, or negative error value on error.
 * @see              hip_build_generic_param().
 * @see              hip_build_param_contents().
 */
int hip_build_param(struct hip_common *msg, const void *tlv_common)
{
    int err        = 0;
    uint8_t *contents = ((uint8_t *) tlv_common) + sizeof(struct hip_tlv_common);

    if (tlv_common == NULL) {
        err = -EFAULT;
        HIP_ERROR("param null\n");
        goto out;
    }

    err = hip_build_param_contents(msg, contents,
                                   hip_get_param_type(tlv_common),
                                   hip_get_param_contents_len(tlv_common));
    _HIP_DEBUG("tlv_common len %d\n", ((struct hip_tlv_common *) tlv_common)->length);
    if (err) {
        HIP_ERROR("could not build contents (%d)\n", err);
    }

out:
    return err;
}

/**
 * set whether to request for a response from hipd or not
 *
 * @param msg user message
 * @param on 1 if requesting for a response, otherwise 0
 */
void hip_set_msg_response(struct hip_common *msg, uint8_t on)
{
    if (msg->ver_res == HIP_USER_VER_RES) {
        msg->control = on;
    } else {
        msg->payload_proto = on;
    }
}

/**
 * check if the user message requires response from hipd
 *
 * @param msg user message
 * @return 1 if message requires response, other 0
 */
uint8_t hip_get_msg_response(struct hip_common *msg)
{
    return msg->ver_res == HIP_USER_VER_RES ? msg->control : msg->payload_proto;
}

/**
 * builds a header for interprocess communication.
 *
 * This function builds the header that can be used for HIP kernel-userspace
 * communication. It is commonly used by the daemon, hipconf, resolver or
 * the kernel module itself. This function should be called before
 * building the parameters for the message.
 *
 * This function does not write the header length into the message. It should
 * be written by the build_param_functions.
 *
 * @param msg       the message where the userspace header is to be written.
 * @param base_type the type of the message.
 * @param err_val   a positive error value to be communicated for the receiver
 *                  (usually just zero for no errors).
 * @return          zero on success, or negative on error.
 * @note This function overloads the HIP header for interprocess communications
 *       between hipd, hipfw and hipconf. See the internals of this function
 *       how the fields in the header are overloaded. This kind of messages
 *       should never be sent on wire and should not be confused with message
 *       arriving from the network.
 */
int hip_build_user_hdr(struct hip_common *msg, hip_hdr_type_t base_type,
                       hip_hdr_err_t err_val)
{
    int err = 0;

    _HIP_DEBUG("\n");
    HIP_IFEL(!msg, -EINVAL, "null msg\n");

    /* build header first and then parameters */
    HIP_ASSERT(hip_get_msg_total_len(msg) == 0);

    /* Use internal message version of header.
     * This allows for messages longer than HIP_MAX_NETWORK_PACKET. */
    msg->ver_res = HIP_USER_VER_RES;

    hip_set_msg_type(msg, base_type);
    hip_set_msg_err(msg, err_val);
    /* Note: final header length is usually calculated by the
     * last call to build_param() but it is possible to build a
     * msg with just the header, so we have to calculate the
     * header length anyway. */
    hip_calc_hdr_len(msg);

    HIP_IFE(hip_get_msg_total_len(msg) == 0, -EMSGSIZE);
    HIP_IFEL(!hip_check_user_msg_len(msg),
             -EMSGSIZE,
             "hipd build hdr: msg len (%d) invalid\n",
             hip_get_msg_total_len(msg));

out_err:
    return err;
}

/**
 * Write a network header into a HIP control message.
 *
 * This function does not write the header length into the message. It should
 * be written by the build_param_functions. The checksum field is not written
 * either because it is done in hip_send_pkt().
 *
 * @param msg          the message where the HIP network should be written
 * @param type_hdr     the type of the HIP header as specified in the drafts
 * @param control      HIP control bits in host byte order
 * @param hit_sender   source HIT in network byte order
 * @param hit_receiver destination HIT in network byte order
 * @todo build HIP network header in the same fashion as in build_daemon_hdr().
 * <ul>
 * <li>Write missing headers in the header using accessor functions
 * (see hip_get/set_XXX() functions in the beginning of this file). You have to
 * create couple of new ones, but daemon and network messages use the same
 * locations for storing len and type (hip_common->err is stored in the
 * hip_common->checksum) and they can be used as they are.</li>
 * <li>payload_proto.</li>
 * <li>payload_len: see how build_daemon_hdr() works.</li>
 * <li>ver_res.</li>
 * <li>checksum (move the checksum function from hip.c to this file
 *     because this file is shared by kernel and userspace).</li>
 * <li>write the parameters of this function into the message.</li>
 * </ul>
 * @note Use @b only accessors to hide byte order and size conversion issues!
 */
void hip_build_network_hdr(struct hip_common *msg, uint8_t type_hdr,
                           uint16_t control, const struct in6_addr *hit_sender,
                           const struct in6_addr *hit_receiver)
{
    /* build header first and then parameters */
    HIP_ASSERT(hip_get_msg_total_len(msg) == 0);

    msg->payload_proto = IPPROTO_NONE;     /* 1 byte, no htons()    */
    /* Do not touch the length; it is written by param builders */
    msg->type_hdr      = type_hdr;             /* 1 byte, no htons()    */
    /* version includes the SHIM6 bit */
    msg->ver_res       = (HIP_VER_RES << 4) | 1; /* 1 byte, no htons() */

    msg->control       = htons(control);
    msg->checksum      = htons(0); /* this will be written by xmit */

    ipv6_addr_copy(&msg->hits, hit_sender ? hit_sender : &in6addr_any);
    ipv6_addr_copy(&msg->hitr, hit_receiver ? hit_receiver : &in6addr_any);
}

/**
 * Builds a @c HMAC parameter to the HIP packet @c msg. This function calculates
 * also the hmac value from the whole message as specified in the drafts.
 *
 * @param msg a pointer to the message where the @c HMAC parameter will be
 *            appended.
 * @param key a pointer to a key used for hmac.
 * @param param_type HIP_PARAM_HMAC, HIP_PARAM_RELAY_HMAC or HIP_PARAM_RVS_HMAC accordingly
 * @return    zero on success, or negative error value on error.
 * @see       hip_build_param_hmac2_contents()
 * @see       hip_write_hmac().
 */
int hip_build_param_hmac(struct hip_common *msg,
                         const struct hip_crypto_key *key,
                         hip_tlv_type_t param_type)
{
    int err = 0;
    struct hip_hmac hmac;

    hip_set_param_type((struct hip_tlv_common *)  &hmac, param_type);
    hip_calc_generic_param_len((struct hip_tlv_common *) &hmac,
                               sizeof(struct hip_hmac),
                               0);

    HIP_IFEL(hip_write_hmac(HIP_DIGEST_SHA1_HMAC, key->key, msg,
                            hip_get_msg_total_len(msg),
                            hmac.hmac_data), -EFAULT,
             "Error while building HMAC\n");

    err = hip_build_param(msg, &hmac);
out_err:
    return err;
}

/**
 * Builds a @c HIP_PARAM_HMAC parameter to the HIP packet @c msg. This function calculates
 * also the hmac value from the whole message as specified in the drafts.
 *
 * @param msg a pointer to the message where the @c HMAC parameter will be
 *            appended.
 * @param key a pointer to a key used for hmac.
 * @return    zero on success, or negative error value on error.
 * @see       hip_build_param_hmac_contents()
 */
int hip_build_param_hmac_contents(struct hip_common *msg,
                                  const struct hip_crypto_key *key)
{
    return hip_build_param_hmac(msg, key, HIP_PARAM_HMAC);
};

/**
 * calculate and create a HMAC2 parameter that includes also a host id
 * which is not included in the message
 *
 * @param msg a HIP control message from the HMAC should be calculated from
 * @param msg_copy an extra, temporary buffer allocated by the caller
 * @param host_id the host id parameter that should be included in the calculated
 *                HMAC value
 * @return zero for success and negative on failure
 */
int hip_create_msg_pseudo_hmac2(const struct hip_common *msg,
                                struct hip_common *msg_copy,
                                struct hip_host_id *host_id)
{
    struct hip_tlv_common *param = NULL;
    int err                      = 0;

    HIP_HEXDUMP("host id", host_id,
                hip_get_param_total_len(host_id));

    memcpy(msg_copy, msg, sizeof(struct hip_common));
    hip_set_msg_total_len(msg_copy, 0);
    hip_zero_msg_checksum(msg_copy);

    /* copy parameters to a temporary buffer to calculate
     * pseudo-hmac (includes the host id) */
    while ((param = hip_get_next_param(msg, param)) &&
           hip_get_param_type(param) < HIP_PARAM_HMAC2)
    {
        HIP_IFEL(hip_build_param(msg_copy, param),
                 -1,
                 "Failed to build param\n");
    }

    HIP_IFEL(hip_build_param(msg_copy, host_id), -1,
             "Failed to append pseudo host id to R2\n");

out_err:
    return err;
}

/**
 * Builds a @c HMAC2 parameter.
 *
 * Builds a @c HMAC2 parameter to the HIP packet @c msg. This function
 * calculates also the hmac value from the whole message as specified in the
 * drafts. Assumes that the hmac includes only the header and host id.
 *
 * @param msg      a pointer to the message where the @c HMAC2 parameter will be
 *                 appended.
 * @param key      a pointer to a key used for hmac.
 * @param host_id  a pointer to a host id.
 * @return         zero on success, or negative error value on error.
 * @see            hip_build_param_hmac_contents().
 * @see            hip_write_hmac().
 */
int hip_build_param_hmac2_contents(struct hip_common *msg,
                                   struct hip_crypto_key *key,
                                   struct hip_host_id *host_id)
{
    struct hip_hmac hmac2;
    struct hip_common *msg_copy = NULL;
    int err                     = 0;

    HIP_IFEL(!(msg_copy = hip_msg_alloc()), -ENOMEM, "Message alloc\n");

    _HIP_HEXDUMP("HMAC data", msg_copy, hip_get_msg_total_len(msg_copy));
    _HIP_HEXDUMP("HMAC key\n", key->key, 20);

    HIP_IFEL(hip_create_msg_pseudo_hmac2(msg, msg_copy, host_id), -1,
             "pseudo hmac pkt failed\n");

    hip_set_param_type((struct hip_tlv_common *)  &hmac2, HIP_PARAM_HMAC2);
    hip_calc_generic_param_len((struct hip_tlv_common *) &hmac2,
                               sizeof(struct hip_hmac),
                               0);

    HIP_IFEL(hip_write_hmac(HIP_DIGEST_SHA1_HMAC, key->key, msg_copy,
                            hip_get_msg_total_len(msg_copy),
                            hmac2.hmac_data),
                            -EFAULT,
             "Error while building HMAC\n");

    err = hip_build_param(msg, &hmac2);
out_err:
    if (msg_copy) {
        free(msg_copy);
    }

    return err;
}

/**
 * sanity checking for a HIP control packet originating from the network
 *
 * @param src  The source address of the packet as a sockaddr_in or sockaddr_in6
 *             structure in network byte order. IPv6 mapped addresses are not supported.
 * @param dst  The destination address of the packet as a sockaddr_in or sockaddr_in6
 *             structure in network byte order. IPv6 mapped addresses are not supported.
 * @param len  the length of the control packet in bytes (including padding)
 * @return zero if the packet seems sane or negative otherwise
 */
int hip_verify_network_header(struct hip_common *hip_common,
                              struct sockaddr *src, struct sockaddr *dst,
                              int len)
{
    int err = 0, plen, checksum;

    plen = hip_get_msg_total_len(hip_common);

    /* Currently no support for piggybacking */
    HIP_IFEL(len != hip_get_msg_total_len(hip_common), -EINVAL,
             "Invalid HIP packet length (%d,%d). Dropping\n",
             len, plen);
    HIP_IFEL(hip_common->payload_proto != IPPROTO_NONE, -EOPNOTSUPP,
             "Protocol in packet (%u) was not IPPROTO_NONE. Dropping\n",
             hip_common->payload_proto);
    HIP_IFEL(hip_common->ver_res != ((HIP_VER_RES << 4) | 1), -EPROTOTYPE,
             "Invalid version in received packet. Dropping\n");

    HIP_IFEL(!ipv6_addr_is_hit(&hip_common->hits), -EAFNOSUPPORT,
             "Received a non-HIT in HIT-source. Dropping\n");
    HIP_IFEL(!ipv6_addr_is_hit(&hip_common->hitr) &&
             !ipv6_addr_any(&hip_common->hitr),
             -EAFNOSUPPORT,
             "Received a non-HIT or non NULL in HIT-receiver. Dropping\n");

    HIP_IFEL(ipv6_addr_any(&hip_common->hits), -EAFNOSUPPORT,
             "Received a NULL in HIT-sender. Dropping\n");

    /** @todo handle the RVS case better. */
    if (ipv6_addr_any(&hip_common->hitr)) {
        HIP_DEBUG("Received a connection to opportunistic HIT\n");
    } else {
        HIP_DEBUG_HIT("Received a connection to HIT", &hip_common->hitr);
    }

    /* Check checksum. */
    HIP_DEBUG("dst port is %d  \n", ((struct sockaddr_in *) dst)->sin_port);
    if (dst->sa_family == AF_INET && ((struct sockaddr_in *) dst)->sin_port) {
        HIP_DEBUG("HIP IPv4 UDP packet: ignoring HIP checksum\n");
    } else {
        checksum             = hip_common->checksum;
        hip_common->checksum = 0;

        HIP_IFEL(hip_checksum_packet((char *) hip_common, src, dst)
                 != checksum,
                 -EBADMSG, "HIP checksum failed.\n");

        hip_common->checksum = checksum;
    }

out_err:
    return err;
}

/**
 * build a hip_encrypted parameter
 *
 * @param msg the message where the parameter will be appended
 * @param param the parameter that will contained in the hip_encrypted
 *           parameter
 * @returns zero on success, or negative on failure
 *
 * @note This function does not actually encrypt anything, it just builds
 * the parameter. The parameter that will be encapsulated in the hip_encrypted
 * parameter has to be encrypted using a different function call.
 */
int hip_build_param_encrypted_aes_sha1(struct hip_common *msg,
                                       struct hip_tlv_common *param)
{
    int rem, err = 0;
    struct hip_encrypted_aes_sha1 enc;
    int param_len                 = hip_get_param_total_len(param);
    struct hip_tlv_common *common = param;
    char *param_padded            = NULL;

    hip_set_param_type((struct hip_tlv_common *) &enc, HIP_PARAM_ENCRYPTED);
    enc.reserved = htonl(0);
    memset(&enc.iv, 0, 16);

    /* copy the IV *IF* needed, and then the encrypted data */

    /* AES block size must be multiple of 16 bytes */
    rem = param_len % 16;
    if (rem) {
        HIP_DEBUG("Adjusting param size to AES block size\n");

        param_padded = malloc(param_len + rem);
        if (!param_padded) {
            err = -ENOMEM;
            goto out_err;
        }

        /* this kind of padding works against Ericsson/OpenSSL
         * (method 4: RFC2630 method) */
        /* http://www.di-mgt.com.au/cryptopad.html#exampleaes */
        memcpy(param_padded, param, param_len);
        memset(param_padded + param_len, rem, rem);

        common     = (struct hip_tlv_common *) param_padded;
        param_len += rem;
    }

    hip_calc_param_len((struct hip_tlv_common *) &enc, sizeof(enc) -
                       sizeof(struct hip_tlv_common) +
                       param_len);

    err = hip_build_generic_param(msg, &enc, sizeof(enc), common);

out_err:

    if (param_padded) {
        free(param_padded);
    }

    return err;
}

/**
 * build the contents of a HIP signature2 parameter
 * (the type and length fields for the parameter should be set separately)
 *
 * @param msg the message
 * @param contents pointer to the signature contents (the data to be written
 *                 after the signature field)
 * @param contents_size size of the contents of the signature (the data after the
 *                 algorithm field)
 * @param algorithm the algorithm as in the HIP drafts that was used for
 *                 producing the signature
 * @return zero for success, or non-zero on error
 *
 * @note build_param_contents() is not very suitable for building a hip_sig2 struct,
 * because hip_sig2 has a troublesome algorithm field which need some special
 * attention from htons(). Thereby here is a separate builder for hip_sig2 for
 * conveniency. It uses internally hip_build_generic_param() for actually
 * writing the signature parameter into the message.
 */
int hip_build_param_signature2_contents(struct hip_common *msg,
                                        const void *contents,
                                        hip_tlv_len_t contents_size,
                                        uint8_t algorithm)
{
    /* note: if you make changes in this function, make them also in
     * build_param_signature_contents(), because it is almost the same */

    int err = 0;
    struct hip_sig2 sig2;

    HIP_ASSERT(sizeof(struct hip_sig2) >= sizeof(struct hip_tlv_common));

    hip_set_param_type((struct hip_tlv_common *) &sig2, HIP_PARAM_HIP_SIGNATURE2);
    hip_calc_generic_param_len((struct hip_tlv_common *) &sig2, sizeof(struct hip_sig2),
                               contents_size);
    sig2.algorithm = algorithm;     /* algo is 8 bits, no htons */

    err            = hip_build_generic_param(msg, &sig2,
                                             sizeof(struct hip_sig2), contents);

    return err;
}

/**
 * build the contents of a HIP signature1 parameter
 * (the type and length fields for the parameter should be set separately)
 *
 * @param msg the message
 * @param contents pointer to the signature contents (the data to be written
 *                 after the signature field)
 * @param contents_size size of the contents of the signature (the data after the
 *                 algorithm field)
 * @param algorithm the algorithm as in the HIP drafts that was used for
 *                 producing the signature
 * @return zero for success, or non-zero on error
 */
int hip_build_param_signature_contents(struct hip_common *msg,
                                       const void *contents,
                                       hip_tlv_len_t contents_size,
                                       uint8_t algorithm)
{
    /* note: if you make changes in this function, make them also in
     * build_param_signature_contents2(), because it is almost the same */

    int err = 0;
    struct hip_sig sig;

    HIP_ASSERT(sizeof(struct hip_sig) >= sizeof(struct hip_tlv_common));

    hip_set_param_type((struct hip_tlv_common *) &sig, HIP_PARAM_HIP_SIGNATURE);
    hip_calc_generic_param_len((struct hip_tlv_common *) &sig, sizeof(struct hip_sig),
                               contents_size);
    sig.algorithm = algorithm;     /* algo is 8 bits, no htons */

    err           = hip_build_generic_param(msg, &sig,
                                            sizeof(struct hip_sig), contents);

    return err;
}

/**
 * build a HIP ECHO parameter
 *
 * @param msg the message
 * @param opaque opaque data copied to the parameter
 * @param len      the length of the parameter
 * @param sign true if parameter is under signature, false otherwise
 * @param request true if parameter is ECHO_REQUEST, otherwise parameter is ECHO_RESPONSE
 * @return zero for success, or non-zero on error
 */
int hip_build_param_echo(struct hip_common *msg, void *opaque, int len,
                         int sign, int request)
{
    struct hip_echo_request ping;
    int err;

    if (request) {
        hip_set_param_type((struct hip_tlv_common *) &ping, sign ? HIP_PARAM_ECHO_REQUEST_SIGN : HIP_PARAM_ECHO_REQUEST);
    } else {
        hip_set_param_type((struct hip_tlv_common *) &ping, sign ? HIP_PARAM_ECHO_RESPONSE_SIGN : HIP_PARAM_ECHO_RESPONSE);
    }

    hip_set_param_contents_len((struct hip_tlv_common *) &ping, len);
    err = hip_build_generic_param(msg, &ping, sizeof(struct hip_echo_request),
                                  opaque);
    return err;
}

/**
 * build a HIP R1_COUNTER parameter
 *
 * @param msg the message
 * @param generation R1 generation counter
 * @return zero for success, or non-zero on error
 */
int hip_build_param_r1_counter(struct hip_common *msg, uint64_t generation)
{
    struct hip_r1_counter r1gen;
    int err = 0;

    /* note: the length cannot be calculated with calc_param_len() */
    hip_set_param_contents_len((struct hip_tlv_common *) &r1gen,
                               sizeof(struct hip_r1_counter) -
                               sizeof(struct hip_tlv_common));
    /* Type 2 (in R1) or 3 (in I2) */
    hip_set_param_type((struct hip_tlv_common *) &r1gen, HIP_PARAM_R1_COUNTER);

    r1gen.reserved   = 0;

    r1gen.generation = hton64(generation);

    err              = hip_build_param(msg, &r1gen);
    return err;
}

/**
 * Build a @c FROM parameter to the HIP packet @c msg.
 *
 * @param msg      a pointer to a HIP packet common header
 * @param addr     a pointer to an IPv6 or IPv4-in-IPv6 format IPv4 address.
 * @param not_used this parameter is not used, but it is needed to make the
 *                 parameter list uniform with hip_build_param_relay_from().
 * @return         zero on success, or negative error value on error.
 * @see            RFC5204 section 4.2.2.
 */
int hip_build_param_from(struct hip_common *msg,
                         const struct in6_addr *addr,
                         const in_port_t not_used)
{
    struct hip_from from;
    int err = 0;

    hip_set_param_type((struct hip_tlv_common *) &from, HIP_PARAM_FROM);
    memcpy((struct in6_addr *) &from.address, addr, 16);

    hip_calc_generic_param_len((struct hip_tlv_common *) &from, sizeof(struct hip_from), 0);
    err = hip_build_param(msg, &from);
    return err;
}

/**
 * Build a @c RELAY_FROM parameter to the HIP packet @c msg.
 *
 * @param msg  a pointer to a HIP packet common header
 * @param addr a pointer to an IPv6 or IPv4-in-IPv6 format IPv4 address.
 * @param port port number (host byte order).
 * @return     zero on success, or negative error value on error.
 */
int hip_build_param_relay_from(struct hip_common *msg, const struct in6_addr *addr,
                               const in_port_t port)
{
    struct hip_relay_from relay_from;
    int err = 0;

    hip_set_param_type((struct hip_tlv_common *) &relay_from, HIP_PARAM_RELAY_FROM);
    ipv6_addr_copy((struct in6_addr *) &relay_from.address, addr);
    relay_from.port     = htons(port);
    relay_from.reserved = 0;
    relay_from.protocol = HIP_NAT_PROTO_UDP;
    hip_calc_generic_param_len((struct hip_tlv_common *) &relay_from, sizeof(relay_from), 0);
    err                 = hip_build_param(msg, &relay_from);

    return err;
}

/**
 * Build a @c VIA_RVS parameter to the HIP packet @c msg.
 *
 * @param msg           a pointer to a HIP packet common header
 * @param rvs_addresses a pointer to rendezvous server IPv6 or IPv4-in-IPv6
 *                      format IPv4 addresses.
 * @return              zero on success, or negative error value on error.
 * @see                 <a href="http://tools.ietf.org/wg/hip/draft-ietf-hip-rvs/draft-ietf-hip-rvs-05.txt">
 *                      draft-ietf-hip-rvs-05</a> section 4.2.3.
 */
int hip_build_param_via_rvs(struct hip_common *msg,
                            const struct in6_addr rvs_addresses[])
{
    int err = 0;
    struct hip_via_rvs viarvs;

    hip_set_param_type((struct hip_tlv_common *) &viarvs, HIP_PARAM_VIA_RVS);
    hip_calc_generic_param_len((struct hip_tlv_common *) &viarvs, sizeof(struct hip_via_rvs),
                               sizeof(struct in6_addr));
    err = hip_build_generic_param(msg, &viarvs, sizeof(struct hip_via_rvs),
                                  (void *) rvs_addresses);
    return err;
}

/**
 * Builds a @c RELAY_TO parameter to the HIP packet @c msg.
 *
 * @param msg  a pointer to a HIP packet common header
 * @param addr a pointer to IPv6 address
 * @param port portnumber
 * @return     zero on success, or negative error value on error.
 * @note       This used to be VIA_RVS_NAT, but because of the HIP-ICE
 *             draft, this is now RELAY_TO.
 */
int hip_build_param_relay_to(struct hip_common *msg,
                             const in6_addr_t *addr,
                             const in_port_t port)
{
    struct hip_relay_to relay_to;
    int err = 0;

    hip_set_param_type((struct hip_tlv_common *) &relay_to, HIP_PARAM_RELAY_TO);
    ipv6_addr_copy((struct in6_addr *) &relay_to.address, addr);
    relay_to.port     = htons(port);
    relay_to.reserved = 0;
    relay_to.protocol = HIP_NAT_PROTO_UDP;

    hip_calc_generic_param_len((struct hip_tlv_common *) &relay_to, sizeof(relay_to), 0);
    err               = hip_build_param(msg, &relay_to);

    return err;
}

/**
 * Build REG_REQUEST and REG_RESPONSE parameters common parts. This function is
 * called from hip_build_param_reg_request() and hip_build_param_reg_response(),
 * and should not be called from anywhere else.
 *
 * @param msg        a pointer to a HIP message where to build the parameter.
 * @param param      a pointer to the parameter to be appended to the HIP
 *                   message @c msg.
 * @param lifetime   the lifetime to be put into the parameter.
 * @param type_list  a pointer to an array containing the registration types to
 *                   be put into the parameter.
 * @param type_count number of registration types in @c type_list.
 * @return           zero on success, non-zero otherwise.
 * @note             This is an static inline function that has no prototype in
 *                   the header file. There is no prototype because this
 *                   function is not to be called outside this file.
 * @note Keep this function before REG_REQUEST and REG_RESPONSE parameter
 * builders but after hip_calc_generic_param_len() and
 * hip_build_generic_param.
 */
static inline int hip_reg_param_core(hip_common_t *msg,
                                     void *param,
                                     const uint8_t lifetime,
                                     const uint8_t *type_list,
                                     const int type_count)
{
    struct hip_reg_request *rreq = (struct hip_reg_request *) param;

    hip_calc_generic_param_len((struct hip_tlv_common *) rreq, sizeof(struct hip_reg_request),
                               type_count * sizeof(uint8_t));
    rreq->lifetime = lifetime;

    return hip_build_generic_param(msg, rreq, sizeof(struct hip_reg_request),
                                   type_list);
}

/**
 * Build a REG_INFO parameter.
 *
 * @param msg           a pointer to a HIP message where to build the parameter.
 * @param service_list  a pointer to a structure containing all active services.
 * @param service_count number of registration services in @c service_list.
 * @return              zero on success, non-zero otherwise.
 * @todo gcc gives a weird warning if we use struct srv in the arguments of this function.
 *       Using void pointer as a workaround */
int hip_build_param_reg_info(hip_common_t *msg,
                             const void *srv_list,
                             const unsigned int service_count)
{
    int err                            = 0, i = 0;
    const struct hip_srv *service_list = (const struct hip_srv *) srv_list;
    struct hip_reg_info reg_info;
    uint8_t reg_type[service_count];

    if (service_count == 0) {
        return 0;
    }
    HIP_DEBUG("Building REG_INFO parameter(s) \n");

    for (; i < service_count; i++) {
        if (service_list[0].min_lifetime !=
            service_list[i].min_lifetime ||
            service_list[0].max_lifetime !=
            service_list[i].max_lifetime) {
            HIP_INFO("Warning! Multiple min and max lifetime " \
                     "values for a single REG_INFO parameter " \
                     "requested. Using lifetime values from " \
                     "service reg_type %d with all services.\n",
                     service_list[0].reg_type);
            break;
        }
    }

    for (i = 0; i < service_count; i++) {
        reg_type[i] = service_list[i].reg_type;
    }

    _HIP_HEXDUMP("reg_type", reg_type, service_count);

    hip_set_param_type((struct hip_tlv_common *) &reg_info, HIP_PARAM_REG_INFO);
    /* All services should have the same lifetime... */
    reg_info.min_lifetime = service_list[0].min_lifetime;
    reg_info.max_lifetime = service_list[0].max_lifetime;
    hip_calc_generic_param_len((struct hip_tlv_common *) &reg_info, sizeof(struct hip_reg_info),
                               service_count * sizeof(service_list[0].reg_type));

    err                   = hip_build_generic_param(
        msg, &reg_info, sizeof(struct hip_reg_info), (void *) reg_type);

    _HIP_DEBUG("Added REG_INFO parameter with %u service%s.\n", service_count,
               (service_count > 1) ? "s" : "");

    return err;
}

/**
 * Build a REG_REQUEST parameter.
 *
 * @param msg        a pointer to a HIP message where to build the parameter.
 * @param lifetime   the lifetime to be put into the parameter.
 * @param type_list  a pointer to an array containing the registration types to
 *                   be put into the parameter.
 * @param type_count number of registration types in @c type_list.
 * @return           zero on success, non-zero otherwise.
 */
int hip_build_param_reg_request(hip_common_t *msg, const uint8_t lifetime,
                                const uint8_t *type_list, const int type_count)
{
    int err = 0;
    struct hip_reg_request rreq;

    hip_set_param_type((struct hip_tlv_common *) &rreq, HIP_PARAM_REG_REQUEST);
    err = hip_reg_param_core(msg, &rreq, lifetime, type_list, type_count);

    return err;
}

/**
 * Build a REG_RESPONSE parameter.
 *
 * @param msg        a pointer to a HIP message where to build the parameter.
 * @param lifetime   the lifetime to be put into the parameter.
 * @param type_list  a pointer to an array containing the registration types to
 *                   be put into the parameter.
 * @param type_count number of registration types in @c type_list.
 * @return           zero on success, non-zero otherwise.
 */
int hip_build_param_reg_response(hip_common_t *msg, const uint8_t lifetime,
                                 const uint8_t *type_list, const int type_count)
{
    int err = 0;
    struct hip_reg_response rres;

    hip_set_param_type((struct hip_tlv_common *) &rres, HIP_PARAM_REG_RESPONSE);
    err = hip_reg_param_core(msg, &rres, lifetime, type_list, type_count);

    return err;
}

/**
 * Build a REG_FAILED parameter.
 *
 * @param msg        a pointer to a HIP message where to build the parameter.
 * @param lifetime   the failure type to be put into the parameter.
 * @param type_list  a pointer to an array containing the registration types to
 *                   be put into the parameter.
 * @param type_count number of registration types in @c type_list.
 * @return           zero on success, non-zero otherwise.
 */
int hip_build_param_reg_failed(struct hip_common *msg, uint8_t failure_type,
                               uint8_t *type_list, int type_count)
{
    int err = 0;
    struct hip_reg_failed reg_failed;

    if (type_count == 0) {
        return 0;
    }

    hip_set_param_type((struct hip_tlv_common *) &reg_failed, HIP_PARAM_REG_FAILED);

    reg_failed.failure_type = failure_type;
    hip_calc_generic_param_len((struct hip_tlv_common *) &reg_failed, sizeof(struct hip_reg_failed),
                               type_count * sizeof(type_list[0]));

    err                     = hip_build_generic_param(
        msg, &reg_failed, sizeof(struct hip_reg_failed), (void *) type_list);

    HIP_DEBUG("Added REG_FAILED parameter with %u service%s.\n", type_count,
              (type_count > 1) ? "s" : "");

    return err;
}

/**
 * Build and append a HIP puzzle into the message.
 *
 * The puzzle mechanism assumes that every value is in network byte order
 * except for the hip_birthday_cookie.cv union, where the value is in
 * host byte order. This is an exception to the normal builder rules, where
 * input arguments are normally always in host byte order.
 *
 * @param msg the message where the puzzle is to be appended
 * @param val_K the K value for the puzzle
 * @param lifetime lifetime field of the puzzle
 * @param opaque the opaque value for the puzzle
 * @param random_i random I value for the puzzle (in host byte order)
 *
 * @return zero for success, or non-zero on error
 */
int hip_build_param_puzzle(struct hip_common *msg, uint8_t val_K,
                           uint8_t lifetime, uint32_t opaque, uint64_t random_i)
{
    struct hip_puzzle puzzle;
    int err = 0;

    /* note: the length cannot be calculated with calc_param_len() */
    hip_set_param_contents_len((struct hip_tlv_common *) &puzzle,
                               sizeof(struct hip_puzzle) -
                               sizeof(struct hip_tlv_common));
    /* Type 2 (in R1) or 3 (in I2) */
    hip_set_param_type((struct hip_tlv_common *) &puzzle, HIP_PARAM_PUZZLE);

    /* only the random_j_k is in host byte order */
    puzzle.K         = val_K;
    puzzle.lifetime  = lifetime;
    puzzle.opaque[0] = opaque & 0xFF;
    puzzle.opaque[1] = (opaque & 0xFF00) >> 8;
    puzzle.I         = random_i;

    err = hip_build_generic_param(msg, &puzzle,
                                  sizeof(struct hip_tlv_common),
                                  hip_get_param_contents_direct(&puzzle));
    return err;
}

#ifdef CONFIG_HIP_MIDAUTH
/**
 * Build and append a HIP challenge_request to the message.
 *
 * The puzzle mechanism assumes that every value is in network byte order
 * except for the hip_birthday_cookie.cv union, where the value is in
 * host byte order. This is an exception to the normal builder rules, where
 * input arguments are normally always in host byte order.
 *
 * @param msg the message where the puzzle_m is to be appended
 * @param val_K the K value for the puzzle_m
 * @param lifetime lifetime field of the puzzle_m
 * @param opaque the opaque data filed of the puzzle_m
 * @param opaque_len the length uf the opaque data field
 *
 * @return zero for success, or non-zero on error
 */
int hip_build_param_challenge_request(struct hip_common *msg,
                                      uint8_t val_K,
                                      uint8_t lifetime,
                                      uint8_t *opaque,
                                      uint8_t opaque_len)
{
    struct hip_challenge_request puzzle;
    int err = 0;

    /* note: the length cannot be calculated with calc_param_len() */
    hip_set_param_contents_len((struct hip_tlv_common *) &puzzle,
                               sizeof(struct hip_challenge_request) -
                               sizeof(struct hip_tlv_common));
    /* Type 2 (in R1) or 3 (in I2) */
    hip_set_param_type((struct hip_tlv_common *) &puzzle,
                       HIP_PARAM_CHALLENGE_REQUEST);

    /* only the random_j_k is in host byte order */
    puzzle.K        = val_K;
    puzzle.lifetime = lifetime;
    memcpy(&puzzle.opaque, opaque, opaque_len);

    err = hip_build_generic_param(msg,
                                  &puzzle,
                                  sizeof(struct hip_tlv_common),
                                  hip_get_param_contents_direct(&puzzle));
    return err;
}


/**
 * Build and append a HIP solution into the message.
 *
 * The puzzle mechanism assumes that every value is in network byte order
 * except for the hip_birthday_cookie.cv union, where the value is in
 * host byte order. This is an exception to the normal builder rules, where
 * input arguments are normally always in host byte order.
 *
 * @param msg the message where the solution is to be appended
 * @param pz values from the corresponding hip_challenge_request copied to the solution
 * @param val_J J value for the solution (in host byte order)
 *
 * @return zero for success, or non-zero on error
 */
int hip_build_param_challenge_response(struct hip_common *msg, struct hip_challenge_request *pz,
                                       uint64_t val_J)
{
    struct hip_challenge_response cookie;
    int err = 0, opaque_len = 0;

    /* note: the length cannot be calculated with calc_param_len() */
    hip_set_param_contents_len((struct hip_tlv_common *) &cookie,
                               sizeof(struct hip_challenge_response) -
                               sizeof(struct hip_tlv_common));
    /* Type 2 (in R1) or 3 (in I2) */
    hip_set_param_type((struct hip_tlv_common *) &cookie, HIP_PARAM_CHALLENGE_RESPONSE);

    cookie.J        = hton64(val_J);
    cookie.K        = pz->K;
    cookie.lifetime = pz->K;
    opaque_len      = (sizeof(pz->opaque) / sizeof(pz->opaque[0]));
    memcpy(&cookie.opaque, pz->opaque, opaque_len);

    err = hip_build_generic_param(msg,
                                  &cookie,
                                  sizeof(struct hip_tlv_common),
                                  hip_get_param_contents_direct(&cookie));
    return err;
}
#endif /* CONFIG_HIP_MIDAUTH */

/**
 * Build and append a HIP solution into the message.
 *
 * The puzzle mechanism assumes that every value is in network byte order
 * except for the hip_birthday_cookie.cv union, where the value is in
 * host byte order. This is an exception to the normal builder rules, where
 * input arguments are normally always in host byte order.
 *
 * @param msg the message where the solution is to be appended
 * @param pz values from the corresponding puzzle copied to the solution
 * @param val_J J value for the solution (in host byte order)
 *
 * @return zero for success, or non-zero on error
 */
int hip_build_param_solution(struct hip_common *msg, struct hip_puzzle *pz,
                             uint64_t val_J)
{
    struct hip_solution cookie;
    int err = 0;

    /* note: the length cannot be calculated with calc_param_len() */
    hip_set_param_contents_len((struct hip_tlv_common *) &cookie,
                               sizeof(struct hip_solution) -
                               sizeof(struct hip_tlv_common));
    /* Type 2 (in R1) or 3 (in I2) */
    hip_set_param_type((struct hip_tlv_common *) &cookie, HIP_PARAM_SOLUTION);

    cookie.J        = hton64(val_J);
    memcpy(&cookie.K, &pz->K, 12);     /* copy: K (1), reserved (1),
                                        * opaque (2) and I (8 bytes). */
    cookie.reserved = 0;
    err = hip_build_generic_param(msg,
                                  &cookie,
                                  sizeof(struct hip_tlv_common),
                                  hip_get_param_contents_direct(&cookie));
    return err;
}

/**
 * Fill HIP DH contents (excludes type and length fields) with one or
 * two public values.
 *
 * @param msg the message where the DH parameter will be appended
 * @param group_id1 the group id of the first DH parameter
 *                  as specified in the drafts
 * @param pubkey1 the public key part of the first DH
 * @param pubkey_len1 length of the first public key part
 * @param group_id2 the group id of the second DH parameter,
 *        should be HIP_MAX_DH_GROUP_ID if there is only one DH key
 * @param pubkey2 the public key part of the second DH
 * @param pubkey_len2 length of the second public key part
 * @return zero on success, or non-zero on error
 */
int hip_build_param_diffie_hellman_contents(struct hip_common *msg,
                                            uint8_t group_id1,
                                            void *pubkey1,
                                            hip_tlv_len_t pubkey_len1,
                                            uint8_t group_id2,
                                            void *pubkey2,
                                            hip_tlv_len_t pubkey_len2)
{
    int err                  = 0;
    struct hip_diffie_hellman diffie_hellman;
    uint8_t *value           = NULL, *value_tmp = NULL;
    hip_tlv_len_t pubkey_len = pubkey_len1 + sizeof(uint8_t) +
                               sizeof(uint16_t) + pubkey_len2;
    uint16_t tmp_pubkey_len2 = 0;


    HIP_ASSERT(pubkey_len >= sizeof(struct hip_tlv_common));

    _HIP_ASSERT(sizeof(struct hip_diffie_hellman) == 5);

    hip_set_param_type((struct hip_tlv_common *) &diffie_hellman, HIP_PARAM_DIFFIE_HELLMAN);

    if (group_id2 != HIP_MAX_DH_GROUP_ID) {
        pubkey_len = pubkey_len1 + sizeof(uint8_t) +
                     sizeof(uint16_t) + pubkey_len2;
    } else {
        pubkey_len = pubkey_len1;
    }

    /* Allocating memory for the "value" packet */
    HIP_IFEL(!(value = value_tmp = malloc((pubkey_len))),
             -1, "Failed to alloc memory for value\n");

    hip_calc_generic_param_len((struct hip_tlv_common *) &diffie_hellman,
                               sizeof(struct hip_diffie_hellman),
                               pubkey_len);
    diffie_hellman.pub_val.group_id = group_id1;     /* 1 byte, no htons() */
    diffie_hellman.pub_val.pub_len  = htons(pubkey_len1);

    if (group_id2 != HIP_MAX_DH_GROUP_ID) {
        /* Creating "value" by joining the first and second DH values */
        HIP_DEBUG("group_id2 = %d, htons(pubkey_len2)= %d\n",
                  group_id2, htons(pubkey_len2));

        memcpy(value_tmp, pubkey1, pubkey_len1);
        value_tmp      += pubkey_len1;
        *value_tmp++    = group_id2;
        tmp_pubkey_len2 = htons(pubkey_len2);
        memcpy(value_tmp, &tmp_pubkey_len2, sizeof(uint16_t));
        value_tmp      += sizeof(uint16_t);
        memcpy(value_tmp, pubkey2, pubkey_len2);
    } else {
        memcpy(value_tmp, pubkey1, pubkey_len1);
    }

    err = hip_build_generic_param(msg, &diffie_hellman,
                                  sizeof(struct hip_diffie_hellman),
                                  value);

    _HIP_HEXDUMP("Own DH pubkey: ", pubkey, pubkey_len);

out_err:

    if (value) {
        free(value);
    }

    return err;
}

/**
 * Find out the maximum number of transform suite ids
 *
 * @param transform_type the type of the transform
 * @return the number of suite ids that can be used for transform_type
 */
static uint16_t hip_get_transform_max(hip_tlv_type_t transform_type)
{
    uint16_t transform_max = 0;

    switch (transform_type) {
    case HIP_PARAM_HIP_TRANSFORM:
        transform_max = HIP_TRANSFORM_HIP_MAX;
        break;
    case HIP_PARAM_ESP_TRANSFORM:
        transform_max = HIP_TRANSFORM_ESP_MAX;
        break;
    default:
        HIP_ERROR("Unknown transform type %d\n", transform_type);
    }

    return transform_max;
}

/**
 * Build an ESP transform parameter
 *
 * @param msg the message where the parameter will be appended
 * @param transform_type HIP_PARAM_HIP_TRANSFORM or HIP_PARAM_ESP_TRANSFORM
 *                       in host byte order
 * @param transform_suite an array of transform suite ids in host byte order
 * @param transform_count number of transform suites in transform_suite (in host
 *                        byte order)
 *
 * @return zero on success, or negative on error
 */
int hip_build_param_esp_transform(struct hip_common *msg,
                                  const hip_transform_suite_t transform_suite[],
                                  const uint16_t transform_count)
{
    int err = 0;
    uint16_t i;
    uint16_t transform_max;
    struct hip_esp_transform transform_param;

    transform_max = hip_get_transform_max(HIP_PARAM_ESP_TRANSFORM);

    /* Check that the maximum number of transforms is not overflowed */
    if (transform_max > 0 && transform_count > transform_max) {
        err = -E2BIG;
        HIP_ERROR("Too many transforms (%d) for type %d.\n",
                  transform_count, HIP_PARAM_ESP_TRANSFORM);
        goto out_err;
    }

    transform_param.reserved = 0;

    /* Copy and convert transforms to network byte order. */
    for (i = 0; i < transform_count; i++) {
        transform_param.suite_id[i] = htons(transform_suite[i]);
    }

    hip_set_param_type((struct hip_tlv_common *) &transform_param,
                       HIP_PARAM_ESP_TRANSFORM);
    hip_calc_param_len((struct hip_tlv_common *) &transform_param,
                       2 + transform_count * sizeof(hip_transform_suite_t));
    err = hip_build_param(msg, &transform_param);

out_err:
    return err;
}

/**
 * build a HIP transform parameter
 *
 * @param msg the message where the parameter will be appended
 * @param transform_type HIP_PARAM_HIP_TRANSFORM or HIP_PARAM_ESP_TRANSFORM
 *                       in host byte order
 * @param transform_suite an array of transform suite ids in host byte order
 * @param transform_count number of transform suites in transform_suite (in host
 *                        byte order)
 * @return zero on success, or negative on error
 */
int hip_build_param_hip_transform(struct hip_common *msg,
                                  const hip_transform_suite_t transform_suite[],
                                  const uint16_t transform_count)
{
    int err = 0;
    uint16_t i;
    uint16_t transform_max;
    struct hip_hip_transform transform_param;

    transform_max = hip_get_transform_max(HIP_PARAM_HIP_TRANSFORM);


    /* Check that the maximum number of transforms is not overflowed */
    if (transform_max > 0 && transform_count > transform_max) {
        err = -E2BIG;
        HIP_ERROR("Too many transforms (%d) for type %d.\n",
                  transform_count, HIP_PARAM_HIP_TRANSFORM);
        goto out_err;
    }


    /* Copy and convert transforms to network byte order. */
    for (i = 0; i < transform_count; i++) {
        transform_param.suite_id[i] = htons(transform_suite[i]);
    }

    hip_set_param_type((struct hip_tlv_common *) &transform_param,
                       HIP_PARAM_HIP_TRANSFORM);
    hip_calc_param_len((struct hip_tlv_common *) &transform_param,
                       transform_count * sizeof(hip_transform_suite_t));
    err = hip_build_param(msg, &transform_param);

out_err:
    return err;
}

/**
 * retrieve a suite id from a transform structure.
 *
 * @param transform_tlv a pointer to a transform structure
 * @param index         the index of the suite ID in transform_tlv
 * @return              the suite id on transform_tlv on index
 * @todo                Remove index and rename.
 */
hip_transform_suite_t hip_get_param_transform_suite_id(const void *transform_tlv,
                                                       const uint16_t idx)
{
    /** @todo Why do we have hip_select_esp_transform separately? */

    /* RFC 5201 chapter 6.9.:
     * The I2 MUST have a single value in the HIP_TRANSFORM parameter,
     * which MUST match one of the values offered to the Initiator in
     * the R1 packet. Does this function check this?
     * -Lauri 01.08.2008. */
    hip_tlv_type_t type;
    uint16_t supported_hip_tf[] = { HIP_HIP_NULL_SHA1,
                                    HIP_HIP_3DES_SHA1,
                                    HIP_HIP_AES_SHA1};
    uint16_t supported_esp_tf[] = { HIP_ESP_NULL_SHA1,
                                    HIP_ESP_3DES_SHA1,
                                    HIP_ESP_AES_SHA1 };
    uint16_t *table             = NULL;
    uint16_t *tfm;
    int table_n                 = 0, pkt_tfms = 0, i;

    _HIP_DEBUG("tfm len = %d\n", hip_get_param_contents_len(transform_tlv));

    type = hip_get_param_type(transform_tlv);
    if (type == HIP_PARAM_HIP_TRANSFORM) {
        table    = supported_hip_tf;
        table_n  = sizeof(supported_hip_tf) / sizeof(uint16_t);
        tfm      = (uint16_t*) ((uint8_t *) transform_tlv + sizeof(struct hip_tlv_common));
        pkt_tfms = hip_get_param_contents_len(transform_tlv) / sizeof(uint16_t);
    } else if (type == HIP_PARAM_ESP_TRANSFORM) {
        table    = supported_esp_tf;
        table_n  = sizeof(supported_esp_tf) / sizeof(uint16_t);
        tfm      = (uint16_t*) ((uint8_t *) transform_tlv +
                   sizeof(struct hip_tlv_common) + sizeof(uint16_t));
        pkt_tfms = (hip_get_param_contents_len(transform_tlv) - sizeof(uint16_t)) / sizeof(uint16_t);
    } else {
        HIP_ERROR("Invalid type %u\n", type);
        return 0;
    }

    for (i = 0; i < pkt_tfms; i++, tfm++) {
        int j;
        _HIP_DEBUG("testing pkt tfm=%u\n", ntohs(*tfm));
        for (j = 0; j < table_n; j++) {
            if (ntohs(*tfm) == table[j]) {
                _HIP_DEBUG("found supported tfm %u, pkt tlv index of tfm=%d\n",
                           table[j], i);
                return table[j];
            }
        }
    }
    HIP_ERROR("Usable suite not found.\n");

    return 0;
}

/**
 * build a HIP locator parameter
 *
 * @param msg           the message where the REA will be appended
 * @param addrs         list of addresses
 * @param address_count number of addresses
 * @return 0 on success, otherwise < 0.
 */
int hip_build_param_locator(struct hip_common *msg,
                            struct hip_locator_info_addr_item *addrs,
                            int addr_count)
{
    int err                          = 0;
    struct hip_locator *locator_info = NULL;
    int addrs_len = addr_count * (sizeof(struct hip_locator_info_addr_item));

    HIP_IFE(!(locator_info = malloc(sizeof(struct hip_locator) + addrs_len)), -1);

    hip_set_param_type((struct hip_tlv_common *) locator_info, HIP_PARAM_LOCATOR);

    hip_calc_generic_param_len((struct hip_tlv_common *) locator_info,
                               sizeof(struct hip_locator),
                               addrs_len);

    _HIP_DEBUG("params size=%d\n", sizeof(struct hip_locator) -
               sizeof(struct hip_tlv_common) +
               addrs_len);

    memcpy(locator_info + 1, addrs, addrs_len);
    HIP_IFE(hip_build_param(msg, locator_info), -1);

    _HIP_DEBUG("msgtotlen=%d addrs_len=%d\n", hip_get_msg_total_len(msg),
               addrs_len);

out_err:
    if (locator_info) {
        free(locator_info);
    }
    return err;
}



/**
 * build and append a HIP SEQ parameter to a message
 *
 * @param msg the message where the parameter will be appended
 * @param update_id Update ID
 * @return 0 on success, otherwise < 0.
 */
int hip_build_param_seq(struct hip_common *msg, uint32_t update_id)
{
    int err = 0;
    struct hip_seq seq;

    hip_set_param_type((struct hip_tlv_common *) &seq, HIP_PARAM_SEQ);
    hip_calc_generic_param_len((struct hip_tlv_common *) &seq,
                               sizeof(struct hip_seq),
                               0);
    seq.update_id = htonl(update_id);
    err = hip_build_param(msg, &seq);
    return err;
}

/**
 * build and append a HIP ACK parameter to a message
 *
 * @param msg the message where the parameter will be appended
 * @param peer_update_id peer Update ID
 * @return 0 on success, otherwise < 0.
 */
int hip_build_param_ack(struct hip_common *msg, uint32_t peer_update_id)
{
    int err = 0;
    struct hip_ack ack;

    hip_set_param_type((struct hip_tlv_common *) &ack, HIP_PARAM_ACK);
    hip_calc_generic_param_len((struct hip_tlv_common *) &ack,
                               sizeof(struct hip_ack),
                               0);
    ack.peer_update_id = htonl(peer_update_id);
    err = hip_build_param(msg, &ack);
    return err;
}

/**
 * build and append a ESP PROT transform parameter
 *
 * @param msg the message where the parameter will be appended
 * @param transform the transform to be used for the esp extension header
 * @return 0 on success, otherwise < 0.
 */
int hip_build_param_esp_prot_transform(struct hip_common *msg,
                                       int num_transforms,
                                       uint8_t *transforms)
{
    struct esp_prot_preferred_tfms prot_transforms;
    int err = 0, i;

    hip_set_param_type((struct hip_tlv_common *) &prot_transforms,
                       HIP_PARAM_ESP_PROT_TRANSFORMS);

    /* note: the length cannot be calculated with calc_param_len() */
    hip_set_param_contents_len((struct hip_tlv_common *) &prot_transforms,
                               (num_transforms + 1) * sizeof(uint8_t));

    prot_transforms.num_transforms = num_transforms;
    HIP_DEBUG("added num_transforms: %u\n", prot_transforms.num_transforms);

    for (i = 0; i < prot_transforms.num_transforms; i++) {
        prot_transforms.transforms[i] = transforms[i];
        HIP_DEBUG("added transform %i: %u\n", i + 1, transforms[i]);
    }

    err = hip_build_generic_param(msg,
                                  &prot_transforms,
                                  sizeof(struct hip_tlv_common),
                                  hip_get_param_contents_direct(&prot_transforms));
    return err;
}

/**
 * build and append am ESP PROT anchor parameter
 *
 * @param msg the message where the parameter will be appended
 * @param transform the esp protection transform used for this anchor,
 *        if UNUSED 1 byte of 0 is sent
 * @param anchor the anchor for the hchain to be used for extended esp protection,
 *        if NULL
 * @return 0 on success, otherwise < 0.
 */
int hip_build_param_esp_prot_anchor(struct hip_common *msg,
                                    uint8_t transform,
                                    unsigned char *active_anchor,
                                    unsigned char *next_anchor,
                                    int hash_length,
                                    int hash_item_length)
{
    int err = 0;
    struct esp_prot_anchor esp_anchor;

    HIP_ASSERT(msg != NULL);
    /* NULL-active_anchor only allowed for UNUSED-transform */
    HIP_ASSERT((!transform && !active_anchor) || (transform && active_anchor));
    /* next_anchor might be NULL */

    /* set parameter type */
    hip_set_param_type((struct hip_tlv_common *) &esp_anchor, HIP_PARAM_ESP_PROT_ANCHOR);

    /* set parameter values */
    esp_anchor.transform        = transform;
    esp_anchor.hash_item_length = htonl(hash_item_length);

    /* distinguish UNUSED from any other case */
    if (!transform) {
        /* send 1 byte of 0 per anchor in UNUSED case */
        hash_length = 1;

        memset(&esp_anchor.anchors[0], 0, hash_length);
        memset(&esp_anchor.anchors[hash_length], 0, hash_length);
    } else {
        memcpy(&esp_anchor.anchors[0], active_anchor, hash_length);

        /* send 0 if next_anchor not present */
        if (next_anchor != NULL) {
            memcpy(&esp_anchor.anchors[hash_length], next_anchor, hash_length);
        } else {
            memset(&esp_anchor.anchors[hash_length], 0, hash_length);
        }
    }

    hip_set_param_contents_len((struct hip_tlv_common *) &esp_anchor,
                               sizeof(uint8_t) + sizeof(uint32_t) + 2
                                       * hash_length);

    err = hip_build_generic_param(msg,
                                  &esp_anchor,
                                  sizeof(struct hip_tlv_common),
                                  hip_get_param_contents_direct(&esp_anchor));

    HIP_DEBUG("added esp protection transform: %u\n", transform);
    HIP_DEBUG("added hash item length: %u\n", hash_item_length);
    HIP_HEXDUMP("added esp protection active_anchor: ",
                &esp_anchor.anchors[0],
                hash_length);
    HIP_HEXDUMP("added esp protection next_anchor: ",
                &esp_anchor.anchors[hash_length],
                hash_length);

    return err;
}

/**
 * build and insert an unit test parameter (interprocess only)
 *
 * This parameter is used for triggering the unit test suite in hipd.
 * It is only for implementation internal purposes only.
 *
 * @param msg the message where the parameter will be appended
 * @param suiteid the id of the test suite
 * @param caseid the id of the test case
 * @return 0 on success, otherwise < 0.
 */
int hip_build_param_unit_test(struct hip_common *msg,
                              uint16_t suiteid,
                              uint16_t caseid)
{
    int err = 0;
    struct hip_unit_test ut;

    hip_set_param_type((struct hip_tlv_common *) &ut, HIP_PARAM_UNIT_TEST);
    hip_calc_generic_param_len((struct hip_tlv_common *) &ut,
                               sizeof(struct hip_unit_test),
                               0);
    ut.suiteid = htons(suiteid);
    ut.caseid  = htons(caseid);

    err        = hip_build_param(msg, &ut);
    return err;
}

/**
 * build a branch parameter for the ESP extensions
 *
 * @param msg the message where the parameter is appended
 * @param anchor_offset anchor offset value
 * @param branch_length the length of the branch
 * @param branch_nodes the contents of the parameter
 * @return zero on success or negative on error
 */
int hip_build_param_esp_prot_branch(struct hip_common *msg,
                                    int anchor_offset,
                                    int branch_length,
                                    unsigned char *branch_nodes)
{
    int err = 0;
    struct esp_prot_branch branch;

    HIP_ASSERT(msg != NULL);
    HIP_ASSERT(anchor_offset >= 0);
    HIP_ASSERT(branch_length > 0);
    HIP_ASSERT(branch_nodes != NULL);

    /* set parameter type */
    hip_set_param_type((struct hip_tlv_common *) &branch, HIP_PARAM_ESP_PROT_BRANCH);

    /* set parameter values */
    branch.anchor_offset = htonl(anchor_offset);
    branch.branch_length = htonl(branch_length);
    memcpy(&branch.branch_nodes[0], branch_nodes, branch_length);

    hip_set_param_contents_len((struct hip_tlv_common *) &branch, 2
            * sizeof(uint32_t) + branch_length);

    err = hip_build_generic_param(msg,
                                  &branch,
                                  sizeof(struct hip_tlv_common),
                                  hip_get_param_contents_direct(&branch));

    HIP_DEBUG("added esp anchor offset: %u\n", branch.anchor_offset);
    HIP_DEBUG("added esp branch length: %u\n", branch.branch_length);
    HIP_HEXDUMP("added esp branch: ", &branch.branch_nodes[0], branch_length);

    return err;
}

/**
 * build a secred parameter for the ESP extensions
 *
 * @param msg the message where the parameter is appended
 * @param secret_length the length of the secret value
 * @param secret the contents of the parameter
 * @return zero on success or negative on error
 */
int hip_build_param_esp_prot_secret(struct hip_common *msg,
                                    int secret_length,
                                    unsigned char *secret)
{
    int err = 0;
    struct esp_prot_secret esp_secret;

    HIP_ASSERT(msg != NULL);
    HIP_ASSERT(secret_length > 0);
    HIP_ASSERT(secret != NULL);

    /* set parameter type */
    hip_set_param_type((struct hip_tlv_common *) &esp_secret, HIP_PARAM_ESP_PROT_SECRET);

    /* set parameter values */
    esp_secret.secret_length = secret_length;
    memcpy(&esp_secret.secret[0], secret, secret_length);

    hip_set_param_contents_len((struct hip_tlv_common *) &esp_secret,
                               sizeof(uint8_t) + secret_length);

    err = hip_build_generic_param(msg, &esp_secret,
                                  sizeof(struct hip_tlv_common),
                                  hip_get_param_contents_direct(&esp_secret));

    HIP_DEBUG("added esp secret length: %u\n", esp_secret.secret_length);
    HIP_HEXDUMP("added esp secret: ", &esp_secret.secret[0], secret_length);

    return err;
}

/**
 * build a root parameter for the ESP extensions
 *
 * @param msg the message where the parameter is appended
 * @param root_length the length of the root value
 * @param root the contents of the parameter
 * @return zero on success or negative on error
 */
int hip_build_param_esp_prot_root(struct hip_common *msg,
                                  uint8_t root_length,
                                  unsigned char *root)
{
    int err = 0;
    struct esp_prot_root esp_root;

    HIP_ASSERT(msg != NULL);
    HIP_ASSERT(root_length > 0);
    HIP_ASSERT(root != NULL);

    // set parameter type
    hip_set_param_type((struct hip_tlv_common *) &esp_root,
                       HIP_PARAM_ESP_PROT_ROOT);

    // set parameter values
    esp_root.root_length = root_length;
    memcpy(&esp_root.root[0], root, root_length);

    hip_set_param_contents_len((struct hip_tlv_common *) &esp_root,
                               sizeof(uint8_t) + root_length);

    err = hip_build_generic_param(msg,
                                  &esp_root,
                                  sizeof(struct hip_tlv_common),
                                  hip_get_param_contents_direct(&esp_root));

    HIP_DEBUG("added esp root length: %u\n", esp_root.root_length);
    HIP_HEXDUMP("added esp root: ", &esp_root.root[0], root_length);

    return err;
}

/**
 * hip_build_param_esp_info - build esp_info parameter
 * \todo Properly comment parameters of hip_build_param_esp_info()
 *
 * @param msg the message where the parameter will be appended
 * @param keymat_index no desription
 * @param old_spi no description
 * @param new_spi no description
 *
 * @return zero on success, or negative on failure
 */
int hip_build_param_esp_info(struct hip_common *msg,
                             uint16_t keymat_index,
                             uint32_t old_spi,
                             uint32_t new_spi)
{
    int err = 0;
    struct hip_esp_info esp_info;
    _HIP_DEBUG("Add SPI old: 0x%x (nwbo: 0x%x), new: 0x%x (nwbo: 0x%x)\n",
            old_spi, htonl(old_spi), new_spi, htonl(new_spi));
    hip_set_param_type((struct hip_tlv_common *) &esp_info, HIP_PARAM_ESP_INFO);

    hip_calc_generic_param_len((struct hip_tlv_common *) &esp_info,
                               sizeof(struct hip_esp_info),
                               0);

    esp_info.reserved = htonl(0);
    esp_info.keymat_index = htons(keymat_index);
    esp_info.old_spi = htonl(old_spi);
    esp_info.new_spi = htonl(new_spi);

    _HIP_DEBUG("esp param old: 0x%x , new: 0x%x \n",
            esp_info.old_spi, esp_info.new_spi);
    _HIP_DEBUG("keymat index = %d\n", keymat_index);
    _HIP_HEXDUMP("esp_info:", &esp_info, sizeof(struct hip_esp_info));

    err = hip_build_param(msg, &esp_info);
    return err;
}

/**
 * build a hip_encrypted parameter
 *
 * @param msg the message where the parameter will be appended
 * @param param the parameter that will contained in the hip_encrypted
 *           parameter
 * @return zero on success, or negative on failure
 * @note that this function does not actually encrypt anything, it just builds
 * the parameter. The parameter that will be encapsulated in the hip_encrypted
 * parameter has to be encrypted using a different function call.
 *
 */
int hip_build_param_encrypted_3des_sha1(struct hip_common *msg,
                                        struct hip_tlv_common *param)
{
    int err = 0;
    struct hip_encrypted_3des_sha1 enc;

    hip_set_param_type((struct hip_tlv_common *) &enc, HIP_PARAM_ENCRYPTED);
    hip_calc_param_len((struct hip_tlv_common *) &enc, sizeof(enc) -
                       sizeof(struct hip_tlv_common) +
                       hip_get_param_total_len(param));
    enc.reserved = htonl(0);
    memset(&enc.iv, 0, 8);

    /* copy the IV *IF* needed, and then the encrypted data */

    err = hip_build_generic_param(msg, &enc, sizeof(enc), param);

    return err;
}

/**
 * build a hip_encrypted parameter
 *
 * @param msg the message where the parameter will be appended
 * @param param the parameter that will contained in the hip_encrypted
 *           parameter
 * @return zero on success, or negative on failure
 * @note this function does not actually encrypt anything, it just builds
 * the parameter. The parameter that will be encapsulated in the hip_encrypted
 * parameter has to be encrypted using a different function call.
 */
int hip_build_param_encrypted_null_sha1(struct hip_common *msg,
                                        struct hip_tlv_common *param)
{
    int err = 0;
    struct hip_encrypted_null_sha1 enc;

    hip_set_param_type((struct hip_tlv_common *) &enc, HIP_PARAM_ENCRYPTED);
    hip_calc_param_len((struct hip_tlv_common *) &enc, sizeof(enc) -
                       sizeof(struct hip_tlv_common) +
                       hip_get_param_total_len(param));
    enc.reserved = htonl(0);

    /* copy the IV *IF* needed, and then the encrypted data */

    err          = hip_build_generic_param(msg, &enc, sizeof(enc), param);

    return err;
}

/**
 * build the header of a host id parameter
 *
 * @param hostname a string containing a hostname or NAI (URI)
 * @param rr_data_len the length of the DNS RR field to be appended separately into
 *                    the message
 * @param algorithm the public key algorithm
 */
void hip_build_param_host_id_hdr(struct hip_host_id *host_id_hdr,
                                 const char *hostname,
                                 hip_tlv_len_t rr_data_len,
                                 uint8_t algorithm)
{
    uint16_t hi_len = sizeof(struct hip_host_id_key_rdata) + rr_data_len;
    uint16_t fqdn_len;
    /* reserve 1 byte for NULL termination */
    if (hostname) {
        fqdn_len = (strlen(hostname) + 1) & 0x0FFF;
    } else {
        fqdn_len = 0;
    }

    host_id_hdr->hi_length      = htons(hi_len);
    /* length = 12 bits, di_type = 4 bits */
    host_id_hdr->di_type_length = htons(fqdn_len | 0x1000);
    /* if the length is 0, then the type should also be zero */
    if (host_id_hdr->di_type_length == ntohs(0x1000)) {
        host_id_hdr->di_type_length = 0;
    }

    hip_set_param_type((struct hip_tlv_common *) host_id_hdr, HIP_PARAM_HOST_ID);
    hip_calc_generic_param_len((struct hip_tlv_common *) host_id_hdr,
                               sizeof(struct hip_host_id),
                               0);

    host_id_hdr->rdata.flags     = htons(0x0202); /* key is for a host */

    /* RFC 4034 obsoletes RFC 2535 and flags field differ */
    host_id_hdr->rdata.protocol  = 0xFF;    /* RFC 2535 */
    /* algo is 8 bits, no htons */
    host_id_hdr->rdata.algorithm = algorithm;

    _HIP_DEBUG("hilen=%d totlen=%d contlen=%d\n",
               ntohs(host_id_hdr->hi_length),
               hip_get_param_contents_len(host_id_hdr),
               hip_get_param_total_len(host_id_hdr));
}

/**
 * build a host id parameter containing a public key for on-the-wire
 * transmission
 *
 * @param host_id_hdr a hip_host_id structure (public key)
 * @param hostname a string containing a hostname or NAI (URI)
 * @param rr_data_len the length of the DNS RR field to be appended separately into
 *                    the message
 * @param algorithm the public key algorithm
 */
void hip_build_param_host_id_only(struct hip_host_id *host_id,
                                  const void *rr_data,
                                  const char *fqdn)
{
    unsigned int rr_len = ntohs(host_id->hi_length) -
                          sizeof(struct hip_host_id_key_rdata);
    uint16_t fqdn_len;

    _HIP_DEBUG("hi len: %d\n", ntohs(host_id->hi_length));
    _HIP_DEBUG("Copying %d bytes\n", rr_len);

    memcpy(host_id->key, rr_data, rr_len);

    fqdn_len = ntohs(host_id->di_type_length) & 0x0FFF;
    _HIP_DEBUG("fqdn len: %d\n", fqdn_len);
    if (fqdn_len) {
        memcpy(host_id->hostname, fqdn, fqdn_len);
    }
}

/**
 * Build a header for a host id parameter containing a private key. Used
 * by hipconf to transport new host identities to hipd.
 *
 * @param host_id_hdr a hip_host_id_priv structure
 * @param hostname a string containing a hostname or NAI (URI)
 * @param rr_data_len the length of the DNS RR field to be appended separately into
 *                    the message
 * @param algorithm the public key algorithm
 */
void hip_build_param_host_id_hdr_priv(struct hip_host_id_priv *host_id_hdr,
                                      const char *hostname,
                                      hip_tlv_len_t rr_data_len,
                                      uint8_t algorithm)
{
    uint16_t hi_len = sizeof(struct hip_host_id_key_rdata) + rr_data_len;
    uint16_t fqdn_len;
    /* reserve 1 byte for NULL termination */
    if (hostname) {
        fqdn_len = (strlen(hostname) + 1) & 0x0FFF;
    } else {
        fqdn_len = 0;
    }

    host_id_hdr->hi_length      = htons(hi_len);
    /* length = 12 bits, di_type = 4 bits */
    host_id_hdr->di_type_length = htons(fqdn_len | 0x1000);
    /* if the length is 0, then the type should also be zero */
    if (host_id_hdr->di_type_length == ntohs(0x1000)) {
        host_id_hdr->di_type_length = 0;
    }

    hip_set_param_type((struct hip_tlv_common *) host_id_hdr, HIP_PARAM_HOST_ID);
    hip_calc_generic_param_len((struct hip_tlv_common *) host_id_hdr,
                               sizeof(struct hip_host_id_priv),
                               0);

    host_id_hdr->rdata.flags     = htons(0x0202); /* key is for a host */

    /* RFC 4034 obsoletes RFC 2535 and flags field differ */
    host_id_hdr->rdata.protocol  = 0xFF;    /* RFC 2535 */
    /* algo is 8 bits, no htons */
    host_id_hdr->rdata.algorithm = algorithm;

    _HIP_DEBUG("hilen=%d totlen=%d contlen=%d\n",
               ntohs(host_id_hdr->hi_length),
               hip_get_param_contents_len(host_id_hdr),
               hip_get_param_total_len(host_id_hdr));
}

/**
 * encapsulate a host name into a parameter (interprocess communications  only)
 *
 * @param msg the message where the parameter should be appended to
 * @param hostname a hostname
 * @return zero on success or negative on error
 */
int hip_build_param_hostname(struct hip_common *msg, const char *hostname)
{
    struct hip_tlv_common param;
    size_t namelen;

    hip_set_param_type(&param, HIP_PARAM_HOSTNAME);

    namelen = strlen(hostname) + 1;
    if (namelen > HIP_HOST_ID_HOSTNAME_LEN_MAX) {
        namelen = HIP_HOST_ID_HOSTNAME_LEN_MAX;
    }

    hip_set_param_contents_len((struct hip_tlv_common *) &param,
                               namelen);

    return hip_build_generic_param(msg,
                                   &param,
                                   sizeof(struct hip_tlv_common),
                                   hostname);
}

/**
 * retrieve the type and length of a hostname inside a host id parameter
 *
 * @param host host_id parameter
 * @param id output argument that points to a human readable string
 *           that tells the type of hostname (statically allocated)
 * @param len the length of the hostname in bytes
 * @return zero on success and negative on error
 */
int hip_get_param_host_id_di_type_len(struct hip_host_id *host,
                                      const char **id,
                                      int *len)
{
    int type;
    static const char *debuglist[3] = {"none", "FQDN", "NAI"};

    type = ntohs(host->di_type_length);
    *len = type & 0x0FFF;
    type = (type & 0xF000) >> 12;

    if (type > 2) {
        HIP_ERROR("Illegal DI-type: %d\n", type);
        return -1;
    }

    *id = debuglist[type];
    return 0;
}

/**
 * an accessor function to retrive a pointer to the hostname field within
 * a host id parameter
 *
 * @param hostid the host id parameter
 * @return a pointer to the hostname field
 */
char *hip_get_param_host_id_hostname(struct hip_host_id *hostid)
{
    return hostid->hostname;
}

/**
 * append an endpoint structure into a message
 *
 * @param msg the endpoint structure will be appended here
 * @param endpoint the endpoint structure
 * @return zero on success and negative on failure
 */
static int hip_build_param_eid_endpoint_from_host_id(struct hip_common *msg,
                                                     const struct endpoint_hip *endpoint)
{
    int err = 0;

    HIP_ASSERT(!(endpoint->flags & HIP_ENDPOINT_FLAG_HIT));

    err = hip_build_param_contents(msg, endpoint, HIP_PARAM_EID_ENDPOINT,
                                   endpoint->length);
    return err;
}

/**
 * Append an endpoint structure containing a HIT to the given message
 * (interprocess communications only).
 *
 * @param msg the endpoint structure will be appended here
 * @param endpoint an endpoint structure containing a HIT
 * @return zero on success and negative on failure
 */
static int hip_build_param_eid_endpoint_from_hit(struct hip_common *msg,
                                                 const struct endpoint_hip *endpoint)
{
    struct hip_eid_endpoint eid_endpoint;
    int err = 0;

    HIP_ASSERT(endpoint->flags & HIP_ENDPOINT_FLAG_HIT);

    hip_set_param_type((struct hip_tlv_common *) &eid_endpoint, HIP_PARAM_EID_ENDPOINT);

    hip_calc_param_len((struct hip_tlv_common *) &eid_endpoint,
                       sizeof(struct hip_eid_endpoint) -
                       sizeof(struct hip_tlv_common));

    memcpy(&eid_endpoint.endpoint, endpoint, sizeof(struct endpoint_hip));

    err = hip_build_param(msg, &eid_endpoint);

    return err;
}

/**
 * Build an endpoint parameter.
 *
 * Hipconf uses this to pass host identifiers to hipd. The endpoint is
 * wrapped into an eid endpoint structure because endpoint_hip is not
 * padded. However, all parameters need to be padded in the builder
 * interface.
 *
 * @param msg the message where the eid endpoint parameter will be appended
 * @param endpoint the endpoint to be wrapped into the eid endpoint structure
 * @return zero on success and negative on failure
 * @note the EID stands for Endpoint IDentifier
 */
int hip_build_param_eid_endpoint(struct hip_common *msg,
                                 const struct endpoint_hip *endpoint)
{
    int err = 0;

    if (endpoint->flags & HIP_ENDPOINT_FLAG_HIT) {
        err = hip_build_param_eid_endpoint_from_hit(msg, endpoint);
    } else {
        err = hip_build_param_eid_endpoint_from_host_id(msg, endpoint);
    }

    return err;
}

/**
 * build an interface id parameter into a message (interprocess
 * communications only)
 *
 * @param msg the message where the interface id parameter will be appended
 * @param if_index the interface number
 * @return zero on success and negative on failure
 */
int hip_build_param_eid_iface(struct hip_common *msg,
                              hip_eid_iface_type_t if_index)
{
    int err = 0;
    struct hip_eid_iface param;

    hip_set_param_type((struct hip_tlv_common *) &param, HIP_PARAM_EID_IFACE);
    hip_calc_generic_param_len((struct hip_tlv_common *) &param, sizeof(param), 0);
    param.if_index = htons(if_index);
    err            = hip_build_param(msg, &param);

    return err;
}

/**
 * build sockaddr parameter into a message (interprocess
 * communications only)
 *
 * @param msg the message where the sockaddr paramater will be appended
 * @param if_index the interface number
 * @return zero on success or negative on failure
 */
int hip_build_param_eid_sockaddr(struct hip_common *msg,
                                 struct sockaddr *sockaddr,
                                 size_t sockaddr_len)
{
    int err = 0;
    _HIP_DEBUG("build family=%d, len=%d\n", sockaddr->sa_family,
               sockaddr_len);
    err = hip_build_param_contents(msg, sockaddr, HIP_PARAM_EID_SOCKADDR,
                                   sockaddr_len);
    return err;
}

/**
 * build a certificate parameter
 *
 * @param msg the message where the eid endpoint paramater will be appended
 * @param group group id of the certificate
 * @param count certificate counter value
 * @param id id value
 * @param type certificate subtype
 * @param data the certificate itself
 * @param the length of @c data in bytes
 * @return zero on success or negative on failure
 */
int hip_build_param_cert(struct hip_common *msg, uint8_t group, uint8_t count,
                         uint8_t id, uint8_t type, void *data, size_t size)
{
    struct hip_cert cert;
    int err;

    hip_set_param_type((struct hip_tlv_common *) &cert, HIP_PARAM_CERT);
    hip_calc_param_len((struct hip_tlv_common *) &cert, sizeof(struct hip_cert) -
                       sizeof(struct hip_tlv_common) + size);
    cert.cert_group = group;
    cert.cert_count = count;
    cert.cert_id    = id;
    cert.cert_type  = type;

    err = hip_build_generic_param(msg, &cert, sizeof(struct hip_cert), data);
    return err;
}

/**
 * Append heartbeat interval value to a message. Interprocess
 * communications only.
 *
 * @param msg     a pointer to the message where the parameter will be
 *                appended
 * @param seconds set the heartbeat interval to this value
 * @return zero on success, or negative on failure
 *
 */
int hip_build_param_heartbeat(struct hip_common *msg, int seconds)
{
    int err = 0;
    struct hip_heartbeat heartbeat;
    hip_set_param_type((struct hip_tlv_common *) &heartbeat,
                       HIP_PARAM_HEARTBEAT);
    hip_calc_param_len((struct hip_tlv_common *) &heartbeat,
                       sizeof(struct hip_heartbeat)
                               - sizeof(struct hip_tlv_common));
    memcpy(&heartbeat.heartbeat, &seconds, sizeof(seconds));
    err = hip_build_param(msg, &heartbeat);

    return err;
}

/**
 * Append a parameter which defines to preferred order of transforms.
 * Can be used only for interprocess communications.
 *
 * @param msg a pointer to the message where the parameter will be
 *            appended
 * @param order the order of transforms
 * @return zero on success, or negative on failure
 * @see hip_conf_handle_trans_order() and @c HIPL_CONFIG_FILE_EX variable
 *      for the @c order format
 */
int hip_build_param_transform_order(struct hip_common *msg, int order)
{
    int err = 0;
    struct hip_transformation_order transorder;
    hip_set_param_type((struct hip_tlv_common *) &transorder,
                       HIP_PARAM_TRANSFORM_ORDER);
    hip_calc_param_len((struct hip_tlv_common *) &transorder,
                       sizeof(struct hip_transformation_order)
                               - sizeof(struct hip_tlv_common));
    transorder.transorder = order;
    err = hip_build_param(msg, &transorder);
    return err;
}

/**
 * Build and append a SPKI infor parameter into a HIP control message (on-the-wire)
 *
 * @param msg a pointer to the message where the parameter will be
 *            appended
 * @param cert_info certificate information
 * @return zero on success, or negative on failure
 * @see <a href="http://tools.ietf.org/html/draft-ietf-hip-cert">draft-ietf-hip-cert</a>
 *
 */
int hip_build_param_cert_spki_info(struct hip_common *msg,
                                   struct hip_cert_spki_info *cert_info)
{
    int err = 0;
    struct hip_cert_spki_info local;
    memset(&local, '\0', sizeof(struct hip_cert_spki_info));
    memcpy(&local, cert_info, sizeof(struct hip_cert_spki_info));
    hip_set_param_type((struct hip_tlv_common *) &local,
                       HIP_PARAM_CERT_SPKI_INFO);
    hip_calc_param_len((struct hip_tlv_common *) &local,
                       sizeof(struct hip_cert_spki_info)
                               - sizeof(struct hip_tlv_common));
    _HIP_DEBUG("Param len spki_info %d\n", htons(local.length));
    err = hip_build_param(msg, &local);
    return err;
}

/**
 * Build and append a X509 certiticate request parameter into a HIP control
 * message (on-the-wire)
 *
 * @param msg a pointer to the message where the parameter will be
 *            appended
 * @param addr the subject for the certificate
 * @return zero on success, or negative on failure
 * @see <a href="http://tools.ietf.org/html/draft-ietf-hip-cert">draft-ietf-hip-cert</a>
 *
 */
int hip_build_param_cert_x509_req(struct hip_common *msg, struct in6_addr *addr)
{
    int err = 0;
    struct hip_cert_x509_req subj;

    hip_set_param_type((struct hip_tlv_common *) &subj, HIP_PARAM_CERT_X509_REQ);
    hip_calc_param_len((struct hip_tlv_common *) &subj,
                       sizeof(struct hip_cert_x509_req)
                               - sizeof(struct hip_tlv_common));
    ipv6_addr_copy(&subj.addr, addr);
    err = hip_build_param(msg, &subj);
    return err;
}

/**
 * build and append a X509 certificate verification parameter into a
 * HIP control message (on-the-wire)
 *
 * @param msg a pointer to the message where the parameter will be
 *            appended
 * @param der der field
 * @param len length of the der field in bytes
 * @return zero on success, or negative on failure
 * @see <a href="http://tools.ietf.org/html/draft-ietf-hip-cert">draft-ietf-hip-cert</a>
 *
 */
int hip_build_param_cert_x509_ver(struct hip_common *msg, char *der, int len)
{
    int err = 0;
    struct hip_cert_x509_resp subj;

    hip_set_param_type((struct hip_tlv_common *) &subj, HIP_PARAM_CERT_X509_REQ);
    hip_calc_param_len((struct hip_tlv_common *) &subj,
                       sizeof(struct hip_cert_x509_resp)
                               - sizeof(struct hip_tlv_common));
    memcpy(&subj.der, der, len);
    subj.der_len = len;
    err = hip_build_param(msg, &subj);
    return err;
}

/**
 * build and append a X509 certificate response into a HIP control message
 * (on-the-wire)
 *
 * @param msg a pointer to the message where the parameter will be
 *            appended
 * @param der der field
 * @param len length of the der field in bytes
 * @return zero on success, or negative on failure
 * @see <a href="http://tools.ietf.org/html/draft-ietf-hip-cert">draft-ietf-hip-cert</a>
 *
 */
int hip_build_param_cert_x509_resp(struct hip_common *msg, char *der, int len)
{
    int err = 0;
    struct hip_cert_x509_resp local;
    hip_set_param_type((struct hip_tlv_common *) &local,
                       HIP_PARAM_CERT_X509_RESP);
    hip_calc_param_len((struct hip_tlv_common *) &local,
                       sizeof(struct hip_cert_x509_resp)
                               - sizeof(struct hip_tlv_common));
    memcpy(&local.der, der, len);
    local.der_len = len;
    err           = hip_build_param(msg, &local);
    return err;
}

/**
 * Build an append a zone parameter for hit-to-ip extension.
 *
 * @param msg a pointer to the message where the parameter will be
 *            appended
 * @param name the zone name to change for hit-to-ip
 * @return zero on success, or negative on failure
 */
int hip_build_param_hit_to_ip_set(struct hip_common *msg, const char *name)
{
    int err = 0;
    struct hip_hit_to_ip_set name_info;
    hip_set_param_type((struct hip_tlv_common *) &name_info,
                       HIP_PARAM_HIT_TO_IP_SET);
    hip_calc_param_len((struct hip_tlv_common *) &name_info,
                       sizeof(struct hip_hit_to_ip_set)
                               - sizeof(struct hip_tlv_common));
    strcpy(name_info.name, name);
    err = hip_build_param(msg, &name_info);

    return err;
}

/**
 * Convert a DSA structure from OpenSSL into an endpoint_hip structure
 * used internally by the implementation.
 *
 * @param dsa the DSA key to be converted
 * @param endpoint An output argument. This function allocates and
 *                 stores the result of the conversion here. Caller
 *                 is responsible of deallocation.
 * @param hostname host name for the DSA key
 * @return zero on success and negative on failure
 */
int dsa_to_hip_endpoint(DSA *dsa,
                        struct endpoint_hip **endpoint,
                        se_hip_flags_t endpoint_flags,
                        const char *hostname)
{
    int err = 0;
    unsigned char *dsa_key_rr = NULL;
    int dsa_key_rr_len;
    struct endpoint_hip endpoint_hdr;

    _HIP_DEBUG("dsa_to_hip_endpoint called\n");

    dsa_key_rr_len = dsa_to_dns_key_rr(dsa, &dsa_key_rr);
    if (dsa_key_rr_len <= 0) {
        HIP_ERROR("dsa_key_rr_len <= 0\n");
        err = -ENOMEM;
        goto out_err;
    }

    hip_build_endpoint_hdr(&endpoint_hdr,
                           hostname,
                           endpoint_flags,
                           HIP_HI_DSA,
                           dsa_key_rr_len);

    *endpoint = malloc(endpoint_hdr.length);
    if (!(*endpoint)) {
        err = -ENOMEM;
        goto out_err;
    }
    memset(*endpoint, 0, endpoint_hdr.length);

    _HIP_DEBUG("Allocated %d bytes for endpoint\n", endpoint_hdr.length);
    hip_build_endpoint(*endpoint,
                       &endpoint_hdr,
                       hostname,
                       dsa_key_rr,
                       dsa_key_rr_len);
    _HIP_HEXDUMP("endpoint contains: ", *endpoint, endpoint_hdr.length);

    out_err:

    if (dsa_key_rr) {
        free(dsa_key_rr);
    }

    return err;
}

/**
 * Convert an RSA structure from OpenSSL into an endpoint_hip structure
 * used internally by the implementation.
 *
 * @param rsa the RSA key to be converted
 * @param endpoint An output argument. This function allocates and
 *                 stores the result of the conversion here. Caller
 *                 is responsible of deallocation.
 * @param hostname host name for the DSA key
 * @return zero on success and negative on failure
 */
int rsa_to_hip_endpoint(RSA *rsa,
                        struct endpoint_hip **endpoint,
                        se_hip_flags_t endpoint_flags,
                        const char *hostname)
{
    int err = 0;
    unsigned char *rsa_key_rr = NULL;
    int rsa_key_rr_len;
    struct endpoint_hip endpoint_hdr;

    HIP_DEBUG("rsa_to_hip_endpoint called\n");

    rsa_key_rr_len = rsa_to_dns_key_rr(rsa, &rsa_key_rr);
    if (rsa_key_rr_len <= 0) {
        HIP_ERROR("rsa_key_rr_len <= 0\n");
        err = -ENOMEM;
        goto out_err;
    }

    hip_build_endpoint_hdr(&endpoint_hdr,
                           hostname,
                           endpoint_flags,
                           HIP_HI_RSA,
                           rsa_key_rr_len);

    *endpoint = malloc(endpoint_hdr.length);
    if (!(*endpoint)) {
        err = -ENOMEM;
        goto out_err;
    }
    memset(*endpoint, 0, endpoint_hdr.length);

    _HIP_DEBUG("Allocated %d bytes for endpoint\n", endpoint_hdr.length);

    hip_build_endpoint(*endpoint,
                       &endpoint_hdr,
                       hostname,
                       rsa_key_rr,
                       rsa_key_rr_len);

    _HIP_HEXDUMP("endpoint contains: ", *endpoint, endpoint_hdr.length);

    out_err:

    if (rsa_key_rr) {
        free(rsa_key_rr);
    }

    return err;
}

/**
 * Translate a host id into a HIT
 *
 * @param any_key a pointer to DSA or RSA key in OpenSSL format
 * @param any_key_rr currently unused
 * @param hit_type currently unused
 * @param hit the resulting HIT will be stored here
 * @param is_public 0 if the host id constains the private key
 *                  or 1 otherwise
 * @param is_dsa 1 if the key is DSA or zero for RSA
 * @return zero on success and negative on failure
 */
static int hip_any_key_to_hit(void *any_key,
                              unsigned char *any_key_rr,
                              int hit_type,
                              hip_hit_t *hit,
                              int is_public,
                              int is_dsa)
{
    int err = 0, key_rr_len;
    unsigned char *key_rr = NULL;
    char hostname[HIP_HOST_ID_HOSTNAME_LEN_MAX];
    struct hip_host_id_priv *host_id = NULL;
    struct hip_host_id *host_id_pub = NULL;
    RSA *rsa_key = (RSA *) any_key;
    DSA *dsa_key = (DSA *) any_key;

    memset(hostname, 0, HIP_HOST_ID_HOSTNAME_LEN_MAX);
    HIP_IFEL(gethostname(hostname, HIP_HOST_ID_HOSTNAME_LEN_MAX - 1), -1,
            "gethostname failed\n");

    if (is_dsa) {
        HIP_IFEL(((key_rr_len = dsa_to_dns_key_rr(dsa_key, &key_rr)) <= 0), -1,
                "key_rr_len\n");
        if (is_public) {
            HIP_IFEL(!(host_id_pub = malloc(sizeof(struct hip_host_id))),
                    -ENOMEM, "malloc\n");
            host_id_pub->hi_length = htons(key_rr_len
                    + sizeof(struct hip_host_id_key_rdata));
            memcpy(&host_id_pub->key, key_rr, key_rr_len);
            HIP_IFEL(hip_dsa_host_id_to_hit(host_id_pub, hit, HIP_HIT_TYPE_HASH100),
                    -1, "conversion from host id to hit failed\n");
        } else {
            HIP_IFEL(!(host_id = malloc(sizeof(struct hip_host_id_priv))),
                    -ENOMEM,
                    "malloc\n");

            host_id->hi_length = htons(key_rr_len
                    + sizeof(struct hip_host_id_key_rdata));
            memcpy(&host_id->key, key_rr, key_rr_len);
            HIP_IFEL(hip_private_dsa_host_id_to_hit(host_id, hit,
                                                    HIP_HIT_TYPE_HASH100),
                     -1, "conversion from host id to hit failed\n");
        }
    } else { /* rsa */
        HIP_IFEL(((key_rr_len = rsa_to_dns_key_rr(rsa_key, &key_rr)) <= 0), -1,
                 "key_rr_len\n");
        if (is_public) {
            HIP_IFEL(!(host_id_pub = malloc(sizeof(struct hip_host_id))),
                     -ENOMEM, "malloc\n");

            host_id_pub->hi_length = htons(key_rr_len +
                                           sizeof(struct hip_host_id_key_rdata));

            memcpy(&host_id_pub->key, key_rr, key_rr_len);

            HIP_IFEL(hip_rsa_host_id_to_hit(host_id_pub,
                                            hit,
                                            HIP_HIT_TYPE_HASH100),
                     -1,
                     "conversion from host id to hit failed\n");
        } else {
            HIP_IFEL(!(host_id = malloc(sizeof(struct hip_host_id_priv))),
                     -ENOMEM,
                     "malloc\n");

            host_id->hi_length = htons(key_rr_len +
                                       sizeof(struct hip_host_id_key_rdata));
            memcpy(&host_id->key, key_rr, key_rr_len);

            HIP_IFEL(hip_private_rsa_host_id_to_hit(host_id,
                                                    hit,
                                                    HIP_HIT_TYPE_HASH100),
                     -1,
                     "conversion from host id to hit failed\n");
        }
    }

    HIP_DEBUG_HIT("hit", hit);
    HIP_DEBUG("hi is %s %s\n", (is_public ? "public" : "private"),
              (is_dsa ? "dsa" : "rsa"));

out_err:

    if (key_rr) {
        free(key_rr);
    }
    if (host_id) {
        free(host_id);
    }
    if (host_id_pub) {
        free(host_id_pub);
    }

    return err;
}

/**
 * translate a public RSA key to a HIT
 *
 * @param rsa_key the RSA key in OpenSSL format
 * @param rsa currently unused
 * @param type currently unused
 * @param hit the resulting HIT will be stored here
 * @return zero on success and negative on failure
 */
int hip_public_rsa_to_hit(RSA *rsa_key,
                          unsigned char *rsa,
                          int type,
                          struct in6_addr *hit)
{
    return hip_any_key_to_hit(rsa_key, rsa, type, hit, 1, 0);
}

/**
 * translate a private RSA key to a HIT
 *
 * @param rsa_key the RSA key in OpenSSL format
 * @param rsa currently unused
 * @param type currently unused
 * @param hit the resulting HIT will be stored here
 * @return zero on success and negative on failure
 */
int hip_private_rsa_to_hit(RSA *rsa_key,
                           unsigned char *rsa,
                           int type,
                           struct in6_addr *hit)
{
    return hip_any_key_to_hit(rsa_key, rsa, type, hit, 0, 0);
}

/**
 * translate a public DSA key to a HIT
 *
 * @param dsa_key the DSA key in OpenSSL format
 * @param dsa currently unused
 * @param type currently unused
 * @param hit the resulting HIT will be stored here
 * @return zero on success and negative on failure
 */
int hip_public_dsa_to_hit(DSA *dsa_key,
                          unsigned char *dsa,
                          int type,
                          struct in6_addr *hit)
{
    return hip_any_key_to_hit(dsa_key, dsa, type, hit, 1, 1);
}

/**
 * translate a private DSA key to a HIT
 *
 * @param dsa_key the DSA key in OpenSSL format
 * @param dsa currently unused
 * @param type currently unused
 * @param hit the resulting HIT will be stored here
 * @return zero on success and negative on failure
 */
int hip_private_dsa_to_hit(DSA *dsa_key,
                           unsigned char *dsa,
                           int type,
                           struct in6_addr *hit)
{
    return hip_any_key_to_hit(dsa_key, dsa, type, hit, 0, 1);
}

/**
 * Retrieve the amount the locators inside a LOCATOR parameter.
 * Type 1 and 2 parameters are supported.
 *
 * @param locator a LOCATOR parameter
 * @return the amount of locators
 */
int hip_get_locator_addr_item_count(const struct hip_locator *locator)
{
    char *address_pointer = (char *) (locator + 1);
    int amount            = 0;

    for (; address_pointer < ((char *) locator)
            + hip_get_param_contents_len(locator);)
    {
        if (((struct hip_locator_info_addr_item *) address_pointer)->locator_type
                == HIP_LOCATOR_LOCATOR_TYPE_UDP) {
            address_pointer += sizeof(struct hip_locator_info_addr_item2);
            amount += 1;
        } else if (((struct hip_locator_info_addr_item *) address_pointer)->locator_type
                == HIP_LOCATOR_LOCATOR_TYPE_ESP_SPI) {
            address_pointer += sizeof(struct hip_locator_info_addr_item);
            amount += 1;
        } else if (((struct hip_locator_info_addr_item *) address_pointer)->locator_type
                == HIP_LOCATOR_LOCATOR_TYPE_IPV6) {
            address_pointer += sizeof(struct hip_locator_info_addr_item);
            amount += 1;
        } else {
            address_pointer += sizeof(struct hip_locator_info_addr_item);
        }
    }
    return amount;
}

/**
 * Retreive a @c LOCATOR ADDRESS ITEM@c from a list.
 *
 * @param item_list a pointer to the first item in the list
 * @param idx       the index of the item in the list
 * @return          the locator addres item
 */
union hip_locator_info_addr *hip_get_locator_item(void *item_list, int idx)
{
    int i = 0;
    struct hip_locator_info_addr_item *temp;
    char *result;
    result = (char *) item_list;


    for (i = 0; i <= idx - 1; i++) {
        temp = (struct hip_locator_info_addr_item *) result;
        if (temp->locator_type == HIP_LOCATOR_LOCATOR_TYPE_ESP_SPI ||
            temp->locator_type == HIP_LOCATOR_LOCATOR_TYPE_IPV6) {
            result += sizeof(struct hip_locator_info_addr_item);
        } else {
            result += sizeof(struct hip_locator_info_addr_item2);
        }
    }
    _HIP_DEBUG("*****locator %d has offset :%d \n",
               idx, (char *) result - (char *) item_list);
    return (union hip_locator_info_addr *) result;
}

/**
 * retrieve a IP address from a locator item structure
 *
 * @param item      a pointer to the item
 * @return a pointer to the IP address
 */
struct in6_addr *hip_get_locator_item_address(void *item)
{
    struct hip_locator_info_addr_item *temp;


    temp = (struct hip_locator_info_addr_item *) item;
    if (temp->locator_type == HIP_LOCATOR_LOCATOR_TYPE_ESP_SPI) {
        return &temp->address;
    } else if (temp->locator_type == HIP_LOCATOR_LOCATOR_TYPE_IPV6) {
        return &temp->address;
    } else {
        return &((struct hip_locator_info_addr_item2 *) temp)->address;
    }
}

/**
 * Build a @c RELAY_TO parameter to the HIP packet @c msg.
 *
 * @param msg  a pointer to a HIP packet common header
 * @param addr a pointer to IPv6 address
 * @param port portnumber
 * @return     zero on success, or negative error value on error.
 * @note       This used to be VIA_RVS_NAT, but because of the HIP-ICE
 *             draft, this is now RELAY_TO.
 */
int hip_build_param_reg_from(struct hip_common *msg,
                             const in6_addr_t *addr,
                             const in_port_t port)
{
    struct hip_reg_from reg_from;
    int err = 0;

    hip_set_param_type((struct hip_tlv_common *) &reg_from, HIP_PARAM_REG_FROM);
    ipv6_addr_copy((struct in6_addr *) &reg_from.address, addr);
    HIP_DEBUG_IN6ADDR("reg_from address is ", &reg_from.address);
    HIP_DEBUG_IN6ADDR("the given address is ", addr);
    reg_from.port     = htons(port);
    reg_from.reserved = 0;
    reg_from.protocol = HIP_NAT_PROTO_UDP;
    hip_calc_generic_param_len((struct hip_tlv_common *) &reg_from, sizeof(reg_from), 0);
    err               = hip_build_param(msg, &reg_from);

    return err;
}

/**
 * Build NAT port parameter
 *
 * @param msg a pointer to a HIP packet common header
 * @param port NAT port number
 * @param param parameter to create. Currently it is either
 *              HIP_SET_SRC_NAT_PORT or HIP_SET_DST_NAT_PORT
 *
 * @return zero on success, non-zero otherwise.
 */
int hip_build_param_nat_port(hip_common_t *msg,
                             const in_port_t port,
                             hip_tlv_type_t hipparam)
{
    int err = 0;
    struct hip_port_info nat_port;

    hip_set_param_type((struct hip_tlv_common *) &nat_port, hipparam);
    nat_port.port = port;
    hip_calc_generic_param_len((struct hip_tlv_common *) &nat_port, sizeof(nat_port), 0);
    err           = hip_build_param(msg, &nat_port);

    return err;
}

/**
 * calculate a digest over given data
 * @param type the type of digest, e.g. "sha1"
 * @param in the beginning of the data to be digested
 * @param in_len the length of data to be digested in octets
 * @param out the digest
 *
 * @note out should be long enough to hold the digest. This cannot be
 * checked!
 *
 * @return 0 on success and negative on error.
 */
int hip_build_digest(const int type, const void *in, int in_len, void *out)
{
    SHA_CTX sha;
    MD5_CTX md5;

    switch (type) {
    case HIP_DIGEST_SHA1:
        SHA1_Init(&sha);
        SHA1_Update(&sha, in, in_len);
        SHA1_Final(out, &sha);
        break;

    case HIP_DIGEST_MD5:
        MD5_Init(&md5);
        MD5_Update(&md5, in, in_len);
        MD5_Final(out, &md5);
        break;

    default:
        HIP_ERROR("Unknown digest: %x\n", type);
        return -EFAULT;
    }

    return 0;
}<|MERGE_RESOLUTION|>--- conflicted
+++ resolved
@@ -1147,11 +1147,6 @@
     case HIP_MSG_CONF_PUZZLE_INC:    return "HIP_MSG_CONF_PUZZLE_INC";
     case HIP_MSG_CONF_PUZZLE_DEC:    return "HIP_MSG_CONF_PUZZLE_DEC";
     case HIP_MSG_SET_OPPORTUNISTIC_MODE: return "HIP_MSG_SET_OPPORTUNISTIC_MODE";
-<<<<<<< HEAD
-=======
-    case HIP_MSG_SET_BLIND_ON:       return "HIP_MSG_SET_BLIND_ON";
-    case HIP_MSG_SET_BLIND_OFF:      return "HIP_MSG_SET_BLIND_OFF";
->>>>>>> a86743ed
     case HIP_MSG_SET_DEBUG_ALL:      return "HIP_MSG_SET_DEBUG_ALL";
     case HIP_MSG_SET_DEBUG_MEDIUM:   return "HIP_MSG_SET_DEBUG_MEDIUM";
     case HIP_MSG_SET_DEBUG_NONE:     return "HIP_MSG_SET_DEBUG_NONE";
