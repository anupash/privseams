--- conflicted
+++ resolved
@@ -1217,10 +1217,6 @@
 {
     switch (param_type) {
     case HIP_PARAM_ACK:             return "HIP_PARAM_ACK";
-<<<<<<< HEAD
-=======
-    case HIP_PARAM_BLIND_NONCE:     return "HIP_PARAM_BLIND_NONCE";
->>>>>>> f7ee493c
     case HIP_PARAM_CERT:            return "HIP_PARAM_CERT";
     case HIP_PARAM_DH_SHARED_KEY:   return "HIP_PARAM_DH_SHARED_KEY";
     case HIP_PARAM_DIFFIE_HELLMAN:  return "HIP_PARAM_DIFFIE_HELLMAN";
