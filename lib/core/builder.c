--- conflicted
+++ resolved
@@ -3166,27 +3166,12 @@
     key_len     = ntohs(wire_host_id->hi_length) -
                   sizeof(struct hip_host_id_key_rdata);
 
-<<<<<<< HEAD
-    if (fqdn_len >= HIP_HOST_ID_HOSTNAME_LEN_MAX) {
-        HIP_ERROR("Got bad length for domain identifier: %d\n", fqdn_len);
-        goto out_err;
-    }
-    if (key_len > sizeof(peer_host_id->key)) {
-        HIP_ERROR("Got bad key length: %d\n", fqdn_len);
-        goto out_err;
-    }
-    if (header_len + key_len + fqdn_len > hip_get_param_contents_len(wire_host_id) + 4) {
-        HIP_ERROR("Header+ Key + DI length exceeds parameter size: %d\n", header_len + key_len + fqdn_len);
-        goto out_err;
-    }
-=======
     HIP_IFEL(fqdn_len >= HIP_HOST_ID_HOSTNAME_LEN_MAX,
              -1, "Got bad length for domain identifier: %d\n", fqdn_len);
     HIP_IFEL(key_len > sizeof(peer_host_id->key),
              -1, "Got bad key length: %d\n", fqdn_len);
     HIP_IFEL(header_len + key_len + fqdn_len > hip_get_param_contents_len(wire_host_id) + 4,
              -1, "Header+ Key + DI length exceeds parameter size: %d\n", header_len + key_len + fqdn_len);
->>>>>>> 682a9b1d
 
     // copy the header, key and di
     memcpy(peer_host_id, wire_host_id, header_len);
@@ -3735,7 +3720,7 @@
  */
 int ecdsa_to_hip_endpoint(const EC_KEY *ecdsa,
                           struct endpoint_hip **endpoint,
-                          se_hip_flags_t endpoint_flags,
+                          se_hip_flags endpoint_flags,
                           const char *const hostname)
 {
     int err = 0;
@@ -3783,13 +3768,8 @@
  * @return zero on success and negative on failure
  */
 int dsa_to_hip_endpoint(const DSA *const dsa,
-<<<<<<< HEAD
-                        struct endpoint_hip **endpoint,
-                        se_hip_flags_t endpoint_flags,
-=======
                         struct endpoint_hip **const endpoint,
                         se_hip_flags endpoint_flags,
->>>>>>> 682a9b1d
                         const char *const hostname)
 {
     int err = 0;
@@ -3806,17 +3786,10 @@
                            HIP_HI_DSA,
                            dsa_key_rr_len);
 
-<<<<<<< HEAD
+
     HIP_IFEL(!(*endpoint = calloc(1, endpoint_hdr.length)),
              -ENOMEM, "Could not allocate memory for hip endpoint \n");
 
-=======
-    *endpoint = calloc(1, endpoint_hdr.length);
-    if (!(*endpoint)) {
-        err = -ENOMEM;
-        goto out_err;
-    }
->>>>>>> 682a9b1d
     hip_build_endpoint(*endpoint,
                        &endpoint_hdr,
                        hostname,
@@ -3840,13 +3813,8 @@
  * @return zero on success and negative on failure
  */
 int rsa_to_hip_endpoint(const RSA *const rsa,
-<<<<<<< HEAD
-                        struct endpoint_hip **endpoint,
-                        se_hip_flags_t endpoint_flags,
-=======
                         struct endpoint_hip **const endpoint,
                         se_hip_flags endpoint_flags,
->>>>>>> 682a9b1d
                         const char *const hostname)
 {
     int err = 0;
@@ -3865,17 +3833,9 @@
                            HIP_HI_RSA,
                            rsa_key_rr_len);
 
-<<<<<<< HEAD
     HIP_IFEL(!(*endpoint = calloc(1, endpoint_hdr.length)),
              -ENOMEM, "Could not allocate memory for hip endpoint \n");
 
-=======
-    *endpoint = calloc(1, endpoint_hdr.length);
-    if (!(*endpoint)) {
-        err = -ENOMEM;
-        goto out_err;
-    }
->>>>>>> 682a9b1d
     hip_build_endpoint(*endpoint,
                        &endpoint_hdr,
                        hostname,
@@ -3908,10 +3868,7 @@
     struct hip_host_id *host_id_pub = NULL;
     const RSA *const rsa_key        = any_key;
     const DSA *const dsa_key        = any_key;
-<<<<<<< HEAD
     const EC_KEY *const ecdsa_key   = any_key;
-=======
->>>>>>> 682a9b1d
 
     memset(hostname, 0, HIP_HOST_ID_HOSTNAME_LEN_MAX);
     HIP_IFEL(gethostname(hostname, HIP_HOST_ID_HOSTNAME_LEN_MAX - 1), -1,
@@ -3922,13 +3879,10 @@
         HIP_IFEL(((key_rr_len = dsa_to_dns_key_rr(dsa_key, &key_rr)) <= 0), -1,
                 "key_rr_len\n");
         break;
-<<<<<<< HEAD
     case HIP_HI_ECDSA:
         HIP_IFEL(((key_rr_len = ecdsa_to_key_rr(ecdsa_key, &key_rr)) <= 0), -1,
                  "key_rr_len\n");
         break;
-=======
->>>>>>> 682a9b1d
     case HIP_HI_RSA:
         HIP_IFEL(((key_rr_len = rsa_to_dns_key_rr(rsa_key, &key_rr)) <= 0), -1,
                  "key_rr_len\n");
@@ -3959,11 +3913,7 @@
 
     HIP_DEBUG_HIT("hit", hit);
     HIP_DEBUG("hi is %s %s\n", (is_public ? "public" : "private"),
-<<<<<<< HEAD
               (type == HIP_HI_ECDSA ? "ecdsa" : "rsa/dsa"));
-=======
-              (type == HIP_HI_DSA ? "dsa" : "rsa"));
->>>>>>> 682a9b1d
 
 out_err:
     free(key_rr);
