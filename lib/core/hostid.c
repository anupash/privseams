--- conflicted
+++ resolved
@@ -157,6 +157,15 @@
 }
 
 /**
+ * @todo useless abstraction
+ */
+static inline int hip_ecdsa_host_id_to_hit(const struct hip_host_id *const host_id,
+                                           struct in6_addr *const hit, const int hit_type)
+{
+    return hip_dsa_host_id_to_hit(host_id, hit, hit_type);
+}
+
+/**
  * convert DSA or RSA-based host id to a HIT
  *
  * @param host_id a host id
@@ -284,9 +293,9 @@
  *
  * @note see hip_dsa_host_id_to_hit for valid HIT types
  */
-int hip_private_ecdsa_host_id_to_hit(const struct hip_host_id_priv *const host_id,
-                                     struct in6_addr *const hit,
-                                     const int hit_type)
+static int hip_private_ecdsa_host_id_to_hit(const struct hip_host_id_priv *const host_id,
+                                            struct in6_addr *const hit,
+                                            const int hit_type)
 {
     int                     err = 0;
     struct hip_ecdsa_keylen key_lens;
@@ -696,52 +705,30 @@
                                  const int dsa_key_bits,
                                  const int ecdsa_nid)
 {
-<<<<<<< HEAD
-    int                  err                = 0, dsa_key_rr_len = 0, rsa_key_rr_len = 0, ecdsa_key_rr_len = 0;
-    int                  dsa_pub_key_rr_len = 0, rsa_pub_key_rr_len = 0, ecdsa_pub_key_rr_len = 0;
-    hip_hdr              numeric_action     = 0;
-    char                 hostname[HIP_HOST_ID_HOSTNAME_LEN_MAX];
-    const char          *rsa_filenamebase       = DEFAULT_HOST_RSA_KEY_FILE_BASE DEFAULT_ANON_HI_FILE_NAME_SUFFIX;
-    const char          *dsa_filenamebase       = DEFAULT_HOST_DSA_KEY_FILE_BASE DEFAULT_ANON_HI_FILE_NAME_SUFFIX;
-    const char          *ecdsa_filenamebase     = DEFAULT_HOST_ECDSA_KEY_FILE_BASE DEFAULT_ANON_HI_FILE_NAME_SUFFIX;
-    const char          *rsa_filenamebase_pub   = DEFAULT_HOST_RSA_KEY_FILE_BASE DEFAULT_PUB_HI_FILE_NAME_SUFFIX;
-    const char          *dsa_filenamebase_pub   = DEFAULT_HOST_DSA_KEY_FILE_BASE DEFAULT_PUB_HI_FILE_NAME_SUFFIX;
-    const char          *ecdsa_filenamebase_pub = DEFAULT_HOST_ECDSA_KEY_FILE_BASE DEFAULT_PUB_HI_FILE_NAME_SUFFIX;
-    unsigned char       *dsa_key_rr             = NULL, *rsa_key_rr = NULL, *ecdsa_key_rr = NULL;
-    unsigned char       *dsa_pub_key_rr         = NULL, *rsa_pub_key_rr = NULL, *ecdsa_pub_key_rr = NULL;
-    DSA                 *dsa_key                = NULL, *dsa_pub_key = NULL;
-    RSA                 *rsa_key                = NULL, *rsa_pub_key = NULL;
-    EC_KEY              *ecdsa_key              = NULL, *ecdsa_pub_key = NULL;
-    struct hip_lhi       rsa_lhi, dsa_lhi, ecdsa_lhi, rsa_pub_lhi, dsa_pub_lhi, ecdsa_pub_lhi;
-    struct hip_host_id  *dsa_host_id            = NULL, *rsa_host_id = NULL, *ecdsa_host_id = NULL;
-    struct hip_host_id  *dsa_pub_host_id        = NULL, *rsa_pub_host_id = NULL, *ecdsa_pub_host_id = NULL;
-    struct endpoint_hip *endpoint_dsa_hip       = NULL;
-    struct endpoint_hip *endpoint_dsa_pub_hip   = NULL;
-    struct endpoint_hip *endpoint_rsa_hip       = NULL;
-    struct endpoint_hip *endpoint_rsa_pub_hip   = NULL;
-    struct endpoint_hip *endpoint_ecdsa_hip     = NULL;
-    struct endpoint_hip *endpoint_ecdsa_pub_hip = NULL;
-=======
-    int                      err                = 0, dsa_key_rr_len = 0, rsa_key_rr_len = 0;
-    int                      dsa_pub_key_rr_len = 0, rsa_pub_key_rr_len = 0;
+    int                      err                = 0, dsa_key_rr_len = 0, rsa_key_rr_len = 0, ecdsa_key_rr_len = 0;
+    int                      dsa_pub_key_rr_len = 0, rsa_pub_key_rr_len = 0, ecdsa_pub_key_rr_len = 0;
     hip_hdr                  numeric_action     = 0;
     char                     hostname[HIP_HOST_ID_HOSTNAME_LEN_MAX];
-    const char              *rsa_filenamebase     = DEFAULT_HOST_RSA_KEY_FILE_BASE DEFAULT_ANON_HI_FILE_NAME_SUFFIX;
-    const char              *dsa_filenamebase     = DEFAULT_HOST_DSA_KEY_FILE_BASE DEFAULT_ANON_HI_FILE_NAME_SUFFIX;
-    const char              *rsa_filenamebase_pub = DEFAULT_HOST_RSA_KEY_FILE_BASE DEFAULT_PUB_HI_FILE_NAME_SUFFIX;
-    const char              *dsa_filenamebase_pub = DEFAULT_HOST_DSA_KEY_FILE_BASE DEFAULT_PUB_HI_FILE_NAME_SUFFIX;
-    unsigned char           *dsa_key_rr           = NULL, *rsa_key_rr = NULL;
-    unsigned char           *dsa_pub_key_rr       = NULL, *rsa_pub_key_rr = NULL;
-    DSA                     *dsa_key              = NULL, *dsa_pub_key = NULL;
-    RSA                     *rsa_key              = NULL, *rsa_pub_key = NULL;
-    struct hip_host_id_local rsa_lhi, dsa_lhi, rsa_pub_lhi, dsa_pub_lhi;
-    struct hip_host_id      *dsa_host_id          = NULL, *rsa_host_id = NULL;
-    struct hip_host_id      *dsa_pub_host_id      = NULL, *rsa_pub_host_id = NULL;
-    struct endpoint_hip     *endpoint_dsa_hip     = NULL;
-    struct endpoint_hip     *endpoint_dsa_pub_hip = NULL;
-    struct endpoint_hip     *endpoint_rsa_hip     = NULL;
-    struct endpoint_hip     *endpoint_rsa_pub_hip = NULL;
->>>>>>> e459ba5b
+    const char              *rsa_filenamebase       = DEFAULT_HOST_RSA_KEY_FILE_BASE DEFAULT_ANON_HI_FILE_NAME_SUFFIX;
+    const char              *dsa_filenamebase       = DEFAULT_HOST_DSA_KEY_FILE_BASE DEFAULT_ANON_HI_FILE_NAME_SUFFIX;
+    const char              *ecdsa_filenamebase     = DEFAULT_HOST_ECDSA_KEY_FILE_BASE DEFAULT_ANON_HI_FILE_NAME_SUFFIX;
+    const char              *rsa_filenamebase_pub   = DEFAULT_HOST_RSA_KEY_FILE_BASE DEFAULT_PUB_HI_FILE_NAME_SUFFIX;
+    const char              *dsa_filenamebase_pub   = DEFAULT_HOST_DSA_KEY_FILE_BASE DEFAULT_PUB_HI_FILE_NAME_SUFFIX;
+    const char              *ecdsa_filenamebase_pub = DEFAULT_HOST_ECDSA_KEY_FILE_BASE DEFAULT_PUB_HI_FILE_NAME_SUFFIX;
+    unsigned char           *dsa_key_rr             = NULL, *rsa_key_rr = NULL, *ecdsa_key_rr = NULL;
+    unsigned char           *dsa_pub_key_rr         = NULL, *rsa_pub_key_rr = NULL, *ecdsa_pub_key_rr = NULL;
+    DSA                     *dsa_key                = NULL, *dsa_pub_key = NULL;
+    RSA                     *rsa_key                = NULL, *rsa_pub_key = NULL;
+    EC_KEY                  *ecdsa_key              = NULL, *ecdsa_pub_key = NULL;
+    struct hip_host_id_local rsa_lhi, dsa_lhi, ecdsa_lhi, rsa_pub_lhi, dsa_pub_lhi, ecdsa_pub_lhi;
+    struct hip_host_id      *dsa_host_id            = NULL, *rsa_host_id = NULL, *ecdsa_host_id = NULL;
+    struct hip_host_id      *dsa_pub_host_id        = NULL, *rsa_pub_host_id = NULL, *ecdsa_pub_host_id = NULL;
+    struct endpoint_hip     *endpoint_dsa_hip       = NULL;
+    struct endpoint_hip     *endpoint_dsa_pub_hip   = NULL;
+    struct endpoint_hip     *endpoint_rsa_hip       = NULL;
+    struct endpoint_hip     *endpoint_rsa_pub_hip   = NULL;
+    struct endpoint_hip     *endpoint_ecdsa_hip     = NULL;
+    struct endpoint_hip     *endpoint_ecdsa_pub_hip = NULL;
 
     if (action == ACTION_ADD) {
         numeric_action = HIP_MSG_ADD_LOCAL_HI;
