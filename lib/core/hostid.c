--- conflicted
+++ resolved
@@ -1246,7 +1246,6 @@
     if (rsa_filenamebase_pub != NULL) {
         change_key_file_perms(rsa_filenamebase_pub);
     }
-<<<<<<< HEAD
     if (ecdsa_filenamebase_pub != NULL) {
         change_key_file_perms(ecdsa_filenamebase_pub);
     }
@@ -1337,29 +1336,6 @@
     if(!public) {
         bn2bin_safe(priv_key, buffer+2+pub_key_len, priv_key_len);
     }
-=======
-
-    free(dsa_host_id);
-    free(dsa_pub_host_id);
-    free(rsa_host_id);
-    free(rsa_pub_host_id);
-    DSA_free(dsa_key);
-    RSA_free(rsa_key);
-    DSA_free(dsa_pub_key);
-    RSA_free(rsa_pub_key);
-    free(dsa_key_rr);
-    free(rsa_key_rr);
-    free(dsa_pub_key_rr);
-    free(rsa_pub_key_rr);
-    free(dsa_filenamebase);
-    free(rsa_filenamebase);
-    free(dsa_filenamebase_pub);
-    free(rsa_filenamebase_pub);
-    free(endpoint_dsa_hip);
-    free(endpoint_rsa_hip);
-    free(endpoint_dsa_pub_hip);
-    free(endpoint_rsa_pub_hip);
->>>>>>> e9b70662
 
 out_err:
     if(err) {
