--- conflicted
+++ resolved
@@ -567,7 +567,6 @@
 }
 
 /**
-<<<<<<< HEAD
  * convert a ECDSA-based host id into an OpenSSL structure
  *
  * @param host_id the host id
@@ -628,40 +627,6 @@
 }
 
 /**
- * Convert a local host id into LSI/HIT information and write the
- * result into a HIP message as a HIP_PARAM_HIT_INFO parameter.
- * Interprocess communications only.
- *
- * @param entry an hip_host_id_entry structure
- * @param msg a HIP user message where the HIP_PARAM_HIT_INFO
- *            parameter will be written
- * @return zero on success and negative on error
- */
-int hip_host_id_entry_to_hit_info(struct hip_host_id_entry *entry,
-                                  void *msg)
-{
-    struct hip_hit_info data;
-    int err = 0;
-
-    memcpy(&data.lhi, &entry->lhi, sizeof(struct hip_lhi));
-    /* FIXME: algo is 0 in entry->lhi */
-    data.lhi.algo = hip_get_host_id_algo(entry->host_id);
-    memcpy(&data.lsi, &entry->lsi, sizeof(hip_lsi_t));
-
-    HIP_IFEL(hip_build_param_contents(msg,
-                                      &data,
-                                      HIP_PARAM_HIT_INFO,
-                                      sizeof(data)),
-                                      -1,
-                                      "Error building parameter\n");
-
-out_err:
-    return err;
-}
-
-/**
-=======
->>>>>>> abff602e
  * (Re)create new host identities or load existing ones, and append the
  * private identities into a message. This functionality is used by hipd
  * but can also be invoked with hipconf.
