/*
 * Copyright (c) 2010 Aalto University and RWTH Aachen University.
 *
 * Permission is hereby granted, free of charge, to any person
 * obtaining a copy of this software and associated documentation
 * files (the "Software"), to deal in the Software without
 * restriction, including without limitation the rights to use,
 * copy, modify, merge, publish, distribute, sublicense, and/or sell
 * copies of the Software, and to permit persons to whom the
 * Software is furnished to do so, subject to the following
 * conditions:
 *
 * The above copyright notice and this permission notice shall be
 * included in all copies or substantial portions of the Software.
 *
 * THE SOFTWARE IS PROVIDED "AS IS", WITHOUT WARRANTY OF ANY KIND,
 * EXPRESS OR IMPLIED, INCLUDING BUT NOT LIMITED TO THE WARRANTIES
 * OF MERCHANTABILITY, FITNESS FOR A PARTICULAR PURPOSE AND
 * NONINFRINGEMENT. IN NO EVENT SHALL THE AUTHORS OR COPYRIGHT
 * HOLDERS BE LIABLE FOR ANY CLAIM, DAMAGES OR OTHER LIABILITY,
 * WHETHER IN AN ACTION OF CONTRACT, TORT OR OTHERWISE, ARISING
 * FROM, OUT OF OR IN CONNECTION WITH THE SOFTWARE OR THE USE OR
 * OTHER DEALINGS IN THE SOFTWARE.
 */

/**
 * @file
 * @brief Host identifier manipulation functions
 *
 * @author Miika Komu <miika@iki.fi>
 */

#include <errno.h>
#include <stdint.h>
#include <stdlib.h>
#include <string.h>
#include <unistd.h>
#include <arpa/inet.h>
#include <netinet/in.h>
#include <openssl/bn.h>
#include <openssl/dsa.h>
#include <openssl/pem.h>
#include <openssl/rsa.h>

#include "config.h"
#include "lib/tool/pk.h"
#include "builder.h"
#include "crypto.h"
#include "debug.h"
#include "filemanip.h"
#include "ife.h"
#include "prefix.h"
#include "protodefs.h"
#include "hostid.h"

/* ACTION_ADD, ACTION_NEW are used by hip_serialize_host_id_action() */
#include "conf.h"

#define HOST_ID_FILENAME_MAX_LEN 256

/**
 * calculate a HIT from a HI without the prefix
 *
 * @param orig a pointer to a host identity
 * @param orig_len the length of the host identity in bits
 * @param encoded an output argument where the HIT will be stored
 * @param encoded_len the length of the encoded HIT in bits
 * @return zero on success or negative on error
 */
static int khi_encode(unsigned char *orig, int orig_len,
                      unsigned char *encoded,
                      int encoded_len)
{
    BIGNUM *bn  = NULL;
    int     err = 0, shift = (orig_len - encoded_len) / 2,
            len = encoded_len / 8 + ((encoded_len % 8) ? 1 : 0);

    HIP_IFEL(encoded_len > orig_len, -1, "len mismatch\n");
    HIP_IFEL(!(bn = BN_bin2bn(orig, orig_len / 8, NULL)), -1,
             "BN_bin2bn\n");
    HIP_IFEL(!BN_rshift(bn, bn, shift), -1, "BN_lshift\n");
    HIP_IFEL(!BN_mask_bits(bn, encoded_len), -1,
             "BN_mask_bits\n");
    HIP_IFEL(bn2bin_safe(bn, encoded, len) != len, -1,
             "BN_bn2bin_safe\n");

out_err:
    BN_free(bn);
    return err;
}

/**
 * Calculates a Host Identity Tag (HIT) from a Host Identifier (HI) using DSA
 * encryption.
 *
 * @param  host_id  a pointer to a Host Identifier
 * @param  hit      a target buffer where to put the calculated HIT.
 * @param  hit_type type of the HIT (must be HIP_HIT_TYPE_HASH100).
 * @return          zero on success, negative otherwise.
 */
static int hip_dsa_host_id_to_hit(const struct hip_host_id *const host_id,
                                  struct in6_addr *const hit,
                                  const int hit_type)
{
    int            err = 0;
    uint8_t        digest[HIP_AH_SHA_LEN];
    const uint8_t *key_rr = (const uint8_t *) host_id->key;

    /* hit excludes rdata but it is included in hi_length;
     * subtract rdata */
    unsigned int key_rr_len = ntohs(host_id->hi_length) -
                              sizeof(struct hip_host_id_key_rdata);
    uint8_t *khi_data         = NULL;
    uint8_t  khi_context_id[] = HIP_KHI_CONTEXT_ID_INIT;
    int      khi_data_len     = key_rr_len + sizeof(khi_context_id);
    int      khi_index        = 0;

    if (hit_type != HIP_HIT_TYPE_HASH100) {
        return -ENOSYS;
    }

    /* Hash Input :=  Context ID | Input */
    khi_data  = malloc(khi_data_len);
    khi_index = 0;
    memcpy(khi_data + khi_index, khi_context_id, sizeof(khi_context_id));
    khi_index += sizeof(khi_context_id);
    memcpy(khi_data + khi_index, key_rr, key_rr_len);
    khi_index += key_rr_len;

    HIP_ASSERT(khi_index == khi_data_len);

    /* Hash :=  SHA1( Expand( Hash Input ) ) */
    HIP_IFEL((err = hip_build_digest(HIP_DIGEST_SHA1, khi_data,
                                     khi_data_len, digest)), err,
             "Building of digest failed\n");

    memset(hit, 0, sizeof(hip_hit_t));
    HIP_IFEL(khi_encode(digest, sizeof(digest) * 8,
                        ((uint8_t *) hit) + 3,
                        sizeof(hip_hit_t) * 8 - HIP_HIT_PREFIX_LEN),
             -1, "encoding failed\n");

    set_hit_prefix(hit);

out_err:
    free(khi_data);
    return err;
}

/**
<<<<<<< HEAD
 * Convert a DSA, RSA or ECDSA-based host id to a HIT.
=======
 * convert DSA or RSA-based host id to a HIT
>>>>>>> d696d934
 *
 * @param host_id a host id
 * @param hit output argument, the calculated HIT will be stored here
 * @param hit_type the type of the HIT
 * @return zero on success or negative on error
 *
 * @note see hip_dsa_host_id_to_hit for valid HIT types
 */
int hip_host_id_to_hit(const struct hip_host_id *const host_id,
                       struct in6_addr *const hit,
                       const int hit_type)
{
    return hip_dsa_host_id_to_hit(host_id, hit, hit_type);
}

/**
 * convert DSA-based private host id to a HIT
 *
 * @param host_id a host id
 * @param hit output argument, the calculated HIT will be stored here
 * @param hit_type the type of the HIT
 * @return zero on success or negative on error
 *
 * @note see hip_dsa_host_id_to_hit for valid HIT types
 */
static int hip_private_dsa_host_id_to_hit(const struct hip_host_id_priv *const host_id,
                                          struct in6_addr *const hit,
                                          const int hit_type)
{
    uint16_t           temp;
    int                contents_len;
    int                err = 0;
    struct hip_host_id host_id_pub;

    contents_len = ntohs(host_id->hi_length);

    /** @todo add an extra check for the T val */

    HIP_IFEL(contents_len <= 20, -EMSGSIZE, "Host id too short\n");

    memcpy(&host_id_pub.rdata, &host_id->rdata, contents_len - DSA_PRIV);

    temp                  = ntohs(host_id->hi_length) - DSA_PRIV;
    host_id_pub.hi_length = htons(temp);
    hip_set_param_contents_len((struct hip_tlv_common *) &host_id_pub,
                               contents_len - DSA_PRIV);

    if ((err = hip_host_id_to_hit(&host_id_pub, hit, hit_type))) {
        HIP_ERROR("Failed to convert HI to HIT.\n");
        goto out_err;
    }

out_err:

    return err;
}

/**
 * convert RSA-based private host id to a HIT
 *
 * @param host_id a host id
 * @param hit output argument, the calculated HIT will be stored here
 * @param hit_type the type of the HIT
 * @return zero on success or negative on error
 *
 * @note see hip_dsa_host_id_to_hit for valid HIT types
 */
static int hip_private_rsa_host_id_to_hit(const struct hip_host_id_priv *const host_id,
                                          struct in6_addr *const hit,
                                          const int hit_type)
{
    int                   err = 0;
    int                   rsa_pub_len, rsa_priv_len;
    uint16_t              temp;
    struct hip_host_id    host_id_pub;
    struct hip_rsa_keylen keylen;

    /* Length of the private part of the RSA key d + p + q
     * is twice the length of the public modulus.
     * dmp1 + dmq1 + iqmp is another 1.5 times */

    hip_get_rsa_keylen(host_id, &keylen, 1);
    rsa_pub_len  = keylen.e_len + keylen.e + keylen.n;
    rsa_priv_len = keylen.n * 7 / 2;

    memcpy(&host_id_pub, host_id, sizeof(host_id_pub)
           - sizeof(host_id_pub.key) - sizeof(host_id_pub.hostname));


    temp                  = ntohs(host_id_pub.hi_length) - rsa_priv_len;
    host_id_pub.hi_length = htons(temp);
    memcpy(host_id_pub.key, host_id->key, rsa_pub_len);

    if ((err = hip_host_id_to_hit(&host_id_pub, hit, hit_type))) {
        HIP_ERROR("Failed to convert HI to HIT.\n");
        goto out_err;
    }

out_err:

    return err;
}

/**
 * convert ECDSA-based private host id to a HIT
 *
 * @param host_id a host id
 * @param hit output argument, the calculated HIT will be stored here
<<<<<<< HEAD
 * @param hit_type the type of the HIT
 * @return zero on success or negative on error
 *
 * @note see hip_dsa_host_id_to_hit for valid HIT types
 */
static int hip_private_ecdsa_host_id_to_hit(const struct hip_host_id_priv *const host_id,
                                            struct in6_addr *const hit,
                                            const int hit_type)
{
    int                     err = 0;
    struct hip_ecdsa_keylen key_lens;
    struct hip_host_id      host_id_pub;

    HIP_IFEL(hip_get_ecdsa_keylen(host_id, &key_lens),
             -1, "Failed computing key sizes.\n");

    memcpy(&host_id_pub, host_id,
           sizeof(host_id_pub) - sizeof(host_id_pub.key) - sizeof(host_id_pub.hostname));
    /* copy the key rr
     * the size of the key rr has the size of the public key + 2 bytes for the curve identifier (see RFC5201-bis 5.2.8.)*/
    memcpy(host_id_pub.key, host_id->key, key_lens.public + HIP_CURVE_ID_LENGTH);
    /* set the hi length
     * the hi length is the length of the key rr data + the key rr header */
    host_id_pub.hi_length = htons(key_lens.public + HIP_CURVE_ID_LENGTH + sizeof(struct hip_host_id_key_rdata));

    hip_set_param_contents_len((struct hip_tlv_common *) &host_id_pub, sizeof(struct hip_host_id) - sizeof(struct hip_tlv_common));

    HIP_IFEL(hip_host_id_to_hit(&host_id_pub, hit, hit_type),
             -1, "Failed to convert HI to HIT.\n");

out_err:
    return err;
}

/**
 * Convert RSA, DSA, or ECDSA-based private host id to a HIT
 *
 * @param host_id a host id
 * @param hit output argument, the calculated HIT will be stored here
=======
>>>>>>> d696d934
 * @param hit_type the type of the HIT
 * @return zero on success or negative on error
 *
 * @note see hip_dsa_host_id_to_hit for valid HIT types
 */
int hip_private_host_id_to_hit(const struct hip_host_id_priv *const host_id,
                               struct in6_addr *const hit,
                               const int hit_type)
{
    switch (hip_get_host_id_algo((const struct hip_host_id *) host_id)) {
    case HIP_HI_DSA:
        return hip_private_dsa_host_id_to_hit(host_id, hit,
                                              hit_type);
    case HIP_HI_RSA:
        return hip_private_rsa_host_id_to_hit(host_id, hit,
                                              hit_type);
<<<<<<< HEAD
    case HIP_HI_ECDSA:
        return hip_private_ecdsa_host_id_to_hit(host_id, hit,
                                                hit_type);
    default:
        return -ENOSYS;
    }
}

/*
 * Translate the openssl specific curve id into the coressponding HIP id.
 *
 * @param nid the openssl specific ID of the curve
 *
 * @return the HIP ID of the curve (according to RFC5201-bis) or HIP_UNSUPPORTED_CURVE on error
 *
 */
static enum hip_cuve_id get_ecdsa_curve_hip_name(const int nid)
{
    /* Determine the curve */
    switch (nid) {
    case NID_secp160r1:
        return NIST_ECDSA_160;
    case NID_X9_62_prime256v1:
        return NIST_ECDSA_256;
    case NID_secp384r1:
        return NIST_ECDSA_384;
    default:
        HIP_DEBUG("Curve not supported.\n");
        return UNSUPPORTED_CURVE;
    }
}

/*
 * Get the curve nid from the ECC curve field in the host_id parameter.
 * It is contained in the first two bytes of the ecdsa keyrr data.
 *
 * @param host_id a pointer to the ecdsa based host id from which to get the curve id information
 *
 * @return the openssl specific curve id used with this host identity or -1 on error.
 */
static int get_ecdsa_curve_nid(const struct hip_host_id *const host_id)
{
    enum hip_cuve_id curve_id;

    /* Determine the curve
     * The first two bytes contain the hip curve identifier
     * as defined in RFC5201-bis */
    curve_id = ntohs(*(const uint16_t *) host_id->key);
    HIP_DEBUG("Got curve id %d \n", curve_id);
    switch (curve_id) {
    case NIST_ECDSA_160:
        HIP_DEBUG("Using curve secp160r1\n");
        return NID_secp160r1;
    case NIST_ECDSA_256:
        HIP_DEBUG("Using curve secp256r1/prime256v1 \n");
        return NID_X9_62_prime256v1;
    case NIST_ECDSA_384:
        HIP_DEBUG("Using curve secp384r1 \n");
        return NID_secp384r1;
    case brainpoolP160r1:
        HIP_DEBUG("Curve brainpoolP160r1 is not supported, use NIST_ECDSA_160 instead.\n");
        return -1;
    default:
        HIP_DEBUG("Curve not supported.\n");
        return -1;
    }
}

/**
 * Get ECDSA key length from an host id.
 * The keylength is determined by the elliptic curve that is being used.
 *
 * @param host_id the host id
 * @param ret the ECDSA key component lengths will be stored here
 *
 * @return 0 on success, -1 otherwise
 */
int hip_get_ecdsa_keylen(const struct hip_host_id_priv *const host_id,
                         struct hip_ecdsa_keylen *const ret)
{
    int nid, curve_size;

    nid = get_ecdsa_curve_nid((const struct hip_host_id *) host_id);
    switch (nid) {
    case NID_secp160r1:
        curve_size = 160;
        break;
    case NID_X9_62_prime256v1:
        curve_size = 256;
        break;
    case NID_secp384r1:
        curve_size = 384;
        break;
    default:
        HIP_DEBUG("Curve not supported.\n");
        return -1;
    }

    /* Size is always
     *    (curve_size+7)/8 for private key
     *    2*((curve_size+7)/8)+1 for public key
     *
     *    Attention to integer division: 2*(x)/8 != 2*((x)/8) != x/4
     *
     *    NOTE:
     *      An ECDSA public key is a point on a specific curve.
     *      Points have two coordinates (scalar values) which come
     *      from the field over which the curve is built.
     *      Thus the size of the public key is twice the size of the curve.
     *      (Actually, there is one additional openssl-specific magic byte)
     */
    ret->private = (curve_size + 7) >> 3;
    ret->public  = ret->private * 2 + 1;

    return 0;
=======
    default:
        return -ENOSYS;
    }
>>>>>>> d696d934
}

/**
 * dig out RSA key length from an host id
 *
 * @param host_id the host id
 * @param ret the RSA key component lengths will be stored here
 * @param is_priv one if the host_id contains also the private key
 *                component or zero otherwise
 */
void hip_get_rsa_keylen(const struct hip_host_id_priv *const host_id,
                        struct hip_rsa_keylen *const ret,
                        const int is_priv)
{
    int            bytes;
    const uint8_t *tmp    = (const uint8_t *) host_id->key;
    int            offset = 0;
    int            e_len  = tmp[offset++];

    /* Check for public exponent longer than 255 bytes (see RFC 3110) */
    if (e_len == 0) {
        e_len   = ntohs((uint16_t) tmp[offset]);
        offset += 2;
    }

    /*
     * hi_length is the total length of:
     * rdata struct (4 bytes), length of e (1 byte for e < 255 bytes, 3 bytes otherwise),
     * e (normally 3 bytes), followed by public n, private d, p, q, dmp1, dmq1, iqmp
     * n_len == d_len == 2 * p_len == 2 * q_len == dmp1_len == dmq1_len == iqmp_len
     * for 9/2 * n_len
     */
    if (is_priv) {
        bytes = (ntohs(host_id->hi_length) - sizeof(struct hip_host_id_key_rdata) -
                 offset - e_len) * 2 / 9;
    } else {
        bytes = (ntohs(host_id->hi_length) - sizeof(struct hip_host_id_key_rdata) -
                 offset - e_len);
    }

    ret->e_len = offset;
    ret->e     = e_len;
    ret->n     = bytes;
}

/**
 * convert a RSA-based host id into an OpenSSL structure
 *
 * @param host_id the host id
 * @param is_priv one if the host_id contains also the private key
 *                component or zero otherwise
 * @return The OpenSSL formatted RSA key corresponding to @c host_id.
 *         Caller is responsible of freeing.
 */
RSA *hip_key_rr_to_rsa(const struct hip_host_id_priv *const host_id, const int is_priv)
{
    int                   offset;
    struct hip_rsa_keylen keylen;
    RSA                  *rsa = NULL;

    hip_get_rsa_keylen(host_id, &keylen, is_priv);

    rsa = RSA_new();
    if (!rsa) {
        HIP_ERROR("Failed to allocate RSA\n");
        return NULL;
    }

    offset  = keylen.e_len;
    rsa->e  = BN_bin2bn(&host_id->key[offset], keylen.e, 0);
    offset += keylen.e;
    rsa->n  = BN_bin2bn(&host_id->key[offset], keylen.n, 0);

    if (is_priv) {
        offset   += keylen.n;
        rsa->d    = BN_bin2bn(&host_id->key[offset], keylen.n, 0);
        offset   += keylen.n;
        rsa->p    = BN_bin2bn(&host_id->key[offset], keylen.n / 2, 0);
        offset   += keylen.n / 2;
        rsa->q    = BN_bin2bn(&host_id->key[offset], keylen.n / 2, 0);
        offset   += keylen.n / 2;
        rsa->dmp1 = BN_bin2bn(&host_id->key[offset], keylen.n / 2, 0);
        offset   += keylen.n / 2;
        rsa->dmq1 = BN_bin2bn(&host_id->key[offset], keylen.n / 2, 0);
        offset   += keylen.n / 2;
        rsa->iqmp = BN_bin2bn(&host_id->key[offset], keylen.n / 2, 0);
    }

    return rsa;
}

/**
 * convert a DSA-based host id into an OpenSSL structure
 *
 * @param host_id the host id
 * @param is_priv one if the host_id contains also the private key
 *                component or zero otherwise
 * @return The OpenSSL formatted DSA key corresponding to @c host_id.
 *         Caller is responsible of freeing.
 */
DSA *hip_key_rr_to_dsa(const struct hip_host_id_priv *const host_id, const int is_priv)
{
    int     offset  = 0;
    DSA    *dsa     = NULL;
    uint8_t t       = host_id->key[offset++];
    int     key_len = 64 + (t * 8);

    dsa = DSA_new();
    if (!dsa) {
        HIP_ERROR("Failed to allocate DSA\n");
        return NULL;
    }

    dsa->q       = BN_bin2bn(&host_id->key[offset], DSA_PRIV, 0);
    offset      += DSA_PRIV;
    dsa->p       = BN_bin2bn(&host_id->key[offset], key_len, 0);
    offset      += key_len;
    dsa->g       = BN_bin2bn(&host_id->key[offset], key_len, 0);
    offset      += key_len;
    dsa->pub_key = BN_bin2bn(&host_id->key[offset], key_len, 0);

    if (is_priv) {
        offset       += key_len;
        dsa->priv_key = BN_bin2bn(&host_id->key[offset], DSA_PRIV, 0);

        /* Precompute values for faster signing */
        DSA_sign_setup(dsa, NULL, &dsa->kinv, &dsa->r);
    }

    return dsa;
}

/**
 * convert a ECDSA-based host id into an OpenSSL structure
 *
 * @param host_id the host id
 * @param is_priv one if the host_id contains also the private key
 *                component or zero otherwise
 * @return The OpenSSL formatted ECDSA key corresponding to @c host_id.
 *         Caller is responsible of freeing.
 */
EC_KEY *hip_key_rr_to_ecdsa(const struct hip_host_id_priv *const host_id,
                            const int is_priv)
{
    int                     err      = 0;
    int                     nid      = 0;
    EC_POINT               *pub_key  = NULL;
    EC_GROUP               *group    = NULL;
    BIGNUM                 *priv_key = NULL;
    struct hip_ecdsa_keylen key_lens;
    EC_KEY                 *ret;

    HIP_IFEL(!host_id, -1, "NULL host id\n");

    nid = get_ecdsa_curve_nid((const struct hip_host_id *) host_id);
    HIP_IFEL(hip_get_ecdsa_keylen(host_id, &key_lens),
             -1, "Failed computing key sizes.\n");

    /* Build public key structure from key rr */
    HIP_IFEL(!(ret = EC_KEY_new()),
             -1, "Failed to init new key. \n");

    HIP_IFEL(!(group = EC_GROUP_new_by_curve_name(nid)),
             -1, "Failed building the group.\n");

    EC_GROUP_set_asn1_flag(group, OPENSSL_EC_NAMED_CURVE);

    HIP_IFEL(!(pub_key = EC_POINT_new(group)),
             -1, "Failed to init public key (point).\n");

    HIP_IFEL(!EC_KEY_set_group(ret, group),
             -1, "Failed setting the group for key.\n");

    HIP_IFEL(!EC_POINT_oct2point(group, pub_key, host_id->key + HIP_CURVE_ID_LENGTH, key_lens.public, NULL),
             -1, "Failed deserializing public key.\n");

    HIP_IFEL(!EC_KEY_set_public_key(ret, pub_key),
             -1, "Failed setting public key.\n");

    /* Build private key from key rr */
    if (is_priv) {
        HIP_IFEL(!(priv_key = BN_bin2bn(host_id->key + HIP_CURVE_ID_LENGTH + key_lens.public, key_lens.private, priv_key)),
                 -1, "Failed deserializing private key.\n");
        HIP_IFEL(!EC_KEY_set_private_key(ret, priv_key),
                 -1, "Failed setting private key.\n");
    }

    /* Check the result before returning it */
    HIP_IFEL(!EC_KEY_check_key(ret),
             -1, "Key check failed. \n");

out_err:
    if (err) {
        return NULL;
    }
    return ret;
}

/**
 * (Re)create new host identities or load existing ones, and append the
 * private identities into a message. This functionality is used by hipd
 * but can also be invoked with hipconf.
 *
 * @param msg an output argument where the identities will be appended
 * @param action Currently ACTION_ADD and ACTION_NEW are supported. Warning,
 *               ACTION_NEW will override the existing identities on disk!
 * @param anon set to one when you want to process only anonymous (short-term)
 *             identities or zero otherwise
 * @param use_default One when dealing with default identities in HIPL_SYSCONFDIR.
 *                    Zero when user supplies own identities denoted by
 *                    @c hi_file argument.
 * @param hi_fmt "dsa", "rsa" or "ecdsa" are currently supported
 * @param hi_file an optional location for user-supplied host identities.
 *                Argument @c use_default must be zero when used.
 * @param rsa_key_bits size for RSA keys in bits
 * @param dsa_key_bits size of DSA keys in bits
 * @param ecdsa_nid openssl specific curve id
 *
 * @return zero on success and negative on error
 */
int hip_serialize_host_id_action(struct hip_common *const msg,
                                 const int action,
                                 const int anon,
                                 const int use_default,
                                 const char *hi_fmt,
                                 const char *hi_file,
                                 const int rsa_key_bits,
                                 const int dsa_key_bits,
                                 const int ecdsa_nid)
{
    int                      err                = 0, dsa_key_rr_len = 0, rsa_key_rr_len = 0, ecdsa_key_rr_len = 0;
    int                      dsa_pub_key_rr_len = 0, rsa_pub_key_rr_len = 0, ecdsa_pub_key_rr_len = 0;
    hip_hdr                  numeric_action     = 0;
    char                     hostname[HIP_HOST_ID_HOSTNAME_LEN_MAX];
    const char              *rsa_filenamebase       = DEFAULT_HOST_RSA_KEY_FILE_BASE DEFAULT_ANON_HI_FILE_NAME_SUFFIX;
    const char              *dsa_filenamebase       = DEFAULT_HOST_DSA_KEY_FILE_BASE DEFAULT_ANON_HI_FILE_NAME_SUFFIX;
    const char              *ecdsa_filenamebase     = DEFAULT_HOST_ECDSA_KEY_FILE_BASE DEFAULT_ANON_HI_FILE_NAME_SUFFIX;
    const char              *rsa_filenamebase_pub   = DEFAULT_HOST_RSA_KEY_FILE_BASE DEFAULT_PUB_HI_FILE_NAME_SUFFIX;
    const char              *dsa_filenamebase_pub   = DEFAULT_HOST_DSA_KEY_FILE_BASE DEFAULT_PUB_HI_FILE_NAME_SUFFIX;
    const char              *ecdsa_filenamebase_pub = DEFAULT_HOST_ECDSA_KEY_FILE_BASE DEFAULT_PUB_HI_FILE_NAME_SUFFIX;
    unsigned char           *dsa_key_rr             = NULL, *rsa_key_rr = NULL, *ecdsa_key_rr = NULL;
    unsigned char           *dsa_pub_key_rr         = NULL, *rsa_pub_key_rr = NULL, *ecdsa_pub_key_rr = NULL;
    DSA                     *dsa_key                = NULL, *dsa_pub_key = NULL;
    RSA                     *rsa_key                = NULL, *rsa_pub_key = NULL;
    EC_KEY                  *ecdsa_key              = NULL, *ecdsa_pub_key = NULL;
    struct hip_host_id_local rsa_lhi, dsa_lhi, ecdsa_lhi, rsa_pub_lhi, dsa_pub_lhi, ecdsa_pub_lhi;
    struct hip_host_id      *dsa_host_id            = NULL, *rsa_host_id = NULL, *ecdsa_host_id = NULL;
    struct hip_host_id      *dsa_pub_host_id        = NULL, *rsa_pub_host_id = NULL, *ecdsa_pub_host_id = NULL;
    struct endpoint_hip     *endpoint_dsa_hip       = NULL;
    struct endpoint_hip     *endpoint_dsa_pub_hip   = NULL;
    struct endpoint_hip     *endpoint_rsa_hip       = NULL;
    struct endpoint_hip     *endpoint_rsa_pub_hip   = NULL;
    struct endpoint_hip     *endpoint_ecdsa_hip     = NULL;
    struct endpoint_hip     *endpoint_ecdsa_pub_hip = NULL;

    if (action == ACTION_ADD) {
        numeric_action = HIP_MSG_ADD_LOCAL_HI;
    }

    if ((err = hip_build_user_hdr(msg, numeric_action, 0))) {
        HIP_ERROR("build hdr error %d\n", err);
        goto out_err;
    }

    HIP_IFEL(gethostname(hostname, sizeof(hostname)), -1,
             "gethostname failed.\n");

    HIP_INFO("Using hostname: %s\n", hostname);

    HIP_IFEL(!use_default && strcmp(hi_fmt, "rsa") && strcmp(hi_fmt, "dsa"),
             -ENOSYS, "Only RSA, DSA and EC keys are supported\n");

    HIP_DEBUG("Using format %s and file %s \n", hi_fmt, hi_file);

    switch (action) {
    case ACTION_NEW:
        /* Default directory is created only in "hipconf new default hi" */
        if (use_default) {
            if ((err = check_and_create_dir(HIPL_SYSCONFDIR,
                                            HIP_DIR_MODE))) {
                HIP_ERROR("Could not create default directory.\n");
                goto out_err;
            }
        } else if (!use_default) {
            if (!strcmp(hi_fmt, "dsa")) {
                dsa_key = create_dsa_key(dsa_key_bits);
                HIP_IFEL(!dsa_key, -EINVAL,
                         "Creation of DSA key failed.\n");
                if ((err = save_dsa_private_key(dsa_filenamebase, dsa_key))) {
                    HIP_ERROR("Saving of DSA key failed.\n");
                    goto out_err;
                }
            } else if (!strcmp(hi_fmt, "ecdsa")) {
                ecdsa_key = create_ecdsa_key(ecdsa_nid);
                HIP_IFEL(!ecdsa_key, -EINVAL,
                         "Creation of ECDSA key failed.\n");
                if ((err = save_ecdsa_private_key(ecdsa_filenamebase, ecdsa_key))) {
                    HIP_ERROR("Saving of ECDSA key failed.\n");
                    goto out_err;
                }
            } else {             /*RSA*/
                rsa_key = create_rsa_key(rsa_key_bits);
                HIP_IFEL(!rsa_key, -EINVAL,
                         "Creation of RSA key failed.\n");
                if ((err = save_rsa_private_key(rsa_filenamebase, rsa_key))) {
                    HIP_ERROR("Saving of RSA key failed.\n");
                    goto out_err;
                }
            }
            HIP_DEBUG("Key saved.\n");
            break;
        }

        /* Using default */
        dsa_key = create_dsa_key(dsa_key_bits);
        HIP_IFEL(!dsa_key, -EINVAL,
                 "Creation of DSA key failed.\n");

        dsa_pub_key = create_dsa_key(dsa_key_bits);
        HIP_IFEL(!dsa_pub_key, -EINVAL,
                 "Creation of public DSA key failed.\n");

        rsa_key = create_rsa_key(rsa_key_bits);
        HIP_IFEL(!rsa_key, -EINVAL,
                 "Creation of RSA key failed.\n");

        rsa_pub_key = create_rsa_key(rsa_key_bits);
        HIP_IFEL(!rsa_pub_key, -EINVAL,
                 "Creation of public RSA key failed.\n");

        ecdsa_key = create_ecdsa_key(ecdsa_nid);
        HIP_IFEL(!ecdsa_key, -EINVAL,
                 "Creation of ECDSA key failed.\n");

        ecdsa_pub_key = create_ecdsa_key(ecdsa_nid);
        HIP_IFEL(!ecdsa_pub_key, -EINVAL,
                 "Creation of public ECDSA key failed.\n");

        if ((err = save_dsa_private_key(dsa_filenamebase, dsa_key))) {
            HIP_ERROR("Saving of DSA key failed.\n");
            goto out_err;
        }

        if ((err = save_dsa_private_key(dsa_filenamebase_pub, dsa_pub_key))) {
            HIP_ERROR("Saving of public DSA key failed.\n");
            goto out_err;
        }

        if ((err = save_rsa_private_key(rsa_filenamebase, rsa_key))) {
            HIP_ERROR("Saving of RSA key failed.\n");
            goto out_err;
        }

        if ((err = save_rsa_private_key(rsa_filenamebase_pub, rsa_pub_key))) {
            HIP_ERROR("Saving of public RSA key failed.\n");
            goto out_err;
        }

        if ((err = save_ecdsa_private_key(ecdsa_filenamebase, ecdsa_key))) {
            HIP_ERROR("Saving of ECDSA key failed.\n");
            goto out_err;
        }

        if ((err = save_ecdsa_private_key(ecdsa_filenamebase_pub, ecdsa_pub_key))) {
            HIP_ERROR("Saving of public ECDSA key failed.\n");
            goto out_err;
        }

        break;

    case ACTION_ADD:
        if (!use_default) {
            if (!strcmp(hi_fmt, "dsa")) {
                if ((err = load_dsa_private_key(hi_file, &dsa_key))) {
                    HIP_ERROR("Failed to load DSA key from file %s\n", hi_file);
                    goto out_err;
                }
                dsa_key_rr_len = dsa_to_dns_key_rr(dsa_key, &dsa_key_rr);
                HIP_IFEL(dsa_key_rr_len <= 0, -EFAULT, "dsa_key_rr_len <= 0\n");

                if ((err = dsa_to_hip_endpoint(dsa_key, &endpoint_dsa_hip,
                                               anon ? HIP_ENDPOINT_FLAG_ANON : 0, hostname))) {
                    HIP_ERROR("Failed to allocate and build DSA endpoint.\n");
                    goto out_err;
                }
                if ((err = hip_build_param_eid_endpoint(msg, endpoint_dsa_hip))) {
                    HIP_ERROR("Building of host id failed\n");
                    goto out_err;
                }
            } else if (!strcmp(hi_fmt, "ecdsa")) {
                if ((err = load_ecdsa_private_key(ecdsa_filenamebase, &ecdsa_key))) {
                    HIP_ERROR("Loading of the ECDSA key failed\n");
                    goto out_err;
                }
                ecdsa_key_rr_len = ecdsa_to_key_rr(ecdsa_key, &ecdsa_key_rr);
                HIP_IFEL(ecdsa_key_rr_len <= 0, -EFAULT, "ecdsa_key_rr_len <= 0\n");
                if ((err = ecdsa_to_hip_endpoint(ecdsa_key, &endpoint_ecdsa_hip,
                                                 anon ? HIP_ENDPOINT_FLAG_ANON : 0, hostname))) {
                    HIP_ERROR("Failed to allocate and build ECDSA endpoint.\n");
                    goto out_err;
                }
                if ((err = hip_build_param_eid_endpoint(msg, endpoint_ecdsa_hip))) {
                    HIP_ERROR("Building of host id failed\n");
                    goto out_err;
                }
            } else { /*RSA*/
                if ((err = load_rsa_private_key(hi_file, &rsa_key))) {
                    HIP_ERROR("Failed to load RSA key from file %s\n", hi_file);
                    goto out_err;
                }
                rsa_key_rr_len = rsa_to_dns_key_rr(rsa_key, &rsa_key_rr);
                HIP_IFEL(rsa_key_rr_len <= 0, -EFAULT, "rsa_key_rr_len <= 0\n");

                if ((err = rsa_to_hip_endpoint(rsa_key, &endpoint_rsa_hip,
                                               anon ? HIP_ENDPOINT_FLAG_ANON : 0, hostname))) {
                    HIP_ERROR("Failed to allocate and build RSA endpoint.\n");
                    goto out_err;
                }
                if ((err = hip_build_param_eid_endpoint(msg, endpoint_rsa_hip))) {
                    HIP_ERROR("Building of host id failed\n");
                    goto out_err;
                }
            }
            goto skip_host_id;
        }

        /* using default */

        HIP_IFEL(hi_fmt == NULL, -1, "Key type is null.\n");

        if (!strcmp(hi_fmt, "dsa")) {
            if (anon) {
                if ((err = load_dsa_private_key(dsa_filenamebase, &dsa_key))) {
                    HIP_ERROR("Loading of the DSA key failed\n");
                    goto out_err;
                }

                dsa_key_rr_len = dsa_to_dns_key_rr(dsa_key, &dsa_key_rr);
                HIP_IFEL(dsa_key_rr_len <= 0, -EFAULT, "dsa_key_rr_len <= 0\n");

                if ((err = hip_any_key_to_hit(dsa_key, &dsa_lhi.hit, 0, HIP_HI_DSA))) {
                    HIP_ERROR("Conversion from DSA to HIT failed\n");
                    goto out_err;
                }
                HIP_DEBUG_HIT("DSA HIT", &dsa_pub_lhi.hit);

                if ((err = dsa_to_hip_endpoint(dsa_key, &endpoint_dsa_hip,
                                               HIP_ENDPOINT_FLAG_ANON,
                                               hostname))) {
                    HIP_ERROR("Failed to allocate and build DSA endpoint (anon).\n");
                    goto out_err;
                }
            } else { /* pub */
                if ((err = load_dsa_private_key(dsa_filenamebase_pub,
                                                &dsa_pub_key))) {
                    HIP_ERROR("Loading of the DSA key (pub) failed\n");
                    goto out_err;
                }

                dsa_pub_key_rr_len = dsa_to_dns_key_rr(dsa_pub_key,
                                                       &dsa_pub_key_rr);
                HIP_IFEL(dsa_pub_key_rr_len <= 0, -EFAULT,
                         "dsa_pub_key_rr_len <= 0\n");

                if ((err = hip_any_key_to_hit(dsa_pub_key, &dsa_pub_lhi.hit, 0, HIP_HI_DSA))) {
                    HIP_ERROR("Conversion from DSA to HIT failed\n");
                    goto out_err;
                }
                HIP_DEBUG_HIT("DSA HIT", &dsa_pub_lhi.hit);

                if ((err = dsa_to_hip_endpoint(dsa_pub_key,
                                               &endpoint_dsa_pub_hip, 0,
                                               hostname))) {
                    HIP_ERROR("Failed to allocate and build DSA endpoint (pub).\n");
                    goto out_err;
                }
            }
        } else if (!strcmp(hi_fmt, "ecdsa")) {
            if (anon) {
                if ((err = load_ecdsa_private_key(ecdsa_filenamebase, &ecdsa_key))) {
                    HIP_ERROR("Loading of the ECDSA key failed\n");
                    goto out_err;
                }

                ecdsa_key_rr_len = ecdsa_to_key_rr(ecdsa_key, &ecdsa_key_rr);
                HIP_IFEL(ecdsa_key_rr_len <= 0, -EFAULT,
                         "ecdsa_key_rr_len <= 0\n");

                if ((err = hip_any_key_to_hit(ecdsa_key, &ecdsa_lhi.hit, 0, HIP_HI_ECDSA))) {
                    HIP_ERROR("Conversion from ECDSA to HIT failed\n");
                    goto out_err;
                }
                HIP_DEBUG_HIT("ECDSA HIT", &ecdsa_lhi.hit);

                if ((err = ecdsa_to_hip_endpoint(ecdsa_key, &endpoint_ecdsa_hip,
                                                 HIP_ENDPOINT_FLAG_ANON,
                                                 hostname))) {
                    HIP_ERROR("Failed to allocate and build ECDSA endpoint (anon).\n");
                    goto out_err;
                }
            } else { /* pub */
                if ((err = load_ecdsa_private_key(ecdsa_filenamebase_pub,
                                                  &ecdsa_pub_key))) {
                    HIP_ERROR("Loading of the ECDSA key (pub) failed\n");
                    goto out_err;
                }

                ecdsa_pub_key_rr_len = ecdsa_to_key_rr(ecdsa_pub_key,
                                                       &ecdsa_pub_key_rr);
                HIP_IFEL(ecdsa_pub_key_rr_len <= 0, -EFAULT,
                         "ecdsa_pub_key_rr_len <= 0\n");

                if ((err = hip_any_key_to_hit(ecdsa_pub_key, &ecdsa_pub_lhi.hit, 0, HIP_HI_ECDSA))) {
                    HIP_ERROR("Conversion from ECDSA to HIT failed\n");
                    goto out_err;
                }
                HIP_DEBUG_HIT("ECDSA HIT", &ecdsa_pub_lhi.hit);

                if ((err = ecdsa_to_hip_endpoint(ecdsa_pub_key,
                                                 &endpoint_ecdsa_pub_hip, 0,
                                                 hostname))) {
                    HIP_ERROR("Failed to allocate and build ECDSA endpoint (pub).\n");
                    goto out_err;
                }
            }
        } else if (anon) { /* rsa anon */
            if ((err = load_rsa_private_key(rsa_filenamebase, &rsa_key))) {
                HIP_ERROR("Loading of the RSA key failed\n");
                goto out_err;
            }

            rsa_key_rr_len = rsa_to_dns_key_rr(rsa_key, &rsa_key_rr);
            HIP_IFEL(rsa_key_rr_len <= 0, -EFAULT, "rsa_key_rr_len <= 0\n");

            if ((err = rsa_to_hip_endpoint(rsa_key, &endpoint_rsa_hip,
                                           HIP_ENDPOINT_FLAG_ANON, hostname))) {
                HIP_ERROR("Failed to allocate and build RSA endpoint (anon).\n");
                goto out_err;
            }

            if ((err = hip_any_key_to_hit(rsa_key, &rsa_lhi.hit, 0, HIP_HI_RSA))) {
                HIP_ERROR("Conversion from RSA to HIT failed\n");
                goto out_err;
            }
            HIP_DEBUG_HIT("RSA HIT", &rsa_lhi.hit);
        } else { /* rsa pub */
            if ((err = load_rsa_private_key(rsa_filenamebase_pub, &rsa_pub_key))) {
                HIP_ERROR("Loading of the RSA key (pub) failed\n");
                goto out_err;
            }

            rsa_pub_key_rr_len = rsa_to_dns_key_rr(rsa_pub_key, &rsa_pub_key_rr);
            HIP_IFEL(rsa_pub_key_rr_len <= 0, -EFAULT, "rsa_pub_key_rr_len <= 0\n");

            if ((err = rsa_to_hip_endpoint(rsa_pub_key,
                                           &endpoint_rsa_pub_hip, 0, hostname))) {
                HIP_ERROR("Failed to allocate and build RSA endpoint (pub).\n");
                goto out_err;
            }

            if ((err = hip_any_key_to_hit(rsa_pub_key, &rsa_pub_lhi.hit, 0, HIP_HI_RSA))) {
                HIP_ERROR("Conversion from RSA to HIT failed\n");
                goto out_err;
            }
            HIP_DEBUG_HIT("RSA HIT", &rsa_pub_lhi.hit);
        }

        break;
    } /* end switch */

    if (numeric_action == 0) {
        goto skip_msg;
    }

    if (!strcmp(hi_fmt, "dsa")) {
        if (anon) {
            if ((err = hip_build_param_eid_endpoint(msg, endpoint_dsa_hip))) {
                HIP_ERROR("Building of host id failed\n");
                goto out_err;
            }
        } else {
            if ((err = hip_build_param_eid_endpoint(msg, endpoint_dsa_pub_hip))) {
                HIP_ERROR("Building of host id failed\n");
                goto out_err;
            }
        }
    } else if (!strcmp(hi_fmt, "ecdsa")) {
        if (anon) {
            if ((err = hip_build_param_eid_endpoint(msg, endpoint_ecdsa_hip))) {
                HIP_ERROR("Building of host id failed\n");
                goto out_err;
            }
        } else {
            if ((err = hip_build_param_eid_endpoint(msg, endpoint_ecdsa_pub_hip))) {
                HIP_ERROR("Building of host id failed\n");
                goto out_err;
            }
        }
    } else if (anon) { /* rsa anon */
        if ((err = hip_build_param_eid_endpoint(msg, endpoint_rsa_hip))) {
            HIP_ERROR("Building of host id failed\n");
            goto out_err;
        }
    } else { /* rsa */
        if ((err = hip_build_param_eid_endpoint(msg, endpoint_rsa_pub_hip))) {
            HIP_ERROR("Building of host id failed\n");
            goto out_err;
        }
    }

skip_host_id:
skip_msg:

out_err:
    if (dsa_filenamebase != NULL) {
        change_key_file_perms(dsa_filenamebase);
    }
    if (rsa_filenamebase != NULL) {
        change_key_file_perms(rsa_filenamebase);
    }
    if (dsa_filenamebase_pub != NULL) {
        change_key_file_perms(dsa_filenamebase_pub);
    }
    if (rsa_filenamebase_pub != NULL) {
        change_key_file_perms(rsa_filenamebase_pub);
    }
    if (ecdsa_filenamebase_pub != NULL) {
        change_key_file_perms(ecdsa_filenamebase_pub);
    }
    if (ecdsa_filenamebase_pub != NULL) {
        change_key_file_perms(ecdsa_filenamebase_pub);
    }

    free(dsa_host_id);
    free(dsa_pub_host_id);
    free(ecdsa_host_id);
    free(ecdsa_pub_host_id);
    free(rsa_host_id);
    free(rsa_pub_host_id);
    DSA_free(dsa_key);
    EC_KEY_free(ecdsa_key);
    RSA_free(rsa_key);
    DSA_free(dsa_pub_key);
    EC_KEY_free(ecdsa_pub_key);
    RSA_free(rsa_pub_key);
    free(dsa_key_rr);
    free(ecdsa_key_rr);
    free(rsa_key_rr);
    free(dsa_pub_key_rr);
    free(ecdsa_pub_key_rr);
    free(rsa_pub_key_rr);
    free(endpoint_dsa_hip);
    free(endpoint_ecdsa_hip);
    free(endpoint_rsa_hip);
    free(endpoint_dsa_pub_hip);
    free(endpoint_ecdsa_pub_hip);
    free(endpoint_rsa_pub_hip);

    return err;
}

/**
 * Serialize an ECDSA public key.
 *
 * @param ecdsa the key to serialize
 * @param ec_key_rr On success the output is written here. Caller is responsible for memory deallocation.
 *                  On error, *ec_key_rr is set to NULL.
 *
 * @return the length of the output on success, negative on error
 * @note This functions assumes that the key is public.
 */
int ecdsa_to_key_rr(const EC_KEY *const ecdsa, unsigned char **const ec_key_rr)
{
    int             err         = 0, public = 0, out_len      = 0;
    unsigned char  *buffer      = NULL;
    size_t          pub_key_len = 0, priv_key_len = 0;
    const BIGNUM   *priv_key    = NULL;
    uint16_t        curveid;
    const EC_GROUP *group = NULL;

    /* sanity check */
    HIP_IFEL(!EC_KEY_check_key(ecdsa),
             -1, "Invalid public key.\n");
    HIP_IFEL(!ec_key_rr, -1, "NULL output destination.\n");

    /* get sizes for public and private key, allocate memory for output */
    HIP_IFEL(!(pub_key_len = EC_POINT_point2oct(EC_KEY_get0_group(ecdsa),
                                                EC_KEY_get0_public_key(ecdsa),
                                                EC_KEY_get_conv_form(ecdsa),
                                                NULL,
                                                0,
                                                NULL)),
             -1, "Failed to calculate out length of serialized key.\n");
    public = ((priv_key = EC_KEY_get0_private_key(ecdsa)) == NULL ? 1 : 0);
    if (!public) {
        priv_key_len = (pub_key_len - 1) / 2;
    }
    out_len = HIP_CURVE_ID_LENGTH + pub_key_len + priv_key_len;
    HIP_IFEL(!(buffer = malloc(out_len)),
             -ENOMEM, "Could not allocate memory for serialization of ECDSA key.\n");

    /* insert curve id */
    HIP_IFEL(!(group = EC_KEY_get0_group(ecdsa)),
             -1, "Could not get group from key structure. \n");
    curveid = get_ecdsa_curve_hip_name(EC_GROUP_get_curve_name(group));
    HIP_IFEL(curveid == UNSUPPORTED_CURVE,
             -1, "Curve is not supported.\n");
    *(uint16_t *) buffer = htons(curveid);

    /* serialize public key */
    HIP_IFEL(!EC_POINT_point2oct(EC_KEY_get0_group(ecdsa),
                                 EC_KEY_get0_public_key(ecdsa),
                                 EC_KEY_get_conv_form(ecdsa),
                                 buffer + HIP_CURVE_ID_LENGTH,
                                 out_len,
                                 NULL),
             -1, "Failed to serialize public key key.\n");

    /* serialize private key */
    if (!public) {
        bn2bin_safe(priv_key, buffer + HIP_CURVE_ID_LENGTH + pub_key_len, priv_key_len);
    }

    *ec_key_rr = buffer;
    return out_len;

out_err:
    if (ec_key_rr) {
        *ec_key_rr = NULL;
    }
    free(buffer);
    return err;
}

/**
 * create DNS KEY RR record from host DSA key
 * @param dsa the DSA structure from where the KEY RR record is to be created
 * @param dsa_key_rr where the resultin KEY RR is stored
 *
 * @note Caller must free dsa_key_rr when it is not used anymore.
 *
 * @return On successful operation, the length of the KEY RR buffer is
 * returned (greater than zero) and pointer to the buffer containing
 * DNS KEY RR is stored at dsa_key_rr. On error function returns negative
 * and sets dsa_key_rr to NULL.
 */
int dsa_to_dns_key_rr(const DSA *const dsa, unsigned char **dsa_key_rr)
{
    int            err            = 0;
    int            dsa_key_rr_len = -1;
    signed char    t; /* in units of 8 bytes */
    unsigned char *p = NULL;
    int            key_len;

    HIP_ASSERT(dsa != NULL); /* should not happen */

    *dsa_key_rr = NULL;

    /* ***** is use of BN_num_bytes ok ? ***** */
    t = (BN_num_bytes(dsa->p) - 64) / 8;
    HIP_IFEL(t < 0 || t > 8, -EINVAL,
             "Invalid RSA key length %d bits\n", (64 + t * 8) * 8);

    /* RFC 2536 section 2 */
    /*
     *       Field     Size
     *       -----     ----
     *        T         1  octet
     *        Q        20  octets
     *        P        64 + T*8  octets
     *        G        64 + T*8  octets
     *        Y        64 + T*8  octets
     *      [ X        20 optional octets (private key hack) ]
     *
     */
    key_len        = 64 + t * 8;
    dsa_key_rr_len = 1 + DSA_PRIV + 3 * key_len;

    if (dsa->priv_key) {
        dsa_key_rr_len += DSA_PRIV; /* private key hack */
    }

    *dsa_key_rr = calloc(1, dsa_key_rr_len);
    HIP_IFEL(!*dsa_key_rr, -ENOMEM, "Malloc for *dsa_key_rr failed\n");

    p = *dsa_key_rr;

    /* set T */
    memset(p, t, 1); // XX FIX: WTF MEMSET?
    p++;

    /* add given dsa_param to the *dsa_key_rr */

    bn2bin_safe(dsa->q, p, DSA_PRIV);
    p += DSA_PRIV;

    bn2bin_safe(dsa->p, p, key_len);
    p += key_len;

    bn2bin_safe(dsa->g, p, key_len);
    p += key_len;

    bn2bin_safe(dsa->pub_key, p, key_len);
    p += key_len;

    if (dsa->priv_key) {
        bn2bin_safe(dsa->priv_key, p, DSA_PRIV);
    }

out_err:

    if (err) {
        free(*dsa_key_rr);
        return err;
    } else {
        return dsa_key_rr_len;
    }
}

/**
 * create a DNS KEY RR record from a given host RSA public key
 *
 * @param rsa the RSA structure from where the KEY RR record is to be created
 * @param rsa_key_rr where the resultin KEY RR is stored
 * @return On successful operation, the length of the KEY RR buffer is
 *         returned (greater than zero) and pointer to the buffer containing
 *         DNS KEY RR is stored at rsa_key_rr. On error function returns
 *         negative and sets rsa_key_rr to NULL.
 * @note Caller must free rsa_key_rr when it is not used anymore.
 * @note This function assumes that RSA given as a parameter is always public.
 */
int rsa_to_dns_key_rr(const RSA *const rsa, unsigned char **rsa_key_rr)
{
    int            err            = 0;
    int            rsa_key_rr_len = -1;
    unsigned char *c              = NULL;
    int public = -1;
    int e_len_bytes = 1;
    int e_len, key_len;

    HIP_ASSERT(rsa != NULL); /* should not happen */

    *rsa_key_rr = NULL;

    e_len   = BN_num_bytes(rsa->e);
    key_len = RSA_size(rsa);

    /* RFC 3110 limits e to 4096 bits */
    HIP_IFEL(e_len > 512, -EINVAL,  "Invalid rsa->e length %d bytes\n", e_len);
    if (e_len > 255) {
        e_len_bytes = 3;
    }

    /* let's check if the RSA key is public or private
     * private exponent is NULL in public keys */
    if (rsa->d == NULL) {
        public         = 1;
        rsa_key_rr_len = e_len_bytes + e_len + key_len;

        /*
         * See RFC 2537 for flags, protocol and algorithm and check RFC 3110 for
         * the RSA public key part ( 1-3 octets defining length of the exponent,
         * exponent is as many octets as the length defines and the modulus is
         * all the rest of the bytes).
         */
    } else {
        public         = 0;
        rsa_key_rr_len = e_len_bytes + e_len + key_len * 9 / 2;
    }

    *rsa_key_rr = calloc(1, rsa_key_rr_len);
    HIP_IFEL(!*rsa_key_rr, -ENOMEM, "Malloc for *rsa_key_rr failed\n");

    c = *rsa_key_rr;

    if (e_len_bytes == 1) {
        *c = (unsigned char) e_len;
    }
    c++; /* If e_len is more than one byte, first byte is 0. */
    if (e_len_bytes == 3) {
        *c = htons((uint16_t) e_len);
        c += 2;
    }

    bn2bin_safe(rsa->e, c, e_len);
    c += e_len;
    bn2bin_safe(rsa->n, c, key_len);
    c += key_len;

    if (!public) {
        bn2bin_safe(rsa->d, c, key_len);
        c += key_len;
        bn2bin_safe(rsa->p, c, key_len / 2);
        c += key_len / 2;
        bn2bin_safe(rsa->q, c, key_len / 2);
        c += key_len / 2;
        bn2bin_safe(rsa->dmp1, c, key_len / 2);
        c += key_len / 2;
        bn2bin_safe(rsa->dmq1, c, key_len / 2);
        c += key_len / 2;
        bn2bin_safe(rsa->iqmp, c, key_len / 2);
    }

out_err:

    if (err) {
        free(*rsa_key_rr);
        return err;
    }

    return rsa_key_rr_len;
}<|MERGE_RESOLUTION|>--- conflicted
+++ resolved
@@ -148,11 +148,7 @@
 }
 
 /**
-<<<<<<< HEAD
  * Convert a DSA, RSA or ECDSA-based host id to a HIT.
-=======
- * convert DSA or RSA-based host id to a HIT
->>>>>>> d696d934
  *
  * @param host_id a host id
  * @param hit output argument, the calculated HIT will be stored here
@@ -257,11 +253,10 @@
 }
 
 /**
- * convert ECDSA-based private host id to a HIT
+ * Convert ECDSA-based private host id to a HIT.
  *
  * @param host_id a host id
  * @param hit output argument, the calculated HIT will be stored here
-<<<<<<< HEAD
  * @param hit_type the type of the HIT
  * @return zero on success or negative on error
  *
@@ -301,8 +296,6 @@
  *
  * @param host_id a host id
  * @param hit output argument, the calculated HIT will be stored here
-=======
->>>>>>> d696d934
  * @param hit_type the type of the HIT
  * @return zero on success or negative on error
  *
@@ -319,7 +312,6 @@
     case HIP_HI_RSA:
         return hip_private_rsa_host_id_to_hit(host_id, hit,
                                               hit_type);
-<<<<<<< HEAD
     case HIP_HI_ECDSA:
         return hip_private_ecdsa_host_id_to_hit(host_id, hit,
                                                 hit_type);
@@ -435,11 +427,6 @@
     ret->public  = ret->private * 2 + 1;
 
     return 0;
-=======
-    default:
-        return -ENOSYS;
-    }
->>>>>>> d696d934
 }
 
 /**
