/*      $NetBSD: pfkey.c,v 1.13.4.2 2007/10/15 16:05:22 vanhu Exp $     */

/*      $KAME: pfkey.c,v 1.47 2003/10/02 19:52:12 itojun Exp $  */

/*
 * Copyright (C) 1995, 1996, 1997, 1998, and 1999 WIDE Project.
 * All rights reserved.
 *
 * Redistribution and use in source and binary forms, with or without
 * modification, are permitted provided that the following conditions
 * are met:
 * 1. Redistributions of source code must retain the above copyright
 *    notice, this list of conditions and the following disclaimer.
 * 2. Redistributions in binary form must reproduce the above copyright
 *    notice, this list of conditions and the following disclaimer in the
 *    documentation and/or other materials provided with the distribution.
 * 3. Neither the name of the project nor the names of its contributors
 *    may be used to endorse or promote products derived from this software
 *    without specific prior written permission.
 *
 * THIS SOFTWARE IS PROVIDED BY THE PROJECT AND CONTRIBUTORS ``AS IS'' AND
 * ANY EXPRESS OR IMPLIED WARRANTIES, INCLUDING, BUT NOT LIMITED TO, THE
 * IMPLIED WARRANTIES OF MERCHANTABILITY AND FITNESS FOR A PARTICULAR PURPOSE
 * ARE DISCLAIMED.  IN NO EVENT SHALL THE PROJECT OR CONTRIBUTORS BE LIABLE
 * FOR ANY DIRECT, INDIRECT, INCIDENTAL, SPECIAL, EXEMPLARY, OR CONSEQUENTIAL
 * DAMAGES (INCLUDING, BUT NOT LIMITED TO, PROCUREMENT OF SUBSTITUTE GOODS
 * OR SERVICES; LOSS OF USE, DATA, OR PROFITS; OR BUSINESS INTERRUPTION)
 * HOWEVER CAUSED AND ON ANY THEORY OF LIABILITY, WHETHER IN CONTRACT, STRICT
 * LIABILITY, OR TORT (INCLUDING NEGLIGENCE OR OTHERWISE) ARISING IN ANY WAY
 * OUT OF THE USE OF THIS SOFTWARE, EVEN IF ADVISED OF THE POSSIBILITY OF
 * SUCH DAMAGE.
 */

/* required for caddr_t */
#define _BSD_SOURCE

#ifdef HAVE_CONFIG_H
#include "config.h"
#endif

#include <sys/types.h>
#include <sys/param.h>
#include <sys/socket.h>
#include <stdint.h>
#include <netinet/in.h>
#include <linux/ipsec.h>
#include <stdlib.h>
#include <unistd.h>
#include <string.h>
#include <errno.h>
#include <stdio.h>

#include "ipsec_strerror.h"
#include "libpfkey.h"
<<<<<<< HEAD
#include "pfkeyv2.h"
=======
#include "linux/pfkeyv2.h"
>>>>>>> 2acd800c

#define CALLOC(size, cast) (cast) calloc(1, (size))

static int findsupportedmap __P((int));
static int setsupportedmap __P((struct sadb_supported *));
static struct sadb_alg *findsupportedalg __P((u_int, u_int));
static int pfkey_send_x1 __P((struct pfkey_send_sa_args *));
static int pfkey_send_x2 __P((int, u_int, u_int, u_int,
                              struct sockaddr *, struct sockaddr *, u_int32_t));
static int pfkey_send_x3 __P((int, u_int, u_int));
static int pfkey_send_x4 __P((int, u_int, struct sockaddr *, u_int,
                              struct sockaddr *, u_int, u_int, u_int64_t, u_int64_t,
                              char *, int, u_int32_t));
static int pfkey_send_x5 __P((int, u_int, u_int32_t));

static caddr_t pfkey_setsadbmsg __P((caddr_t, caddr_t, u_int, u_int,
                                     u_int, u_int32_t, pid_t));
static caddr_t pfkey_setsadbsa __P((caddr_t, caddr_t, u_int32_t, u_int,
                                    u_int, u_int, u_int32_t));
static caddr_t pfkey_setsadbaddr __P((caddr_t, caddr_t, u_int,
                                      struct sockaddr *, u_int, u_int));
static caddr_t pfkey_setsadbkey __P((caddr_t, caddr_t, u_int, caddr_t, u_int));
static caddr_t pfkey_setsadblifetime __P((caddr_t, caddr_t, u_int, u_int32_t,
                                          u_int32_t, u_int32_t, u_int32_t));
static caddr_t pfkey_setsadbxsa2 __P((caddr_t, caddr_t, u_int32_t, u_int32_t));

#ifdef SADB_X_EXT_NAT_T_TYPE
static caddr_t pfkey_set_natt_type __P((caddr_t, caddr_t, u_int, u_int8_t));
static caddr_t pfkey_set_natt_port __P((caddr_t, caddr_t, u_int, u_int16_t));
#endif
#ifdef SADB_X_EXT_NAT_T_FRAG
static caddr_t pfkey_set_natt_frag __P((caddr_t, caddr_t, u_int, u_int16_t));
#endif

#ifdef SADB_X_EXT_SEC_CTX
static caddr_t pfkey_setsecctx __P((caddr_t, caddr_t, u_int, u_int8_t, u_int8_t,
                                    caddr_t, u_int16_t));
#endif

int libipsec_opt = 0
#ifdef SADB_X_EXT_NAT_T_TYPE
                   | LIBIPSEC_OPT_NATT
#endif
#ifdef SADB_X_EXT_NAT_T_FRAG
                   | LIBIPSEC_OPT_FRAG
#endif
#ifdef SADB_X_EXT_NAT_T_SEC_CTX
                   | LIBIPSEC_OPT_SEC_CTX
#endif
;

/*
 * make and search supported algorithm structure.
 */
static struct sadb_supported *ipsec_supported[] = { NULL, NULL, NULL,
#ifdef SADB_X_SATYPE_TCPSIGNATURE
                                                    NULL,
#endif
};

static int supported_map[] = {
    SADB_SATYPE_AH,
    SADB_SATYPE_ESP,
    SADB_X_SATYPE_IPCOMP,
#ifdef SADB_X_SATYPE_TCPSIGNATURE
    SADB_X_SATYPE_TCPSIGNATURE,
#endif
};

static int findsupportedmap(satype)
int satype;
{
    int i;

    for (i = 0; i < sizeof(supported_map) / sizeof(supported_map[0]); i++) {
        if (supported_map[i] == satype) {
            return i;
        }
    }
    return -1;
}

static struct sadb_alg *findsupportedalg(satype, alg_id)
u_int satype, alg_id;
{
    int algno;
    int tlen;
    caddr_t p;

    /* validity check */
    algno = findsupportedmap((int) satype);
    if (algno == -1) {
        __ipsec_errcode = EIPSEC_INVAL_ARGUMENT;
        return NULL;
    }
    if (ipsec_supported[algno] == NULL) {
        __ipsec_errcode = EIPSEC_DO_GET_SUPP_LIST;
        return NULL;
    }

    tlen = ipsec_supported[algno]->sadb_supported_len
           - sizeof(struct sadb_supported);
    p    = (void *) (ipsec_supported[algno] + 1);
    while (tlen > 0) {
        if (tlen < sizeof(struct sadb_alg)) {
            /* invalid format */
            break;
        }
        if (((struct sadb_alg *) (void *) p)->sadb_alg_id == alg_id) {
            return (void *) p;
        }

        tlen -= sizeof(struct sadb_alg);
        p    += sizeof(struct sadb_alg);
    }

    __ipsec_errcode = EIPSEC_NOT_SUPPORTED;
    return NULL;
}

static int setsupportedmap(sup)
struct sadb_supported *sup;
{
    struct sadb_supported **ipsup;

    switch (sup->sadb_supported_exttype) {
    case SADB_EXT_SUPPORTED_AUTH:
        ipsup           = &ipsec_supported[findsupportedmap(SADB_SATYPE_AH)];
        break;
    case SADB_EXT_SUPPORTED_ENCRYPT:
        ipsup           = &ipsec_supported[findsupportedmap(SADB_SATYPE_ESP)];
        break;
    default:
        __ipsec_errcode = EIPSEC_INVAL_SATYPE;
        return -1;
    }

    if (*ipsup) {
        free(*ipsup);
    }

    *ipsup = malloc((size_t) sup->sadb_supported_len);
    if (!*ipsup) {
        __ipsec_set_strerror(strerror(errno));
        return -1;
    }
    memcpy(*ipsup, sup, (size_t) sup->sadb_supported_len);

    return 0;
}

/*
 * check key length against algorithm specified.
 * This function is called with SADB_EXT_SUPPORTED_{AUTH,ENCRYPT} as the
 * augument, and only calls to ipsec_check_keylen2();
 * keylen is the unit of bit.
 * OUT:
 *      -1: invalid.
 *       0: valid.
 */
int ipsec_check_keylen(supported, alg_id, keylen)
u_int supported;
u_int alg_id;
u_int keylen;
{
    u_int satype;

    /* validity check */
    switch (supported) {
    case SADB_EXT_SUPPORTED_AUTH:
        satype          = SADB_SATYPE_AH;
        break;
    case SADB_EXT_SUPPORTED_ENCRYPT:
        satype          = SADB_SATYPE_ESP;
        break;
    default:
        __ipsec_errcode = EIPSEC_INVAL_ARGUMENT;
        return -1;
    }

    return ipsec_check_keylen2(satype, alg_id, keylen);
}

/*
 * check key length against algorithm specified.
 * satype is one of satype defined at pfkeyv2.h.
 * keylen is the unit of bit.
 * OUT:
 *      -1: invalid.
 *       0: valid.
 */
int ipsec_check_keylen2(satype, alg_id, keylen)
u_int satype;
u_int alg_id;
u_int keylen;
{
    struct sadb_alg *alg;

    alg = findsupportedalg(satype, alg_id);
    if (!alg) {
        return -1;
    }

    if (keylen < alg->sadb_alg_minbits || keylen > alg->sadb_alg_maxbits) {
        fprintf(stderr, "%d %d %d\n", keylen, alg->sadb_alg_minbits,
                alg->sadb_alg_maxbits);
        __ipsec_errcode = EIPSEC_INVAL_KEYLEN;
        return -1;
    }

    __ipsec_errcode = EIPSEC_NO_ERROR;
    return 0;
}

/*
 * get max/min key length against algorithm specified.
 * satype is one of satype defined at pfkeyv2.h.
 * keylen is the unit of bit.
 * OUT:
 *      -1: invalid.
 *       0: valid.
 */
int ipsec_get_keylen(supported, alg_id, alg0)
u_int supported, alg_id;
struct sadb_alg *alg0;
{
    struct sadb_alg *alg;
    u_int satype;

    /* validity check */
    if (!alg0) {
        __ipsec_errcode = EIPSEC_INVAL_ARGUMENT;
        return -1;
    }

    switch (supported) {
    case SADB_EXT_SUPPORTED_AUTH:
        satype          = SADB_SATYPE_AH;
        break;
    case SADB_EXT_SUPPORTED_ENCRYPT:
        satype          = SADB_SATYPE_ESP;
        break;
    default:
        __ipsec_errcode = EIPSEC_INVAL_ARGUMENT;
        return -1;
    }

    alg = findsupportedalg(satype, alg_id);
    if (!alg) {
        return -1;
    }

    memcpy(alg0, alg, sizeof(*alg0));

    __ipsec_errcode = EIPSEC_NO_ERROR;
    return 0;
}

/*
 * set the rate for SOFT lifetime against HARD one.
 * If rate is more than 100 or equal to zero, then set to 100.
 */
static u_int soft_lifetime_allocations_rate = PFKEY_SOFT_LIFETIME_RATE;
static u_int soft_lifetime_bytes_rate       = PFKEY_SOFT_LIFETIME_RATE;
static u_int soft_lifetime_addtime_rate     = PFKEY_SOFT_LIFETIME_RATE;
static u_int soft_lifetime_usetime_rate     = PFKEY_SOFT_LIFETIME_RATE;

u_int pfkey_set_softrate(type, rate)
u_int type, rate;
{
    __ipsec_errcode = EIPSEC_NO_ERROR;

    if (rate > 100 || rate == 0) {
        rate = 100;
    }

    switch (type) {
    case SADB_X_LIFETIME_ALLOCATIONS:
        soft_lifetime_allocations_rate = rate;
        return 0;
    case SADB_X_LIFETIME_BYTES:
        soft_lifetime_bytes_rate       = rate;
        return 0;
    case SADB_X_LIFETIME_ADDTIME:
        soft_lifetime_addtime_rate     = rate;
        return 0;
    case SADB_X_LIFETIME_USETIME:
        soft_lifetime_usetime_rate     = rate;
        return 0;
    }

    __ipsec_errcode = EIPSEC_INVAL_ARGUMENT;
    return 1;
}

/*
 * get current rate for SOFT lifetime against HARD one.
 * ATTENTION: ~0 is returned if invalid type was passed.
 */
u_int pfkey_get_softrate(type)
u_int type;
{
    switch (type) {
    case SADB_X_LIFETIME_ALLOCATIONS:
        return soft_lifetime_allocations_rate;
    case SADB_X_LIFETIME_BYTES:
        return soft_lifetime_bytes_rate;
    case SADB_X_LIFETIME_ADDTIME:
        return soft_lifetime_addtime_rate;
    case SADB_X_LIFETIME_USETIME:
        return soft_lifetime_usetime_rate;
    }

    return (u_int) ~0;
}

/*
 * sending SADB_GETSPI message to the kernel.
 * OUT:
 *      positive: success and return length sent.
 *      -1      : error occured, and set errno.
 */
int pfkey_send_getspi(so, satype, mode, src, dst, min, max, reqid, seq)
int so;
u_int satype, mode;
struct sockaddr *src, *dst;
u_int32_t min, max, reqid, seq;
{
    struct sadb_msg *newmsg;
    caddr_t ep;
    int len;
    int need_spirange = 0;
    caddr_t p;
    int plen;

    /* validity check */
    if (src == NULL || dst == NULL) {
        __ipsec_errcode = EIPSEC_INVAL_ARGUMENT;
        return -1;
    }
    if (src->sa_family != dst->sa_family) {
        __ipsec_errcode = EIPSEC_FAMILY_MISMATCH;
        return -1;
    }
    if (min > max || (min > 0 && min <= 255)) {
        __ipsec_errcode = EIPSEC_INVAL_SPI;
        return -1;
    }
    switch (src->sa_family) {
    case AF_INET:
        plen            = sizeof(struct in_addr) << 3;
        break;
    case AF_INET6:
        plen            = sizeof(struct in6_addr) << 3;
        break;
    default:
        __ipsec_errcode = EIPSEC_INVAL_FAMILY;
        return -1;
    }

    /* create new sadb_msg to send. */
    len = sizeof(struct sadb_msg)
          + sizeof(struct sadb_x_sa2)
          + sizeof(struct sadb_address)
          + PFKEY_ALIGN8(sysdep_sa_len(src))
          + sizeof(struct sadb_address)
          + PFKEY_ALIGN8(sysdep_sa_len(dst));

    if (min > 255 && max < (u_int) ~0) {
        need_spirange++;
        len += sizeof(struct sadb_spirange);
    }

    if ((newmsg = CALLOC((size_t) len, struct sadb_msg *)) == NULL) {
        __ipsec_set_strerror(strerror(errno));
        return -1;
    }
    ep = ((caddr_t) (void *) newmsg) + len;

    p  = pfkey_setsadbmsg((void *) newmsg, ep, SADB_GETSPI,
                          (u_int) len, satype, seq, getpid());
    if (!p) {
        free(newmsg);
        return -1;
    }

    p = pfkey_setsadbxsa2(p, ep, mode, reqid);
    if (!p) {
        free(newmsg);
        return -1;
    }

    /* set sadb_address for source */
    p = pfkey_setsadbaddr(p, ep, SADB_EXT_ADDRESS_SRC, src, (u_int) plen,
                          IPSEC_ULPROTO_ANY);
    if (!p) {
        free(newmsg);
        return -1;
    }

    /* set sadb_address for destination */
    p = pfkey_setsadbaddr(p, ep, SADB_EXT_ADDRESS_DST, dst, (u_int) plen,
                          IPSEC_ULPROTO_ANY);
    if (!p) {
        free(newmsg);
        return -1;
    }

    /* proccessing spi range */
    if (need_spirange) {
        struct sadb_spirange spirange;

        if (p + sizeof(spirange) > ep) {
            free(newmsg);
            return -1;
        }

        memset(&spirange, 0, sizeof(spirange));
        spirange.sadb_spirange_len     = PFKEY_UNIT64(sizeof(spirange));
        spirange.sadb_spirange_exttype = SADB_EXT_SPIRANGE;
        spirange.sadb_spirange_min     = min;
        spirange.sadb_spirange_max     = max;

        memcpy(p, &spirange, sizeof(spirange));

        p                             += sizeof(spirange);
    }
    if (p != ep) {
        free(newmsg);
        return -1;
    }

    /* send message */
    len = pfkey_send(so, newmsg, len);
    free(newmsg);

    if (len < 0) {
        return -1;
    }

    __ipsec_errcode = EIPSEC_NO_ERROR;
    return len;
}

/*
 * sending SADB_UPDATE message to the kernel.
 * The length of key material is a_keylen + e_keylen.
 * OUT:
 *      positive: success and return length sent.
 *      -1      : error occured, and set errno.
 */
int pfkey_send_update2(sa_parms)
struct pfkey_send_sa_args *sa_parms;
{
    int len;


    sa_parms->type = SADB_UPDATE;
    if ((len = pfkey_send_x1(sa_parms)) < 0) {
        return -1;
    }

    return len;
}

/*
 * sending SADB_ADD message to the kernel.
 * The length of key material is a_keylen + e_keylen.
 * OUT:
 *      positive: success and return length sent.
 *      -1      : error occured, and set errno.
 */
int pfkey_send_add2(sa_parms)
struct pfkey_send_sa_args *sa_parms;
{
    int len;

    sa_parms->type = SADB_ADD;
    if ((len = pfkey_send_x1(sa_parms)) < 0) {
        return -1;
    }

    return len;
}

/*
 * sending SADB_DELETE message to the kernel.
 * OUT:
 *      positive: success and return length sent.
 *      -1      : error occured, and set errno.
 */
int pfkey_send_delete(so, satype, mode, src, dst, spi)
int so;
u_int satype, mode;
struct sockaddr *src, *dst;
u_int32_t spi;
{
    int len;
    if ((len = pfkey_send_x2(so, SADB_DELETE, satype, mode, src, dst, spi)) < 0) {
        return -1;
    }

    return len;
}

/*
 * sending SADB_DELETE without spi to the kernel.  This is
 * the "delete all" request (an extension also present in
 * Solaris).
 *
 * OUT:
 *      positive: success and return length sent
 *      -1      : error occured, and set errno
 */
/*ARGSUSED*/
int pfkey_send_delete_all(so, satype, mode, src, dst)
int so;
u_int satype, mode;
struct sockaddr *src, *dst;
{
    struct sadb_msg *newmsg;
    int len;
    caddr_t p;
    int plen;
    caddr_t ep;

    /* validity check */
    if (src == NULL || dst == NULL) {
        __ipsec_errcode = EIPSEC_INVAL_ARGUMENT;
        return -1;
    }
    if (src->sa_family != dst->sa_family) {
        __ipsec_errcode = EIPSEC_FAMILY_MISMATCH;
        return -1;
    }
    switch (src->sa_family) {
    case AF_INET:
        plen            = sizeof(struct in_addr) << 3;
        break;
    case AF_INET6:
        plen            = sizeof(struct in6_addr) << 3;
        break;
    default:
        __ipsec_errcode = EIPSEC_INVAL_FAMILY;
        return -1;
    }

    /* create new sadb_msg to reply. */
    len = sizeof(struct sadb_msg)
          + sizeof(struct sadb_address)
          + PFKEY_ALIGN8(sysdep_sa_len(src))
          + sizeof(struct sadb_address)
          + PFKEY_ALIGN8(sysdep_sa_len(dst));

    if ((newmsg = CALLOC((size_t) len, struct sadb_msg *)) == NULL) {
        __ipsec_set_strerror(strerror(errno));
        return -1;
    }
    ep = ((caddr_t) (void *) newmsg) + len;

    p  = pfkey_setsadbmsg((void *) newmsg, ep, SADB_DELETE, (u_int) len,
                          satype, 0, getpid());
    if (!p) {
        free(newmsg);
        return -1;
    }
    p = pfkey_setsadbaddr(p, ep, SADB_EXT_ADDRESS_SRC, src, (u_int) plen,
                          IPSEC_ULPROTO_ANY);
    if (!p) {
        free(newmsg);
        return -1;
    }
    p = pfkey_setsadbaddr(p, ep, SADB_EXT_ADDRESS_DST, dst, (u_int) plen,
                          IPSEC_ULPROTO_ANY);
    if (!p || p != ep) {
        free(newmsg);
        return -1;
    }

    /* send message */
    len = pfkey_send(so, newmsg, len);
    free(newmsg);

    if (len < 0) {
        return -1;
    }

    __ipsec_errcode = EIPSEC_NO_ERROR;
    return len;
}

/*
 * sending SADB_GET message to the kernel.
 * OUT:
 *      positive: success and return length sent.
 *      -1      : error occured, and set errno.
 */
int pfkey_send_get(so, satype, mode, src, dst, spi)
int so;
u_int satype, mode;
struct sockaddr *src, *dst;
u_int32_t spi;
{
    int len;
    if ((len = pfkey_send_x2(so, SADB_GET, satype, mode, src, dst, spi)) < 0) {
        return -1;
    }

    return len;
}

/*
 * sending SADB_REGISTER message to the kernel.
 * OUT:
 *      positive: success and return length sent.
 *      -1      : error occured, and set errno.
 */
int pfkey_send_register(so, satype)
int so;
u_int satype;
{
    int len, algno;

    if (satype == PF_UNSPEC) {
        for (algno = 0;
             algno < sizeof(supported_map) / sizeof(supported_map[0]);
             algno++) {
            if (ipsec_supported[algno]) {
                free(ipsec_supported[algno]);
                ipsec_supported[algno] = NULL;
            }
        }
    } else {
        algno = findsupportedmap((int) satype);
        if (algno == -1) {
            __ipsec_errcode = EIPSEC_INVAL_ARGUMENT;
            return -1;
        }

        if (ipsec_supported[algno]) {
            free(ipsec_supported[algno]);
            ipsec_supported[algno] = NULL;
        }
    }

    if ((len = pfkey_send_x3(so, SADB_REGISTER, satype)) < 0) {
        return -1;
    }

    return len;
}

/*
 * receiving SADB_REGISTER message from the kernel, and copy buffer for
 * sadb_supported returned into ipsec_supported.
 * OUT:
 *       0: success and return length sent.
 *      -1: error occured, and set errno.
 */
int pfkey_recv_register(so)
int so;
{
    pid_t pid = getpid();
    struct sadb_msg *newmsg;
    int error = -1;

    /* receive message */
    for (;; ) {
        if ((newmsg = pfkey_recv(so)) == NULL) {
            return -1;
        }
        if (newmsg->sadb_msg_type == SADB_REGISTER &&
            newmsg->sadb_msg_pid == pid) {
            break;
        }
        free(newmsg);
    }

    /* check and fix */
    newmsg->sadb_msg_len = PFKEY_UNUNIT64(newmsg->sadb_msg_len);

    error                = pfkey_set_supported(newmsg, newmsg->sadb_msg_len);
    free(newmsg);

    if (error == 0) {
        __ipsec_errcode = EIPSEC_NO_ERROR;
    }

    return error;
}

/*
 * receiving SADB_REGISTER message from the kernel, and copy buffer for
 * sadb_supported returned into ipsec_supported.
 * NOTE: sadb_msg_len must be host order.
 * IN:
 *      tlen: msg length, it's to makeing sure.
 * OUT:
 *       0: success and return length sent.
 *      -1: error occured, and set errno.
 */
int pfkey_set_supported(msg, tlen)
struct sadb_msg *msg;
int tlen;
{
    struct sadb_supported *sup;
    caddr_t p;
    caddr_t ep;

    /* validity */
    if (msg->sadb_msg_len != tlen) {
        __ipsec_errcode = EIPSEC_INVAL_ARGUMENT;
        return -1;
    }

    p  = (void *) msg;
    ep = p + tlen;

    p += sizeof(struct sadb_msg);

    while (p < ep) {
        sup = (void *) p;
        if (ep < p + sizeof(*sup) ||
            PFKEY_EXTLEN(sup) < sizeof(*sup) ||
            ep < p + sup->sadb_supported_len) {
            /* invalid format */
            break;
        }

        switch (sup->sadb_supported_exttype) {
        case SADB_EXT_SUPPORTED_AUTH:
        case SADB_EXT_SUPPORTED_ENCRYPT:
            break;
        default:
            __ipsec_errcode = EIPSEC_INVAL_SATYPE;
            return -1;
        }

        /* fixed length */
        sup->sadb_supported_len = PFKEY_EXTLEN(sup);

        /* set supported map */
        if (setsupportedmap(sup) != 0) {
            return -1;
        }

        p += sup->sadb_supported_len;
    }

    if (p != ep) {
        __ipsec_errcode = EIPSEC_INVAL_SATYPE;
        return -1;
    }

    __ipsec_errcode = EIPSEC_NO_ERROR;

    return 0;
}

/*
 * sending SADB_FLUSH message to the kernel.
 * OUT:
 *      positive: success and return length sent.
 *      -1      : error occured, and set errno.
 */
int pfkey_send_flush(so, satype)
int so;
u_int satype;
{
    int len;

    if ((len = pfkey_send_x3(so, SADB_FLUSH, satype)) < 0) {
        return -1;
    }

    return len;
}

/*
 * sending SADB_DUMP message to the kernel.
 * OUT:
 *      positive: success and return length sent.
 *      -1      : error occured, and set errno.
 */
int pfkey_send_dump(so, satype)
int so;
u_int satype;
{
    int len;

    if ((len = pfkey_send_x3(so, SADB_DUMP, satype)) < 0) {
        return -1;
    }

    return len;
}

/*
 * sending SADB_X_PROMISC message to the kernel.
 * NOTE that this function handles promisc mode toggle only.
 * IN:
 *      flag:   set promisc off if zero, set promisc on if non-zero.
 * OUT:
 *      positive: success and return length sent.
 *      -1      : error occured, and set errno.
 *      0     : error occured, and set errno.
 *      others: a pointer to new allocated buffer in which supported
 *              algorithms is.
 */
int pfkey_send_promisc_toggle(so, flag)
int so;
int flag;
{
    int len;

    if ((len = pfkey_send_x3(so, SADB_X_PROMISC,
                             (u_int) (flag ? 1 : 0))) < 0) {
        return -1;
    }

    return len;
}

/*
 * sending SADB_X_SPDADD message to the kernel.
 * OUT:
 * positive: success and return length sent.
 * -1   : error occured, and set errno.
 */
int pfkey_send_spdadd(so, src, prefs, dst, prefd, proto, policy, policylen, seq)
int so;
struct sockaddr *src, *dst;
u_int prefs, prefd, proto;
caddr_t policy;
int policylen;
u_int32_t seq;
{
    int len;

    if ((len = pfkey_send_x4(so, SADB_X_SPDADD,
                             src, prefs, dst, prefd, proto,
                             (u_int64_t) 0, (u_int64_t) 0,
                             policy, policylen, seq)) < 0) {
        return -1;
    }

    return len;
}

/*
 * sending SADB_X_SPDADD message to the kernel.
 * OUT:
 * positive: success and return length sent.
 * -1   : error occured, and set errno.
 */
int pfkey_send_spdadd2(so, src, prefs, dst, prefd, proto, ltime, vtime,
                       policy, policylen, seq)
int so;
struct sockaddr *src, *dst;
u_int prefs, prefd, proto;
u_int64_t ltime, vtime;
caddr_t policy;
int policylen;
u_int32_t seq;
{
    int len;

    if ((len = pfkey_send_x4(so, SADB_X_SPDADD,
                             src, prefs, dst, prefd, proto,
                             ltime, vtime,
                             policy, policylen, seq)) < 0) {
        return -1;
    }

    return len;
}

/*
 * sending SADB_X_SPDUPDATE message to the kernel.
 * OUT:
 *  positive: success and return length sent.
 *  -1  : error occured, and set errno.
 */
int pfkey_send_spdupdate(so, src, prefs, dst, prefd, proto, policy, policylen, seq)
int so;
struct sockaddr *src, *dst;
u_int prefs, prefd, proto;
caddr_t policy;
int policylen;
u_int32_t seq;
{
    int len;

    if ((len = pfkey_send_x4(so, SADB_X_SPDUPDATE,
                             src, prefs, dst, prefd, proto,
                             (u_int64_t) 0, (u_int64_t) 0,
                             policy, policylen, seq)) < 0) {
        return -1;
    }

    return len;
}

/*
 * sending SADB_X_SPDUPDATE message to the kernel.
 * OUT:
 *  positive: success and return length sent.
 *  -1  : error occured, and set errno.
 */
int pfkey_send_spdupdate2(so, src, prefs, dst, prefd, proto, ltime, vtime,
                          policy, policylen, seq)
int so;
struct sockaddr *src, *dst;
u_int prefs, prefd, proto;
u_int64_t ltime, vtime;
caddr_t policy;
int policylen;
u_int32_t seq;
{
    int len;

    if ((len = pfkey_send_x4(so, SADB_X_SPDUPDATE,
                             src, prefs, dst, prefd, proto,
                             ltime, vtime,
                             policy, policylen, seq)) < 0) {
        return -1;
    }

    return len;
}

/*
 * sending SADB_X_SPDDELETE message to the kernel.
 * OUT:
 *  positive: success and return length sent.
 *  -1  : error occured, and set errno.
 */
int pfkey_send_spddelete(so, src, prefs, dst, prefd, proto, policy, policylen, seq)
int so;
struct sockaddr *src, *dst;
u_int prefs, prefd, proto;
caddr_t policy;
int policylen;
u_int32_t seq;
{
    int len;

    if (policylen != sizeof(struct sadb_x_policy)) {
        __ipsec_errcode = EIPSEC_INVAL_ARGUMENT;
        return -1;
    }

    if ((len = pfkey_send_x4(so, SADB_X_SPDDELETE,
                             src, prefs, dst, prefd, proto,
                             (u_int64_t) 0, (u_int64_t) 0,
                             policy, policylen, seq)) < 0) {
        return -1;
    }

    return len;
}

/*
 * sending SADB_X_SPDDELETE message to the kernel.
 * OUT:
 *  positive: success and return length sent.
 *  -1  : error occured, and set errno.
 */
int pfkey_send_spddelete2(so, spid)
int so;
u_int32_t spid;
{
    int len;

    if ((len = pfkey_send_x5(so, SADB_X_SPDDELETE2, spid)) < 0) {
        return -1;
    }

    return len;
}

/*
 * sending SADB_X_SPDGET message to the kernel.
 * OUT:
 *      positive: success and return length sent.
 *      -1      : error occured, and set errno.
 */
int pfkey_send_spdget(so, spid)
int so;
u_int32_t spid;
{
    int len;

    if ((len = pfkey_send_x5(so, SADB_X_SPDGET, spid)) < 0) {
        return -1;
    }

    return len;
}

/*
 * sending SADB_X_SPDSETIDX message to the kernel.
 * OUT:
 *      positive: success and return length sent.
 *      -1      : error occured, and set errno.
 */
int pfkey_send_spdsetidx(so, src, prefs, dst, prefd, proto, policy, policylen, seq)
int so;
struct sockaddr *src, *dst;
u_int prefs, prefd, proto;
caddr_t policy;
int policylen;
u_int32_t seq;
{
    int len;

    if (policylen != sizeof(struct sadb_x_policy)) {
        __ipsec_errcode = EIPSEC_INVAL_ARGUMENT;
        return -1;
    }

    if ((len = pfkey_send_x4(so, SADB_X_SPDSETIDX,
                             src, prefs, dst, prefd, proto,
                             (u_int64_t) 0, (u_int64_t) 0,
                             policy, policylen, seq)) < 0) {
        return -1;
    }

    return len;
}

/*
 * sending SADB_SPDFLUSH message to the kernel.
 * OUT:
 *      positive: success and return length sent.
 *      -1      : error occured, and set errno.
 */
int pfkey_send_spdflush(so)
int so;
{
    int len;

    if ((len = pfkey_send_x3(so, SADB_X_SPDFLUSH, SADB_SATYPE_UNSPEC)) < 0) {
        return -1;
    }

    return len;
}

/*
 * sending SADB_SPDDUMP message to the kernel.
 * OUT:
 *      positive: success and return length sent.
 *      -1      : error occured, and set errno.
 */
int pfkey_send_spddump(so)
int so;
{
    int len;

    if ((len = pfkey_send_x3(so, SADB_X_SPDDUMP, SADB_SATYPE_UNSPEC)) < 0) {
        return -1;
    }

    return len;
}


#ifdef SADB_X_MIGRATE
/*
 * sending SADB_X_MIGRATE message to the kernel.
 * OUT:
 *      positive: success and return length sent.
 *      -1      : error occured, and set errno.
 */
int pfkey_send_migrate(so, src, prefs, dst, prefd, proto, policy, policylen, seq)
int so;
struct sockaddr *src, *dst;
u_int prefs, prefd, proto;
caddr_t policy;
int policylen;
u_int32_t seq;
{
    struct sadb_msg *newmsg;
    int len;
    caddr_t p;
    int plen;
    caddr_t ep;

    /* validity check */
    if (src == NULL || dst == NULL) {
        __ipsec_errcode = EIPSEC_INVAL_ARGUMENT;
        return -1;
    }
    if (src->sa_family != dst->sa_family) {
        __ipsec_errcode = EIPSEC_FAMILY_MISMATCH;
        return -1;
    }

    switch (src->sa_family) {
    case AF_INET:
        plen            = sizeof(struct in_addr) << 3;
        break;
    case AF_INET6:
        plen            = sizeof(struct in6_addr) << 3;
        break;
    default:
        __ipsec_errcode = EIPSEC_INVAL_FAMILY;
        return -1;
    }
    if (prefs > plen || prefd > plen) {
        __ipsec_errcode = EIPSEC_INVAL_PREFIXLEN;
        return -1;
    }

    /* create new sadb_msg to reply. */
    len = sizeof(struct sadb_msg)
          + sizeof(struct sadb_address)
          + PFKEY_ALIGN8(sysdep_sa_len(src))
          + sizeof(struct sadb_address)
          + PFKEY_ALIGN8(sysdep_sa_len(dst))
          + policylen;

    if ((newmsg = CALLOC(len, struct sadb_msg *)) == NULL) {
        __ipsec_set_strerror(strerror(errno));
        return -1;
    }
    ep = ((caddr_t) newmsg) + len;

    p  = pfkey_setsadbmsg((caddr_t) newmsg, ep, SADB_X_MIGRATE, (u_int) len,
                          SADB_SATYPE_UNSPEC, seq, getpid());
    if (!p) {
        free(newmsg);
        return -1;
    }
    p = pfkey_setsadbaddr(p, ep, SADB_EXT_ADDRESS_SRC, src, prefs, proto);
    if (!p) {
        free(newmsg);
        return -1;
    }
    p = pfkey_setsadbaddr(p, ep, SADB_EXT_ADDRESS_DST, dst, prefd, proto);
    if (!p || p + policylen != ep) {
        free(newmsg);
        return -1;
    }
    memcpy(p, policy, policylen);

    /* send message */
    len = pfkey_send(so, newmsg, len);
    free(newmsg);

    if (len < 0) {
        return -1;
    }

    __ipsec_errcode = EIPSEC_NO_ERROR;
    return len;
}
#endif


/* sending SADB_ADD or SADB_UPDATE message to the kernel */
static int pfkey_send_x1(sa_parms)
struct pfkey_send_sa_args *sa_parms;
{
    struct sadb_msg *newmsg;
    int len;
    caddr_t p;
    int plen;
    caddr_t ep;

    /* validity check */
    if (sa_parms->src == NULL || sa_parms->dst == NULL) {
        __ipsec_errcode = EIPSEC_INVAL_ARGUMENT;
        return -1;
    }
    if (sa_parms->src->sa_family != sa_parms->dst->sa_family) {
        __ipsec_errcode = EIPSEC_FAMILY_MISMATCH;
        return -1;
    }
    switch (sa_parms->src->sa_family) {
    case AF_INET:
        plen            = sizeof(struct in_addr) << 3;
        break;
    case AF_INET6:
        plen            = sizeof(struct in6_addr) << 3;
        break;
    default:
        __ipsec_errcode = EIPSEC_INVAL_FAMILY;
        return -1;
    }

    switch (sa_parms->satype) {
    case SADB_SATYPE_ESP:
        if (sa_parms->e_type == SADB_EALG_NONE) {
            __ipsec_errcode = EIPSEC_NO_ALGS;
            return -1;
        }
        break;
    case SADB_SATYPE_AH:
        if (sa_parms->e_type != SADB_EALG_NONE) {
            __ipsec_errcode = EIPSEC_INVAL_ALGS;
            return -1;
        }
        if (sa_parms->a_type == SADB_AALG_NONE) {
            __ipsec_errcode = EIPSEC_NO_ALGS;
            return -1;
        }
        break;
    case SADB_X_SATYPE_IPCOMP:
        if (sa_parms->e_type == SADB_X_CALG_NONE) {
            __ipsec_errcode = EIPSEC_INVAL_ALGS;
            return -1;
        }
        if (sa_parms->a_type != SADB_AALG_NONE) {
            __ipsec_errcode = EIPSEC_NO_ALGS;
            return -1;
        }
        break;
#ifdef SADB_X_AALG_TCP_MD5
    case SADB_X_SATYPE_TCPSIGNATURE:
        if (sa_parms->e_type != SADB_EALG_NONE) {
            __ipsec_errcode = EIPSEC_INVAL_ALGS;
            return -1;
        }
        if (sa_parms->a_type != SADB_X_AALG_TCP_MD5) {
            __ipsec_errcode = EIPSEC_INVAL_ALGS;
            return -1;
        }
        break;
#endif
    default:
        __ipsec_errcode = EIPSEC_INVAL_SATYPE;
        return -1;
    }

    /* create new sadb_msg to reply. */
    len = sizeof(struct sadb_msg)
          + sizeof(struct sadb_sa)
          + sizeof(struct sadb_x_sa2)
          + sizeof(struct sadb_address)
          + PFKEY_ALIGN8(sysdep_sa_len(sa_parms->src))
          + sizeof(struct sadb_address)
          + PFKEY_ALIGN8(sysdep_sa_len(sa_parms->dst))
          + sizeof(struct sadb_lifetime)
          + sizeof(struct sadb_lifetime);

    if (sa_parms->e_type != SADB_EALG_NONE &&
        sa_parms->satype != SADB_X_SATYPE_IPCOMP) {
        len += (sizeof(struct sadb_key) +
                PFKEY_ALIGN8(sa_parms->e_keylen));
    }
    if (sa_parms->a_type != SADB_AALG_NONE) {
        len += (sizeof(struct sadb_key) +
                PFKEY_ALIGN8(sa_parms->a_keylen));
    }

#ifdef SADB_X_EXT_SEC_CTX
    if (sa_parms->ctxstr != NULL) {
        len += (sizeof(struct sadb_x_sec_ctx)
                + PFKEY_ALIGN8(sa_parms->ctxstrlen));
    }
#endif

#ifdef SADB_X_EXT_NAT_T_TYPE
    /* add nat-t packets */
    if (sa_parms->l_natt_type) {
        switch (sa_parms->satype) {
        case SADB_SATYPE_ESP:
        case SADB_X_SATYPE_IPCOMP:
            break;
        default:
            __ipsec_errcode = EIPSEC_NO_ALGS;
            return -1;
        }

        len += sizeof(struct sadb_x_nat_t_type);
        len += sizeof(struct sadb_x_nat_t_port);
        len += sizeof(struct sadb_x_nat_t_port);
        if (sa_parms->l_natt_oa) {
            len += sizeof(struct sadb_address) +
                   PFKEY_ALIGN8(sysdep_sa_len(sa_parms->l_natt_oa));
        }
#ifdef SADB_X_EXT_NAT_T_FRAG
        if (sa_parms->l_natt_frag) {
            len += sizeof(struct sadb_x_nat_t_frag);
        }
#endif
    }
#endif

    if ((newmsg = CALLOC((size_t) len, struct sadb_msg *)) == NULL) {
        __ipsec_set_strerror(strerror(errno));
        return -1;
    }
    ep = ((caddr_t) (void *) newmsg) + len;

    p  = pfkey_setsadbmsg((void *) newmsg, ep, sa_parms->type, (u_int) len,
                          sa_parms->satype, sa_parms->seq, getpid());
    if (!p) {
        free(newmsg);
        return -1;
    }
    p = pfkey_setsadbsa(p, ep, sa_parms->spi, sa_parms->wsize,
                        sa_parms->a_type, sa_parms->e_type,
                        sa_parms->flags);
    if (!p) {
        free(newmsg);
        return -1;
    }
    p = pfkey_setsadbxsa2(p, ep, sa_parms->mode, sa_parms->reqid);
    if (!p) {
        free(newmsg);
        return -1;
    }
    p = pfkey_setsadbaddr(p, ep, SADB_EXT_ADDRESS_SRC, sa_parms->src,
                          (u_int) plen, IPSEC_ULPROTO_ANY);
    if (!p) {
        free(newmsg);
        return -1;
    }
    p = pfkey_setsadbaddr(p, ep, SADB_EXT_ADDRESS_DST, sa_parms->dst,
                          (u_int) plen, IPSEC_ULPROTO_ANY);
    if (!p) {
        free(newmsg);
        return -1;
    }

    if (sa_parms->e_type != SADB_EALG_NONE &&
        sa_parms->satype != SADB_X_SATYPE_IPCOMP) {
        p = pfkey_setsadbkey(p, ep, SADB_EXT_KEY_ENCRYPT,
                             sa_parms->keymat, sa_parms->e_keylen);
        if (!p) {
            free(newmsg);
            return -1;
        }
    }
    if (sa_parms->a_type != SADB_AALG_NONE) {
        p = pfkey_setsadbkey(p, ep, SADB_EXT_KEY_AUTH,
                             sa_parms->keymat + sa_parms->e_keylen,
                             sa_parms->a_keylen);
        if (!p) {
            free(newmsg);
            return -1;
        }
    }

    /* set sadb_lifetime for destination */
    p = pfkey_setsadblifetime(p, ep, SADB_EXT_LIFETIME_HARD,
                              sa_parms->l_alloc, sa_parms->l_bytes,
                              sa_parms->l_addtime, sa_parms->l_usetime);
    if (!p) {
        free(newmsg);
        return -1;
    }
    p = pfkey_setsadblifetime(p, ep, SADB_EXT_LIFETIME_SOFT,
                              sa_parms->l_alloc, sa_parms->l_bytes,
                              sa_parms->l_addtime, sa_parms->l_usetime);
    if (!p) {
        free(newmsg);
        return -1;
    }
#ifdef SADB_X_EXT_SEC_CTX
    if (sa_parms->ctxstr != NULL) {
        p = pfkey_setsecctx(p, ep, SADB_X_EXT_SEC_CTX, sa_parms->ctxdoi,
                            sa_parms->ctxalg, sa_parms->ctxstr,
                            sa_parms->ctxstrlen);
        if (!p) {
            free(newmsg);
            return -1;
        }
    }
#endif

#ifdef SADB_X_EXT_NAT_T_TYPE
    /* Add nat-t messages */
    if (sa_parms->l_natt_type) {
        p = pfkey_set_natt_type(p, ep, SADB_X_EXT_NAT_T_TYPE,
                                sa_parms->l_natt_type);
        if (!p) {
            free(newmsg);
            return -1;
        }

        p = pfkey_set_natt_port(p, ep, SADB_X_EXT_NAT_T_SPORT,
                                sa_parms->l_natt_sport);
        if (!p) {
            free(newmsg);
            return -1;
        }

        p = pfkey_set_natt_port(p, ep, SADB_X_EXT_NAT_T_DPORT,
                                sa_parms->l_natt_dport);
        if (!p) {
            free(newmsg);
            return -1;
        }

        if (sa_parms->l_natt_oa) {
            p = pfkey_setsadbaddr(p, ep, SADB_X_EXT_NAT_T_OA,
                                  sa_parms->l_natt_oa,
                                  (u_int) PFKEY_ALIGN8(sysdep_sa_len(sa_parms->l_natt_oa)),
                                  IPSEC_ULPROTO_ANY);
            if (!p) {
                free(newmsg);
                return -1;
            }
        }

#ifdef SADB_X_EXT_NAT_T_FRAG
        if (sa_parms->l_natt_frag) {
            p = pfkey_set_natt_frag(p, ep, SADB_X_EXT_NAT_T_FRAG,
                                    sa_parms->l_natt_frag);
            if (!p) {
                free(newmsg);
                return -1;
            }
        }
#endif
    }
#endif

    if (p != ep) {
        free(newmsg);
        return -1;
    }

    /* send message */
    len = pfkey_send(sa_parms->so, newmsg, len);
    free(newmsg);

    if (len < 0) {
        return -1;
    }

    __ipsec_errcode = EIPSEC_NO_ERROR;
    return len;
}

/* sending SADB_DELETE or SADB_GET message to the kernel */
/*ARGSUSED*/
static int pfkey_send_x2(so, type, satype, mode, src, dst, spi)
int so;
u_int type, satype, mode;
struct sockaddr *src, *dst;
u_int32_t spi;
{
    struct sadb_msg *newmsg;
    int len;
    caddr_t p;
    int plen;
    caddr_t ep;

    /* validity check */
    if (src == NULL || dst == NULL) {
        __ipsec_errcode = EIPSEC_INVAL_ARGUMENT;
        return -1;
    }
    if (src->sa_family != dst->sa_family) {
        __ipsec_errcode = EIPSEC_FAMILY_MISMATCH;
        return -1;
    }
    switch (src->sa_family) {
    case AF_INET:
        plen            = sizeof(struct in_addr) << 3;
        break;
    case AF_INET6:
        plen            = sizeof(struct in6_addr) << 3;
        break;
    default:
        __ipsec_errcode = EIPSEC_INVAL_FAMILY;
        return -1;
    }

    /* create new sadb_msg to reply. */
    len = sizeof(struct sadb_msg)
          + sizeof(struct sadb_sa)
          + sizeof(struct sadb_address)
          + PFKEY_ALIGN8(sysdep_sa_len(src))
          + sizeof(struct sadb_address)
          + PFKEY_ALIGN8(sysdep_sa_len(dst));

    if ((newmsg = CALLOC((size_t) len, struct sadb_msg *)) == NULL) {
        __ipsec_set_strerror(strerror(errno));
        return -1;
    }
    ep = ((caddr_t) (void *) newmsg) + len;

    p  = pfkey_setsadbmsg((void *) newmsg, ep, type, (u_int) len, satype, 0,
                          getpid());
    if (!p) {
        free(newmsg);
        return -1;
    }
    p = pfkey_setsadbsa(p, ep, spi, 0, 0, 0, 0);
    if (!p) {
        free(newmsg);
        return -1;
    }
    p = pfkey_setsadbaddr(p, ep, SADB_EXT_ADDRESS_SRC, src, (u_int) plen,
                          IPSEC_ULPROTO_ANY);
    if (!p) {
        free(newmsg);
        return -1;
    }
    p = pfkey_setsadbaddr(p, ep, SADB_EXT_ADDRESS_DST, dst, (u_int) plen,
                          IPSEC_ULPROTO_ANY);
    if (!p || p != ep) {
        free(newmsg);
        return -1;
    }

    /* send message */
    len = pfkey_send(so, newmsg, len);
    free(newmsg);

    if (len < 0) {
        return -1;
    }

    __ipsec_errcode = EIPSEC_NO_ERROR;
    return len;
}

/*
 * sending SADB_REGISTER, SADB_FLUSH, SADB_DUMP or SADB_X_PROMISC message
 * to the kernel
 */
static int pfkey_send_x3(so, type, satype)
int so;
u_int type, satype;
{
    struct sadb_msg *newmsg;
    int len;
    caddr_t p;
    caddr_t ep;

    /* validity check */
    switch (type) {
    case SADB_X_PROMISC:
        if (satype != 0 && satype != 1) {
            __ipsec_errcode = EIPSEC_INVAL_SATYPE;
            return -1;
        }
        break;
    default:
        switch (satype) {
        case SADB_SATYPE_UNSPEC:
        case SADB_SATYPE_AH:
        case SADB_SATYPE_ESP:
        case SADB_X_SATYPE_IPCOMP:
#ifdef SADB_X_SATYPE_TCPSIGNATURE
        case SADB_X_SATYPE_TCPSIGNATURE:
#endif
            break;
        default:
            __ipsec_errcode = EIPSEC_INVAL_SATYPE;
            return -1;
        }
    }

    /* create new sadb_msg to send. */
    len = sizeof(struct sadb_msg);

    if ((newmsg = CALLOC((size_t) len, struct sadb_msg *)) == NULL) {
        __ipsec_set_strerror(strerror(errno));
        return -1;
    }
    ep = ((caddr_t) (void *) newmsg) + len;

    p  = pfkey_setsadbmsg((void *) newmsg, ep, type, (u_int) len, satype, 0,
                          getpid());
    if (!p || p != ep) {
        free(newmsg);
        return -1;
    }

    /* send message */
    len = pfkey_send(so, newmsg, len);
    free(newmsg);

    if (len < 0) {
        return -1;
    }

    __ipsec_errcode = EIPSEC_NO_ERROR;
    return len;
}

/* sending SADB_X_SPDADD message to the kernel */
static int pfkey_send_x4(so, type, src, prefs, dst, prefd, proto,
                         ltime, vtime, policy, policylen, seq)
int so;
struct sockaddr *src, *dst;
u_int type, prefs, prefd, proto;
u_int64_t ltime, vtime;
char *policy;
int policylen;
u_int32_t seq;
{
    struct sadb_msg *newmsg;
    int len;
    caddr_t p;
    int plen;
    caddr_t ep;

    /* validity check */
    if (src == NULL || dst == NULL) {
        __ipsec_errcode = EIPSEC_INVAL_ARGUMENT;
        return -1;
    }
    if (src->sa_family != dst->sa_family) {
        __ipsec_errcode = EIPSEC_FAMILY_MISMATCH;
        return -1;
    }

    switch (src->sa_family) {
    case AF_INET:
        plen            = sizeof(struct in_addr) << 3;
        break;
    case AF_INET6:
        plen            = sizeof(struct in6_addr) << 3;
        break;
    default:
        __ipsec_errcode = EIPSEC_INVAL_FAMILY;
        return -1;
    }
    if (prefs > plen || prefd > plen) {
        __ipsec_errcode = EIPSEC_INVAL_PREFIXLEN;
        return -1;
    }

    /* create new sadb_msg to reply. */
    len = sizeof(struct sadb_msg)
          + sizeof(struct sadb_address)
          + PFKEY_ALIGN8(sysdep_sa_len(src))
          + sizeof(struct sadb_address)
          + PFKEY_ALIGN8(sysdep_sa_len(src))
          + sizeof(struct sadb_lifetime)
          + policylen;

    if ((newmsg = CALLOC((size_t) len, struct sadb_msg *)) == NULL) {
        __ipsec_set_strerror(strerror(errno));
        return -1;
    }
    ep = ((caddr_t) (void *) newmsg) + len;

    p  = pfkey_setsadbmsg((caddr_t) newmsg, ep, type, (u_int) len,
                          SADB_SATYPE_UNSPEC, seq, getpid());
    if (!p) {
        free(newmsg);
        return -1;
    }
    p = pfkey_setsadbaddr(p, ep, SADB_EXT_ADDRESS_SRC, src, prefs, proto);
    if (!p) {
        free(newmsg);
        return -1;
    }
    p = pfkey_setsadbaddr(p, ep, SADB_EXT_ADDRESS_DST, dst, prefd, proto);
    if (!p) {
        free(newmsg);
        return -1;
    }
    p = pfkey_setsadblifetime(p, ep, SADB_EXT_LIFETIME_HARD,
                              0, 0, (u_int) ltime, (u_int) vtime);
    if (!p || p + policylen != ep) {
        free(newmsg);
        return -1;
    }
    memcpy(p, policy, (size_t) policylen);

    /* send message */
    len = pfkey_send(so, newmsg, len);
    free(newmsg);

    if (len < 0) {
        return -1;
    }

    __ipsec_errcode = EIPSEC_NO_ERROR;
    return len;
}

/* sending SADB_X_SPDGET or SADB_X_SPDDELETE message to the kernel */
static int pfkey_send_x5(so, type, spid)
int so;
u_int type;
u_int32_t spid;
{
    struct sadb_msg *newmsg;
    struct sadb_x_policy xpl;
    int len;
    caddr_t p;
    caddr_t ep;

    /* create new sadb_msg to reply. */
    len = sizeof(struct sadb_msg)
          + sizeof(xpl);

    if ((newmsg = CALLOC((size_t) len, struct sadb_msg *)) == NULL) {
        __ipsec_set_strerror(strerror(errno));
        return -1;
    }
    ep = ((caddr_t) (void *) newmsg) + len;

    p  = pfkey_setsadbmsg((void *) newmsg, ep, type, (u_int) len,
                          SADB_SATYPE_UNSPEC, 0, getpid());
    if (!p) {
        free(newmsg);
        return -1;
    }

    if (p + sizeof(xpl) != ep) {
        free(newmsg);
        return -1;
    }
    memset(&xpl, 0, sizeof(xpl));
    xpl.sadb_x_policy_len     = PFKEY_UNIT64(sizeof(xpl));
    xpl.sadb_x_policy_exttype = SADB_X_EXT_POLICY;
    xpl.sadb_x_policy_id      = spid;
    memcpy(p, &xpl, sizeof(xpl));

    /* send message */
    len                       = pfkey_send(so, newmsg, len);
    free(newmsg);

    if (len < 0) {
        return -1;
    }

    __ipsec_errcode = EIPSEC_NO_ERROR;
    return len;
}

/*
 * open a socket.
 * OUT:
 *      -1: fail.
 *      others : success and return value of socket.
 */
int pfkey_open()
{
    int so;
    int bufsiz = 128 * 1024;            /*is 128K enough?*/

    if ((so = socket(PF_KEY, SOCK_RAW, PF_KEY_V2)) < 0) {
        __ipsec_set_strerror(strerror(errno));
        return -1;
    }

    /*
     * This is a temporary workaround for KAME PR 154.
     * Don't really care even if it fails.
     */
    (void) setsockopt(so, SOL_SOCKET, SO_SNDBUF, &bufsiz, sizeof(bufsiz));
    (void) setsockopt(so, SOL_SOCKET, SO_RCVBUF, &bufsiz, sizeof(bufsiz));
    bufsiz          = 256 * 1024;
    (void) setsockopt(so, SOL_SOCKET, SO_RCVBUF, &bufsiz, sizeof(bufsiz));
    bufsiz          = 512 * 1024;
    (void) setsockopt(so, SOL_SOCKET, SO_RCVBUF, &bufsiz, sizeof(bufsiz));
    bufsiz          = 1024 * 1024;
    (void) setsockopt(so, SOL_SOCKET, SO_RCVBUF, &bufsiz, sizeof(bufsiz));
    __ipsec_errcode = EIPSEC_NO_ERROR;
    return so;
}

/*
 * close a socket.
 * OUT:
 *       0: success.
 *      -1: fail.
 */
void pfkey_close(so)
int so;
{
    (void) close(so);

    __ipsec_errcode = EIPSEC_NO_ERROR;
    return;
}

/*
 * receive sadb_msg data, and return pointer to new buffer allocated.
 * Must free this buffer later.
 * OUT:
 *      NULL    : error occured.
 *      others  : a pointer to sadb_msg structure.
 *
 * XXX should be rewritten to pass length explicitly
 */
struct sadb_msg *pfkey_recv(so)
int so;
{
    struct sadb_msg buf, *newmsg;
    int len, reallen;

    while ((len = recv(so, (void *) &buf, sizeof(buf), MSG_PEEK)) < 0) {
        if (errno == EINTR) {
            continue;
        }
        __ipsec_set_strerror(strerror(errno));
        return NULL;
    }

    if (len < sizeof(buf)) {
        recv(so, (void *) &buf, sizeof(buf), 0);
        __ipsec_errcode = EIPSEC_MAX;
        return NULL;
    }

    /* read real message */
    reallen = PFKEY_UNUNIT64(buf.sadb_msg_len);
    if ((newmsg = CALLOC((size_t) reallen, struct sadb_msg *)) == 0) {
        __ipsec_set_strerror(strerror(errno));
        return NULL;
    }

    while ((len = recv(so, (void *) newmsg, (socklen_t) reallen, 0)) < 0) {
        if (errno == EINTR) {
            continue;
        }
        __ipsec_set_strerror(strerror(errno));
        free(newmsg);
        return NULL;
    }

    if (len != reallen) {
        __ipsec_errcode = EIPSEC_SYSTEM_ERROR;
        free(newmsg);
        return NULL;
    }

    /* don't trust what the kernel says, validate! */
    if (PFKEY_UNUNIT64(newmsg->sadb_msg_len) != len) {
        __ipsec_errcode = EIPSEC_SYSTEM_ERROR;
        free(newmsg);
        return NULL;
    }

    __ipsec_errcode = EIPSEC_NO_ERROR;
    return newmsg;
}

/*
 * send message to a socket.
 * OUT:
 *       others: success and return length sent.
 *      -1     : fail.
 */
int pfkey_send(so, msg, len)
int so;
struct sadb_msg *msg;
int len;
{
    if ((len = send(so, (void *) msg, (socklen_t) len, 0)) < 0) {
        __ipsec_set_strerror(strerror(errno));
        return -1;
    }

    __ipsec_errcode = EIPSEC_NO_ERROR;
    return len;
}

/*
 * %%% Utilities
 * NOTE: These functions are derived from netkey/key.c in KAME.
 */
/*
 * set the pointer to each header in this message buffer.
 * IN:  msg: pointer to message buffer.
 *      mhp: pointer to the buffer initialized like below:
 *              caddr_t mhp[SADB_EXT_MAX + 1];
 * OUT: -1: invalid.
 *       0: valid.
 *
 * XXX should be rewritten to obtain length explicitly
 */
int pfkey_align(msg, mhp)
struct sadb_msg *msg;
caddr_t *mhp;
{
    struct sadb_ext *ext;
    int i;
    caddr_t p;
    caddr_t ep;         /* XXX should be passed from upper layer */

    /* validity check */
    if (msg == NULL || mhp == NULL) {
        __ipsec_errcode = EIPSEC_INVAL_ARGUMENT;
        return -1;
    }

    /* initialize */
    for (i = 0; i < SADB_EXT_MAX + 1; i++) {
        mhp[i] = NULL;
    }

    mhp[0] = (void *) msg;

    /* initialize */
    p      = (void *) msg;
    ep     = p + PFKEY_UNUNIT64(msg->sadb_msg_len);

    /* skip base header */
    p     += sizeof(struct sadb_msg);

    while (p < ep) {
        ext = (void *) p;
        if (ep < p + sizeof(*ext) || PFKEY_EXTLEN(ext) < sizeof(*ext) ||
            ep < p + PFKEY_EXTLEN(ext)) {
            /* invalid format */
            break;
        }

        /* duplicate check */
        /* XXX Are there duplication either KEY_AUTH or KEY_ENCRYPT ?*/
        if (mhp[ext->sadb_ext_type] != NULL) {
            __ipsec_errcode = EIPSEC_INVAL_EXTTYPE;
            return -1;
        }

        /* set pointer */
        switch (ext->sadb_ext_type) {
        case SADB_EXT_SA:
        case SADB_EXT_LIFETIME_CURRENT:
        case SADB_EXT_LIFETIME_HARD:
        case SADB_EXT_LIFETIME_SOFT:
        case SADB_EXT_ADDRESS_SRC:
        case SADB_EXT_ADDRESS_DST:
        case SADB_EXT_ADDRESS_PROXY:
        case SADB_EXT_KEY_AUTH:
        /* XXX should to be check weak keys. */
        case SADB_EXT_KEY_ENCRYPT:
        /* XXX should to be check weak keys. */
        case SADB_EXT_IDENTITY_SRC:
        case SADB_EXT_IDENTITY_DST:
        case SADB_EXT_SENSITIVITY:
        case SADB_EXT_PROPOSAL:
        case SADB_EXT_SUPPORTED_AUTH:
        case SADB_EXT_SUPPORTED_ENCRYPT:
        case SADB_EXT_SPIRANGE:
        case SADB_X_EXT_POLICY:
        case SADB_X_EXT_SA2:
#ifdef SADB_X_EXT_NAT_T_TYPE
        case SADB_X_EXT_NAT_T_TYPE:
        case SADB_X_EXT_NAT_T_SPORT:
        case SADB_X_EXT_NAT_T_DPORT:
        case SADB_X_EXT_NAT_T_OA:
#endif
#ifdef SADB_X_EXT_TAG
        case SADB_X_EXT_TAG:
#endif
#ifdef SADB_X_EXT_PACKET
        case SADB_X_EXT_PACKET:
#endif
#ifdef SADB_X_EXT_SEC_CTX
        case SADB_X_EXT_SEC_CTX:
#endif
            mhp[ext->sadb_ext_type] = (void *) ext;
            break;
        default:
            __ipsec_errcode         = EIPSEC_INVAL_EXTTYPE;
            return -1;
        }

        p += PFKEY_EXTLEN(ext);
    }

    if (p != ep) {
        __ipsec_errcode = EIPSEC_INVAL_SADBMSG;
        return -1;
    }

    __ipsec_errcode = EIPSEC_NO_ERROR;
    return 0;
}

/*
 * check basic usage for sadb_msg,
 * NOTE: This routine is derived from netkey/key.c in KAME.
 * IN:  msg: pointer to message buffer.
 *      mhp: pointer to the buffer initialized like below:
 *
 *              caddr_t mhp[SADB_EXT_MAX + 1];
 *
 * OUT: -1: invalid.
 *       0: valid.
 */
int pfkey_check(mhp)
caddr_t * mhp;
{
    struct sadb_msg *msg;

    /* validity check */
    if (mhp == NULL || mhp[0] == NULL) {
        __ipsec_errcode = EIPSEC_INVAL_ARGUMENT;
        return -1;
    }

    msg = (void *) mhp[0];

    /* check version */
    if (msg->sadb_msg_version != PF_KEY_V2) {
        __ipsec_errcode = EIPSEC_INVAL_VERSION;
        return -1;
    }

    /* check type */
    if (msg->sadb_msg_type > SADB_MAX) {
        __ipsec_errcode = EIPSEC_INVAL_MSGTYPE;
        return -1;
    }

    /* check SA type */
    switch (msg->sadb_msg_satype) {
    case SADB_SATYPE_UNSPEC:
        switch (msg->sadb_msg_type) {
        case SADB_GETSPI:
        case SADB_UPDATE:
        case SADB_ADD:
        case SADB_DELETE:
        case SADB_GET:
        case SADB_ACQUIRE:
        case SADB_EXPIRE:
#ifdef SADB_X_NAT_T_NEW_MAPPING
        case SADB_X_NAT_T_NEW_MAPPING:
#endif
            __ipsec_errcode = EIPSEC_INVAL_SATYPE;
            return -1;
        }
        break;
    case SADB_SATYPE_ESP:
    case SADB_SATYPE_AH:
    case SADB_X_SATYPE_IPCOMP:
#ifdef SADB_X_SATYPE_TCPSIGNATURE
    case SADB_X_SATYPE_TCPSIGNATURE:
#endif
        switch (msg->sadb_msg_type) {
        case SADB_X_SPDADD:
        case SADB_X_SPDDELETE:
        case SADB_X_SPDGET:
        case SADB_X_SPDDUMP:
        case SADB_X_SPDFLUSH:
            __ipsec_errcode = EIPSEC_INVAL_SATYPE;
            return -1;
        }
#ifdef SADB_X_NAT_T_NEW_MAPPING
        if (msg->sadb_msg_type == SADB_X_NAT_T_NEW_MAPPING &&
            msg->sadb_msg_satype != SADB_SATYPE_ESP) {
            __ipsec_errcode = EIPSEC_INVAL_SATYPE;
            return -1;
        }
#endif
        break;
    case SADB_SATYPE_RSVP:
    case SADB_SATYPE_OSPFV2:
    case SADB_SATYPE_RIPV2:
    case SADB_SATYPE_MIP:
        __ipsec_errcode = EIPSEC_NOT_SUPPORTED;
        return -1;
    case 1:     /* XXX: What does it do ? */
        if (msg->sadb_msg_type == SADB_X_PROMISC) {
            break;
        }
    /*FALLTHROUGH*/
    default:
        __ipsec_errcode = EIPSEC_INVAL_SATYPE;
        return -1;
    }

    /* check field of upper layer protocol and address family */
    if (mhp[SADB_EXT_ADDRESS_SRC] != NULL
        && mhp[SADB_EXT_ADDRESS_DST] != NULL) {
        struct sadb_address *src0, *dst0;

        src0 = (void *) (mhp[SADB_EXT_ADDRESS_SRC]);
        dst0 = (void *) (mhp[SADB_EXT_ADDRESS_DST]);

        if (src0->sadb_address_proto != dst0->sadb_address_proto) {
            __ipsec_errcode = EIPSEC_PROTO_MISMATCH;
            return -1;
        }

        if (PFKEY_ADDR_SADDR(src0)->sa_family
            != PFKEY_ADDR_SADDR(dst0)->sa_family) {
            __ipsec_errcode = EIPSEC_FAMILY_MISMATCH;
            return -1;
        }

        switch (PFKEY_ADDR_SADDR(src0)->sa_family) {
        case AF_INET:
        case AF_INET6:
            break;
        default:
            __ipsec_errcode = EIPSEC_INVAL_FAMILY;
            return -1;
        }

        /*
         * prefixlen == 0 is valid because there must be the case
         * all addresses are matched.
         */
    }

    __ipsec_errcode = EIPSEC_NO_ERROR;
    return 0;
}

/*
 * set data into sadb_msg.
 * `buf' must has been allocated sufficiently.
 */
static caddr_t pfkey_setsadbmsg(buf, lim, type, tlen, satype, seq, pid)
caddr_t buf;
caddr_t lim;
u_int type, satype;
u_int tlen;
u_int32_t seq;
pid_t pid;
{
    struct sadb_msg *p;
    u_int len;

    p   = (void *) buf;
    len = sizeof(struct sadb_msg);

    if (buf + len > lim) {
        return NULL;
    }

    memset(p, 0, len);
    p->sadb_msg_version  = PF_KEY_V2;
    p->sadb_msg_type     = type;
    p->sadb_msg_errno    = 0;
    p->sadb_msg_satype   = satype;
    p->sadb_msg_len      = PFKEY_UNIT64(tlen);
    p->sadb_msg_reserved = 0;
    p->sadb_msg_seq      = seq;
    p->sadb_msg_pid      = (u_int32_t) pid;

    return buf + len;
}

/*
 * copy secasvar data into sadb_address.
 * `buf' must has been allocated sufficiently.
 */
static caddr_t pfkey_setsadbsa(buf, lim, spi, wsize, auth, enc, flags)
caddr_t buf;
caddr_t lim;
u_int32_t spi, flags;
u_int wsize, auth, enc;
{
    struct sadb_sa *p;
    u_int len;

    p   = (void *) buf;
    len = sizeof(struct sadb_sa);

    if (buf + len > lim) {
        return NULL;
    }

    memset(p, 0, len);
    p->sadb_sa_len     = PFKEY_UNIT64(len);
    p->sadb_sa_exttype = SADB_EXT_SA;
    p->sadb_sa_spi     = spi;
    p->sadb_sa_replay  = wsize;
    p->sadb_sa_state   = SADB_SASTATE_LARVAL;
    p->sadb_sa_auth    = auth;
    p->sadb_sa_encrypt = enc;
    p->sadb_sa_flags   = flags;

    return buf + len;
}

/*
 * set data into sadb_address.
 * `buf' must has been allocated sufficiently.
 * prefixlen is in bits.
 */
static caddr_t pfkey_setsadbaddr(buf, lim, exttype, saddr, prefixlen, ul_proto)
caddr_t buf;
caddr_t lim;
u_int exttype;
struct sockaddr *saddr;
u_int prefixlen;
u_int ul_proto;
{
    struct sadb_address *p;
    u_int len;

    p   = (void *) buf;
    len = sizeof(struct sadb_address) + PFKEY_ALIGN8(sysdep_sa_len(saddr));

    if (buf + len > lim) {
        return NULL;
    }

    memset(p, 0, len);
    p->sadb_address_len       = PFKEY_UNIT64(len);
    p->sadb_address_exttype   = exttype & 0xffff;
    p->sadb_address_proto     = ul_proto & 0xff;
    p->sadb_address_prefixlen = prefixlen;
    p->sadb_address_reserved  = 0;

    memcpy(p + 1, saddr, (size_t) sysdep_sa_len(saddr));

    return buf + len;
}

/*
 * set sadb_key structure after clearing buffer with zero.
 * OUT: the pointer of buf + len.
 */
static caddr_t pfkey_setsadbkey(buf, lim, type, key, keylen)
caddr_t buf;
caddr_t lim;
caddr_t key;
u_int type, keylen;
{
    struct sadb_key *p;
    u_int len;

    p   = (void *) buf;
    len = sizeof(struct sadb_key) + PFKEY_ALIGN8(keylen);

    if (buf + len > lim) {
        return NULL;
    }

    memset(p, 0, len);
    p->sadb_key_len      = PFKEY_UNIT64(len);
    p->sadb_key_exttype  = type;
    p->sadb_key_bits     = keylen << 3;
    p->sadb_key_reserved = 0;

    memcpy(p + 1, key, keylen);

    return buf + len;
}

/*
 * set sadb_lifetime structure after clearing buffer with zero.
 * OUT: the pointer of buf + len.
 */
static caddr_t pfkey_setsadblifetime(buf, lim, type, l_alloc, l_bytes, l_addtime, l_usetime)
caddr_t buf;
caddr_t lim;
u_int type;
u_int32_t l_alloc, l_bytes, l_addtime, l_usetime;
{
    struct sadb_lifetime *p;
    u_int len;

    p   = (void *) buf;
    len = sizeof(struct sadb_lifetime);

    if (buf + len > lim) {
        return NULL;
    }

    memset(p, 0, len);
    p->sadb_lifetime_len     = PFKEY_UNIT64(len);
    p->sadb_lifetime_exttype = type;

    switch (type) {
    case SADB_EXT_LIFETIME_SOFT:
        p->sadb_lifetime_allocations
                                     = (l_alloc * soft_lifetime_allocations_rate) / 100;
        p->sadb_lifetime_bytes
                                     = (l_bytes * soft_lifetime_bytes_rate) / 100;
        p->sadb_lifetime_addtime
                                     = (l_addtime * soft_lifetime_addtime_rate) / 100;
        p->sadb_lifetime_usetime
                                     = (l_usetime * soft_lifetime_usetime_rate) / 100;
        break;
    case SADB_EXT_LIFETIME_HARD:
        p->sadb_lifetime_allocations = l_alloc;
        p->sadb_lifetime_bytes       = l_bytes;
        p->sadb_lifetime_addtime     = l_addtime;
        p->sadb_lifetime_usetime     = l_usetime;
        break;
    }

    return buf + len;
}

/*
 * copy secasvar data into sadb_address.
 * `buf' must has been allocated sufficiently.
 */
static caddr_t pfkey_setsadbxsa2(buf, lim, mode0, reqid)
caddr_t buf;
caddr_t lim;
u_int32_t mode0;
u_int32_t reqid;
{
    struct sadb_x_sa2 *p;
    u_int8_t mode = mode0 & 0xff;
    u_int len;

    p   = (void *) buf;
    len = sizeof(struct sadb_x_sa2);

    if (buf + len > lim) {
        return NULL;
    }

    memset(p, 0, len);
    p->sadb_x_sa2_len     = PFKEY_UNIT64(len);
    p->sadb_x_sa2_exttype = SADB_X_EXT_SA2;
    p->sadb_x_sa2_mode    = mode;
    p->sadb_x_sa2_reqid   = reqid;

    return buf + len;
}

#ifdef SADB_X_EXT_NAT_T_TYPE
static caddr_t pfkey_set_natt_type(buf, lim, type, l_natt_type)
caddr_t buf;
caddr_t lim;
u_int type;
u_int8_t l_natt_type;
{
    struct sadb_x_nat_t_type *p;
    u_int len;

    p   = (void *) buf;
    len = sizeof(struct sadb_x_nat_t_type);

    if (buf + len > lim) {
        return NULL;
    }

    memset(p, 0, len);
    p->sadb_x_nat_t_type_len     = PFKEY_UNIT64(len);
    p->sadb_x_nat_t_type_exttype = type;
    p->sadb_x_nat_t_type_type    = l_natt_type;

    return buf + len;
}

static caddr_t pfkey_set_natt_port(buf, lim, type, l_natt_port)
caddr_t buf;
caddr_t lim;
u_int type;
u_int16_t l_natt_port;
{
    struct sadb_x_nat_t_port *p;
    u_int len;

    p   = (void *) buf;
    len = sizeof(struct sadb_x_nat_t_port);

    if (buf + len > lim) {
        return NULL;
    }

    memset(p, 0, len);
    p->sadb_x_nat_t_port_len     = PFKEY_UNIT64(len);
    p->sadb_x_nat_t_port_exttype = type;
    p->sadb_x_nat_t_port_port    = htons(l_natt_port);

    return buf + len;
}
#endif

#ifdef SADB_X_EXT_NAT_T_FRAG
static caddr_t pfkey_set_natt_frag(buf, lim, type, l_natt_frag)
caddr_t buf;
caddr_t lim;
u_int type;
u_int16_t l_natt_frag;
{
    struct sadb_x_nat_t_frag *p;
    u_int len;

    p   = (void *) buf;
    len = sizeof(struct sadb_x_nat_t_frag);

    if (buf + len > lim) {
        return NULL;
    }

    memset(p, 0, len);
    p->sadb_x_nat_t_frag_len     = PFKEY_UNIT64(len);
    p->sadb_x_nat_t_frag_exttype = type;
    p->sadb_x_nat_t_frag_fraglen = l_natt_frag;

    return buf + len;
}
#endif


#ifdef SADB_X_EXT_SEC_CTX
static caddr_t pfkey_setsecctx(buf, lim, type, ctx_doi, ctx_alg, sec_ctx, sec_ctxlen)
caddr_t buf;
caddr_t lim;
u_int type;
u_int8_t ctx_doi, ctx_alg;
caddr_t sec_ctx;
u_int16_t sec_ctxlen;
{
    struct sadb_x_sec_ctx *p;
    u_int len;

    p   = (struct sadb_x_sec_ctx *) buf;
    len = sizeof(struct sadb_x_sec_ctx) + PFKEY_ALIGN8(sec_ctxlen);

    if (buf + len > lim) {
        return NULL;
    }

    memset(p, 0, len);
    p->sadb_x_sec_len     = PFKEY_UNIT64(len);
    p->sadb_x_sec_exttype = type;
    p->sadb_x_ctx_len     = sec_ctxlen;
    p->sadb_x_ctx_doi     = ctx_doi;
    p->sadb_x_ctx_alg     = ctx_alg;

    memcpy(p + 1, sec_ctx, sec_ctxlen);

    return buf + len;
}
#endif

/*
 * Deprecated, available for backward compatibility with third party
 * libipsec users. Please use pfkey_send_update2 and pfkey_send_add2 instead
 */
int pfkey_send_update(so, satype, mode, src, dst, spi, reqid, wsize,
                      keymat, e_type, e_keylen, a_type, a_keylen, flags,
                      l_alloc, l_bytes, l_addtime, l_usetime, seq)
int so;
u_int satype, mode, wsize;
struct sockaddr *src, *dst;
u_int32_t spi, reqid;
caddr_t keymat;
u_int e_type, e_keylen, a_type, a_keylen, flags;
u_int32_t l_alloc;
u_int64_t l_bytes, l_addtime, l_usetime;
u_int32_t seq;
{
    struct pfkey_send_sa_args psaa;

    memset(&psaa, 0, sizeof(psaa));
    psaa.so        = so;
    psaa.type      = SADB_UPDATE;
    psaa.satype    = satype;
    psaa.mode      = mode;
    psaa.wsize     = wsize;
    psaa.src       = src;
    psaa.dst       = dst;
    psaa.spi       = spi;
    psaa.reqid     = reqid;
    psaa.keymat    = keymat;
    psaa.e_type    = e_type;
    psaa.e_keylen  = e_keylen;
    psaa.a_type    = a_type;
    psaa.a_keylen  = a_keylen;
    psaa.flags     = flags;
    psaa.l_alloc   = l_alloc;
    psaa.l_bytes   = l_bytes;
    psaa.l_addtime = l_addtime;
    psaa.l_usetime = l_usetime;
    psaa.seq       = seq;

    return pfkey_send_update2(&psaa);
}

int pfkey_send_update_nat(so, satype, mode, src, dst, spi, reqid, wsize,
                          keymat, e_type, e_keylen, a_type, a_keylen, flags,
                          l_alloc, l_bytes, l_addtime, l_usetime, seq,
                          l_natt_type, l_natt_sport, l_natt_dport, l_natt_oa,
                          l_natt_frag)
int so;
u_int satype, mode, wsize;
struct sockaddr *src, *dst;
u_int32_t spi, reqid;
caddr_t keymat;
u_int e_type, e_keylen, a_type, a_keylen, flags;
u_int32_t l_alloc;
u_int64_t l_bytes, l_addtime, l_usetime;
u_int32_t seq;
u_int8_t l_natt_type;
u_int16_t l_natt_sport, l_natt_dport;
struct sockaddr *l_natt_oa;
u_int16_t l_natt_frag;
{
    struct pfkey_send_sa_args psaa;

    memset(&psaa, 0, sizeof(psaa));
    psaa.so           = so;
    psaa.type         = SADB_UPDATE;
    psaa.satype       = satype;
    psaa.mode         = mode;
    psaa.wsize        = wsize;
    psaa.src          = src;
    psaa.dst          = dst;
    psaa.spi          = spi;
    psaa.reqid        = reqid;
    psaa.keymat       = keymat;
    psaa.e_type       = e_type;
    psaa.e_keylen     = e_keylen;
    psaa.a_type       = a_type;
    psaa.a_keylen     = a_keylen;
    psaa.flags        = flags;
    psaa.l_alloc      = l_alloc;
    psaa.l_bytes      = l_bytes;
    psaa.l_addtime    = l_addtime;
    psaa.l_usetime    = l_usetime;
    psaa.seq          = seq;
    psaa.l_natt_type  = l_natt_type;
    psaa.l_natt_sport = l_natt_sport;
    psaa.l_natt_dport = l_natt_dport;
    psaa.l_natt_oa    = l_natt_oa;
    psaa.l_natt_frag  = l_natt_frag;

    return pfkey_send_update2(&psaa);
}

int pfkey_send_add(so, satype, mode, src, dst, spi, reqid, wsize,
                   keymat, e_type, e_keylen, a_type, a_keylen, flags,
                   l_alloc, l_bytes, l_addtime, l_usetime, seq)
int so;
u_int satype, mode, wsize;
struct sockaddr *src, *dst;
u_int32_t spi, reqid;
caddr_t keymat;
u_int e_type, e_keylen, a_type, a_keylen, flags;
u_int32_t l_alloc;
u_int64_t l_bytes, l_addtime, l_usetime;
u_int32_t seq;
{
    struct pfkey_send_sa_args psaa;

    memset(&psaa, 0, sizeof(psaa));
    psaa.so        = so;
    psaa.type      = SADB_ADD;
    psaa.satype    = satype;
    psaa.mode      = mode;
    psaa.wsize     = wsize;
    psaa.src       = src;
    psaa.dst       = dst;
    psaa.spi       = spi;
    psaa.reqid     = reqid;
    psaa.keymat    = keymat;
    psaa.e_type    = e_type;
    psaa.e_keylen  = e_keylen;
    psaa.a_type    = a_type;
    psaa.a_keylen  = a_keylen;
    psaa.flags     = flags;
    psaa.l_alloc   = l_alloc;
    psaa.l_bytes   = l_bytes;
    psaa.l_addtime = l_addtime;
    psaa.l_usetime = l_usetime;
    psaa.seq       = seq;

    return pfkey_send_add2(&psaa);
}

int pfkey_send_add_nat(so, satype, mode, src, dst, spi, reqid, wsize,
                       keymat, e_type, e_keylen, a_type, a_keylen, flags,
                       l_alloc, l_bytes, l_addtime, l_usetime, seq,
                       l_natt_type, l_natt_sport, l_natt_dport, l_natt_oa,
                       l_natt_frag)
int so;
u_int satype, mode, wsize;
struct sockaddr *src, *dst;
u_int32_t spi, reqid;
caddr_t keymat;
u_int e_type, e_keylen, a_type, a_keylen, flags;
u_int32_t l_alloc;
u_int64_t l_bytes, l_addtime, l_usetime;
u_int32_t seq;
u_int8_t l_natt_type;
u_int16_t l_natt_sport, l_natt_dport;
struct sockaddr *l_natt_oa;
u_int16_t l_natt_frag;
{
    struct pfkey_send_sa_args psaa;

    memset(&psaa, 0, sizeof(psaa));
    psaa.so           = so;
    psaa.type         = SADB_ADD;
    psaa.satype       = satype;
    psaa.mode         = mode;
    psaa.wsize        = wsize;
    psaa.src          = src;
    psaa.dst          = dst;
    psaa.spi          = spi;
    psaa.reqid        = reqid;
    psaa.keymat       = keymat;
    psaa.e_type       = e_type;
    psaa.e_keylen     = e_keylen;
    psaa.a_type       = a_type;
    psaa.a_keylen     = a_keylen;
    psaa.flags        = flags;
    psaa.l_alloc      = l_alloc;
    psaa.l_bytes      = l_bytes;
    psaa.l_addtime    = l_addtime;
    psaa.l_usetime    = l_usetime;
    psaa.seq          = seq;
    psaa.l_natt_type  = l_natt_type;
    psaa.l_natt_sport = l_natt_sport;
    psaa.l_natt_dport = l_natt_dport;
    psaa.l_natt_oa    = l_natt_oa;
    psaa.l_natt_frag  = l_natt_frag;

    return pfkey_send_add2(&psaa);
}<|MERGE_RESOLUTION|>--- conflicted
+++ resolved
@@ -52,11 +52,7 @@
 
 #include "ipsec_strerror.h"
 #include "libpfkey.h"
-<<<<<<< HEAD
-#include "pfkeyv2.h"
-=======
 #include "linux/pfkeyv2.h"
->>>>>>> 2acd800c
 
 #define CALLOC(size, cast) (cast) calloc(1, (size))
 
