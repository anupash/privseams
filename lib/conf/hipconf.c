--- conflicted
+++ resolved
@@ -1837,375 +1837,6 @@
 }
 
 /**
-<<<<<<< HEAD
-=======
- * turn blind support on or off
- *
- * @param msg input/output message for the query/response for hipd
- * @param action unused
- * @param opt an array containing a single string "on" or "off"
- * @param optc 1
- * @param send_only 1 if no response from hipd should be requrested, or 0 if
- *                  should block for a response from hipd
- * @return zero for success and negative on error
- */
-static int hip_conf_handle_blind(hip_common_t *msg, int action,
-                                 const char *opt[], int optc, int send_only)
-{
-    int err    = 0;
-    int status = 0;
-
-    HIP_DEBUG("hipconf: using blind\n");
-
-    if (optc != 1) {
-        HIP_ERROR("Missing arguments\n");
-        err = -EINVAL;
-        goto out;
-    }
-
-    if (!strcmp("on", opt[0])) {
-        status = HIP_MSG_SET_BLIND_ON;
-    } else if (!strcmp("off", opt[0])) {
-        status = HIP_MSG_SET_BLIND_OFF;
-    } else {
-        HIP_PERROR("not a valid blind mode\n");
-        err = -EAFNOSUPPORT;
-        goto out;
-    }
-
-    err = hip_build_user_hdr(msg, status, 0);
-    if (err) {
-        HIP_ERROR("Failed to build user message header.: %s\n", strerror(err));
-        goto out;
-    }
-
-out:
-    return err;
-}
-
-/**
- * Function that is used to set the name sent to DHT in name/fqdn -> HIT -> IP mappings
- *
- * @param msg input/output message for the query/response for hipd
- * @param action unused
- * @param opt hostname
- * @param optc 1
- * @param send_only 1 if no response from hipd should be requrested, or 0 if
- *                  should block for a response from hipd
- * @return       zero on success, or negative error value on error.
- */
-static int hip_conf_handle_set(hip_common_t *msg,
-                               int action,
-                               const char *opt[],
-                               int optc,
-                               int send_only)
-{
-    int err      = 0;
-    int len_name = 0;
-    len_name = strlen(opt[0]);
-    HIP_DEBUG("Name received from user: %s (len = %d (max 256))\n", opt[0], len_name);
-    HIP_IFEL((len_name > 255), -1, "Name too long, max 256\n");
-
-    err      = hip_build_user_hdr(msg, HIP_MSG_DHT_SET, 0);
-    if (err) {
-        HIP_ERROR("Failed to build user message header.: %s\n", strerror(err));
-        goto out_err;
-    }
-
-    err = hip_build_param_opendht_set(msg, opt[0]);
-    if (err) {
-        HIP_ERROR("build param hit failed: %s\n", strerror(err));
-        goto out_err;
-    }
-out_err:
-    return err;
-}
-
-/**
- * Function that is used to set the used gateway addr port and ttl with DHT
- * e.g. hipconf dht gw <hostname|HIT|IP> 5851 600
- *
- * @param msg input/output message for the query/response for hipd
- * @param action unused
- * @param opt hostname|HIT|IP, port and ttl (as strings)
- * @param optc 3
- * @param send_only 1 if no response from hipd should be requrested, or 0 if
- *                  should block for a response from hipd
- * @return zero on success, or negative error value on error.
- */
-static int hip_conf_handle_gw(hip_common_t *msg,
-                              int action,
-                              const char *opt[],
-                              int optc,
-                              int send_only)
-{
-    int err;
-    int ret_HIT = 0, ret_IP = 0, ret_HOSTNAME = 0;
-    struct in_addr ip_gw;
-    struct in6_addr ip_gw_mapped;
-    char hostname[HIP_HOST_ID_HOSTNAME_LEN_MAX];
-
-    HIP_INFO("Resolving new gateway for openDHT %s\n", opt[0]);
-
-    memset(hostname, '\0', HIP_HOST_ID_HOSTNAME_LEN_MAX);
-
-    if (optc != 3) {
-        HIP_ERROR("Missing arguments\n");
-        err = -EINVAL;
-        goto out_err;
-    }
-
-    if (strlen(opt[0]) > 39) { //address longer than size of ipv6 address
-        HIP_ERROR("Address longer than maximum allowed\n");
-        err = -EINVAL;
-        goto out_err;
-    }
-
-    ret_IP  = inet_pton(AF_INET, opt[0], &ip_gw);
-    ret_HIT = inet_pton(AF_INET6, opt[0], &ip_gw_mapped);
-
-    if (!(ret_IP || ret_HIT)) {
-        memcpy(hostname, opt[0], HIP_HOST_ID_HOSTNAME_LEN_MAX - 1);
-        hostname[HIP_HOST_ID_HOSTNAME_LEN_MAX - 1] = '\0';
-        ret_HOSTNAME                               = 1;
-    }
-
-    if (ret_IP) {
-        IPV4_TO_IPV6_MAP(&ip_gw, &ip_gw_mapped);
-    }
-
-    if (ret_IP || ret_HIT) {
-        HIP_DEBUG_IN6ADDR("Address ", &ip_gw_mapped);
-    } else {
-        HIP_DEBUG("Host name : %s\n", hostname);
-    }
-
-    err = hip_build_user_hdr(msg, HIP_MSG_DHT_GW, 0);
-    if (err) {
-        HIP_ERROR("Failed to build user message header.: %s\n", strerror(err));
-        goto out_err;
-    }
-
-    err = hip_build_param_opendht_gw_info(msg, &ip_gw_mapped,
-                                          atoi(opt[2]), atoi(opt[1]), hostname);
-    if (err) {
-        HIP_ERROR("build param hit failed: %s\n", strerror(err));
-        goto out_err;
-    }
-
-out_err:
-    return err;
-}
-
-/**
- * Function that gets data from DHT
- *
- * @param msg input/output message for the query/response for hipd
- * @param action unused
- * @param opt hostname or HIT as a string
- * @param optc 1
- * @param send_only 1 if no response from hipd should be requrested, or 0 if
- *                  should block for a response from hipd
- * @return zero for success and negative on error
- */
-static int hip_conf_handle_get(hip_common_t *msg,
-                               int action,
-                               const char *opt[],
-                               int optc,
-                               int send_only)
-{
-#ifdef CONFIG_HIP_DHT
-    int err = 0, is_hit = 0, socket = 0;
-    hip_hit_t hit;
-    unsigned char dht_response[HIP_MAX_PACKET];
-    struct addrinfo *serving_gateway;
-    struct hip_opendht_gw_info *gw_info;
-    struct hip_host_id *hid;
-    struct in_addr tmp_v4;
-    struct in6_addr reply6;
-    char tmp_ip_str[INET_ADDRSTRLEN];
-    int tmp_ttl, tmp_port;
-    const char *pret;
-
-    memset(&hit, 0, sizeof(hip_hit_t));
-
-    /* ASK THIS INFO FROM DAEMON */
-    HIP_INFO("Asking serving gateway info from daemon...\n");
-    HIP_IFEL(hip_build_user_hdr(msg, HIP_MSG_DHT_SERVING_GW, 0), -1,
-             "Building daemon header failed\n");
-    HIP_IFEL(hip_send_recv_daemon_info(msg, send_only, 0), -1,
-             "Send recv daemon info failed\n");
-    HIP_IFEL(!(gw_info = hip_get_param(msg, HIP_PARAM_OPENDHT_GW_INFO)), -1,
-             "No gw struct found\n");
-
-    /* Check if DHT was on */
-    if ((gw_info->ttl == 0) && (gw_info->port == 0)) {
-        HIP_INFO("DHT is not in use\n");
-        goto out_err;
-    }
-    memset(&tmp_ip_str, '\0', sizeof(tmp_ip_str));
-    tmp_ttl  = gw_info->ttl;
-    tmp_port = htons(gw_info->port);
-    IPV6_TO_IPV4_MAP(&gw_info->addr, &tmp_v4);
-    pret     = inet_ntop(AF_INET, &tmp_v4, tmp_ip_str, 20);
-    HIP_INFO("Got address %s, port %d, TTL %d from daemon\n",
-             tmp_ip_str, tmp_port, tmp_ttl);
-
-    is_hit   = inet_pton(AF_INET6, opt[0], &hit);
-
-    /* If this is 1 then it is hit (actually any ipv6 would do), if 0 then hostname */
-    if (is_hit < 0 && errno == EAFNOSUPPORT) {
-        HIP_PERROR("inet_pton: not a valid address family\n");
-        err = -EAFNOSUPPORT;
-        goto out_err;
-    }
-
-    HIP_DEBUG("Resolve the gateway address\n");
-    HIP_IFEL(resolve_dht_gateway_info(tmp_ip_str, &serving_gateway, tmp_port, AF_INET), 0,
-             "Resolve error!\n");
-
-    HIP_DEBUG("Initialize socket\n");
-    socket = init_dht_gateway_socket_gw(socket, serving_gateway);
-
-    _HIP_DEBUG("Connect the DHT socket\n");
-    err    = connect_dht_gateway(socket, serving_gateway, 1);
-
-    HIP_DEBUG("Send get msg\n");
-    HIP_IFEL((err = opendht_get(socket, (unsigned char *) opt[0],
-                                (unsigned char *) tmp_ip_str, tmp_port)), 0, "DHT get error\n");
-
-    HIP_DEBUG("Read response\n");
-    HIP_IFE((err = opendht_read_response(socket, dht_response)), -1);
-
-    _HIP_DEBUG("is_hit %d err %d\n", is_hit, err);
-
-    if (is_hit == 1 && err >= 0) {
-        _HIP_DUMP_MSG(dht_response);
-        _HIP_DEBUG("Returned locators above\n");
-        /* hip_print_locator_addresses((struct hip_common *)dht_response); */
-        /* Verify signature */
-        HIP_IFEL(!(hid = hip_get_param((struct hip_common *) dht_response,
-                                       HIP_PARAM_HOST_ID)), -ENOENT,
-                 "No HOST_ID found in DHT response\n");
-
-        HIP_IFEL((err = hip_verify_packet_signature((struct hip_common *) dht_response,
-                                                    hid)), -1,
-                 "Failed to verify the signature in HDRR\n");
-        HIP_DEBUG("HDRR signature successfully verified\n");
-    } else if (is_hit == 0 && err >= 0)   {
-        memcpy(&((&reply6)->s6_addr), dht_response, sizeof(reply6.s6_addr));
-        HIP_DEBUG_HIT("Returned HIT", &reply6);
-    }
-    hip_msg_init(msg);
-out_err:
-    return err;
-#else /* CONFIG_HIP_DHT */
-    return -1;
-#endif /* CONFIG_HIP_DHT */
-}
-
-/**
- * Function that is used to set DHT on or off
- *
- * @param msg input/output message for the query/response for hipd
- * @param action unused
- * @param opt "on" or "off"
- * @param optc 1
- * @param send_only 1 if no response from hipd should be requrested, or 0 if
- *                  should block for a response from hipd
- * @return zero for success and negative on error
- */
-static int hip_conf_handle_dht_toggle(hip_common_t *msg,
-                                      int action,
-                                      const char *opt[],
-                                      int optc,
-                                      int send_only)
-{
-    int err = 0, status = 0;
-
-    if (!strcmp("on", opt[0])) {
-        status = HIP_MSG_DHT_ON;
-    } else if (!strcmp("off", opt[0])) {
-        status = HIP_MSG_DHT_OFF;
-    } else {
-        HIP_IFEL(1, -1, "bad args\n");
-    }
-    HIP_IFEL(hip_build_user_hdr(msg, status, 0), -1,
-             "Failed to build user message header.: %s\n", strerror(err));
-
-out_err:
-    return err;
-}
-
-/**
- * Set BUDDIES extension on or off
- *
- * @param msg input/output message for the query/response for hipd
- * @param action unused
- * @param opt options arguments as strings
- * @param optc number of arguments
- * @param send_only 1 if no response from hipd should be requrested, or 0 if
- *                  should block for a response from hipd
- * @return zero for success and negative on error
- */
-static int hip_conf_handle_buddies_toggle(hip_common_t *msg,
-                                          int action,
-                                          const char *opt[],
-                                          int optc,
-                                          int send_only)
-{
-    int err = 0, status = 0;
-
-    if (!strcmp("on", opt[0])) {
-        status = HIP_MSG_BUDDIES_ON;
-    } else if (!strcmp("off", opt[0])) {
-        status = HIP_MSG_BUDDIES_OFF;
-    } else {
-        HIP_IFEL(1, -1, "bad args\n");
-    }
-    HIP_IFEL(hip_build_user_hdr(msg, status, 0), -1,
-             "Failed to build user message header.: %s\n", strerror(err));
-
-out_err:
-    return err;
-}
-
-/**
- * Set SHOTGUN extension on or off
- *
- * @param msg input/output message for the query/response for hipd
- * @param action unused
- * @param opt "on" or "off"
- * @param optc 1
- * @param send_only 1 if no response from hipd should be requrested, or 0 if
- *                  should block for a response from hipd
- * @return zero for success and negative on error
- */
-static int hip_conf_handle_shotgun_toggle(hip_common_t *msg,
-                                          int action,
-                                          const char *opt[],
-                                          int optc,
-                                          int send_only)
-{
-    int err = 0, status = 0;
-
-    if (!strcmp("on", opt[0])) {
-        status = HIP_MSG_SHOTGUN_ON;
-    } else if (!strcmp("off", opt[0])) {
-        status = HIP_MSG_SHOTGUN_OFF;
-    } else {
-        HIP_IFEL(1, -1, "bad args\n");
-    }
-
-    HIP_IFEL(hip_build_user_hdr(msg, status, 0), -1,
-             "Failed to build user message header.: %s\n", strerror(err));
-
-out_err:
-    return err;
-}
-
-/**
->>>>>>> 4adb7ea0
  * Translate a HIT to an LSI
  *
  * @param msg input/output message for the query/response for hipd
@@ -2632,132 +2263,6 @@
     return err;
 }
 
-<<<<<<< HEAD
-=======
-/**
- * turn on or off opportunistic TCP extension
- *
- * @param msg input/output message for the query/response for hipd
- * @param action unused
- * @param opt "on" or "off"
- * @param optc 1
- * @param send_only 1 if no response from hipd should be requrested, or 0 if
- *                  should block for a response from hipd
- * @return zero for success and negative on error
- */
-static int hip_conf_handle_opptcp(hip_common_t *msg,
-                                  int action,
-                                  const char *opt[],
-                                  int optc,
-                                  int send_only)
-{
-    int err = 0, status = 0;
-
-    if (!strcmp("on", opt[0])) {
-        status = HIP_MSG_SET_OPPTCP_ON;
-    } else if (!strcmp("off", opt[0])) {
-        status = HIP_MSG_SET_OPPTCP_OFF;
-    } else {
-        HIP_IFEL(1, -1, "bad args\n");
-    }
-    HIP_IFEL(hip_build_user_hdr(msg, status, 0),
-             -1,
-             "Failed to build user message header.: %s\n",
-             strerror(err));
-
-out_err:
-    return err;
-}
-
-
-/**
- * Function that is used to set HIP PROXY on or off
- *
- * @param msg input/output message for the query/response for hipd
- * @param action unused
- * @param opt "on" or "off"
- * @param optc 1
- * @param send_only 1 if no response from hipd should be requrested, or 0 if
- *                  should block for a response from hipd
- * @return zero for success and negative on error
- */
-static int hip_conf_handle_hipproxy(struct hip_common *msg,
-                                    int action,
-                                    const char *opt[],
-                                    int optc,
-                                    int send_only)
-{
-    int err = 0;
-#ifdef CONFIG_HIP_HIPPROXY
-    int status = 0;
-#endif
-
-    HIP_DEBUG("hip_conf_handle_hipproxy()\n");
-
-#ifdef CONFIG_HIP_HIPPROXY
-    if (!strcmp("on", opt[0])) {
-        status = HIP_MSG_SET_HIPPROXY_ON;
-    } else if (!strcmp("off", opt[0])) {
-        status = HIP_MSG_SET_HIPPROXY_OFF;
-    } else {
-        HIP_IFEL(1, -1, "bad args\n");
-    }
-    HIP_IFEL(hip_build_user_hdr(msg, status, 0), -1,
-             "build hdr failed: %s\n", strerror(err));
-
-out_err:
-#endif
-    return err;
-}
-
-/**
- * Handles the hipconf commands where the type is @c locator. Turns on
- * locators for the base exchange. Currently this functionality does not work
- * and is disabled by default.
- *
- * @param msg    a pointer to the buffer where the message for hipd will
- *               be written.
- * @param action the numeric action identifier for the action to be performed.
- * @param opt    an array of pointers to the command line arguments after
- *               the action and type.
- * @param optc   the number of elements in the array (@b 0).
- * @return       zero on success, or negative error value on error.
- */
-static int hip_conf_handle_hi3(hip_common_t *msg,
-                               int action,
-                               const char *opt[],
-                               int optc, int send_only)
-{
-    int err = 0, status = 0;
-
-    if (!strcmp("on", opt[0])) {
-        status = HIP_MSG_SET_HI3_ON;
-    } else if (!strcmp("off", opt[0])) {
-        status = HIP_MSG_SET_HI3_OFF;
-    } else {
-        HIP_IFEL(1, -1, "bad args\n");
-    }
-    HIP_IFEL(hip_build_user_hdr(msg, status, 0), -1,
-             "Failed to build user message header.: %s\n", strerror(err));
-
-out_err:
-    return err;
-}
-
-/**
- * Turn nsupdate extension on or off. The nsupdate extension publishes
- * the HIT and IP address of the host on a given DNS server (as an alternative
- * to DHT). Useful especially with mobility.
- *
- * @param msg    a pointer to the buffer where the message for hipd will
- *               be written.
- * @param action ignored
- * @param opt    "on" or "off"
- * @param optc   1
- * @return       zero on success, or negative error value on error.
- * @see hip_conf_handle_hit_to_ip()
- */
->>>>>>> 4adb7ea0
 static int hip_conf_handle_nsupdate(hip_common_t *msg,
                                     int action,
                                     const char *opt[],
