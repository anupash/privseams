--- conflicted
+++ resolved
@@ -42,12 +42,7 @@
 #include "lib/core/builder.h"
 #include "lib/core/debug.h"
 #include "hipconf.h"
-<<<<<<< HEAD
-#include "lib/core/utils.h"
-=======
 #include "lib/core/prefix.h"
-#include "lib/dht/libhipdht.h"
->>>>>>> 333bb334
 
 /**
  * TYPE_ constant list, as an index for each action_handler function.
