--- conflicted
+++ resolved
@@ -166,11 +166,7 @@
 /* unused, was ACTION_HIPPROXY 24 */
 #define ACTION_REINIT 25
 #define ACTION_HEARTBEAT 26
-<<<<<<< HEAD
-/* unused, was ACTION_HI3 27 */
-=======
-
->>>>>>> f7ee493c
+
 #define ACTION_HIT_TO_LSI 28
 #define ACTION_BUDDIES 29
 #define ACTION_NSUPDATE 30
