/** @file
 *
 * Distributed under <a href="http://www.gnu.org/licenses/gpl2.txt">GNU/GPL</a>
 *
 * This library is used to configure HIP daemon (hipd) dynamically
 * with the hipconf command line tool. Hipd uses this library also to
 * parse the static configuration from @c /etc/hip/hipd_config (the file
 * has same syntax as hipconf).
 *
 * All new messages have to be registered into the action_handler
 * array defined in the end of this file. You will have to register
 * also action and type handlers. See hip_conf_get_action(),
 * hip_conf_check_action_argc() and hip_conf_get_type()
 *
 * @brief This file defines functions for configuring the the Host Identity
 * Protocol daemon (hipd).
 *
 * @author  Janne Lundberg <jlu_tcs.hut.fi>
 * @author  Miika Komu <miika_iki.fi>
 * @author  Mika Kousa <mkousa_cc.hut.fi>
 * @author  Anthony D. Joseph <adj_hiit.fi>
 * @author  Abhinav Pathak <abhinav.pathak_hiit.fi>
 * @author  Bing Zhou <bingzhou_cc.hut.fi>
 * @author  Anu Markkola
 * @author  Lauri Silvennoinen
 * @author  Tao Wan  <twan@cc.hut.fi>
 * @author  Teresa Finez <tfinezmo_cc.hut.fi> Modifications
 * @author  Samu Varjonen
 * @todo    del map
 * @todo    fix the rst kludges
 * @todo    read the output message from send_msg?
 * @todo    adding of new extensions should be made simpler
 */

#define _BSD_SOURCE

#include <sys/ioctl.h>

#include "config.h"
#include "lib/core/builder.h"
#include "lib/core/debug.h"
#include "lib/core/straddr.h"
#include "conf.h"
#include "lib/core/prefix.h"
#include "lib/core/hostid.h"
#include "lib/core/message.h"
#include "lib/core/crypto.h"

/**
 * TYPE_ constant list, as an index for each action_handler function.
 *
 * @note Important! These values are used as array indexes, so keep these
 *       in order. If you add a constant TYPE_NEWTYPE here, the value of
 *       TYPE_NEWTYPE must be a correct index for looking up its corresponding
 *       handler function in action_handler[]. Add values after the last value
 *       and increment TYPE_MAX.
 */
/* 0 is reserved */
#define TYPE_HI            1
#define TYPE_MAP           2
#define TYPE_RST           3
#define TYPE_SERVER        4
#define TYPE_BOS           5
#define TYPE_PUZZLE        6
#define TYPE_NAT           7
#define TYPE_OPP           EXEC_LOADLIB_OPP /* Should be 8 */
/* unused, was TYPE_BLIND 9 */
#define TYPE_SERVICE       10
#define TYPE_CONFIG        11
#define TYPE_RUN           EXEC_LOADLIB_HIP /* Should be 12 */
#define TYPE_TTL           13
#define TYPE_GW            14
#define TYPE_GET           15
#define TYPE_HA            16
#define TYPE_MHADDR        17
#define TYPE_DEBUG         18
#define TYPE_DAEMON        19
#define TYPE_LOCATOR       20
#define TYPE_SET           21 /* DHT set <name> */
#define TYPE_DHT           22
#define TYPE_OPPTCP        23
#define TYPE_ORDER         24
#define TYPE_TCPTIMEOUT    25 /* add By Tao Wan, on 04.01.2008*/
/* free slot */
#define TYPE_HEARTBEAT     27
<<<<<<< HEAD
/* unused, was TYPE_HI3    28 */
=======

>>>>>>> f7ee493c
/* free slot (was for TYPE_GET_PEER_LSI  29) */
#define TYPE_BUDDIES       30
/* free slot */
#define TYPE_NSUPDATE      32
#define TYPE_HIT_TO_IP     33
#define TYPE_HIT_TO_IP_SET 34
#define TYPE_HIT_TO_LSI    35
#define TYPE_NAT_LOCAL_PORT 36
#define TYPE_NAT_PEER_PORT 37
#define TYPE_DATAPACKET    38 /*support for data packet mode-- Prabhu */
#define TYPE_SHOTGUN       39
#define TYPE_ID_TO_ADDR    40
#define TYPE_LSI_TO_HIT    41
#define TYPE_HANDOVER      42
#define TYPE_MANUAL_UPDATE 43
#define TYPE_MAX           44 /* exclusive */

/* #define TYPE_RELAY         22 */

/**
 * A help string containing the usage of @c hipconf and also
 * @c /etc/hip/hipd_config.
 *
 * @note If you added a new action, do not forget to add a brief usage below
 *       for the action.
 */
const char *hipconf_usage =
    "add|del map <hit> <ipv6> [lsi]\n"
    "del hi <hit>|all\n"
    "get hi default|all\n"
    "new|add hi anon|pub rsa|dsa filebasename\n"
    "new hi anon|pub rsa|dsa filebasename keylen\n"
    "new|add hi default (HI must be created as root)\n"
    "new hi default rsa_keybits dsa_keybits\n"
    "get|inc|dec|new puzzle all\n"
    "set puzzle all new_value\n"
    "bos all\n"
    "nat none|plain-udp\n"
    "nat port local <port>\n"
    "nat port peer <port>\n"
    "rst all|peer_hit <peer_HIT>\n"
    "load config default\n"
    "mhaddr mode lazy|active\n"
    "handover mode hard|soft\n"
    "Server side:\n"
    "\tadd|del service rvs|relay|full-relay\n"
    "\treinit service rvs|relay|full-relay\n"
    "Client side:\n"
    "\tadd server rvs|relay|full-relay [HIT] <IP|hostname> <lifetime in seconds>\n"
    "\tdel server rvs|relay|full-relay [HIT] <IP|hostname>\n"
#ifdef CONFIG_HIP_OPPORTUNISTIC
    "set opp normal|advanced|none\n"
#endif
    "heartbeat <seconds> (0 seconds means off)\n"
    "get ha all|HIT\n"
    "opendht on|off\n"
    "dht gw <IPv4|hostname> <port (OpenDHT default = 5851)> <TTL>\n"
    "dht get <fqdn/hit>\n"
    "dht set <name>\n"
    "locator on|off|get\n"
    "debug all|medium|none\n"
    "restart daemon\n"
    "transform order <integer> "
    " (1=AES, 2=3DES, 3=NULL and place them to order\n"
    "  like 213 for the order 3DES, AES and NULL)\n"
    "manual-update <interface>\n"
    "nsupdate on|off\n"
    "hit-to-ip on|off\n"
    "hit-to-ip-zone <hit-to-ip.zone.>\n"
    "buddies on|off\n"
    "datapacket on|off\n"
    "shotgun on|off\n"
    "id-to-addr hit|lsi\n"
;

/**
 * Query hipd for the HITs of the local host
 *
 * @param msg input/output message for the query/response for hipd
 * @param opt "all" to query for all HITs or "default" for the default
 * @param optc currently 1
 * @param send_only 1 if no response from hipd should be requrested, or 0 if
 *                  should block for a response from hipd
 * @return zero for success and negative on error
 */
static int hip_get_hits(hip_common_t *msg, const char *opt, int optc, int send_only)
{
    int err                              = 0;
    struct hip_tlv_common *current_param = NULL;
    struct hip_hit_info *data;
    struct in_addr *deflsi               = NULL;
    in6_addr_t *defhit                   = NULL;
    hip_tlv_type_t param_type            = 0;
    char hit_s[INET6_ADDRSTRLEN], lsi_s[INET_ADDRSTRLEN];

    if (strcmp(opt, "all") == 0) {
        /* Build a HIP message with socket option to get default HIT. */
        HIP_IFE(hip_build_user_hdr(msg, HIP_MSG_GET_HITS, 0), -1);
        /* Send the message to the daemon. The daemon fills the
         * message. */
        HIP_IFE(hip_send_recv_daemon_info(msg, send_only, 0), -ECOMM);

        /* Loop through all the parameters in the message just filled. */
        while ((current_param =
                    hip_get_next_param(msg, current_param)) != NULL) {
            param_type = hip_get_param_type(current_param);

            if (param_type == HIP_PARAM_HIT_INFO) {
                data = (struct hip_hit_info *)
                       hip_get_param_contents_direct(
                    current_param);
                inet_ntop(AF_INET6, &data->lhi.hit, hit_s,
                          INET6_ADDRSTRLEN);

                if (data->lhi.anonymous) {
                    HIP_INFO("Anonymous");
                } else {
                    HIP_INFO("Public   ");
                }

                if (data->lhi.algo == HIP_HI_RSA) {
                    HIP_INFO(" RSA ");
                } else if (data->lhi.algo == HIP_HI_DSA) {
                    HIP_INFO(" DSA ");
                } else {
                    HIP_INFO(" Unknown algorithm (%d) ",
                             data->lhi.algo);
                }
                HIP_INFO("%s", hit_s);

                inet_ntop(AF_INET, &data->lsi, lsi_s,
                          INET_ADDRSTRLEN);

                HIP_INFO("     LSI %s\n", lsi_s);
            } else {
                HIP_ERROR("Unrelated parameter in user " \
                          "message.\n");
            }
        }
    } else if (strcmp(opt, "default") == 0) {
        /* Build a HIP message with socket option to get default HIT. */
        HIP_IFE(hip_build_user_hdr(msg, HIP_MSG_DEFAULT_HIT, 0), -1);
        /* Send the message to the daemon. The daemon fills the
         * message. */
        HIP_IFE(hip_send_recv_daemon_info(msg, send_only, 0), -ECOMM);

        /* Loop through all the parameters in the message just filled. */
        while ((current_param =
                    hip_get_next_param(msg, current_param)) != NULL) {
            param_type = hip_get_param_type(current_param);

            if (param_type == HIP_PARAM_HIT) {
                defhit = (struct in6_addr *)
                         hip_get_param_contents_direct(
                    current_param);
                inet_ntop(AF_INET6, defhit, hit_s,
                          INET6_ADDRSTRLEN);
            } else if (param_type == HIP_PARAM_LSI) {
                deflsi = (struct in_addr *)
                         hip_get_param_contents_direct(
                    current_param);
                inet_ntop(AF_INET, deflsi, lsi_s,
                          INET_ADDRSTRLEN);
            } else {
                HIP_ERROR("Unrelated parameter in user " \
                          "message.\n");
            }
        }

        HIP_INFO("Default HIT: %s\nDefault LSI: %s\n", hit_s, lsi_s);
    } else {
        HIP_ERROR("Invalid argument \"%s\". Use \"default\" or " \
                  "\"all\".\n", opt);
        err = -EINVAL;
        goto out_err;
    }

out_err:
    hip_msg_init(msg);

    return err;
}

/**
 * Flush all run-time host identities from hipd
 *
 * @param msg input/output message for the query/response for hipd
 * @param action unused
 * @param opt currently unused
 * @param optc currently unused
 * @param send_only 1 if no response from hipd should be requrested, or 0 if
 *                  should block for a response from hipd
 * @return zero for success and negative on error
 * @note this does not flush the host identities from disk
 */
static int hip_conf_handle_hi_del_all(hip_common_t *msg,
                                      int action,
                                      const char *opt[],
                                      int optc,
                                      int send_only)
{
    int err                      = 0;
    struct hip_tlv_common *param = NULL;
    struct hip_hit_info *data;
    hip_common_t *msg_tmp        = NULL;

    msg_tmp = hip_msg_alloc();
    HIP_IFEL(!msg_tmp, -ENOMEM, "Malloc for msg_tmp failed\n");

    HIP_IFEL(hip_build_user_hdr(msg_tmp, HIP_MSG_GET_HITS, 0),
             -1, "Failed to build user message header\n");
    HIP_IFEL(hip_send_recv_daemon_info(msg_tmp, send_only, 0), -1,
             "Sending msg failed.\n");

    while ((param = hip_get_next_param(msg_tmp, param)) != NULL) {
        data = (struct hip_hit_info *) hip_get_param_contents_direct(param);
        HIP_IFEL(hip_build_user_hdr(msg, HIP_MSG_DEL_LOCAL_HI, 0),
                 -1, "Failed to build user message header\n");

        HIP_IFEL(hip_build_param_contents(msg, (void *) &data->lhi.hit,
                                          HIP_PARAM_HIT, sizeof(in6_addr_t)),
                 -1, "Failed to build HIT param\n");

        HIP_IFEL(hip_send_recv_daemon_info(msg, send_only, 0), -1,
                 "Sending msg failed.\n");

        hip_msg_init(msg);
    }

    /** @todo deleting HITs from the interface isn't working, so we
        restart it */
    HIP_IFEL(hip_build_user_hdr(msg, HIP_MSG_RESTART_DUMMY_INTERFACE, 0),
             -1, "Failed to build message header\n");

    HIP_INFO("All HIs deleted.\n");

out_err:
    if (msg_tmp) {
        free(msg_tmp);
    }
    return err;
}

/**
 * Handles the hipconf commands where the type is @c del.
 *
 * @param msg    input/output message for the query/response for hipd
 * @öaram action currently unused
 * @param opt    "all" or a specific HIT
 * @param optc   1
 * @return       zero on success, or negative error value on error.
 */
static int hip_conf_handle_hi_del(hip_common_t *msg,
                                  int action,
                                  const char *opt[],
                                  int optc,
                                  int send_only)
{
    int err = 0;
    int ret;
    in6_addr_t hit;

    HIP_IFEL(optc != 1, -EINVAL, "Invalid number of arguments\n");

    if (!strcmp(opt[0], "all")) {
        return hip_conf_handle_hi_del_all(msg, action, opt, optc, send_only);
    }

    ret = inet_pton(AF_INET6, opt[0], &hit);
    HIP_IFEL((ret < 0 && errno == EAFNOSUPPORT), -EAFNOSUPPORT,
             "inet_pton: not a valid address family\n");
    HIP_IFEL((ret == 0), -EINVAL,
             "inet_pton: %s: not a valid network address\n", opt[0]);

    HIP_HEXDUMP("HIT to delete: ", &hit, sizeof(in6_addr_t));

    if ((err = hip_build_user_hdr(msg, HIP_MSG_DEL_LOCAL_HI, 0))) {
        HIP_ERROR("Failed to build user message header.: %s\n", strerror(err));
        goto out_err;
    }

    if ((err = hip_build_param_contents(msg, (void *) &hit, HIP_PARAM_HIT,
                                        sizeof(in6_addr_t)))) {
        HIP_ERROR("build param HIT failed: %s\n", strerror(err));
        goto out_err;
    }

out_err:
    return err;
}

/**
 * print a hip_hadb_user_info_state structure
 *
 * @param ha hip_hadb_user_info_state (partial information of hadb)
 * @return zero for success and negative on error
 */
static int hip_conf_print_info_ha(struct hip_hadb_user_info_state *ha)
{
    _HIP_HEXDUMP("HEXHID ", ha, sizeof(struct hip_hadb_user_info_state));

    HIP_INFO("HA is %s\n", hip_state_str(ha->state));

    if (ha->shotgun_status == HIP_MSG_SHOTGUN_ON) {
        HIP_INFO(" Shotgun mode is on.\n");
    } else {
        HIP_INFO(" Shotgun mode is off.\n");
    }

    HIP_INFO_HIT(" Local HIT", &ha->hit_our);
    HIP_INFO_HIT(" Peer  HIT", &ha->hit_peer);
    HIP_DEBUG_LSI(" Local LSI", &ha->lsi_our);
    HIP_DEBUG_LSI(" Peer  LSI", &ha->lsi_peer);
    HIP_INFO_IN6ADDR(" Local IP", &ha->ip_our);
    HIP_INFO(" Local NAT traversal UDP port: %d\n", ha->nat_udp_port_local);
    HIP_INFO_IN6ADDR(" Peer  IP", &ha->ip_peer);
    HIP_INFO(" Peer  NAT traversal UDP port: %d\n", ha->nat_udp_port_peer);
    HIP_INFO(" Peer  hostname: %s\n", &ha->peer_hostname);
    if (ha->heartbeats_on > 0 && ha->state == HIP_STATE_ESTABLISHED) {
        HIP_DEBUG(" Heartbeat %.3f ms mean RTT, "
                  "%.3f ms std dev,\n"
                  " %d packets sent,"
                  " %d packets received,"
                  " %d packet lost\n",
                  (ha->heartbeats_mean),
                  (ha->heartbeats_variance),
                  ha->heartbeats_sent,
                  ha->heartbeats_received,
                  (ha->heartbeats_sent - ha->heartbeats_received));
    }
    if (ha->peer_controls & HIP_HA_CTRL_PEER_GRANTED_RELAY) {
        HIP_INFO(" Peer has granted us relay service\n");
    }
    if (ha->peer_controls & HIP_HA_CTRL_PEER_GRANTED_FULLRELAY) {
        HIP_INFO(" Peer has granted us full relay service\n");
    }
    if (ha->peer_controls & HIP_HA_CTRL_PEER_GRANTED_RVS) {
        HIP_INFO(" Peer has granted us rendezvous service\n");
    }
    if (ha->peer_controls & HIP_HA_CTRL_PEER_GRANTED_UNSUP) {
        HIP_DEBUG(" Peer has granted us an unknown service\n");
    }
    if (ha->peer_controls & HIP_HA_CTRL_PEER_REFUSED_RELAY) {
        HIP_INFO(" Peer has refused to grant us relay service\n");
    }
    if (ha->peer_controls & HIP_HA_CTRL_PEER_REFUSED_FULLRELAY) {
        HIP_INFO(" Peer has refused to grant us full relay service\n");
    }
    if (ha->peer_controls & HIP_HA_CTRL_PEER_REFUSED_RVS) {
        HIP_INFO(" Peer has refused to grant us RVS service\n");
    }
    if (ha->peer_controls & HIP_HA_CTRL_PEER_REFUSED_UNSUP) {
        HIP_DEBUG(" Peer has refused to grant us an unknown service\n");
    }

    return 0;
}

/* Non-static functions -> global scope */

/**
 * Map a symbolic hipconf action (=add/del) into a number
 *
 * @param argv an array of strings (command line args to hipconf)
 * @return the numeric action id correspoding to the symbolic text
 * @note If you defined a constant ACTION_NEWACT in conf.h,
 *       you also need to add a proper sentence in the strcmp() series,
 *       like that:
 *       ...
 *       else if (!strcmp("newaction", text))
 *           ret = ACTION_NEWACT;
 *       ...
 */
static int hip_conf_get_action(char *argv[])
{
    int ret = -1;

    if (!strcmp("add", argv[1])) {
        ret = ACTION_ADD;
    } else if (!strcmp("del", argv[1])) {
        ret = ACTION_DEL;
    } else if (!strcmp("new", argv[1])) {
        ret = ACTION_NEW;
    } else if (!strcmp("get", argv[1])) {
        ret = ACTION_GET;
    } else if (!strcmp("set", argv[1])) {
        ret = ACTION_SET;
    } else if (!strcmp("inc", argv[1])) {
        ret = ACTION_INC;
    } else if (!strcmp("dec", argv[1])) {
        ret = ACTION_DEC;
    } else if (!strcmp("bos", argv[1])) {
        ret = ACTION_BOS;
    } else if (!strcmp("rst", argv[1])) {
        ret = ACTION_RST;
    } else if (!strcmp("run", argv[1])) {
        ret = ACTION_RUN;
    } else if (!strcmp("load", argv[1])) {
        ret = ACTION_LOAD;
    } else if (!strcmp("heartbeat", argv[1])) {
        ret = ACTION_HEARTBEAT;
    } else if (!strcmp("locator", argv[1])) {
        ret = ACTION_LOCATOR;
    } else if (!strcmp("debug", argv[1])) {
        ret = ACTION_DEBUG;
    } else if (!strcmp("mhaddr", argv[1])) {
        ret = ACTION_MHADDR;
    } else if (!strcmp("handover", argv[1])) {
        ret = ACTION_HANDOVER;
    } else if (!strcmp("transform", argv[1])) {
        ret = ACTION_TRANSORDER;
    } else if (!strcmp("restart", argv[1])) {
        ret = ACTION_RESTART;
    } else if (!strcmp("reinit", argv[1])) {
        ret = ACTION_REINIT;
<<<<<<< HEAD
    } else if (!strcmp("manual-update", argv[1])) {
=======
    }
#ifdef CONFIG_HIP_HIPPROXY
    else if (!strcmp("hipproxy", argv[1])) {
        ret = ACTION_HIPPROXY;
    }
#endif
    else if (!strcmp("manual-update", argv[1])) {
>>>>>>> f7ee493c
        ret = ACTION_MANUAL_UPDATE;
    } else if (!strcmp("hit-to-lsi", argv[1])) {
        ret = ACTION_HIT_TO_LSI;
    } else if (!strcmp("buddies", argv[1])) {
        ret = ACTION_BUDDIES;
    } else if (!strcmp("nsupdate", argv[1])) {
        ret = ACTION_NSUPDATE;
    } else if (!strcmp("hit-to-ip-set", argv[1])) {
        ret = ACTION_HIT_TO_IP_SET;
    } else if (!strcmp("hit-to-ip", argv[1])) {
        ret = ACTION_HIT_TO_IP;
    } else if (!strcmp("lsi-to-hit", argv[1])) {
        ret = ACTION_LSI_TO_HIT;
    } else if (!strcmp("nat", argv[1])) {
        if (!strcmp("port", argv[2])) {
            if (!strcmp("local", argv[3])) {
                ret = ACTION_NAT_LOCAL_PORT;
            } else if (!strcmp("peer", argv[3])) {
                ret = ACTION_NAT_PEER_PORT;
            }
        } else {
            ret = ACTION_NAT;
        }
    } else if (!strcmp("datapacket", argv[1]))    {
        ret = ACTION_DATAPACKET;
    }

    return ret;
}

/**
 * Get the minimum amount of arguments needed to be given to the action.
 *
 * @note If you defined a constant ACTION_NEWACT in conf.h,
 *       you also need to add a case block for the constant
 *       here in the switch(action) block.
 * @param  action action type
 * @return how many arguments needs to be given at least
 */
static int hip_conf_check_action_argc(int action)
{
    int count = 0;

    switch (action) {
    case ACTION_NEW:
    case ACTION_NAT:
    case ACTION_DEC:
    case ACTION_RST:
    case ACTION_BOS:
    case ACTION_LOCATOR:
    case ACTION_HEARTBEAT:
    case ACTION_HIT_TO_LSI:
    case ACTION_DATAPACKET:
    case ACTION_MAP_ID_TO_ADDR:
    case ACTION_LSI_TO_HIT:
        count = 1;
        break;
    case ACTION_DEBUG:
    case ACTION_RESTART:
    case ACTION_REINIT:
    case ACTION_NSUPDATE:
    case ACTION_HIT_TO_IP:
    case ACTION_HIT_TO_IP_SET:
    case ACTION_MANUAL_UPDATE:
        count = 1;
        break;
    case ACTION_ADD:
    case ACTION_DEL:
    case ACTION_SET:
    case ACTION_INC:
    case ACTION_GET:
    case ACTION_RUN:
    case ACTION_LOAD:
    case ACTION_HA:
    case ACTION_MHADDR:
    case ACTION_TRANSORDER:
    case ACTION_NAT_LOCAL_PORT:
    case ACTION_NAT_PEER_PORT:
    case ACTION_HANDOVER:
        count = 2;
        break;
    default:
        break;
    }

    return count;
}

/**
 * map a symbolic hipconf type (=lhi/map/etc) name to numeric type
 *
 * @param  text the type as a string
 * @return the numeric type id correspoding to the symbolic text
 */
static int hip_conf_get_type(char *text, char *argv[])
{
    int ret = -1;

    if (!strcmp("hi", text)) {
        ret = TYPE_HI;
    } else if (!strcmp("map", text)) {
        ret = TYPE_MAP;
    } else if (!strcmp("rst", text)) {
        ret = TYPE_RST;
    } else if (!strcmp("server", text)) {
        ret = TYPE_SERVER;
    } else if (!strcmp("puzzle", text)) {
        ret = TYPE_PUZZLE;
    } else if (!strcmp("service", text)) {
        ret = TYPE_SERVICE;
    } else if (!strcmp("normal", text)) {
        ret = TYPE_RUN;
    } else if (!strcmp("ha", text)) {
        ret = TYPE_HA;
    } else if ((!strcmp("all", text)) && (strcmp("rst", argv[1]) == 0)) {
        ret = TYPE_RST;
    } else if ((!strcmp("peer_hit", text)) && (strcmp("rst", argv[1]) == 0)) {
        ret = TYPE_RST;
    } else if (strcmp("nat", argv[1]) == 0) {
        if (argv[2] && strcmp("port", argv[2]) == 0) {
            if (argv[3] && strcmp("local", argv[3]) == 0) {
                ret = TYPE_NAT_LOCAL_PORT;
            } else if (argv[3] && strcmp("peer", argv[3]) == 0) {
                ret = TYPE_NAT_PEER_PORT;
            }
        } else {
            ret = TYPE_NAT;
        }
    } else if (strcmp("locator", argv[1]) == 0)     {
        ret = TYPE_LOCATOR;
    } else if ((!strcmp("all", text)) && (strcmp("bos", argv[1]) == 0)) {
        ret = TYPE_BOS;
    } else if (!strcmp("debug", text)) {
        ret = TYPE_DEBUG;
    } else if ((!strcmp("mode", text)) && (strcmp("mhaddr", argv[1]) == 0)) {
        ret = TYPE_MHADDR;
    } else if (!strcmp("daemon", text)) {
        ret = TYPE_DAEMON;
    } else if ((!strcmp("mode", text)) && (strcmp("handover", argv[1]) == 0)) {
        ret = TYPE_HANDOVER;
    }
#ifdef CONFIG_HIP_OPPORTUNISTIC
    else if (!strcmp("opp", text)) {
        ret = TYPE_OPP;
    }
#endif
    else if (!strcmp("order", text)) {
        ret = TYPE_ORDER;
    } else if (strcmp("opendht", argv[1]) == 0) {
        ret = TYPE_DHT;
    } else if (strcmp("heartbeat", argv[1]) == 0) {
        ret = TYPE_HEARTBEAT;
    } else if (!strcmp("ttl", text)) {
        ret = TYPE_TTL;
    } else if (!strcmp("gw", text)) {
        ret = TYPE_GW;
    } else if (!strcmp("get", text)) {
        ret = TYPE_GET;
    } else if (!strcmp("set", text)) {
        ret = TYPE_SET;
    } else if (!strcmp("config", text)) {
        ret = TYPE_CONFIG;
    } else if (strcmp("manual-update", argv[1]) == 0) {
        ret = TYPE_MANUAL_UPDATE;
    } else if (strcmp("hit-to-lsi", argv[1]) == 0) {
        ret = TYPE_HIT_TO_LSI;
    } else if (strcmp("buddies", argv[1]) == 0) {
        ret = TYPE_BUDDIES;
    } else if (strcmp("nsupdate", argv[1]) == 0) {
        ret = TYPE_NSUPDATE;
    } else if (strcmp("hit-to-ip-set", argv[1]) == 0) {
        ret = TYPE_HIT_TO_IP_SET;
    } else if (strcmp("hit-to-ip", argv[1]) == 0) {
        ret = TYPE_HIT_TO_IP;
    } else if (strcmp("datapacket", argv[1]) == 0) {
        ret = TYPE_DATAPACKET;
    } else if (strcmp("lsi-to-hit", argv[1]) == 0) {
        ret = TYPE_LSI_TO_HIT;
    } else {
        HIP_DEBUG("ERROR: NO MATCHES FOUND \n");
    }

    return ret;
}

/**
 * Get a type argument index, in argv[].
 *
 * @note If you defined a constant ACTION_NEWACT in conf.h,
 *       you also need to add a case block for the constant
 *       here in the switch(action) block.
 * @param  integer value for an action
 * @return an index for argv[], which indicates the type argument.
 *         Usually either 1 or 2.
 */
static int hip_conf_get_type_arg(int action)
{
    int type_arg = -1;

    switch (action) {
    case ACTION_ADD:
    case ACTION_DEL:
    case ACTION_NEW:
    case ACTION_NAT:
    case ACTION_NAT_LOCAL_PORT:
    case ACTION_NAT_PEER_PORT:
    case ACTION_INC:
    case ACTION_DEC:
    case ACTION_SET:
    case ACTION_GET:
    case ACTION_RUN:
    case ACTION_LOAD:
    case ACTION_BUDDIES:
    case ACTION_HEARTBEAT:
    case ACTION_LOCATOR:
    case ACTION_RST:
    case ACTION_BOS:
    case ACTION_MHADDR:
    case ACTION_HANDOVER:
    case ACTION_TRANSORDER:
    case ACTION_REINIT:
<<<<<<< HEAD
=======
#ifdef CONFIG_HIP_HIPPROXY
    case ACTION_HIPPROXY:
#endif
>>>>>>> f7ee493c
    case ACTION_RESTART:
    case ACTION_NSUPDATE:
    case ACTION_HIT_TO_IP:
    case ACTION_HIT_TO_IP_SET:
    case ACTION_DATAPACKET:
        type_arg = 2;
        break;
    case ACTION_MANUAL_UPDATE:
    case ACTION_HIT_TO_LSI:
    case ACTION_LSI_TO_HIT:
    case ACTION_DEBUG:
        type_arg = 1;
        break;
    default:
        break;
    }

    return type_arg;
}

/**
 * Resolve a given hostname to a HIT/LSI or IP address depending on match_hip flag
 *
 * @param msg input/output message for the query/response for hipd
 * @param opt options arguments as strings
 * @param optc number of arguments
 * @param send_only 1 if no response from hipd should be requrested, or 0 if
 *                  should block for a response from hipd
 * @return zero for success and negative on error
 */
static int resolve_hostname_to_id(const char *hostname, struct in6_addr *id,
                                  int match_hip)
{
    int err              = 1;
    struct addrinfo *res = NULL, *rp;
    struct in_addr *in4;
    struct in6_addr *in6;

    HIP_IFEL(getaddrinfo(hostname, NULL, NULL, &res), -1,
             "getaddrinfo failed\n");
    for (rp = res; rp != NULL; rp = rp->ai_next) {
        in4 = &((struct sockaddr_in *) rp->ai_addr)->sin_addr;
        in6 = &((struct sockaddr_in6 *) rp->ai_addr)->sin6_addr;
        if (rp->ai_family == AF_INET6) {
            _HIP_DEBUG_IN6ADDR("addr", in6);
            _HIP_DEBUG("hit=%s\n",
                       (ipv6_addr_is_hit(in6) ? "yes" : "no"));
        }

        if (rp->ai_family == AF_INET) {
            _HIP_DEBUG_INADDR("addr", in4);
            _HIP_DEBUG("lsi=%s\n",
                       (IS_LSI32(in4->s_addr) ? "yes" : "no"));
        }

        if (rp->ai_family == AF_INET6 &&
            (ipv6_addr_is_hit(in6) ? match_hip : !match_hip)) {
            ipv6_addr_copy(id, in6);
            err = 0;
            _HIP_DEBUG("Match\n");
            break;
        } else if (rp->ai_family == AF_INET &&
                   (IS_LSI32(in4->s_addr) ? match_hip : !match_hip)) {
            IPV4_TO_IPV6_MAP(in4, id);
            err = 0;
            break;
            _HIP_DEBUG("Match\n");
        }
    }

out_err:
    if (res) {
        freeaddrinfo(res);
    }

    return err;
}

/**
 * Handles the hipconf commands where the type is @c server. Creates a user
 * message from the function parameters @c msg, @c action and @c opt[]. The
 * command line that this function parses is of type:
 * <code>tools/hipconf <b>add</b> server &lt;SERVICES&gt; &lt;SERVER HIT&gt;
 * &lt;SERVER IP ADDRESS&gt; &lt;LIFETIME&gt;</code> or
 * <code>tools/hipconf <b>del</b> server &lt;SERVICES&gt; &lt;SERVER HIT&gt;
 * &lt;SERVER IP ADDRESS&gt;</code>, where <code>&lt;SERVICES&gt;</code> is a list of
 * the services to which we want to register or cancel or registration. The
 * list can consist of any number of the strings @c rvs, @c relay,
 * or any number of service type numbers between 0 and 255. The list can be a
 * combination of these with repetitions allowed. At least one string or
 * service type number must be provided.
 *
 * @param msg    a pointer to a target buffer where the message for HIP daemon
 *               is to put
 * @param action the numeric action identifier for the action to be performed.
 * @param opt    an array of pointers to the command line arguments after
 *               the action and type.
 * @param optc   the number of elements in array @c opt.
 * @return       zero on success, or negative error value on error.
 * @note         Currently only action @c add is supported.
 * @todo         If the current machine has more than one IP address
 *               there should be a way to choose which of the addresses
 *               to register to the server.
 * @todo         There are currently four different HITs at the @c dummy0
 *               interface. There should be a way to choose which of the HITs
 *               to register to the server.
 */
static int hip_conf_handle_server(hip_common_t *msg,
                                  int action,
                                  const char *opt[],
                                  int optc,
                                  int send_only)
{
    hip_hit_t hit;
    in6_addr_t ipv6;
    int err = 0, seconds = 0, i = 0, number_of_regtypes = 0, reg_type = 0;
    int index_of_hit = 0, index_of_ip = 0, opp_mode = 0;;
    uint8_t lifetime             = 0, *reg_types = NULL;
    time_t seconds_from_lifetime = 0;
    char lowercase[30];

    _HIP_DEBUG("hip_conf_handle_server() invoked.\n");

    memset(&hit, 0, sizeof(hit));
    memset(&ipv6, 0, sizeof(ipv6));

    if (action != ACTION_ADD && action != ACTION_DEL) {
        HIP_ERROR("Only actions \"add\" and \"del\" are supported for " \
                  "\"server\".\n");
        err = -1;
        goto out_err;
    } else if (action == ACTION_ADD) {
        if (optc < 4) {
            if (optc < 3) {
                HIP_ERROR("Missing arguments.\n");
                err = -1;
                goto out_err;
            } else {
                HIP_DEBUG("Opportunistic mode or direct HIT registration \n");
                opp_mode = 1;
            }
        }

        if (!opp_mode) {
            number_of_regtypes = optc - 3;
            index_of_hit       = optc - 3;
            index_of_ip        = optc - 2;
        } else {
            number_of_regtypes = optc - 2;
            index_of_ip        = optc - 2;
        }

        HIP_IFEL(hip_string_is_digit(opt[optc - 1]), -1,
                 "Invalid lifetime value \"%s\" given.\n"       \
                 "Please give a lifetime value between 1 and "  \
                 "15384774 seconds.\n", opt[optc - 1]);

        seconds = atoi(opt[optc - 1]);

        if (seconds <= 0 || seconds > 15384774) {
            HIP_ERROR("Invalid lifetime value \"%s\" given.\n"    \
                      "Please give a lifetime value between 1 and " \
                      "15384774 seconds.\n", opt[optc - 1]);
            goto out_err;
        }

        HIP_IFEL(hip_get_lifetime_value(seconds, &lifetime), -1,
                 "Unable to convert seconds to a lifetime value.\n");

        hip_get_lifetime_seconds(lifetime, &seconds_from_lifetime);
    } else if (action == ACTION_DEL) {
        if (optc < 3) {
            HIP_ERROR("Missing arguments.\n");
            err = -1;
            goto out_err;
        }
        number_of_regtypes = optc - 2;
        index_of_hit       = optc - 2;
        index_of_ip        = optc - 1;
    }

    if (!opp_mode) {
        /* Check the HIT value. */
        if (inet_pton(AF_INET6, opt[index_of_hit], &hit) <= 0) {
            if (resolve_hostname_to_id(opt[index_of_hit], &hit, 1)) {
                HIP_ERROR("'%s' is not a valid HIT.\n", opt[index_of_hit]);
                err = -1;
                goto out_err;
            }
        }
    }
    /* Check the IPv4 or IPV6 value. */

    if (inet_pton(AF_INET6, opt[index_of_ip], &ipv6) <= 0) {
        struct in_addr ipv4;
        if (inet_pton(AF_INET, opt[index_of_ip], &ipv4) <= 0) {
            int i;
            /* First try to find an IPv4 or IPv6 address. Second,
             * settle for HIT if no routable address found.
             * The second step is required with dnsproxy
             * (see bug id 880) */
            for (i = 0; i < 2; i++) {
                err = resolve_hostname_to_id(opt[index_of_ip], &ipv6, i);
                if (err == 0) {
                    break;
                }
            }

            if (err) {
                HIP_ERROR("'%s' is not a valid IPv4 or IPv6 address.\n",
                          opt[index_of_ip]);
                err = -1;
                goto out_err;
            }
        } else {
            IPV4_TO_IPV6_MAP(&ipv4, &ipv6);
        }
    }

    reg_types = malloc(number_of_regtypes * sizeof(uint8_t));

    if (reg_types == NULL) {
        err = -1;
        HIP_ERROR("Unable to allocate memory for registration " \
                  "types.\n");
        goto out_err;
    }

    if (optc > 13) {
        HIP_ERROR("Too many services requested.\n");
        err = -1;
        goto out_err;
    }

    /* Every commandline argument in opt[] from '0' to 'optc - 4' should
     * be either one of the predefined strings or a number between
     * 0 and 255 (inclusive). */
    for (; i < number_of_regtypes; i++) {
        if (strlen(opt[i]) > 30) {
            HIP_ERROR("'%s' is not a valid service name.\n", opt[i]);
            err = -1;
            goto out_err;
        }

        hip_string_to_lowercase(lowercase, opt[i], strlen(opt[i]) + 1);
        if (strcmp("rvs", lowercase) == 0) {
            reg_types[i] = HIP_SERVICE_RENDEZVOUS;
        } else if (strcmp("relay", lowercase) == 0) {
            reg_types[i] = HIP_SERVICE_RELAY;
        } else if (strcmp("full-relay", lowercase) == 0)  {
            reg_types[i] = HIP_SERVICE_FULLRELAY;
        }         /* To cope with the atoi() error value we handle the 'zero'
                   * case here. */
        else if (strcmp("0", lowercase) == 0) {
            reg_types[i] = 0;
        } else {
            reg_type = atoi(lowercase);
            if (reg_type <= 0 || reg_type > 255) {
                HIP_ERROR("'%s' is not a valid service name " \
                          "or service number.\n", opt[i]);
                err = -1;
                goto out_err;
            } else {
                reg_types[i] = reg_type;
            }
        }
    }

    HIP_IFEL(hip_build_user_hdr(msg, HIP_MSG_ADD_DEL_SERVER, 0), -1,
             "Failed to build hipconf user message header.\n");

    if (!opp_mode) {
        HIP_IFEL(hip_build_param_contents(msg, &hit, HIP_PARAM_HIT,
                                          sizeof(in6_addr_t)), -1,
                 "Failed to build HIT parameter to hipconf user message.\n");
    }

    /* Routable address or dnsproxy returning transparently
     * HITs (bug id 880) */
    HIP_IFEL(hip_build_param_contents(msg, &ipv6,
                                      HIP_PARAM_IPV6_ADDR,
                                      sizeof(in6_addr_t)), -1,
             "Failed to build IPv6 parameter to hipconf user message.\n");

    HIP_IFEL(hip_build_param_reg_request(msg, lifetime, reg_types,
                                         number_of_regtypes), -1,
             "Failed to build REG_REQUEST parameter to hipconf user " \
             "message.\n");

    if (action == ACTION_ADD) {
        HIP_INFO("Requesting %u service%s for %d seconds "
                 "(lifetime 0x%x) from %s " \
                 "%s.\n", number_of_regtypes,
                 (number_of_regtypes > 1) ? "s" : "",
                 seconds_from_lifetime, lifetime, opt[index_of_hit],
                 opt[index_of_ip]);
    } else {
        HIP_INFO("Requesting the cancellation of %u service%s from\n" \
                 "HIT %s located at\nIP address %s.\n",
                 number_of_regtypes,
                 (number_of_regtypes > 1) ? "s" : "", opt[index_of_hit],
                 opt[index_of_ip]);
    }
out_err:
    if (reg_types != NULL) {
        free(reg_types);
    }

    return err;
}

/**
 * Handles the hipconf commands where the type is @c hi.
 *
 * @param msg    a pointer to the buffer where the message for kernel will
 *               be written.
 * @param action the numeric action identifier for the action to be performed.
 * @param opt    an array of pointers to the command line arguments after
 *               the action and type.
 * @param optc   the number of elements in the array.
 * @return       zero on success, or negative error value on error.
 */
int hip_conf_handle_hi(hip_common_t *msg, int action, const char *opt[],
                       int optc, int send_only)
{
    int err          = 0, anon = 0, use_default = 0, rsa_key_bits = 0;
    int dsa_key_bits = 0;
    const char *fmt  = NULL, *file = NULL;

    if (action == ACTION_DEL) {
        return hip_conf_handle_hi_del(msg, action, opt, optc, send_only);
    } else if (action == ACTION_GET) {
        HIP_IFEL((optc < 1), -1, "Missing arguments.\n");
        HIP_IFEL((optc > 1), -1, "Too many arguments.\n");

        return hip_get_hits(msg, opt[0], 1, send_only);
    } else if (action != ACTION_ADD && action != ACTION_NEW) {
        HIP_ERROR("Only actions \"add\", \"new\", \"del\" and \"get\" " \
                  "are supported for \"hi\".\n");
        err = -1;
        goto out_err;
    }

    HIP_IFEL((optc < 1), -1, "Missing arguments.\n");
    HIP_IFEL((optc > 4), -1, "Too many arguments.\n");

    if (strcmp(opt[0], "pub") == 0) {
        anon = 0;
    } else if (strcmp(opt[0], "anon") == 0) {
        anon = 1;
    } else if (strcmp(opt[OPT_HI_TYPE], "default") == 0) {
        use_default = 1;
    } else {
        HIP_ERROR("Bad HI type %s. Please use \"pub\", \"anon\" or " \
                  "\"default\".\n", opt[0]);
        err = -EINVAL;
        goto out_err;
    }

    if (use_default && action == ACTION_ADD) {
        /* Add default keys in three steps: dsa, rsa anon, rsa pub.
         * Necessary for large keys. */

        if ((err = hip_serialize_host_id_action(msg, ACTION_ADD, 0, 1,
                                                "dsa", NULL, 0, 0))) {
            goto out_err;
        }
        HIP_IFEL(hip_send_recv_daemon_info(msg, send_only, 0), -1,
                 "Sending msg failed.\n");

        hip_msg_init(msg);
        if ((err = hip_serialize_host_id_action(msg, ACTION_ADD, 1, 1,
                                                "rsa", NULL, 0, 0))) {
            goto out_err;
        }
        HIP_IFEL(hip_send_recv_daemon_info(msg, send_only, 0), -1,
                 "Sending msg failed.\n");

        hip_msg_init(msg);
        err = hip_serialize_host_id_action(msg, ACTION_ADD, 0, 1,
                                           "rsa", NULL, 0, 0);

        goto out_err;
    }

    if (use_default) {
        if (optc == 3) {
            rsa_key_bits = atoi(opt[1]);
            dsa_key_bits = atoi(opt[2]);
        } else {
            HIP_IFEL(optc != 1, -EINVAL, "Invalid number of arguments\n");
        }
    } else {
        if (optc == 4) {
            rsa_key_bits = dsa_key_bits = atoi(opt[OPT_HI_KEYLEN]);
        } else {
            HIP_IFEL(optc != 3, -EINVAL, "Invalid number of arguments\n");
        }

        fmt  = opt[OPT_HI_FMT];
        file = opt[OPT_HI_FILE];
    }

    if (rsa_key_bits < 384 || rsa_key_bits > HIP_MAX_RSA_KEY_LEN ||
        rsa_key_bits % 64 != 0) {
        rsa_key_bits = RSA_KEY_DEFAULT_BITS;
    }
    if (dsa_key_bits < 512 || dsa_key_bits > HIP_MAX_DSA_KEY_LEN ||
        dsa_key_bits % 64 != 0) {
        dsa_key_bits = DSA_KEY_DEFAULT_BITS;
    }

    err = hip_serialize_host_id_action(msg, action, anon, use_default,
                                       fmt, file, rsa_key_bits, dsa_key_bits);
out_err:
    return err;
}

/**
 * Handles the hipconf commands where the type is @c map.
 *
 * @param msg    a pointer to the buffer where the message for kernel will
 *               be written.
 * @param action the numeric action identifier for the action to be performed.
 * @param opt    an array of pointers to the command line arguments after
 *               the action and type. (should be the HIT and the corresponding
 *               IPv6 address).
 * @param optc   the number of elements in the array (@b 2).
 * @return       zero on success, or negative error value on error.
 * @note         Does not support @c del action.
 */
static int hip_conf_handle_map(hip_common_t *msg, int action, const char *opt[],
                               int optc, int send_only)
{
    int err = 0;
    struct in_addr lsi, aux;
    in6_addr_t hit, ip6;

    HIP_DEBUG("action=%d optc=%d\n", action, optc);

    HIP_IFEL((optc != 2 && optc != 3), -1, "Missing arguments\n");

    HIP_IFEL(convert_string_to_address(opt[0], &hit), -1,
             "string to address conversion failed\n");

    HIP_IFEL((err = convert_string_to_address(opt[1], &ip6)), -1,
             "string to address conversion failed\n");

    if ((err && !convert_string_to_address_v4(opt[1], &aux))) {
        HIP_IFEL(IS_LSI32(aux.s_addr), -1, "Missing ip address before lsi\n");
    }

    switch (action) {
    case ACTION_ADD:
        HIP_IFEL(hip_build_user_hdr(msg, HIP_MSG_ADD_PEER_MAP_HIT_IP,
                                    0), -1, "add peer map failed\n");

        break;
    case ACTION_DEL:
        HIP_IFEL(hip_build_user_hdr(msg, HIP_MSG_DEL_PEER_MAP_HIT_IP,
                                    0), -1, "del peer map failed\n");
        break;
    default:
        err = -1;
        goto out_err;
        break;
    }

    HIP_IFEL(hip_build_param_contents(msg, (void *) &hit, HIP_PARAM_HIT,
                                      sizeof(in6_addr_t)), -1,
             "build param hit failed\n");

    HIP_IFEL(hip_build_param_contents(msg, (void *) &ip6,
                                      HIP_PARAM_IPV6_ADDR,
                                      sizeof(in6_addr_t)), -1,
             "build param hit failed\n");

    if (optc == 3) {
        HIP_IFEL(convert_string_to_address_v4(opt[2], &lsi), -1,
                 "string to address conversion failed\n");
        HIP_IFEL(!IS_LSI32(lsi.s_addr), -1, "Wrong LSI value\n");
        HIP_IFEL(hip_build_param_contents(msg, (void *) &lsi,
                                          HIP_PARAM_LSI,
                                          sizeof(struct in_addr)), -1,
                 "build param lsi failed\n");
    }

out_err:
    return err;
}

/**
 * Handles the hipconf command heartbeat <seconds>.
 *
 * @param msg    a pointer to the buffer where the message for kernel will
 *               be written.
 * @param action the numeric action identifier for the action to be performed.
 * @param opt    an array of pointers to the command line arguments after
 *               the action and type.
 * @param optc   the number of elements in the array.
 * @return       zero on success, or negative error value on error.
 */
static int hip_conf_handle_heartbeat(hip_common_t *msg, int action,
                                     const char *opt[], int optc, int send_only)
{
    int err = 0, seconds = 0;

    seconds = atoi(opt[0]);
    if (seconds < 0) {
        HIP_ERROR("Invalid argument\n");
        err = -EINVAL;
        goto out_err;
    }

    HIP_IFEL(hip_build_user_hdr(msg, HIP_MSG_HEARTBEAT, 0),
             -1, "Failed to build user message header\n");

    HIP_IFEL(hip_build_param_heartbeat(msg, seconds),
             -1, "Failed to build param heartbeat\n");

out_err:
    return err;
}

/**
 * Handles the hipconf transform order command.
 *
 * @param msg    a pointer to the buffer where the message for kernel will
 *               be written.
 * @param action the numeric action identifier for the action to be performed.
 * @param opt    an array of pointers to the command line arguments after
 *               the action and type.
 * @param optc   the number of elements in the array.
 * @return       zero on success, or negative error value on error.
 */
static int hip_conf_handle_trans_order(hip_common_t *msg, int action,
                                       const char *opt[], int optc, int send_only)
{
    int err = 0, transorder = 0, i = 0, k = 0;

    if (optc != 1) {
        HIP_ERROR("Missing arguments\n");
        err = -EINVAL;
        goto out;
    }

    transorder = atoi(opt[0]);

    /* has to be over 100 three options (and less than 321) */
    if (transorder < 100 && transorder > 322) {
        HIP_ERROR("Invalid argument\n");
        err = -EINVAL;
        goto out;
    }

    /* Check individual numbers has to be in range 1 to 3 (3 options) */
    for (i = 0; i < 3; i++) {
        k  = (int) opt[0][i];
        k -= 48;         // easy way to remove junk
        if (k < 0 || k > 3) {
            HIP_ERROR("Invalid argument\n");
            err = -EINVAL;
            goto out;
        }
    }

    err = hip_build_user_hdr(msg, HIP_MSG_TRANSFORM_ORDER, 0);
    if (err) {
        HIP_ERROR("Failed to build user message header.: %s\n", strerror(err));
        goto out;
    }

    err = hip_build_param_transform_order(msg, transorder);
    if (err) {
        HIP_ERROR("build param hit failed: %s\n", strerror(err));
        goto out;
    }

out:
    return err;
}

/**
 * Handles the hipconf commands where the type is @c rst.
 *
 * @param msg    a pointer to the buffer where the message for kernel will
 *               be written.
 * @param action the numeric action identifier for the action to be performed.
 * @param opt    an array of pointers to the command line arguments after
 *               the action and type.
 * @param optc   the number of elements in the array.
 * @return       zero on success, or negative error value on error.
 */
static int hip_conf_handle_rst(hip_common_t *msg, int action,
                               const char *opt[], int optc, int send_only)
{
    int err;
    int ret;
    in6_addr_t hit;

    if (!strcmp("all", opt[0])) {
        memset(&hit, 0, sizeof(in6_addr_t));
    } else {
        ret = inet_pton(AF_INET6, opt[0], &hit);
        if (ret < 0 && errno == EAFNOSUPPORT) {
            HIP_PERROR("inet_pton: not a valid address family\n");
            err = -EAFNOSUPPORT;
            goto out;
        } else if (ret == 0) {
            HIP_ERROR("inet_pton: %s: not a valid network address\n", opt[0]);
            err = -EINVAL;
            goto out;
        }
    }

    err = hip_build_user_hdr(msg, HIP_MSG_RST, 0);
    if (err) {
        HIP_ERROR("Failed to build user message header.: %s\n", strerror(err));
        goto out;
    }

    err = hip_build_param_contents(msg, (void *) &hit, HIP_PARAM_HIT,
                                   sizeof(in6_addr_t));
    if (err) {
        HIP_ERROR("build param hit failed: %s\n", strerror(err));
        goto out;
    }

out:
    return err;
}

/**
 * Handles the hipconf commands where the type is @c debug.
 *
 * @param msg    a pointer to the buffer where the message for kernel will
 *               be written.
 * @param action the numeric action identifier for the action to be performed.
 * @param opt    an array of pointers to the command line arguments after
 *               the action and type.
 * @param optc   the number of elements in the array.
 * @return       zero on success, or negative error value on error.
 */
static int hip_conf_handle_debug(hip_common_t *msg, int action,
                                 const char *opt[], int optc, int send_only)
{
    int err    = 0;
    int status = 0;
    in6_addr_t hit;

    if (optc != 0) {
        HIP_IFEL(1,
                 -EINVAL,
                 "Wrong amount of arguments. Usage:\nhipconf debug all|medium|none\n");
    }

    if (!strcmp("all", opt[0])) {
        HIP_INFO("Displaying all debugging messages\n");
        memset(&hit, 0, sizeof(in6_addr_t));
        status = HIP_MSG_SET_DEBUG_ALL;
    } else if (!strcmp("medium", opt[0])) {
        HIP_INFO("Displaying ERROR and INFO debugging messages\n");
        memset(&hit, 0, sizeof(in6_addr_t));
        status = HIP_MSG_SET_DEBUG_MEDIUM;
    } else if (!strcmp("none", opt[0])) {
        HIP_INFO("Displaying no debugging messages\n");
        memset(&hit, 0, sizeof(in6_addr_t));
        status = HIP_MSG_SET_DEBUG_NONE;
    } else {
        HIP_IFEL(1, -EINVAL, "Unknown argument\n");
    }

    HIP_IFEL(hip_build_user_hdr(msg, status, 0),
             -1,
             "Failed to build user message header.: %s\n", strerror(err));

out_err:
    return err;
}

/**
 * Handles the hipconf commands where the type is @c bos.
 *
 * @param msg    a pointer to the buffer where the message for kernel will
 *               be written.
 * @param action the numeric action identifier for the action to be performed.
 * @param opt    an array of pointers to the command line arguments after
 *               the action and type.
 * @param optc   the number of elements in the array (@b 0).
 * @return       zero on success, or negative error value on error.
 */
int hip_conf_handle_bos(hip_common_t *msg, int action,
                        const char *opt[], int optc, int send_only)
{
    int err;

    /* Check that there are no extra args */
    if (optc != 0) {
        HIP_ERROR("Extra arguments\n");
        err = -EINVAL;
        goto out;
    }

    /* Build the message header */
    err = hip_build_user_hdr(msg, HIP_MSG_BOS, 0);
    if (err) {
        HIP_ERROR("Failed to build user message header.: %s\n", strerror(err));
        goto out;
    }

out:
    return err;
}

/**
 * Handles the hipconf commands where the type is @c trigger-update.
 *
 * @param msg    a pointer to the buffer where the message for hipd will
 *               be written.
 * @param action the numeric action identifier for the action to be performed.
 * @param opt    an array of pointers to the command line arguments after
 *               the action and type.
 * @param optc   the number of elements in the array (@b 0).
 * @return       zero on success, or negative error value on error.
 */
static int hip_conf_handle_manual_update(hip_common_t *msg, int action,
                                         const char *opt[], int optc, int send_only)
{
    int err = 0, s = 0;
    unsigned int ifidx;
    struct ifreq ifr;

    HIP_IFEL(optc != 0, -1, "Too many parameters for manual-update.\n");

    bzero(&ifr, sizeof(ifr));
    strncpy(ifr.ifr_name, opt[0], sizeof(ifr.ifr_name));

    HIP_IFEL((s = socket(AF_INET, SOCK_DGRAM, 0)) == -1, -1,
             "Failed to open socket.\n");
    HIP_IFEL(ioctl(s, SIOCGIFINDEX, &ifr) == -1, -1,
             "Failed to find interface %s.\n", opt[0]);
    ifidx = ifr.ifr_ifindex;

    HIP_IFEL(hip_build_user_hdr(msg, HIP_MSG_MANUAL_UPDATE_PACKET, 0), -1,
             "Failed to build user message header.: %s\n", strerror(err));

    err = hip_build_param_contents(msg, (void *) &ifidx, HIP_PARAM_UINT,
                                   sizeof(unsigned int));

out_err:
    if (s != 0) {
        close(s);
    }
    return err;
}

/**
 * Handles the hipconf commands where the type is @c nat port.
 *
 * @param msg    a pointer to the buffer where the message for hipd will
 *               be written.
 * @param action the numeric action identifier for the action to be performed.
 * @param opt    an array of pointers to the command line arguments after
 *               the action and type.
 * @param optc   the number of elements in the array (@b 0).
 * @return       zero on success, or negative error value on error.
 */

static int hip_conf_handle_nat_port(hip_common_t *msg, int action,
                                    const char *opt[], int optc, int send_only)
{
    int err        = 0;

    in_port_t port = (in_port_t) atoi(opt[1]);

    HIP_IFEL(hip_build_user_hdr(msg, HIP_MSG_SET_NAT_PORT, 0), -1,
             "Failed to build user message header.: %s\n", strerror(err));

    if (action == ACTION_NAT_LOCAL_PORT) {
        HIP_IFEL(hip_build_param_nat_port(msg, port, HIP_PARAM_LOCAL_NAT_PORT), -1,
                 "Failed to build nat port parameter.: %s\n", strerror(err));
    } else {
        HIP_IFEL(hip_build_param_nat_port(msg, port, HIP_PARAM_PEER_NAT_PORT), -1,
                 "Failed to build nat port parameter.: %s\n", strerror(err));
    }

    goto out_err;

    HIP_ERROR("Invalid argument\n");
    err = -EINVAL;

out_err:
    return err;
}

/**
 * Handles the hipconf commands where the type is @c nat.
 *
 * @param msg    a pointer to the buffer where the message for hipd will
 *               be written.
 * @param action the numeric action identifier for the action to be performed.
 * @param opt    an array of pointers to the command line arguments after
 *               the action and type.
 * @param optc   the number of elements in the array (@b 0).
 * @return       zero on success, or negative error value on error.
 */
static int hip_conf_handle_nat(hip_common_t *msg, int action,
                               const char *opt[], int optc, int send_only)
{
    int err    = 0;
    int status = 0;
    in6_addr_t hit;

    if (!strcmp("plain-udp", opt[0])) {
        memset(&hit, 0, sizeof(in6_addr_t));
        status = HIP_MSG_SET_NAT_PLAIN_UDP;
    } else if (!strcmp("none", opt[0])) {
        memset(&hit, 0, sizeof(struct in6_addr));
        status = HIP_MSG_SET_NAT_NONE;
    }

    HIP_IFEL(hip_build_user_hdr(msg, status, 0), -1,
             "Failed to build user message header.: %s\n", strerror(err));

out_err:
    return err;
}

/**
 * Handles the hipconf commands where type is @c datapacket. This mode swithces the Hip Firewall to work in data packet mode , meaning it can communicate without establishing BEX with peer node.
 *
 */

static int hip_conf_handle_datapacket(hip_common_t *msg,
                                      int action,
                                      const char *opt[],
                                      int optc,
                                      int send_only)
{
    int err = 0, status = 0;

    if (!strcmp("on", opt[0])) {
        status = HIP_MSG_SET_DATAPACKET_MODE_ON;
    } else if (!strcmp("off", opt[0])) {
        status = HIP_MSG_SET_DATAPACKET_MODE_OFF;
    } else {
        HIP_IFEL(1, -1, "bad args\n");
    }

    HIP_IFEL(hip_build_user_hdr(msg, status, 0), -1,
             "Failed to build user message header.: %s\n", strerror(err));

out_err:

    return 0;
}

/**
 * Handles the hipconf commands where the type is @c locator. You can turn
 * locator sending in BEX on or query the set of local locators with this
 * function.
 *
 * @param msg    a pointer to the buffer where the message for hipd will
 *               be written.
 * @param action the numeric action identifier for the action to be performed.
 * @param opt    an array of pointers to the command line arguments after
 *               the action and type.
 * @param optc   the number of elements in the array (@b 0).
 * @return       zero on success, or negative error value on error.
 */
static int hip_conf_handle_locator(hip_common_t *msg, int action,
                                   const char *opt[], int optc, int send_only)
{
    int err                     = 0, status = 0;
    struct hip_locator *locator = NULL;

    if (!strcmp("on", opt[0])) {
        status = HIP_MSG_SET_LOCATOR_ON;
    } else if (!strcmp("off", opt[0])) {
        status = HIP_MSG_SET_LOCATOR_OFF;
    } else if (!strcmp("get", opt[0])) {
        status = HIP_MSG_LOCATOR_GET;
    } else {
        HIP_IFEL(1, -1, "bad args\n");
    }
    HIP_IFEL(hip_build_user_hdr(msg, status, 0), -1,
             "Failed to build user message header.: %s\n", strerror(err));
    if (status == HIP_MSG_LOCATOR_GET) {
        HIP_IFEL(hip_send_recv_daemon_info(msg, send_only, 0), -1,
                 "Send recv daemon info failed\n");
        locator = hip_get_param(msg, HIP_PARAM_LOCATOR);
        if (locator) {
            hip_print_locator_addresses(msg);
        } else {
            HIP_DEBUG("No LOCATOR found from daemon msg\n");
        }
    }
out_err:
    return err;
}

/**
 * Handles the hipconf commands where the type is @c puzzle.
 *
 * @param msg    a pointer to the buffer where the message for kernel will
 *               be written.
 * @param action the numeric action identifier for the action to be performed.
 * @param opt    an array of pointers to the command line arguments after
 *               the action and type.
 * @param optc   the number of elements in the array.
 * @return       zero on success, or negative error value on error.
 */
static int hip_conf_handle_puzzle(hip_common_t *msg,
                                  int action,
                                  const char *opt[],
                                  int optc,
                                  int send_only)
{
    int err = 0, ret = 0, msg_type = 0, all, *diff = NULL, newVal = 0;
    hip_hit_t hit, all_zero_hit;
    struct hip_tlv_common *current_param = NULL;
    hip_tlv_type_t param_type            = 0;
    char hit_s[INET6_ADDRSTRLEN];

    memset(&hit, 0, sizeof(hip_hit_t));
    memset(&all_zero_hit, 0, sizeof(hip_hit_t));

    if (action == ACTION_SET) {
        if (optc != 2) {
            HIP_ERROR("Missing arguments\n");
            err = -EINVAL;
            goto out_err;
        }
    } else if (optc != 1)   {
        HIP_ERROR("Missing arguments\n");
        err = -EINVAL;
        goto out_err;
    }

    switch (action) {
    case ACTION_NEW:
        msg_type = HIP_MSG_CONF_PUZZLE_NEW;
        break;
    case ACTION_INC:
        msg_type = HIP_MSG_CONF_PUZZLE_INC;
        break;
    case ACTION_DEC:
        msg_type = HIP_MSG_CONF_PUZZLE_DEC;
        break;
    case ACTION_SET:
        msg_type = HIP_MSG_CONF_PUZZLE_SET;
        break;
    case ACTION_GET:
        msg_type = HIP_MSG_CONF_PUZZLE_GET;
        break;
    default:
        err      = -1;
    }

    if (err) {
        HIP_ERROR("Action (%d) not supported yet\n", action);
        goto out_err;
    }

    all = !strcmp("all", opt[0]);

    if (!all) {
        ret = inet_pton(AF_INET6, opt[0], &hit);
        if (ret < 0 && errno == EAFNOSUPPORT) {
            HIP_PERROR("inet_pton: not a valid address family\n");
            err = -EAFNOSUPPORT;
            goto out_err;
        } else if (ret == 0) {
            HIP_ERROR("inet_pton: %s: not a valid network address\n", opt[0]);
            err = -EINVAL;
            goto out_err;
        }
    }

    /* obtain the new value for set */
    if ((msg_type == HIP_MSG_CONF_PUZZLE_SET) && (optc == 2)) {
        newVal = atoi(opt[1]);
    }

    /* Build a HIP message with socket option to get puzzle difficulty. */
    HIP_IFE(hip_build_user_hdr(msg, msg_type, 0), -1);

    /* attach the hit into the message */
    err = hip_build_param_contents(msg, (void *) &hit, HIP_PARAM_HIT,
                                   sizeof(in6_addr_t));
    if (err) {
        HIP_ERROR("build param hit failed: %s\n", strerror(err));
        goto out_err;
    }

    /* obtain the result for the get action */
    if (msg_type == HIP_MSG_CONF_PUZZLE_GET) {
        /* Send the message to the daemon. The daemon fills the message. */
        HIP_IFE(hip_send_recv_daemon_info(msg, send_only, 0), -ECOMM);

        /* Loop through all the parameters in the message just filled. */
        while ((current_param = hip_get_next_param(msg, current_param)) != NULL) {
            param_type = hip_get_param_type(current_param);
            if (param_type == HIP_PARAM_HIT) {
                //no need to get the hit from msg
            } else if (param_type == HIP_PARAM_INT)   {
                diff = (int *) hip_get_param_contents_direct(current_param);
            } else {
                HIP_ERROR("Unrelated parameter in user " \
                          "message.\n");
            }
        }

        HIP_INFO("Puzzle difficulty is: %d\n", *diff);

        if (ipv6_addr_cmp(&all_zero_hit, &hit) != 0) {
            inet_ntop(AF_INET6, &hit, hit_s, INET6_ADDRSTRLEN);
            HIP_INFO("for peer hit: %s\n", hit_s);
        }
    }

    /* attach new val for the set action */
    if (msg_type == HIP_MSG_CONF_PUZZLE_SET) {
        err = hip_build_param_contents(msg, (void *) &newVal, HIP_PARAM_INT,
                                       sizeof(int));
        if (err) {
            HIP_ERROR("build param int failed: %s\n", strerror(err));
            goto out_err;
        }
    }

    if (err) {
        HIP_ERROR("Failed to build user message header.: %s\n", strerror(err));
        goto out_err;
    }

    if ((msg_type == HIP_MSG_CONF_PUZZLE_GET)
        || (msg_type == HIP_MSG_CONF_PUZZLE_SET)) {
        goto out_err;
    }

    if (all) {
        HIP_INFO("New puzzle difficulty effective immediately\n");
    } else {
        HIP_INFO("New puzzle difficulty is effective in %d seconds\n",
                 HIP_R1_PRECREATE_INTERVAL);
    }

out_err:
    if (msg_type == HIP_MSG_CONF_PUZZLE_GET) {
        hip_msg_init(msg);
    }
    return err;
}

/**
 * Handles the hipconf commands where the type is @c opp.
 *
 * @param msg    a pointer to the buffer where the message for kernel will
 *               be written.
 * @param action the numeric action identifier for the action to be performed.
 * @param opt    an array of pointers to the command line arguments after
 *               the action and type.
 * @param optc   the number of elements in the array.
 * @return       zero on success, or negative error value on error.
 */
static int hip_conf_handle_opp(hip_common_t *msg,
                               int action,
                               const char *opt[],
                               int optc,
                               int send_only)
{
    unsigned int oppmode = 0;
    int err              = 0;

    if (action == ACTION_RUN) {
        return hip_handle_exec_application(0, EXEC_LOADLIB_OPP, optc, (char **) &opt[0]);
    }
    if (optc != 1) {
        HIP_ERROR("Incorrect number of arguments\n");
        err = -EINVAL;
        goto out;
    }

    if (!strcmp("normal", opt[0])) {
        oppmode = 1;
    } else if (!strcmp("advanced", opt[0])) {
        oppmode = 2;
    } else if (!strcmp("none", opt[0])) {
        oppmode = 0;
    } else {
        HIP_ERROR("Invalid argument\n");
        err = -EINVAL;
        goto out;
    }

    /* Build the message header */
    err = hip_build_user_hdr(msg, HIP_MSG_SET_OPPORTUNISTIC_MODE, 0);
    if (err) {
        HIP_ERROR("Failed to build user message header.: %s\n", strerror(err));
        goto out;
    }

    err = hip_build_param_contents(msg, (void *) &oppmode, HIP_PARAM_UINT,
                                   sizeof(unsigned int));
    if (err) {
        HIP_ERROR("build param oppmode failed: %s\n", strerror(err));
        goto out;
    }

out:
    return err;
}

/**
 * Translate a HIT to an LSI
 *
 * @param msg input/output message for the query/response for hipd
 * @param action unused
 * @param opt remote hit as a string
 * @param optc 1
 * @param send_only 1 if no response from hipd should be requrested, or 0 if
 *                  should block for a response from hipd
 * @return zero for success and negative on error
 */
static int hip_conf_handle_get_peer_lsi(hip_common_t *msg,
                                        int action,
                                        const char *opt[],
                                        int optc,
                                        int send_only)
{
    int err = 0;
    hip_hit_t hit;
    hip_tlv_common_t *param;
    hip_lsi_t *lsi;
    char lsi_str[INET_ADDRSTRLEN];
    const char *hit_str = opt[0];

    HIP_IFEL((inet_pton(AF_INET6, hit_str, &hit) <= 0), 1,
             "Not an IPv6 address\n");
    HIP_IFEL(!ipv6_addr_is_hit(&hit), -1, "Not a HIT\n");

    HIP_IFEL(hip_build_user_hdr(msg, HIP_MSG_GET_LSI_PEER, 0), -1,
             "Failed to build user message header.: %s\n", strerror(err));

    HIP_IFE(hip_build_param_contents(msg, &hit, HIP_PARAM_HIT, sizeof(hit)), -1);

    HIP_IFEL(hip_send_recv_daemon_info(msg, send_only, 0), -1,
             "send recv daemon info\n");

    param = hip_get_param(msg, HIP_PARAM_LSI);
    HIP_IFEL(!param, -1, "No LSI in msg\n");
    lsi   = hip_get_param_contents_direct(param);
    HIP_IFEL(!inet_ntop(AF_INET, lsi, lsi_str, sizeof(lsi_str)), -1,
             "LSI string conversion failed\n");
    HIP_INFO("HIT %s maps to LSI %s\n", hit_str, lsi_str);

out_err:
    return err;
}


/**
 * Handles @c service commands received from @c hipconf.
 *
 * Create a message to the kernel module from the function parameters @c msg,
 * @c action and @c opt[].
 *
 * @param msg    a pointer to the buffer where the message for kernel will
 *               be written.
 * @param action the numeric action identifier for the action to be performed on
 *               the given mapping.
 * @param opt    an array of pointers to the command line arguments after
 *               the action and type (pointer to @b "rvs" or @b "relay").
 * @param optc   the number of elements in the array.
 * @return       zero on success, or negative error value on error.
 */
static int hip_conf_handle_service(hip_common_t *msg,
                                   int action,
                                   const char *opt[],
                                   int optc,
                                   int send_only)
{
    int err = 0;

    HIP_IFEL((action != ACTION_ADD && action != ACTION_REINIT
              && action != ACTION_DEL), -1,
             "Only actions \"add\", \"del\" and \"reinit\" are supported " \
             "for \"service\".\n");

    HIP_IFEL((optc < 1), -1, "Missing arguments.\n");
    HIP_IFEL((optc > 1), -1, "Too many arguments.\n");

    if (action == ACTION_ADD) {
        if (strcmp(opt[0], "rvs") == 0) {
            HIP_INFO("Adding rendezvous service.\n");
            HIP_IFEL(hip_build_user_hdr(msg, HIP_MSG_OFFER_RVS, 0), -1,
                     "Failed to build user message header.\n");
        } else if (strcmp(opt[0], "relay") == 0) {
            HIP_INFO("Adding HIP UDP relay service.\n");
            HIP_IFEL(hip_build_user_hdr(msg, HIP_MSG_OFFER_HIPRELAY, 0), -1,
                     "Failed to build user message header.\n");
        } else if (strcmp(opt[0], "full-relay") == 0) {
            HIP_INFO("Adding HIP_FULLRELAY service.\n");
            HIP_IFEL(hip_build_user_hdr(msg, HIP_MSG_OFFER_FULLRELAY, 0), -1,
                     "Failed to build user message header.\n");
        } else {
            HIP_ERROR("Unknown service \"%s\".\n", opt[0]);
        }
    } else if (action == ACTION_REINIT) {
        if (strcmp(opt[0], "rvs") == 0) {
            HIP_IFEL(hip_build_user_hdr(msg, HIP_MSG_REINIT_RVS, 0), -1,
                     "Failed to build user message header.\n");
        } else if (strcmp(opt[0], "relay") == 0) {
            HIP_IFEL(hip_build_user_hdr(msg, HIP_MSG_REINIT_RELAY, 0), -1,
                     "Failed to build user message header.\n");
        } else if (strcmp(opt[0], "full-relay") == 0) {
            HIP_IFEL(hip_build_user_hdr(msg, HIP_MSG_REINIT_FULLRELAY, 0), -1,
                     "Failed to build user message header.\n");
        } else {
            HIP_ERROR("Unknown service \"%s\".\n", opt[0]);
        }
    } else if (action == ACTION_DEL) {
        if (strcmp(opt[0], "rvs") == 0) {
            HIP_INFO("Deleting rendezvous service.\n");
            HIP_IFEL(hip_build_user_hdr(msg, HIP_MSG_CANCEL_RVS, 0),
                     -1, "Failed to build user message header.\n");
        } else if (strcmp(opt[0], "relay") == 0) {
            HIP_INFO("Deleting HIP UDP relay service.\n");
            HIP_IFEL(hip_build_user_hdr(
                         msg, HIP_MSG_CANCEL_HIPRELAY, 0), -1,
                     "Failed to build user message header.\n");
        } else if (strcmp(opt[0], "full-relay") == 0) {
            HIP_INFO("Deleting HIP full relay service.\n");
            HIP_IFEL(hip_build_user_hdr(
                         msg, HIP_MSG_CANCEL_FULLRELAY, 0), -1,
                     "Failed to build user message header.\n");
        } else {
            HIP_ERROR("Unknown service \"%s\".\n", opt[0]);
        }
    }

out_err:
    return err;
}

/**
 * Handle e.g. "hipconf run normal firefox". Enables HIP support
 * for the given application using LD_PRELOAD. This means that
 * all getaddrinfo() calls go through the modified libinet6 library.
 * This function is depracated.
 *
 * @param msg input/output message for the query/response for hipd
 * @param action unused
 * @param opt a string containing the name of the application to LD_PRELOAD
 * @param optc 1
 * @param send_only 1 if no response from hipd should be requrested, or 0 if
 *                  should block for a response from hipd
 * @return zero for success and negative on error
 * @todo remove this and related constants
 */
static int hip_conf_handle_run_normal(hip_common_t *msg,
                                      int action,
                                      const char *opt[],
                                      int optc,
                                      int send_only)
{
    HIP_ERROR("Unsupported\n");
    return -1;
}


/**
 * query and print information on host associations from hipd
 *
 * @param msg input/output message for the query/response for hipd
 * @param action unused
 * @param opt an array of string containing one string "all"
 * @param optc 1
 * @param send_only 1 if no response from hipd should be requrested, or 0 if
 *                  should block for a response from hipd
 * @return zero for success and negative on error
 */
static int hip_conf_handle_ha(hip_common_t *msg,
                              int action,
                              const char *opt[],
                              int optc,
                              int send_only)
{
    struct hip_tlv_common *current_param = NULL;
    int err                              = 0;
    in6_addr_t hit1;

    HIP_IFEL(optc > 1, -1, "Too many arguments\n");

    HIP_IFEL(hip_build_user_hdr(msg, HIP_MSG_GET_HA_INFO, 0), -1,
             "Building of daemon header failed\n");

    HIP_IFEL(hip_send_recv_daemon_info(msg, send_only, 0), -1,
             "send recv daemon info\n");

    while ((current_param = hip_get_next_param(msg, current_param)) != NULL) {
        struct hip_hadb_user_info_state *ha =
            hip_get_param_contents_direct(current_param);

        if (!strcmp("all", opt[0])) {
            hip_conf_print_info_ha(ha);
        } else {
            HIP_IFE(convert_string_to_address(opt[0], &hit1), -1);

            if ((ipv6_addr_cmp(&hit1, &ha->hit_our) == 0) ||
                (ipv6_addr_cmp(&hit1, &ha->hit_peer) == 0))
            {
                hip_conf_print_info_ha(ha);
            }
        }
    }

out_err:
    hip_msg_init(msg);

    return err;
}

/**
 * set mobility to lazy or active mode for mhaddr extension
 *
 * @param msg input/output message for the query/response for hipd
 * @param action unused
 * @param opt "lazy" or "active"
 * @param optc 1
 * @param send_only 1 if no response from hipd should be requrested, or 0 if
 *                  should block for a response from hipd
 * @return zero for success and negative on error
 */
static int hip_conf_handle_mhaddr(hip_common_t *msg,
                                  int action,
                                  const char *opt[],
                                  int optc,
                                  int send_only)
{
    int err = 0;

    if (strcmp("active", opt[0]) == 0) {
        HIP_IFEL(hip_build_user_hdr(msg, HIP_MSG_MHADDR_ACTIVE, 0), -1,
                 "Building of daemon header failed\n");
        HIP_INFO("mhaddr mode set to active successfully\n");
    } else {
        HIP_IFEL(hip_build_user_hdr(msg, HIP_MSG_MHADDR_LAZY, 0), -1,
                 "Building of daemon header failed\n");
        HIP_INFO("mhaddr mode set to lazy successfully\n");
    }

    HIP_IFEL(hip_send_recv_daemon_info(msg, send_only, 0), -1,
             "send recv daemon info\n");

out_err:
    return err;
}

/**
 * prefer hard or soft handovers
 *
 * @param msg input/output message for the query/response for hipd
 * @param action unused
 * @param opt "hard" or "soft"
 * @param optc 1
 * @param send_only 1 if no response from hipd should be requrested, or 0 if
 *                  should block for a response from hipd
 * @return zero for success and negative on error
 */
static int hip_conf_handle_handover(hip_common_t *msg,
                                    int action,
                                    const char *opt[],
                                    int optc,
                                    int send_only)
{
    int err = 0;

    if (strcmp("hard", opt[0]) == 0) {
        HIP_IFEL(hip_build_user_hdr(msg, HIP_MSG_HANDOVER_HARD, 0), -1,
                 "Building of daemon header failed\n");
        HIP_INFO("handover mode set to hard successfully\n");
    } else {
        HIP_IFEL(hip_build_user_hdr(msg, HIP_MSG_HANDOVER_SOFT, 0), -1,
                 "Building of daemon header failed\n");
        HIP_INFO("handover mode set to soft successfully\n");
    }

    HIP_IFEL(hip_send_recv_daemon_info(msg, send_only, 0), -1,
             "send recv daemon info\n");

out_err:
    hip_msg_init(msg);

    return err;
}

/**
 * creates the string intended to set the environmental variable
 * LD_PRELOAD. The function required the required libraries, and then
 * includes the prefix (path where these libraries are located) to
 * each one. Finally it appends all of the them to the same string.
 *
 * @param libs            an array of pointers to the required libraries
 * @param lib_all         a pointer to the string to store the result
 * @param lib_all_length  length of the string lib_all
 * @return                zero on success, or -1 overflow in string lib_all
 */

static int hip_append_pathtolib(char **libs, char *lib_all, int lib_all_length)
{
    int c_count   = lib_all_length, err = 0;
    char *lib_aux = lib_all;
    char *prefix  = HIPL_DEFAULT_PREFIX; /* translates to "/usr/local" etc */

    while (*libs != NULL) {
        /* Copying prefix to lib_all */
        HIP_IFEL(c_count < strlen(prefix), -1, "Overflow in string lib_all\n");
        strncpy(lib_aux, prefix, c_count);
        while (*lib_aux != '\0') {
            lib_aux++;
            c_count--;
        }

        /* Copying "/lib/" to lib_all */
        HIP_IFEL(c_count < 5, -1, "Overflow in string lib_all\n");
        strncpy(lib_aux, "/lib/", c_count);
        c_count -= 5;
        lib_aux += 5;

        /* Copying the library name to lib_all */
        HIP_IFEL(c_count < strlen(*libs), -1, "Overflow in string lib_all\n");
        strncpy(lib_aux, *libs, c_count);
        while (*lib_aux != '\0') {
            lib_aux++;
            c_count--;
        }

        /* Adding ':' to separate libraries */
        *lib_aux = ':';
        c_count--;
        lib_aux++;

        /* Next library */
        libs++;
    }

    /* Delete the last ':' */
    *--lib_aux = '\0';

out_err:
    return err;
}

/**
 * Handle the hipconf commands where the type is @c run. Execute new
 * application and set environment variable "LD_PRELOAD" to as type
 * says.
 *
 * @param do_fork Whether to fork or not.
 * @param type   the numeric action identifier for the action to be performed.
 * @param argc   the number of elements in the array.
 * @param argv   an array of pointers to the command line arguments after
 *               the action and type.
 * @return       zero on success, or negative error value on error.
 * @note In order to this function to work properly, "make install"
 *       must be executed to install libraries to right paths. Also library
 *       paths must be set right.
 * @see exec_app_types EXEC_LOADLIB_OPP, EXEC_LOADLIB_HIP and
 *      EXEC_LOADLIB_NONE
 *
 */
int hip_handle_exec_application(int do_fork, int type, int argc, char *argv[])
{
    /* Variables. */
    char lib_all[LIB_LENGTH];
    int err = 0;
    char *libs[5];

    if (do_fork) {
        err = fork();
    }
    if (err < 0) {
        HIP_ERROR("Failed to exec new application.\n");
    } else if (err > 0)   {
        err = 0;
    } else if (err == 0)    {
        HIP_DEBUG("Exec new application.\n");
        if (type == EXEC_LOADLIB_HIP) {
            libs[0] = "libhiptool.so";
            libs[1] = NULL;
            libs[2] = NULL;
            libs[3] = "libhipopendht.so";
        } else if (type == EXEC_LOADLIB_OPP)   {
            libs[0] = "libopphip.so";
            libs[1] = "libhiptool.so";
            libs[2] = NULL;
            libs[3] = "libhipopendht.so";
        }

        hip_append_pathtolib(libs, lib_all, LIB_LENGTH);
        setenv("LD_PRELOAD", lib_all, 1);
        HIP_DEBUG("LD_PRELOADing: %s\n", lib_all);
        err = execvp(argv[0], argv);

        if (err != 0) {
            HIP_DEBUG("Executing new application failed!\n");
            exit(1);
        }
    }

    return err;
}

/**
 * trigger HIP CLOSE to close all SAs and HAs
 *
 * @param msg input/output message for the query/response for hipd
 * @param action unused
 * @param opt ignored
 * @param optc ignored
 * @param send_only 1 if no response from hipd should be requrested, or 0 if
 *                  should block for a response from hipd
 * @return zero for success and negative on error
 */
static int hip_conf_handle_restart(hip_common_t *msg,
                                   int type,
                                   const char *opt[],
                                   int optc,
                                   int send_only)
{
    int err = 0;

    HIP_IFEL(hip_build_user_hdr(msg, HIP_MSG_RESTART, 0), -1,
             "hip_build_user_hdr() failed!");

out_err:
    return err;
}

<<<<<<< HEAD
=======
/**
 * turn on or off opportunistic TCP extension
 *
 * @param msg input/output message for the query/response for hipd
 * @param action unused
 * @param opt "on" or "off"
 * @param optc 1
 * @param send_only 1 if no response from hipd should be requrested, or 0 if
 *                  should block for a response from hipd
 * @return zero for success and negative on error
 */
static int hip_conf_handle_opptcp(hip_common_t *msg,
                                  int action,
                                  const char *opt[],
                                  int optc,
                                  int send_only)
{
    int err = 0, status = 0;

    if (!strcmp("on", opt[0])) {
        status = HIP_MSG_SET_OPPTCP_ON;
    } else if (!strcmp("off", opt[0])) {
        status = HIP_MSG_SET_OPPTCP_OFF;
    } else {
        HIP_IFEL(1, -1, "bad args\n");
    }
    HIP_IFEL(hip_build_user_hdr(msg, status, 0),
             -1,
             "Failed to build user message header.: %s\n",
             strerror(err));

out_err:
    return err;
}


/**
 * Function that is used to set HIP PROXY on or off
 *
 * @param msg input/output message for the query/response for hipd
 * @param action unused
 * @param opt "on" or "off"
 * @param optc 1
 * @param send_only 1 if no response from hipd should be requrested, or 0 if
 *                  should block for a response from hipd
 * @return zero for success and negative on error
 */
static int hip_conf_handle_hipproxy(struct hip_common *msg,
                                    int action,
                                    const char *opt[],
                                    int optc,
                                    int send_only)
{
    int err = 0;
#ifdef CONFIG_HIP_HIPPROXY
    int status = 0;
#endif

    HIP_DEBUG("hip_conf_handle_hipproxy()\n");

#ifdef CONFIG_HIP_HIPPROXY
    if (!strcmp("on", opt[0])) {
        status = HIP_MSG_SET_HIPPROXY_ON;
    } else if (!strcmp("off", opt[0])) {
        status = HIP_MSG_SET_HIPPROXY_OFF;
    } else {
        HIP_IFEL(1, -1, "bad args\n");
    }
    HIP_IFEL(hip_build_user_hdr(msg, status, 0), -1,
             "build hdr failed: %s\n", strerror(err));

out_err:
#endif
    return err;
}

/**
 * Turn nsupdate extension on or off. The nsupdate extension publishes
 * the HIT and IP address of the host on a given DNS server (as an alternative
 * to DHT). Useful especially with mobility.
 *
 * @param msg    a pointer to the buffer where the message for hipd will
 *               be written.
 * @param action ignored
 * @param opt    "on" or "off"
 * @param optc   1
 * @return       zero on success, or negative error value on error.
 * @see hip_conf_handle_hit_to_ip()
 */
>>>>>>> f7ee493c
static int hip_conf_handle_nsupdate(hip_common_t *msg,
                                    int action,
                                    const char *opt[],
                                    int optc, int send_only)
{
    int err = 0, status;

    if (!strcmp("on", opt[0])) {
        status = HIP_MSG_NSUPDATE_ON;
    } else if (!strcmp("off", opt[0])) {
        status = HIP_MSG_NSUPDATE_OFF;
    } else {
        HIP_IFEL(1, -1, "bad args\n");
    }
    HIP_IFEL(hip_build_user_hdr(msg, status, 0), -1,
             "Failed to build user message header.: %s\n", strerror(err));

out_err:
    return err;
}

/**
 * ask hipd to map a HIT or LSI to a locator
 *
 * @param msg input/output message for the query/response for hipd
 * @param action unused
 * @param opt a HIT or LSI
 * @param optc 1
 * @param send_only 1 if no response from hipd should be requrested, or 0 if
 *                  should block for a response from hipd
 * @return zero for success and negative on error
 */
static int hip_conf_handle_map_id_to_addr(struct hip_common *msg,
                                          int action,
                                          const char *opt[],
                                          int optc,
                                          int send_only)
{
    int err = 0;
    struct in6_addr hit;
    struct in_addr lsi;
    struct in6_addr *ip;
    struct in_addr ip4;
    struct hip_tlv_common *param = NULL;
    char addr_str[INET6_ADDRSTRLEN];

    if (inet_pton(AF_INET6, opt[0], &hit) != 1) {
        HIP_IFEL(inet_pton(AF_INET, opt[0], &lsi) != 1, -1,
                 "inet_pton failed\n");
        IPV4_TO_IPV6_MAP(&lsi, &hit);
    }

    HIP_IFEL(hip_build_user_hdr(msg, HIP_MSG_MAP_ID_TO_ADDR, 0), -1,
             "Failed to build message header\n");
    HIP_IFEL(hip_build_param_contents(msg, &hit, HIP_PARAM_IPV6_ADDR,
                                      sizeof(hit)), -1,
             "Failed to build message contents\n");
    HIP_IFEL(hip_send_recv_daemon_info(msg, send_only, 0), -1,
             "Sending message failed\n");

    while ((param = hip_get_next_param(msg, param))) {
        if (hip_get_param_type(param) != HIP_PARAM_IPV6_ADDR) {
            continue;
        }
        ip = hip_get_param_contents_direct(param);
        if (IN6_IS_ADDR_V4MAPPED(ip)) {
            IPV6_TO_IPV4_MAP(ip, &ip4);
            HIP_IFEL(!inet_ntop(AF_INET, &ip4, addr_str,
                                INET_ADDRSTRLEN), -1, "inet_ntop() failed\n");
        } else {
            HIP_IFEL(!inet_ntop(AF_INET6, ip, addr_str,
                                INET6_ADDRSTRLEN), -1, "inet_ntop() failed\n");
        }

        HIP_INFO("Found IP: %s\n", addr_str);
    }

    hip_msg_init(msg);

out_err:
    return err;
}

/**
 * Set hit-to-ip extension on of off. The extension "subscribes" the host
 * to DNS resolution for HITs from the configured DNS server.
 *
 * @param msg input/output message for the query/response for hipd
 * @param action unused
 * @param opt "on" or "off"
 * @param optc 1
 * @param send_only 1 if no response from hipd should be requrested, or 0 if
 *                  should block for a response from hipd
 * @return zero for success and negative on error
 * @see hip_conf_handle_nsupdate
 * @see hip_conf_handle_hit_to_ip_set
 */
static int hip_conf_handle_hit_to_ip(hip_common_t *msg,
                                     int action,
                                     const char *opt[],
                                     int optc, int send_only)
{
    int err = 0, status;

    if (!strcmp("on", opt[0])) {
        status = HIP_MSG_HIT_TO_IP_ON;
    } else if (!strcmp("off", opt[0])) {
        status = HIP_MSG_HIT_TO_IP_OFF;
    } else {
        return hip_conf_handle_map_id_to_addr(msg, action, opt, optc, send_only);
    }
    HIP_IFEL(hip_build_user_hdr(msg, status, 0), -1,
             "Failed to build user message header.: %s\n", strerror(err));

out_err:
    return err;
}

/**
 * Set the HIT-to-IP server
 *
 * @param msg input/output message for the query/response for hipd
 * @param action unused
 * @param opt the ip address of the HIT-to-IP server
 * @param optc 1
 * @param send_only 1 if no response from hipd should be requrested, or 0 if
 *                  should block for a response from hipd
 * @return zero for success and negative on error
 * @see hip_conf_handle_hit_to_ip
 */
static int hip_conf_handle_hit_to_ip_set(hip_common_t *msg,
                                         int action,
                                         const char *opt[],
                                         int optc,
                                         int send_only)
{
    int err      = 0;
    int len_name = 0;
    len_name = strlen(opt[0]);
    HIP_DEBUG("hit-to-ip zone received from user: %s (len = %d (max %d))\n", opt[0], len_name, HIT_TO_IP_ZONE_MAX_LEN);
    HIP_IFEL((len_name >= HIT_TO_IP_ZONE_MAX_LEN), -1, "Name too long (max %s)\n", HIT_TO_IP_ZONE_MAX_LEN);

    err      = hip_build_user_hdr(msg, HIP_MSG_HIT_TO_IP_SET, 0);
    if (err) {
        HIP_ERROR("Failed to build user message header.: %s\n", strerror(err));
        goto out_err;
    }
    err = hip_build_param_hit_to_ip_set(msg, opt[0]);
    if (err) {
        HIP_ERROR("build param failed: %s\n", strerror(err));
        goto out_err;
    }
out_err:
    return err;
}

/**
 * translate a remote LSI to a HIT
 *
 * @param msg input/output message for the query/response for hipd
 * @param action unused
 * @param opt the LSI as a string
 * @param optc 1
 * @param send_only 1 if no response from hipd should be requrested, or 0 if
 *                  should block for a response from hipd
 * @return zero for success and negative on error
 */
static int hip_conf_handle_lsi_to_hit(struct hip_common *msg,
                                      int action,
                                      const char *opt[],
                                      int optc,
                                      int send_only)
{
    int err                      = 0;
    hip_lsi_t lsi;
    struct in6_addr *hit;
    struct hip_tlv_common *param = NULL;

    HIP_IFEL(inet_pton(AF_INET, opt[0], &lsi) != 1, -1, "inet_pton()\n");
    HIP_IFEL(hip_build_user_hdr(msg, HIP_MSG_LSI_TO_HIT, 0), -1,
             "Failed to build message header\n");
    HIP_IFEL(hip_build_param_contents(msg, &lsi, HIP_PARAM_LSI, sizeof(lsi)),
             -1, "Failed to build message contents\n");
    HIP_IFEL(hip_send_recv_daemon_info(msg, send_only, 0), -1,
             "Sending message failed\n");

    while ((param = hip_get_next_param(msg, param))) {
        if (hip_get_param_type(param) != HIP_PARAM_IPV6_ADDR) {
            continue;
        }
        hit = hip_get_param_contents_direct(param);
        HIP_INFO_HIT("Found HIT: ", hit);
    }

    hip_msg_init(msg);

out_err:
    return err;
}

/**
 * Handles the hipconf commands where the type is @c load.
 *
 * @param msg    a pointer to the buffer where the message for hipd will
 *               be written.
 * @param action the numeric action identifier for the action to be performed.
 * @param opt    an array of pointers to the command line arguments after
 *               the action and type.
 * @param optc   the number of elements in the array (@b 0).
 * @return       zero on success, or negative error value on error.
 */
int hip_conf_handle_load(struct hip_common *msg,
                         int action,
                         const char *opt[],
                         int optc,
                         int send_only)
{
    int err          = 0, i, len;
    FILE *hip_config = NULL;

    List list;
    char *c, line[128], *hip_arg, str[128], *fname, *args[64],
    *comment, *nl;

    HIP_IFEL((optc != 1), -1, "Missing arguments\n");

    if (!strcmp(opt[0], "default")) {
        fname = HIPL_CONFIG_FILE;
    } else {
        fname = (char *) opt[0];
    }


    HIP_IFEL(!(hip_config = fopen(fname, "r")), -1,
             "Error: can't open config file %s.\n", fname);

    while (err == 0 && fgets(line, sizeof(line), hip_config) != NULL) {
        _HIP_DEBUG("line %s\n", line);
        /* Remove whitespace */
        c = line;
        while (*c == ' ' || *c == '\t') {
            c++;
        }

        /* Line is a comment or empty */
        if (c[0] == '#' || c[0] == '\n' || c[0] == '\0') {
            continue;
        }

        /* Terminate before (the first) trailing comment */
        comment = strchr(c, '#');
        if (comment) {
            *comment = '\0';
        }

        /* prefix the contents of the line with" hipconf"  */
        memset(str, '\0', sizeof(str));
        strcpy(str, "hipconf");
        str[strlen(str)] = ' ';
        hip_arg          = strcat(str, c);
        /* replace \n with \0  */
        nl               = strchr(hip_arg, '\n');
        if (nl) {
            *nl = '\0';
        }

        /* split the line into an array of strings and feed it
         * recursively to hipconf */
        initlist(&list);
        extractsubstrings(hip_arg, &list);
        len = length(&list);
        for (i = 0; i < len; i++) {
            /* the list is backwards ordered */
            args[len - i - 1] = getitem(&list, i);
        }
        err = hip_do_hipconf(len, args, 1);
        if (err) {
            HIP_ERROR("Error on the following line: %s\n", line);
            HIP_ERROR("Ignoring error on hipd configuration\n");
            err = 0;
        }

        destroy(&list);
    }

out_err:
    if (hip_config) {
        fclose(hip_config);
    }

    return err;
}

/**
 * Function pointer array containing pointers to handler functions.
 * Add a handler function for your new action in the action_handler[] array.
 * If you added a handler function here, do not forget to define that function
 * somewhere in this source file. The API for the array is as follows:
 *
 * - Input/output message describes the query message to be sent to hipd. The
 *   message may be overwritten by hipd with a response message from hipd.
 * - The action to take
 * - Arguments for the action
 * - Number of arguments
 * - Wait for a response message from hipd
 *
 * @note You will have to register also action and type handlers. See
 *       hip_conf_get_action(), hip_conf_check_action_argc() and
 *       hip_conf_get_type()
 * @note Keep the elements in the same order as the @c TYPE values are defined
 *       in conf.h because type values are used as @c action_handler array
 *       index. Locations and order of these handlers are important.
 */
int (*action_handler[])(hip_common_t *,
                        int action,
                        const char *opt[],
                        int optc,
                        int send_only) =
{
    NULL,                               /* reserved */
    hip_conf_handle_hi,                 /* 1: TYPE_HI */
    hip_conf_handle_map,                /* 2: TYPE_MAP */
    hip_conf_handle_rst,                /* 3: TYPE_RST */
    hip_conf_handle_server,             /* 4: TYPE_SERVER */
    /* Any client side registration action. */
    hip_conf_handle_bos,                /* 5: TYPE_BOS */
    hip_conf_handle_puzzle,             /* 6: TYPE_PUZZLE */
    hip_conf_handle_nat,                /* 7: TYPE_NAT */
    hip_conf_handle_opp,                /* 8: TYPE_OPP */
    NULL,                               /* 9: unused, was TYPE_BLIND */
    hip_conf_handle_service,            /* 10: TYPE_SERVICE */
    /* Any server side registration action. */
    hip_conf_handle_load,               /* 11: TYPE_CONFIG */
    hip_conf_handle_run_normal,         /* 12: TYPE_RUN */
    NULL,                               /* was 13: TYPE_TTL */
    NULL,                               /* unused, was 14: TYPE_GW */
    NULL,                               /* unused, was 15: TYPE_GET */
    hip_conf_handle_ha,                 /* 16: TYPE_HA */
    hip_conf_handle_mhaddr,             /* 17: TYPE_MHADDR */
    hip_conf_handle_debug,              /* 18: TYPE_DEBUG */
    hip_conf_handle_restart,            /* 19: TYPE_DAEMON */
    hip_conf_handle_locator,            /* 20: TYPE_LOCATOR */
    NULL,                               /* 21: unused, was TYPE_SET */
    NULL,                               /* 22: unused, was TYPE_DHT */
    NULL,                               /* 23: unused, was TYPE_OPPTCP */
    hip_conf_handle_trans_order,        /* 24: TYPE_ORDER */
    NULL,                               /* 25: unused, was TYPE_TCPTIMEOUT */
    NULL,                               /* 26: unused, was TYPE_HIPPROXY */
    hip_conf_handle_heartbeat,          /* 27: TYPE_HEARTBEAT */
<<<<<<< HEAD
    NULL,                               /* 28: unused, was TYPE_HI3 */
=======
    NULL,                               /* 28: unused */
>>>>>>> f7ee493c
    NULL,                               /* 29: unused */
    NULL,                               /* 30: unused, was TYPE_BUDDIES */
    NULL,                               /* 31: TYPE_SAVAHR, reserved for sava */
    hip_conf_handle_nsupdate,           /* 32: TYPE_NSUPDATE */
    hip_conf_handle_hit_to_ip,          /* 33: TYPE_HIT_TO_IP */
    hip_conf_handle_hit_to_ip_set,      /* 34: TYPE_HIT_TO_IP_SET */
    hip_conf_handle_get_peer_lsi,       /* 35: TYPE_MAP_GET_PEER_LSI */
    hip_conf_handle_nat_port,           /* 36: TYPE_NAT_LOCAL_PORT */
    hip_conf_handle_nat_port,           /* 37: TYPE_PEER_LOCAL_PORT */
    hip_conf_handle_datapacket,         /* 38: TYPE_DATAPACKET*/
    NULL,                               /* 39: unused, was TYPE_SHOTGUN */
    hip_conf_handle_map_id_to_addr,     /* 40: TYPE_ID_TO_ADDR */
    hip_conf_handle_lsi_to_hit,         /* 41: TYPE_LSI_TO_HIT */
    hip_conf_handle_handover,           /* 42: TYPE_HANDOVER */
    hip_conf_handle_manual_update,      /* 43: TYPE_MANUAL_UPDATE */
    NULL     /* TYPE_MAX, the end. */
};

/**
 * hipconf stub used by the hipconf tool and hipd (to read conf file)
 *
 * @param msg input/output message for the query/response for hipd
 * @param opt options arguments as strings
 * @param optc number of arguments
 * @param send_only 1 if no response from hipd should be requrested, or 0 if
 *                  should block for a response from hipd
 * @return zero for success and negative on error
 */
int hip_do_hipconf(int argc, char *argv[], int send_only)
{
    int err           = 0, type_arg = 0;
    long int action   = 0, type = 0;
    hip_common_t *msg = NULL;

    /* Check that we have at least one command line argument. */
    HIP_IFEL((argc < 2), -1, "Invalid arguments.\n\n%s usage:\n%s\n",
             argv[0], hipconf_usage);

    /* Get a numeric value representing the action. */
    action = hip_conf_get_action(argv);

    HIP_IFEL((action == -1), -1,
             "Invalid action argument '%s'\n", argv[1]);

    /* Check that we have at least the minumum number of arguments
     * for the given action. */
    HIP_IFEL((argc < hip_conf_check_action_argc(action) + 2), -1,
             "Not enough arguments given for the action '%s'\n",
             argv[1]);

    /* Is this redundant? What does it do? -Lauri 19.03.2008 19:46. */
    HIP_IFEL(((type_arg = hip_conf_get_type_arg(action)) < 0), -1,
             "Could not parse type\n");

    _HIP_DEBUG("ARGV[TYPE_ARG] = %s ", argv[type_arg]);
    type = hip_conf_get_type(argv[type_arg], argv);
    HIP_IFEL((type <= 0 || type > TYPE_MAX), -1,
             "Invalid type argument '%s' %d\n", argv[type_arg], type);

    /* Get the type argument for the given action. */
    HIP_IFEL(!(msg = malloc(HIP_MAX_PACKET)), -1, "malloc failed.\n");
    hip_msg_init(msg);

    HIP_IFEL((*action_handler[type] == NULL), 0, "Unhandled action, ignore\n");

    /* Call handler function from the handler function pointer
     * array at index "type" with given commandline arguments.
     * The functions build a hip_common message. */
    if (argc == 3) {
        err = (*action_handler[type])(msg, action, (const char **) &argv[2], argc - 3, send_only);
    } else {
        err = (*action_handler[type])(msg, action, (const char **) &argv[3], argc - 3, send_only);
    }

    if (err != 0) {
        HIP_ERROR("Failed to send a message to the HIP daemon.\n");
        goto out_err;
    }

    /* hipconf new hi does not involve any messages to hipd */
    if (hip_get_msg_type(msg) == 0) {
        goto out_err;
    }

    /* Send message to hipd */
    HIP_IFEL(hip_send_recv_daemon_info(msg, send_only, 0), -1,
             "Failed to send user message to the HIP daemon.\n");

    HIP_INFO("User message was sent successfully to the HIP daemon.\n");

out_err:
    if (msg != NULL) {
        free(msg);
    }

    if (err) {
        HIP_ERROR("(Check syntax for hipconf. Is hipd running or root privilege needed?)\n");
    }

    return err;
}<|MERGE_RESOLUTION|>--- conflicted
+++ resolved
@@ -83,11 +83,7 @@
 #define TYPE_TCPTIMEOUT    25 /* add By Tao Wan, on 04.01.2008*/
 /* free slot */
 #define TYPE_HEARTBEAT     27
-<<<<<<< HEAD
-/* unused, was TYPE_HI3    28 */
-=======
-
->>>>>>> f7ee493c
+
 /* free slot (was for TYPE_GET_PEER_LSI  29) */
 #define TYPE_BUDDIES       30
 /* free slot */
@@ -503,18 +499,6 @@
         ret = ACTION_RESTART;
     } else if (!strcmp("reinit", argv[1])) {
         ret = ACTION_REINIT;
-<<<<<<< HEAD
-    } else if (!strcmp("manual-update", argv[1])) {
-=======
-    }
-#ifdef CONFIG_HIP_HIPPROXY
-    else if (!strcmp("hipproxy", argv[1])) {
-        ret = ACTION_HIPPROXY;
-    }
-#endif
-    else if (!strcmp("manual-update", argv[1])) {
->>>>>>> f7ee493c
-        ret = ACTION_MANUAL_UPDATE;
     } else if (!strcmp("hit-to-lsi", argv[1])) {
         ret = ACTION_HIT_TO_LSI;
     } else if (!strcmp("buddies", argv[1])) {
@@ -735,12 +719,6 @@
     case ACTION_HANDOVER:
     case ACTION_TRANSORDER:
     case ACTION_REINIT:
-<<<<<<< HEAD
-=======
-#ifdef CONFIG_HIP_HIPPROXY
-    case ACTION_HIPPROXY:
-#endif
->>>>>>> f7ee493c
     case ACTION_RESTART:
     case ACTION_NSUPDATE:
     case ACTION_HIT_TO_IP:
@@ -2282,98 +2260,6 @@
     return err;
 }
 
-<<<<<<< HEAD
-=======
-/**
- * turn on or off opportunistic TCP extension
- *
- * @param msg input/output message for the query/response for hipd
- * @param action unused
- * @param opt "on" or "off"
- * @param optc 1
- * @param send_only 1 if no response from hipd should be requrested, or 0 if
- *                  should block for a response from hipd
- * @return zero for success and negative on error
- */
-static int hip_conf_handle_opptcp(hip_common_t *msg,
-                                  int action,
-                                  const char *opt[],
-                                  int optc,
-                                  int send_only)
-{
-    int err = 0, status = 0;
-
-    if (!strcmp("on", opt[0])) {
-        status = HIP_MSG_SET_OPPTCP_ON;
-    } else if (!strcmp("off", opt[0])) {
-        status = HIP_MSG_SET_OPPTCP_OFF;
-    } else {
-        HIP_IFEL(1, -1, "bad args\n");
-    }
-    HIP_IFEL(hip_build_user_hdr(msg, status, 0),
-             -1,
-             "Failed to build user message header.: %s\n",
-             strerror(err));
-
-out_err:
-    return err;
-}
-
-
-/**
- * Function that is used to set HIP PROXY on or off
- *
- * @param msg input/output message for the query/response for hipd
- * @param action unused
- * @param opt "on" or "off"
- * @param optc 1
- * @param send_only 1 if no response from hipd should be requrested, or 0 if
- *                  should block for a response from hipd
- * @return zero for success and negative on error
- */
-static int hip_conf_handle_hipproxy(struct hip_common *msg,
-                                    int action,
-                                    const char *opt[],
-                                    int optc,
-                                    int send_only)
-{
-    int err = 0;
-#ifdef CONFIG_HIP_HIPPROXY
-    int status = 0;
-#endif
-
-    HIP_DEBUG("hip_conf_handle_hipproxy()\n");
-
-#ifdef CONFIG_HIP_HIPPROXY
-    if (!strcmp("on", opt[0])) {
-        status = HIP_MSG_SET_HIPPROXY_ON;
-    } else if (!strcmp("off", opt[0])) {
-        status = HIP_MSG_SET_HIPPROXY_OFF;
-    } else {
-        HIP_IFEL(1, -1, "bad args\n");
-    }
-    HIP_IFEL(hip_build_user_hdr(msg, status, 0), -1,
-             "build hdr failed: %s\n", strerror(err));
-
-out_err:
-#endif
-    return err;
-}
-
-/**
- * Turn nsupdate extension on or off. The nsupdate extension publishes
- * the HIT and IP address of the host on a given DNS server (as an alternative
- * to DHT). Useful especially with mobility.
- *
- * @param msg    a pointer to the buffer where the message for hipd will
- *               be written.
- * @param action ignored
- * @param opt    "on" or "off"
- * @param optc   1
- * @return       zero on success, or negative error value on error.
- * @see hip_conf_handle_hit_to_ip()
- */
->>>>>>> f7ee493c
 static int hip_conf_handle_nsupdate(hip_common_t *msg,
                                     int action,
                                     const char *opt[],
@@ -2723,11 +2609,7 @@
     NULL,                               /* 25: unused, was TYPE_TCPTIMEOUT */
     NULL,                               /* 26: unused, was TYPE_HIPPROXY */
     hip_conf_handle_heartbeat,          /* 27: TYPE_HEARTBEAT */
-<<<<<<< HEAD
-    NULL,                               /* 28: unused, was TYPE_HI3 */
-=======
     NULL,                               /* 28: unused */
->>>>>>> f7ee493c
     NULL,                               /* 29: unused */
     NULL,                               /* 30: unused, was TYPE_BUDDIES */
     NULL,                               /* 31: TYPE_SAVAHR, reserved for sava */
