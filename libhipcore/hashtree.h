--- conflicted
+++ resolved
@@ -77,39 +77,10 @@
 int htree_add_random_data(hash_tree_t *tree, const int num_random_blocks);
 int htree_add_secret(hash_tree_t *tree, const unsigned char *secret, const int secret_length, const int secret_index);
 int htree_add_random_secrets(hash_tree_t *tree);
-<<<<<<< HEAD
-
-/** generates the nodes for a tree with completely filled leaf set,
- * otherwise it fills up the remaining data items with random data
- *
- * @param	tree pointer to the tree
- * @param	leaf_gen the leaf generator function pointer
- * @param	node_gen the node generator function pointer
- * @param	gen_args arguments for the generators
- * @return	0 on success, -1 otherwise
- */
-int htree_calc_nodes(hash_tree_t *tree, htree_leaf_gen_t leaf_gen,
-		htree_node_gen_t node_gen, htree_gen_args_t *gen_args);
-
-int htree_get_num_remaining(hash_tree_t *tree);
-
-/** checks if the hash tree contains further unrevealed data items
- *
- * @param	tree pointer to the tree
- * @return	1 if more elements, else 0
- */
-int htree_has_more_data(hash_tree_t *tree);
-
-/** gets the offset of the next unrevealed data item
- *
- * @param	tree pointer to the tree
- * @return	offset of the data item
- */
-=======
 int htree_calc_nodes(hash_tree_t *tree, const htree_leaf_gen_t leaf_gen,
 		const htree_node_gen_t node_gen, const htree_gen_args_t *gen_args);
+int htree_get_num_remaining(const hash_tree_t *tree);
 int htree_has_more_data(const hash_tree_t *tree);
->>>>>>> ae44882f
 int htree_get_next_data_offset(hash_tree_t *tree);
 const unsigned char * htree_get_branch(const hash_tree_t *tree, const int data_index, unsigned char * nodes,
 		int *branch_length);
