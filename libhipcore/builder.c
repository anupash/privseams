--- conflicted
+++ resolved
@@ -3814,18 +3814,6 @@
                                   char * der, int len)
 {
 	int err = 0;
-<<<<<<< HEAD
-        struct hip_cert_x509_resp subj;
-
-        hip_set_param_type(&subj, HIP_PARAM_CERT_X509_REQ);
-        hip_calc_param_len(&subj,
-                           sizeof(struct hip_cert_x509_resp) -
-                           sizeof(struct hip_tlv_common));
-        memcpy( (char *)&subj.der, der, len);
-        subj.der_len = len;
-        err = hip_build_param(msg, &subj);
- out_err:
-=======
 	struct hip_cert_x509_resp subj;
 
 	hip_set_param_type(&subj, HIP_PARAM_CERT_X509_REQ);
@@ -3835,7 +3823,6 @@
 	memcpy(&subj.der, der, len);
 	subj.der_len = len;
 	err = hip_build_param(msg, &subj);
->>>>>>> 0d1e02ea
 	return err;
 }
 
@@ -3846,17 +3833,10 @@
 	struct hip_cert_x509_resp local;
 	hip_set_param_type(&local, HIP_PARAM_CERT_X509_RESP);
 	hip_calc_param_len(&local,
-<<<<<<< HEAD
-			   sizeof(struct hip_cert_x509_resp) -
-			   sizeof(struct hip_tlv_common));
-        memcpy( (char *)&local.der, der, len);
-        local.der_len = len;
-=======
 			sizeof(struct hip_cert_x509_resp) -
 			sizeof(struct hip_tlv_common));
 	memcpy(&local.der, der, len);
 	local.der_len = len;
->>>>>>> 0d1e02ea
 	err = hip_build_param(msg, &local);
 	return err;
 }
