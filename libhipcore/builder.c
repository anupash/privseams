/** @file
 * This file defines building and parsing functions for Host Identity Protocol
 * (HIP) kernel module and user messages.
 *
 * These functions work both in the userspace and in the kernel.
 *
 * Keep in mind the following things when using the builder:
 * <ul>
 * <li>Never access members of @c hip_common and @c hip_tlv_common directly. Use
 * the accessor functions to hide byte ordering and length manipulation.</li>
 * <li>Remember always to use <code>__attribute__ ((packed))</code> (see hip.h)
 * with builder because compiler adds padding into the structures.</li>
 * <li>This file is shared between userspace and kernel: do not put any memory
 * allocations or other kernel/userspace specific stuff into here.</li>
 * <li>If you build more functions like build_signature2_contents(), remember
 * to use hip_build_generic_param() in them.</li>
 * </ul>
 *
 * Usage examples:
 * <ul>
 * <li>sender of "add mapping", i.e. the hip module in kernel</li>
 * <ul>
 * <li>struct hip_common *msg = malloc(HIP_MAX_PACKET);</li>
 * <li>hip_msg_init(msg);</li>
 * <li>err = hip_build_user_hdr(msg, SO_HIP_ADD_MAP_HIT_IP, 0);</li>
 * <li>err = hip_build_param_contents(msg, &hit, HIP_PARAM_HIT,
 * sizeof(struct in6_addr));</li>
 * <li>err = hip_build_param_contents(msg, &ip, HIP_PARAM_IPV6_ADDR,
 * sizeof(struct in6_addr));</li>
 * <li>send the message to user space.</li>
 * </ul>
 * <li>receiver of "add mapping", i.e. the daemon</li>
 * <ul>
 * <li>struct hip_common *msg = malloc(HIP_MAX_PACKET);</li>
 * <li>receive the message from kernel.</li>
 * <li>if (msg->err) goto_error_handler;</li>
 * <li>hit = (struct in6addr *) hip_get_param_contents(msg, HIP_PARAM_HIT);</li>
 * <li>note: hit can be null, if the param was not found.</li>
 * <li>ip = (struct in6addr *) hip_get_param_object(msg, HIP_PARAM_IPV6ADDR);
 * </li>
 * <li>note: hit can be null.</li>
 * </ul>
 * </ul>
 * @author Miika Komu
 * @author Mika Kousa
 * @author Tobias Heer
 * @note   In network packets @c hip_build_network_hdr() should be used instead
 *         of @c hip_build_user_hdr().
 * @todo Macros for doing @c ntohs() and @c htons() conversion? Currently they are
 * used in a platform dependent way.
 * @todo Why does build network header return void whereas build daemon does
 *       not?
 * @todo There is a small TODO list in @c hip_build_network_hdr()
 * @todo <span style="color:#f00">Update the comments of this file.</span>
 * TODO: The doxygen documentation of this file is incomplete. Please fix.
 */
#include "builder.h"
//#include "registration.h"
//#include "esp_prot_common.h"

static enum select_dh_key_t select_dh_key = STRONGER_KEY;

#ifdef __KERNEL__
const struct in6_addr in6addr_any = IN6ADDR_ANY_INIT;
#endif /* __KERNEL__ */

/**
 * hip_msg_init - initialize a network/daemon message
 * @param msg the message to be initialized
 *
 * Initialize a message to be sent to the daemon or into the network.
 * Initialization must be done before any parameters are build into
 * the message. Otherwise the writing of the parameters will result in bizarre
 * behaviour.
 *
 */
void hip_msg_init(struct hip_common *msg) {
	/* note: this is used both for daemon and network messages */
	memset(msg, 0, HIP_MAX_PACKET);
}

/**
 * hip_msg_alloc - allocate and initialize a HIP packet
 *
 * Return: initialized HIP packet if successful, NULL on error.
 */
struct hip_common *hip_msg_alloc(void)
{
        struct hip_common *ptr;

	ptr = HIP_MALLOC(HIP_MAX_PACKET, GFP_ATOMIC);
        if (ptr)
		hip_msg_init(ptr);
        return ptr;
}

/**
 * hip_msg_free - deallocate a HIP packet
 * @param msg the packet to be deallocated
 */
void hip_msg_free(struct hip_common *msg)
{
	HIP_FREE(msg);
}

/**
 * hip_convert_msg_total_len_to_bytes - convert message total length to bytes
 * @param len the length of the HIP header as it is in the header
 *       (in host byte order)
 *
 * @return the real size of HIP header in bytes (host byte order)
 */
uint16_t hip_convert_msg_total_len_to_bytes(hip_hdr_len_t len) {
	return (len == 0) ? 0 : ((len + 1) << 3);
}

/**
 * hip_get_msg_total_len - get the real, total size of the header in bytes
 * @param msg pointer to the beginning of the message header
 *
 * @return the real, total size of the message in bytes (host byte order).
 */
uint16_t hip_get_msg_total_len(const struct hip_common *msg) {
	return hip_convert_msg_total_len_to_bytes(msg->payload_len);
}

/**
 * hip_get_msg_contents_len - get message size excluding type and length
 * @param msg pointer to the beginning of the message header
 *
 * @return the real, total size of the message in bytes (host byte order)
 *          excluding the the length of the type and length fields
 */
static uint16_t hip_get_msg_contents_len(const struct hip_common *msg) {
	HIP_ASSERT(hip_get_msg_total_len(msg) >=
		   sizeof(struct hip_common));
	return hip_get_msg_total_len(msg) - sizeof(struct hip_common);
}

/**
 * hip_set_msg_total_len - set the total message length in bytes
 * @param msg pointer to the beginning of the message header
 * @param len the total size of the message in bytes (host byte order)
 */
void hip_set_msg_total_len(struct hip_common *msg, uint16_t len) {
	/* assert len % 8 == 0 ? */
	msg->payload_len = (len < 8) ? 0 : ((len >> 3) - 1);
}

/**
 * hip_get_msg_type - get the type of the message in host byte order
 * @param msg pointer to the beginning of the message header
 *
 * @return the type of the message (in host byte order)
 *
 */
hip_hdr_type_t hip_get_msg_type(const struct hip_common *msg) {
	return msg->type_hdr;
}

/**
 * hip_set_msg_type - set the type of the message
 * @param msg pointer to the beginning of the message header
 * @param type the type of the message (in host byte order)
 *
 */
void hip_set_msg_type(struct hip_common *msg, hip_hdr_type_t type) {
	msg->type_hdr = type;
}

/**
 * hip_get_msg_err - get the error values from daemon message header
 * @param msg pointer to the beginning of the message header
 *
 * @return the error value from the message (in host byte order)
 *
 */
hip_hdr_err_t hip_get_msg_err(const struct hip_common *msg) {
	/* Note: error value is stored in checksum field for daemon messages.
	   This should be fixed later on by defining an own header for
	   daemon messages. This function should then input void* as
	   the message argument and cast it to the daemon message header
	   structure. */
	return msg->checksum; /* 1 byte, no ntohs() */
}

/**
 * hip_set_msg_err - set the error value of the daemon message
 * @param msg pointer to the beginning of the message header
 * @param err the error value
 */
void hip_set_msg_err(struct hip_common *msg, hip_hdr_err_t err) {
	/* note: error value is stored in checksum field for daemon messages */
	msg->checksum = err;
}

uint16_t hip_get_msg_checksum(struct hip_common *msg)
{
     return msg->checksum; /* one byte, no ntohs() */
}

/**
 * hip_zero_msg_checksum - zero message checksum
 */
void hip_zero_msg_checksum(struct hip_common *msg) {
	msg->checksum = 0; /* one byte, no ntohs() */
}

void hip_set_msg_checksum(struct hip_common *msg, u8 checksum) {
	msg->checksum = checksum; /* one byte, no ntohs() */
}

/**
 * hip_get_param_total_len - get total size of message parameter
 * @param tlv_common pointer to the parameter
 *
 * @return the total length of the parameter in bytes (host byte
 * order), including the padding.
 */
hip_tlv_len_t hip_get_param_total_len(const void *tlv_common) {
	return HIP_LEN_PAD(sizeof(struct hip_tlv_common) +
			   ntohs(((const struct hip_tlv_common *)
				  tlv_common)->length));
}

/**
 * hip_get_param_contents_len - get the size of the parameter contents
 * @param tlv_common pointer to the parameter
 *
 * @return the length of the parameter in bytes (in host byte order),
 *          excluding padding and the length of "type" and "length" fields
 */
hip_tlv_len_t hip_get_param_contents_len(const void *tlv_common) {
	return ntohs(((const struct hip_tlv_common *)tlv_common)->length);
}

/**
 * hip_set_param_contents_len - set parameter length
 * @param tlv_common pointer to the parameter
 * @param len the length of the parameter in bytes (in host byte order),
 *              excluding padding and the length of "type" and "length" fields
 */
void hip_set_param_contents_len(void *tlv_common,
				hip_tlv_len_t len) {
	((struct hip_tlv_common *)tlv_common)->length = htons(len);
}

/**
 * @brief Gets the type of a HIP parameter
 *
 * @param tlv_common pointer to the parameter
 * @return           the type of the parameter (in host byte order)
 */
hip_tlv_type_t hip_get_param_type(const void *tlv_common) {
	return ntohs(((const struct hip_tlv_common *)tlv_common)->type);
}

/**
 * hip_set_param_type - set parameter type
 * @param tlv_common pointer to the parameter
 * @param type type of the parameter (in host byte order)
 */
void hip_set_param_type(void *tlv_common, hip_tlv_type_t type) {
	((struct hip_tlv_common *)tlv_common)->type = htons(type);
}

/**
 * hip_get_diffie_hellman_param_public_value_contents - get dh public value contents
 * @param tlv_common pointer to the dh parameter
 *
 * @return pointer to the public value of Diffie-Hellman parameter
 */
static void *hip_get_diffie_hellman_param_public_value_contents(const void *tlv_common) {
	return (void *) tlv_common + sizeof(struct hip_diffie_hellman);
}

/**
 * hip_get_diffie_hellman_param_public_value_len - get dh public value real length
 * @param dh pointer to the Diffie-Hellman parameter
 *
 * @return the length of the public value Diffie-Hellman parameter in bytes
 *          (in host byte order).
 */
static hip_tlv_len_t hip_get_diffie_hellman_param_public_value_len(const struct hip_diffie_hellman *dh)
{
	return hip_get_param_contents_len(dh) - sizeof(uint8_t) - sizeof(uint16_t);
}


/**
 * hip_dh_select_key - Selects the stronger DH key according to Moskowitz, R.
 * et al. "Host Identity Protocol"  draft-ietf-hip-base-07.txt, section 5.2.6:
 *
 *  "The sender can include at most two different Diffie-Hellman public
 *  values in the DIFFIE_HELLMAN parameter.  This gives the possibility
 *  e.g. for a server to provide a weaker encryption possibility for a
 *  PDA host that is not powerful enough.  It is RECOMMENDED that the
 *  Initiator, receiving more than one public values selects the stronger
 *  one, if it supports it."
 *
 * @param dhf: pointer to the Diffie-Hellman parameter with two DH keys.
 *
 * @return dhf: pointer to the new Diffie-Hellman parameter, that includes
 *         only one DH key.
 */
struct hip_dh_public_value *hip_dh_select_key(const struct hip_diffie_hellman *dhf)
{
        struct hip_dh_public_value *dhpv1 = NULL, *dhpv2 = NULL, *err = NULL;

	if ( ntohs(dhf->pub_val.pub_len) ==
	     hip_get_diffie_hellman_param_public_value_len(dhf) ){
	         HIP_DEBUG("Single DHF public value received\n");
		 return (struct hip_dh_public_value *)&dhf->pub_val.group_id;
	} else {

		 dhpv1 = (struct hip_dh_public_value *)&dhf->pub_val.group_id;
		 dhpv2 = (struct hip_dh_public_value *)
		   (dhf->pub_val.public_value + ntohs(dhf->pub_val.pub_len));

		 HIP_IFEL (hip_get_diffie_hellman_param_public_value_len(dhf) !=
			   ntohs(dhpv1->pub_len) + sizeof(uint8_t) + sizeof(uint16_t)
			   + ntohs(dhpv2->pub_len), dhpv1, "Malformed DHF parameter\n");

		 HIP_DEBUG("Multiple DHF public values received\n");

		 _HIP_DEBUG("dhpv1->group_id= %d   dhpv2->group_id= %d\n",
			    dhpv1->group_id, dhpv2->group_id);
		 _HIP_DEBUG("dhpv1->pub_len= %d   dhpv2->pub_len= %d\n",
			    dhpv1->pub_len, dhpv2->pub_len);
		 _HIP_DEBUG("ntohs(dhpv1->pub_len)= %d   ntohs(dhpv2->pub_len)= %d\n",
			    ntohs(dhpv1->pub_len), ntohs(dhpv2->pub_len));



		 /* Selection of a DH key depending on select_dh_key */
		 if ( (select_dh_key == STRONGER_KEY &&
		       dhpv1->group_id >= dhpv2->group_id) ||
		      (select_dh_key == WEAKER_KEY &&
		       dhpv1->group_id <= dhpv2->group_id) )
		        return dhpv1;
		 else
		        return dhpv2;
	}
 out_err:
	return err;
}


#if 0
/**
 * hip_set_param_spi_value - set the spi value in spi_lsi parameter
 * @param spi_lsi the spi_lsi parameter
 * @param spi the value of the spi in the spi_lsi value in host byte order
 *
 */
void hip_set_param_spi_value(struct hip_esp_info *esp_info, uint32_t spi)
{
	esp_info->spi = htonl(spi);
}

/**
 * hip_get_param_spi_value - get the spi value from spi_lsi parameter
 * @param spi_lsi the spi_lsi parameter
 *
 * @return the spi value in host byte order
 */
uint32_t hip_get_param_spi_value(const struct hip_esp_info *esp_info)
{
	return ntohl(esp_info->spi);
}
#endif

/**
 * hip_get_unit_test_suite_param_id - get suite id from unit test parameter
 * @param test pointer to the unit test parameter
 *
 * @return the id of the test suite (in host byte order) of the unit test
 *          parameter
 */
uint16_t hip_get_unit_test_suite_param_id(const struct hip_unit_test *test)
{
	return ntohs(test->suiteid);
}

/**
 * hip_get_unit_test_case_param_id - get test case id from unit test parameter
 * @param test pointer to the unit test parameter
 *
 * @return the id of the test case (in host byte order) of the unit test
 *          parameter
 */
uint16_t hip_get_unit_test_case_param_id(const struct hip_unit_test *test)
{
	return ntohs(test->caseid);
}

uint8_t hip_get_host_id_algo(const struct hip_host_id *host_id) {
	return host_id->rdata.algorithm; /* 8 bits, no ntons() */
}

struct hip_locator_info_addr_item *hip_get_locator_first_addr_item(const struct hip_locator *locator) {
	return (struct hip_locator_info_addr_item *) (locator + 1);
}
/* remove by santtu, since the item have type2
int hip_get_locator_addr_item_count(struct hip_locator *locator) {
	return (hip_get_param_contents_len(locator) -
		(sizeof(struct hip_locator) -
		 sizeof(struct hip_tlv_common))) /
		sizeof(struct hip_locator_info_addr_item);
}
*/
#ifndef __KERNEL__

/**
 * Translates a service life time from seconds to a 8-bit integer value. The
 * lifetime value in seconds is translated to a 8-bit integer value using
 * following formula: <code>lifetime = (8 * (log(seconds) / log(2)))
 * + 64</code> and truncated. The formula is the inverse of the formula given
 * in the registration draft.
 *
 * @param  seconds  the lifetime to convert.
 * @param  lifetime a target buffer for the coverted lifetime.
 * @return          zero on success, -1 on error. Error occurs when @c seconds
 *                  is zero or greater than 15384774.
 */
int hip_get_lifetime_value(time_t seconds, uint8_t *lifetime)
{
	/* Check that we get a lifetime value between 1 and 255. The minimum
	   lifetime according to the registration draft is 0.004 seconds, but
	   the reverse formula gives zero for that. 15384774.906 seconds is the
	   maximum value. The boundary checks done here are just curiosities
	   since services are usually granted for minutes to a couple of days,
	   but not for milliseconds and days. However, log() gives a range error
	   if "seconds" is zero. */
	if(seconds == 0) {
		*lifetime = 0;
		return -1;
	}else if(seconds > 15384774) {
		*lifetime = 255;
		return -1;
	}else {
		*lifetime = (8 * (log(seconds) / log(2))) + 64;
		return 0;
	}
}


/**
 * Translates a service life time from a 8-bit integer value to seconds. The
 * lifetime value is translated to a 8-bit integer value using following
 * formula: <code>seconds = 2^((lifetime - 64)/8)</code>.
 *
 * @param  lifetime the lifetime to convert.
 * @param  seconds  a target buffer for the converted lifetime.
 * @return          zero on success, -1 on error. Error occurs when @c lifetime
 *                  is zero.
 */
int hip_get_lifetime_seconds(uint8_t lifetime, time_t *seconds){
	if(lifetime == 0) {
		*seconds = 0;
		return -1;
	}
	/* All values between from 1 to 63 give just fractions of a second. */
	else if(lifetime < 64) {
		*seconds = 1;
		return 0;
	} else {
		*seconds = pow(2, ((double)((lifetime)-64)/8));
		return 0;
	}
}
#endif
/**
 * hip_check_user_msg_len - check validity of user message length
 * @param msg pointer to the message
 *
 * @return 1 if the message length is valid, or 0 if the message length is
 *          invalid
 */
int hip_check_user_msg_len(const struct hip_common *msg) {
	uint16_t len;

	HIP_ASSERT(msg);
	len = hip_get_msg_total_len(msg);

	if (len < sizeof(struct hip_common) || len > HIP_MAX_PACKET) {
		return 0;
	} else {
		return 1;
	}
}


/**
 * hip_check_network_msg_len - check validity of network message length
 * @param msg pointer to the message
 *
 * @return 1 if the message length is valid, or 0 if the message length is
 *          invalid
 */
int hip_check_network_msg_len(const struct hip_common *msg)
{
	uint16_t len;

	HIP_ASSERT(msg);
	len = hip_get_msg_total_len(msg);

	if (len < sizeof(struct hip_common) || len > HIP_MAX_NETWORK_PACKET) {
		return 0;
	} else {
		return 1;
	}
}



/**
 * hip_check_network_msg_type - check the type of the network message
 * @param msg pointer to the message
 *
 * @return 1 if the message type is valid, or 0 if the message type is
 *          invalid
 */
int hip_check_network_msg_type(const struct hip_common *msg) {
	int ok = 0;
	hip_hdr_type_t supported[] =
		{
			HIP_I1,
			HIP_R1,
			HIP_I2,
			HIP_R2,
			HIP_UPDATE,
			HIP_NOTIFY,
			HIP_BOS,
			HIP_CLOSE,
			HIP_CLOSE_ACK,
			HIP_LUPDATE
		};
	hip_hdr_type_t i;
	hip_hdr_type_t type = hip_get_msg_type(msg);

	for (i = 0; i < sizeof(supported) / sizeof(hip_hdr_type_t); i++) {
		if (type == supported[i]) {
			ok = 1;
			break;
		}
	}

	return ok;
}

/**
 * hip_check_userspace_param_type - check the userspace parameter type
 * @param param pointer to the parameter
 *
 * @return 1 if parameter type is valid, or 0 if parameter type is invalid
 */
int hip_check_userspace_param_type(const struct hip_tlv_common *param)
{
	return 1;
}

/**
 * Checks the network parameter type.
 *
 * Optional parameters are not checked, because the code just does not
 * use them if they are not supported.
 *
 * @param param the network parameter
 * @return 1 if parameter type is valid, or 0 if parameter type
 * is not valid. "Valid" means all optional and non-optional parameters
 * in the HIP draft.
 * @todo Clarify the functionality and explanation of this function. Should
 *       new parameters be added to the checked parameters list as they are
 *       introduced in extensions drafts (RVS, NAT, Registration...), or should
 *       here only be the parameters listed in Sections 5.2.3 through Section
 *       5.2.18 of the draft-ietf-hip-base-06?
 */
int hip_check_network_param_type(const struct hip_tlv_common *param)
{
	int ok = 0;
	hip_tlv_type_t i;
	hip_tlv_type_t valid[] =
		{
			HIP_PARAM_ACK,
			HIP_PARAM_BLIND_NONCE,
                        HIP_PARAM_CERT,
                        HIP_PARAM_DIFFIE_HELLMAN,
                        HIP_PARAM_ECHO_REQUEST,
                        HIP_PARAM_ECHO_REQUEST_SIGN,
                        HIP_PARAM_ECHO_RESPONSE,
                        HIP_PARAM_ECHO_RESPONSE_SIGN,
                        HIP_PARAM_ENCRYPTED,
                        HIP_PARAM_ESP_INFO,
                        HIP_PARAM_ESP_INFO,
                        HIP_PARAM_ESP_TRANSFORM,
                        HIP_PARAM_FROM,
			HIP_PARAM_RELAY_FROM,
			//add by santtu
			HIP_PARAM_RELAY_HMAC,
			//end add
                        HIP_PARAM_HIP_SIGNATURE,
                        HIP_PARAM_HIP_SIGNATURE2,
                        HIP_PARAM_HIP_TRANSFORM,
                        HIP_PARAM_HMAC,
                        HIP_PARAM_HMAC,
                        HIP_PARAM_HMAC2,
			HIP_PARAM_RVS_HMAC,
                        HIP_PARAM_HOST_ID,
                        HIP_PARAM_LOCATOR,
			//add by santtu
			HIP_PARAM_NAT_TRANSFORM,
			HIP_PARAM_NAT_PACING,
			HIP_PARAM_STUN,
			//end add
                        HIP_PARAM_NOTIFICATION,
                        HIP_PARAM_PUZZLE,
                        HIP_PARAM_R1_COUNTER,
                        HIP_PARAM_REG_FAILED,
                        HIP_PARAM_REG_INFO,
                        HIP_PARAM_REG_REQUEST,
                        HIP_PARAM_REG_RESPONSE,
                        HIP_PARAM_SEQ,
                        HIP_PARAM_SOLUTION,
                        HIP_PARAM_VIA_RVS,
			HIP_PARAM_RELAY_TO,
			//add by santtu
			HIP_PARAM_REG_FROM,
			//end add
			HIP_PARAM_ESP_PROT_TRANSFORMS,
			HIP_PARAM_ESP_PROT_ANCHOR,
			HIP_PARAM_ESP_PROT_BRANCH,
			HIP_PARAM_ESP_PROT_SECRET,
			HIP_PARAM_ESP_PROT_ROOT
#ifdef CONFIG_HIP_MIDAUTH
		       ,HIP_PARAM_ECHO_REQUEST_M,
                        HIP_PARAM_ECHO_RESPONSE_M,
                        HIP_PARAM_CHALLENGE_REQUEST,
                        HIP_PARAM_CHALLENGE_RESPONSE
#endif
		};
	hip_tlv_type_t type = hip_get_param_type(param);

	/** @todo check the lengths of the parameters */

	for (i = 0; i < ARRAY_SIZE(valid); i++) {
		if (!(type & 0x0001)) {
			_HIP_DEBUG("Optional param, skip\n");
			ok = 1;
			break;
		} else if (type == valid[i]) {
			ok = 1;
			break;
		}
	}

	return ok;
}

/**
 * Checks the validity of parameter contents length.
 *
 * The msg is passed also in to check to the parameter will not cause buffer
 * overflows.
 *
 * @param msg   a pointer to the beginning of the message
 * @param param a pointer to the parameter to be checked for contents length
 * @return      1 if the length of the parameter contents length was valid
 *              (the length was not too small or too large to fit into the
 *              message). Zero is returned on invalid contents length.
 */
int hip_check_param_contents_len(const struct hip_common *msg,
				 const struct hip_tlv_common *param) {
	int ok = 0;
	int param_len = hip_get_param_total_len(param);
	void *pos = (void *) param;

	/* Note: the lower limit is not checked, because there really is no
	   lower limit. */

	if (pos == ((void *)msg)) {
		HIP_ERROR("not a parameter\n");
	} else if (pos + param_len > ((void *) msg) + HIP_MAX_PACKET) {
		HIP_DEBUG("param far too long (%d)\n", param_len);
	} else if (param_len > hip_get_msg_total_len(msg)) {
		HIP_DEBUG("param too long (%d)\n", param_len);
	} else {
		_HIP_DEBUG("param length ok (%d)\n", param_len);
		ok = 1;
	}
	return ok;
}

/**
 * Iterates to the next parameter.
 *
 * @param msg           a pointer to the beginning of the message header
 * @param current_param a pointer to the current parameter, or NULL if the msg
 *                      is to be searched from the beginning.
 * @return              the next parameter after the current_param in @c msg, or
 *                      NULL if no parameters were found.
 */
struct hip_tlv_common *hip_get_next_param(const struct hip_common *msg,
					  const struct hip_tlv_common *current_param)
{
	struct hip_tlv_common *next_param = NULL;
	void *pos = (void *) current_param;

	if (!msg) {
		HIP_ERROR("msg null\n");
		goto out;
	}

	if (current_param == NULL) {
		pos = (void *) msg;
	}

	if (pos == msg)
		pos += sizeof(struct hip_common);
	else
		pos += hip_get_param_total_len(current_param);

	next_param = (struct hip_tlv_common *) pos;

	/* check that the next parameter does not point
	   a) outside of the message
	   b) out of the buffer with check_param_contents_len()
	   c) to an empty slot in the message */
	if (((char *) next_param) - ((char *) msg) >=
	    hip_get_msg_total_len(msg) || /* a */
	    !hip_check_param_contents_len(msg, next_param) || /* b */
	    hip_get_param_contents_len(next_param) == 0) {    /* c */
		_HIP_DEBUG("no more parameters found\n");
		next_param = NULL;
	} else {
		/* next parameter successfully found  */
		_HIP_DEBUG("next param: type=%d, len=%d\n",
			  hip_get_param_type(next_param),
			  hip_get_param_contents_len(next_param));
	}

 out:
	return next_param;


}

/**
 * Gets  the first parameter of the given type.
 *
 * If there are multiple parameters of the same type, one should use
 * hip_get_next_param() after calling this function to iterate through
 * them all.

 * @param msg        a pointer to the beginning of the message header.
 * @param param_type the type of the parameter to be searched from msg
 *                   (in host byte order)
 * @return           a pointer to the first parameter of the type param_type,
 *                   or NULL if no parameters of the type param_type were not
 *                   found.
 */
void *hip_get_param(const struct hip_common *msg, hip_tlv_type_t param_type)
{
	void *matched = NULL;
	struct hip_tlv_common *current_param = NULL;

	_HIP_DEBUG("searching for type %d\n", param_type);

       /** @todo Optimize: stop when next parameter's type is greater than the
	   searched one. */

	while((current_param = hip_get_next_param(msg, current_param))
	      != NULL) {
		_HIP_DEBUG("current param %d\n",
			   hip_get_param_type(current_param));
		if (hip_get_param_type(current_param) == param_type) {
			matched = current_param;
			break;
		}
	}

	return matched;
}

/**
 * Get contents of the first parameter of the given type. If there are multiple
 * parameters of the same type, one should use @c hip_get_next_param() after
 * calling this function to iterate through them all.
 *
 * @param msg         a pointer to the beginning of the message header
 * @param param_type the type of the parameter to be searched from msg
 *                   (in host byte order)
 * @return           a pointer to the contents of the first parameter of the
 *                   type @c param_type, or NULL if no parameters of type
 *                   @c param_type were found.
 */
void *hip_get_param_contents(const struct hip_common *msg,
			     hip_tlv_type_t param_type)
{

	void *contents = hip_get_param(msg,param_type);
	if (contents)
		contents += sizeof(struct hip_tlv_common);
	return contents;
}

/**
 * hip_get_param_contents_direct - get parameter contents direct from TLV
 * @param tlv_common pointer to a parameter
 *
 * @return pointer to the contents of the tlv_common (just after the
 *          the type and length fields)
 */
void *hip_get_param_contents_direct(const void *tlv_common)
{
	return ((void *)tlv_common) + sizeof(struct hip_tlv_common);
}


/* hip_get_nth_param - get nth parameter of given type from the message
 * @param msg pointer to the beginning of the message header
 * @param param_type the type of the parameter to be searched from msg
 *              (in host byte order)
 * @param n index number to be get
 *
 * @return the nth parameter from the message if found, else %NULL.
 */
void *hip_get_nth_param(const struct hip_common *msg,
			hip_tlv_type_t param_type, int n)
{
	struct hip_tlv_common *param = NULL;
	int i = 0;

	if (n < 1) {
		HIP_ERROR("n < 1 (n=%d)\n", n);
		return NULL;
	}

	while((param = hip_get_next_param(msg, param))) {
		if (hip_get_param_type(param) == param_type) {
			i++;
			if (i == n)
				return param;
		}
	}
	return NULL;
}

/**
 * @brief Finds the first free parameter position in message.
 *
 * This function does not check whether the new parameter to be appended
 * would overflow the @c msg buffer. It is the responsibilty of the caller
 * to check such circumstances because this function does not know
 * the length of the object to be appended in the message. Still, this
 * function checks the special situation where the buffer is completely
 * full and returns NULL in such a case.
 *
 * @param msg a pointer to the beginning of the message header
 * @return    a pointer to the first free (padded) position, or NULL if
 *            the message was completely full
 * @todo      Should this function should return hip_tlv_common?
 */
static void *hip_find_free_param(const struct hip_common *msg)
{
	struct hip_tlv_common *current_param = NULL;
	struct hip_tlv_common *last_used_pos = NULL;
	void *free_pos = NULL;
	void *first_pos = ((void *) msg) + sizeof(struct hip_common);

	/* Check for no parameters: this has to be checked separately because
	   we cannot tell from the return value of get_next_param() whether
	   the message was completely full or there just were no parameters.
	   The length is used for checking the existance of parameter, because
	   type field may be zero (SPI_LSI = 0) and therefore it cannot be
	   used for checking the existance. */
	if (hip_get_param_contents_len((struct hip_tlv_common *) first_pos)
	    == 0) {
		_HIP_DEBUG("no parameters\n");
		free_pos = first_pos;
		goto out;
	}

	while((current_param = hip_get_next_param(msg, current_param))
	      != NULL) {
		last_used_pos = current_param;
		_HIP_DEBUG("not free: type=%d, contents_len=%d\n",
			  hip_get_param_type(current_param),
			  hip_get_param_contents_len(current_param));
	}

	if (last_used_pos == NULL) {
		free_pos = NULL; /* the message was full */
	} else {
		free_pos = ((void *) last_used_pos) +
			hip_get_param_total_len(last_used_pos);
	}

 out:
	return free_pos;
}


/**
 * @brief Updates messsage header length
  *
 * This function is called always when a parameter has been added or the
 * daemon/network header was written. This function writes the new
 * header length directly into the message.
 *
 * @param msg a pointer to the beginning of the message header
 */
void hip_calc_hdr_len(struct hip_common *msg)
{
	struct hip_tlv_common *param = NULL;
	void *pos = (void *) msg;

	/* We cannot call get_next() or get_free() because they need a valid
	   header length which is to be (possibly) calculated now. So, the
	   header length must be calculated manually here. */

	if (hip_get_msg_total_len(msg) == 0) {
		/* msg len is zero when
		   1) calling build_param() for the first time
		   2) calling just the build_hdr() without building
		      any parameters, e.g. in plain error messages */
		_HIP_DEBUG("case 1,2\n");
		hip_set_msg_total_len(msg, sizeof(struct hip_common));
	} else {
		/* 3) do nothing, build_param()+ */
		/* 4) do nothing, build_param()+ and build_hdr() */
		_HIP_DEBUG("case 3,4\n");
	}

	pos += hip_get_msg_total_len(msg);
	param = (struct hip_tlv_common *) pos;
	if (hip_get_param_contents_len(param) != 0) {
		/* Case 1 and 3: a new parameter (with a valid length) has
		   been added and the message length has not been updated. */
		_HIP_DEBUG("case 1,3\n");
		hip_set_msg_total_len(msg, hip_get_msg_total_len(msg) +
				      hip_get_param_total_len(param));
		/* XX assert: new pos must be of type 0 (assume only one
		   header has been added) */
	} else {
		/* case 2 and 4: the message length does not need to be
		   updated */
		_HIP_DEBUG("case 2,4\n");
	}

	_HIP_DEBUG("msg len %d\n", hip_get_msg_total_len(msg));
}

/**
 * Calculates and writes the length of any HIP packet parameter
 *
 * This function can be used for semi-automatic calculation of parameter
 * length field. This function should always be used instead of manual
 * calculation of parameter lengths. The tlv_size is usually just
 * sizeof(struct hip_tlv_common), but it can include other fields than
 * just the type and length. For example, DIFFIE_HELLMAN parameter includes
 * the group field as in hip_build_param_diffie_hellman_contents().
 *
 * @param tlv_common pointer to the beginning of the parameter
 * @param tlv_size size of the TLV header  (in host byte order)
 * @param contents_size size of the contents after the TLV header
 *                 (in host byte order)
 */
void hip_calc_generic_param_len(void *tlv_common,
			      hip_tlv_len_t tlv_size,
			      hip_tlv_len_t contents_size)
{
	hip_set_param_contents_len(tlv_common,
				   tlv_size + contents_size -
				   sizeof(struct hip_tlv_common));
}

/**
 * hip_calc_param_len - calculate the length of a "normal" TLV structure
 * @param tlv_common pointer to the beginning of the TLV structure
 * @param contents_size size of the contents after type and length fields
 *                 (in host byte order)
 *
 * This function calculates and writes the length of TLV structure field.
 * This function is different from hip_calc_generic_param_len() because
 * it assumes that the length of the header of the TLV is just
 * sizeof(struct hip_tlv_common).
 */
void hip_calc_param_len(void *tlv_common, hip_tlv_len_t contents_size)
{
	hip_calc_generic_param_len(tlv_common, sizeof(struct hip_tlv_common),
				   contents_size);
}

/**
 * Prints HIP message contents using HIP debug interface.
 *
 * @param msg a pointer to the message to be printed.
 * @note      Do not call this function directly, use the HIP_DUMP_MSG() macro
 *            instead.
 */
void hip_dump_msg(const struct hip_common *msg)
{
     struct hip_tlv_common *current_param = NULL;
     void *contents = NULL;
     /* The value of the "Length"-field in current parameter. */
     hip_tlv_len_t len = 0;
     /* Total length of the parameter (type+length+value+padding), and the
	length of padding. */
     size_t total_len = 0, pad_len = 0;
     HIP_DEBUG("--------------- MSG START ------------------\n");

     HIP_DEBUG("Msg type :      %s (%d)\n",
	       hip_message_type_name(hip_get_msg_type(msg)),
	       hip_get_msg_type(msg));
     HIP_DEBUG("Msg length:     %d\n", hip_get_msg_total_len(msg));
     HIP_DEBUG("Msg err:        %d\n", hip_get_msg_err(msg));
     HIP_DEBUG("Msg controls:   0x%04x\n", msg->control);

     _HIP_DEBUG_HIT("Msg hits:       ", &msg->hits );
     _HIP_DEBUG_HIT("Msg hitr:       ", &msg->hitr );

     while((current_param = hip_get_next_param(msg, current_param)) != NULL)
     {
	  len = hip_get_param_contents_len(current_param);
	  /* Formula from base draft section 5.2.1. */
	  total_len = 11 + len - (len +3) % 8;
	  pad_len = total_len - len - sizeof(hip_tlv_type_t)
	       - sizeof(hip_tlv_len_t);
	  contents = hip_get_param_contents_direct(current_param);
	  HIP_DEBUG("Parameter type:%s (%d). Total length: %d (4 type+"\
		    "length, %d content, %d padding).\n",
		    hip_param_type_name(hip_get_param_type(current_param)),
		    hip_get_param_type(current_param),
		    total_len,
		    len,
		    pad_len);
	  HIP_HEXDUMP("Contents:", contents, len);
	  HIP_HEXDUMP("Padding:", contents + len , pad_len);
     }
     HIP_DEBUG("---------------- MSG END --------------------\n");
}

/**
 * Returns a string for a given parameter type number.
 * The returned string should be just the same as its type constant name.
 *
 * @note If you added a SO_HIP_NEWMODE in libinet6/icomm.h, you also need to
 *       add a case block for your SO_HIP_NEWMODE constant in the
 *       switch(msg_type) block in this function.
 * @param msg_type message type number
 * @return         name of the message type
 **/
char* hip_message_type_name(const uint8_t msg_type){
	switch (msg_type) {
	case HIP_I1:		return "HIP_I1";
	case HIP_R1:		return "HIP_R1";
	case HIP_I2:		return "HIP_I2";
	case HIP_R2:		return "HIP_R2";
	case HIP_UPDATE:	return "HIP_UPDATE";
	case HIP_NOTIFY:	return "HIP_NOTIFY";
	case HIP_CLOSE:		return "HIP_CLOSE";
	case HIP_CLOSE_ACK:	return "HIP_CLOSE_ACK";
	case HIP_CER:		return "HIP_CER";
	case HIP_PAYLOAD:	return "HIP_PAYLOAD";
	case HIP_PSIG:		return "HIP_PSIG";
	case HIP_TRIG:		return "HIP_TRIG";

	case SO_HIP_ADD_LOCAL_HI:	return "SO_HIP_ADD_LOCAL_HI";
	case SO_HIP_DEL_LOCAL_HI:	return "SO_HIP_DEL_LOCAL_HI";
	case SO_HIP_RUN_UNIT_TEST:	return "SO_HIP_RUN_UNIT_TEST";
	case SO_HIP_RST:		return "SO_HIP_RST";
	case SO_HIP_UNIT_TEST:		return "SO_HIP_UNIT_TEST";
	case SO_HIP_BOS:		return "SO_HIP_BOS";
	case SO_HIP_NETLINK_DUMMY:	return "SO_HIP_NETLINK_DUMMY";
	case SO_HIP_CONF_PUZZLE_NEW:	return "SO_HIP_CONF_PUZZLE_NEW";
	case SO_HIP_CONF_PUZZLE_GET:	return "SO_HIP_CONF_PUZZLE_GET";
	case SO_HIP_CONF_PUZZLE_SET:	return "SO_HIP_CONF_PUZZLE_SET";
	case SO_HIP_CONF_PUZZLE_INC:	return "SO_HIP_CONF_PUZZLE_INC";
	case SO_HIP_CONF_PUZZLE_DEC:	return "SO_HIP_CONF_PUZZLE_DEC";
	case SO_HIP_SET_OPPORTUNISTIC_MODE: return "SO_HIP_SET_OPPORTUNISTIC_MODE";
	case SO_HIP_SET_BLIND_ON:	return "SO_HIP_SET_BLIND_ON";
	case SO_HIP_SET_BLIND_OFF:	return "SO_HIP_SET_BLIND_OFF";
	case SO_HIP_DHT_GW:		return "SO_HIP_DHT_GW";
	case SO_HIP_SET_DEBUG_ALL:	return "SO_HIP_SET_DEBUG_ALL";
	case SO_HIP_SET_DEBUG_MEDIUM:	return "SO_HIP_SET_DEBUG_MEDIUM";
	case SO_HIP_SET_DEBUG_NONE:	return "SO_HIP_SET_DEBUG_NONE";
	case SO_HIP_MHADDR_ACTIVE:	return "SO_HIP_MHADDR_ACTIVE";
	case SO_HIP_MHADDR_LAZY:	return "SO_HIP_MHADDR_LAZY";
	case SO_HIP_RESTART:		return "SO_HIP_RESTART";
	case SO_HIP_SET_LOCATOR_ON:	return "SO_HIP_SET_LOCATOR_ON";
	case SO_HIP_SET_LOCATOR_OFF:	return "SO_HIP_SET_LOCATOR_OFF";
	case SO_HIP_DHT_SET:		return "SO_HIP_DHT_SET";
	case SO_HIP_DHT_ON:		return "SO_HIP_DHT_ON";
	case SO_HIP_DHT_OFF:		return "SO_HIP_DHT_OFF";
	case SO_HIP_HIT_TO_IP_ON:	return "SO_HIP_HIT_TO_IP_ON";
	case SO_HIP_HIT_TO_IP_OFF:	return "SO_HIP_HIT_TO_IP_OFF";
	case SO_HIP_HIT_TO_IP_SET:	return "SO_HIP_HIT_TO_IP_SET";
	case SO_HIP_SET_OPPTCP_ON:	return "SO_HIP_SET_OPPTCP_ON";
	case SO_HIP_SET_OPPTCP_OFF:	return "SO_HIP_SET_OPPTCP_OFF";
	case SO_HIP_OPPTCP_SEND_TCP_PACKET: return "SO_HIP_OPPTCP_SEND_TCP_PACKET";
	case SO_HIP_TRANSFORM_ORDER:	return "SO_HIP_TRANSFORM_ORDER";
	case SO_HIP_OFFER_RVS:		return "SO_HIP_OFFER_RVS";
	case SO_HIP_CANCEL_RVS:		return "SO_HIP_CANCEL_RVS";
	case SO_HIP_REINIT_RVS:		return "SO_HIP_REINIT_RVS";
	case SO_HIP_ADD_DEL_SERVER:	return "SO_HIP_ADD_DEL_SERVER";
	case SO_HIP_OFFER_HIPRELAY:	return "SO_HIP_OFFER_HIPRELAY";
	case SO_HIP_CANCEL_HIPRELAY:	return "SO_HIP_CANCEL_HIPRELAY";
	case SO_HIP_REINIT_RELAY:	return "SO_HIP_REINIT_RELAY";
	case SO_HIP_ADD_DB_HI:		return "SO_HIP_ADD_DB_HI";
	case SO_HIP_FIREWALL_PING:	return "SO_HIP_FIREWALL_PING";
	case SO_HIP_FIREWALL_PING_REPLY: return "SO_HIP_FIREWALL_PING_REPLY";
	case SO_HIP_FIREWALL_QUIT:	return "SO_HIP_FIREWALL_QUIT";
	case SO_HIP_AGENT_PING:		return "SO_HIP_AGENT_PING";
	case SO_HIP_AGENT_PING_REPLY:	return "SO_HIP_AGENT_PING_REPLY";
	case SO_HIP_AGENT_QUIT:		return "SO_HIP_AGENT_QUIT";
	case SO_HIP_DAEMON_QUIT:	return "SO_HIP_DAEMON_QUIT";
	case SO_HIP_I1_REJECT:		return "SO_HIP_I1_REJECT";
	case SO_HIP_UPDATE_HIU:		return "SO_HIP_UPDATE_HIU";
	case SO_HIP_SET_NAT_PLAIN_UDP:	return "SO_HIP_SET_NAT_PLAIN_UDP";
	case SO_HIP_SET_NAT_NONE:	return "SO_HIP_SET_NAT_NONE";
	case SO_HIP_SET_HIPPROXY_ON:	return "SO_HIP_SET_HIPPROXY_ON";
	case SO_HIP_SET_HIPPROXY_OFF:	return "SO_HIP_SET_HIPPROXY_OFF";
	case SO_HIP_GET_PROXY_LOCAL_ADDRESS: return "SO_HIP_GET_PROXY_LOCAL_ADDRESS";
	case SO_HIP_HIPPROXY_STATUS_REQUEST: return "SO_HIP_HIPPROXY_STATUS_REQUEST";
	case SO_HIP_OPPTCP_UNBLOCK_AND_BLACKLIST: return "SO_HIP_OPPTCP_UNBLOCK_AND_BLACKLIST";
	case SO_HIP_FW_BEX_DONE:	return "SO_HIP_FW_BEX_DONE";
	case SO_HIP_SET_TCPTIMEOUT_ON:	return "SO_HIP_SET_TCPTIMEOUT_ON";
	case SO_HIP_SET_TCPTIMEOUT_OFF:	return "SO_HIP_SET_TCPTIMEOUT_OFF";
	case SO_HIP_SET_NAT_ICE_UDP:	return "SO_HIP_SET_NAT_ICE_UDP";
	case SO_HIP_IPSEC_ADD_SA:	return "SO_HIP_IPSEC_ADD_SA";
	case SO_HIP_USERSPACE_IPSEC:	return "SO_HIP_USERSPACE_IPSEC";
	case SO_HIP_ESP_PROT_TFM:	return "SO_HIP_ESP_PROT_TFM";
	case SO_HIP_BEX_STORE_UPDATE:	return "SO_HIP_BEX_STORE_UPDATE";
	case SO_HIP_TRIGGER_UPDATE:	return "SO_HIP_TRIGGER_UPDATE";
	case SO_HIP_ANCHOR_CHANGE:	return "SO_HIP_ANCHOR_CHANGE";
	case SO_HIP_TRIGGER_BEX:	return "SO_HIP_TRIGGER_BEX";
	  //case SO_HIP_IS_OUR_LSI: return "SO_HIP_IS_OUR_LSI";
	case SO_HIP_GET_PEER_HIT:	return "SO_HIP_GET_PEER_HIT";
	case SO_HIP_REGISTER_SAVAHR: return "SO_HIP_REGISTER_SAVAHR";
	case SO_HIP_GET_SAVAHR_IN_KEYS: return "SO_HIP_GET_SAVAHR_IN_KEYS";
	case SO_HIP_GET_SAVAHR_OUT_KEYS: return "SO_HIP_GET_SAVAHR_OUT_KEYS";
	  //case SO_HIP_GET_PEER_HIT_BY_LSIS: return "SO_HIP_GET_PEER_HIT_BY_LSIS";
	case SO_HIP_NSUPDATE_ON:	return "SO_HIP_NSUPDATE_ON";
	case SO_HIP_NSUPDATE_OFF:	return "SO_HIP_NSUPDATE_OFF";
	case SO_HIP_SET_HI3_ON:		return "SO_HIP_SET_HI3_ON";
	case SO_HIP_SET_HI3_OFF:	return "SO_HIP_SET_HI3_OFF";
	case SO_HIP_HEARTBEAT: 		return "SO_HIP_HEARTBEAT";
	case SO_HIP_DHT_SERVING_GW: 	return "SO_HIP_DHT_SERVING_GW";
	case SO_HIP_SET_NAT_PORT:	return "SO_HIP_SET_NAT_PORT";
	case SO_HIP_SHOTGUN_ON:		return "SO_HIP_SHOTGUN_ON";
	case SO_HIP_SHOTGUN_OFF:	return "SO_HIP_SHOTGUN_OFF";
	case SO_HIP_SIGN_BUDDY_X509V3:	return "SO_HIP_SIGN_BUDDY_X509V3";
	case SO_HIP_SIGN_BUDDY_SPKI:	return "SO_HIP_SIGN_BUDDY_SPKI";
	case SO_HIP_VERIFY_BUDDY_X509V3: return "SO_HIP_VERIFY_BUDDY_X509V3";
	case SO_HIP_VERIFY_BUDDY_SPKI:	return "SO_HIP_VERIFY_BUDDY_SPKI";
	case SO_HIP_MAP_ID_TO_ADDR:	return "SO_HIP_MAP_ID_TO_ADDR";
	case SO_HIP_OFFER_FULLRELAY:	return "SO_HIP_OFFER_FULLRELAY";
	case SO_HIP_CANCEL_FULLRELAY:	return "SO_HIP_CANCEL_FULLRELAY";
	case SO_HIP_REINIT_FULLRELAY:	return "SO_HIP_REINIT_FULLRELAY";
	case SO_HIP_FIREWALL_START:	return "SO_HIP_FIREWALL_START";
	case SO_HIP_MANUAL_UPDATE_PACKET: return "SO_HIP_MANUAL_UPDATE_PACKET";
	default:
		return "UNDEFINED";
	}
}

/**
 * Returns a string for a given parameter type number.
 *
 * @param param_type parameter type number
 * @return      name of the message type
 **/
char* hip_param_type_name(const hip_tlv_type_t param_type){
	switch (param_type) {
	case HIP_PARAM_ACK:		return "HIP_PARAM_ACK";
	case HIP_PARAM_AGENT_REJECT:	return "HIP_PARAM_AGENT_REJECT";
	case HIP_PARAM_BLIND_NONCE:	return "HIP_PARAM_BLIND_NONCE";
	case HIP_PARAM_CERT:		return "HIP_PARAM_CERT";
	case HIP_PARAM_DH_SHARED_KEY:	return "HIP_PARAM_DH_SHARED_KEY";
	case HIP_PARAM_DIFFIE_HELLMAN:	return "HIP_PARAM_DIFFIE_HELLMAN";
	case HIP_PARAM_DSA_SIGN_DATA:	return "HIP_PARAM_DSA_SIGN_DATA";
	case HIP_PARAM_DST_ADDR:	return "HIP_PARAM_DST_ADDR";
	case HIP_PARAM_ECHO_REQUEST:	return "HIP_PARAM_ECHO_REQUEST";
	case HIP_PARAM_ECHO_REQUEST_SIGN: return "HIP_PARAM_ECHO_REQUEST_SIGN";
	case HIP_PARAM_ECHO_REQUEST_M:	return "HIP_PARAM_ECHO_REQUEST_M";
	case HIP_PARAM_ECHO_RESPONSE:	return "HIP_PARAM_ECHO_RESPONSE";
	case HIP_PARAM_ECHO_RESPONSE_SIGN: return "HIP_PARAM_ECHO_RESPONSE_SIGN";
	case HIP_PARAM_ECHO_RESPONSE_M:	return "HIP_PARAM_ECHO_RESPONSE_M";
	case HIP_PARAM_EID_ADDR:	return "HIP_PARAM_EID_ADDR";
	case HIP_PARAM_EID_ENDPOINT:	return "HIP_PARAM_EID_ENDPOINT";
	case HIP_PARAM_EID_IFACE:	return "HIP_PARAM_EID_IFACE";
	case HIP_PARAM_EID_SOCKADDR:	return "HIP_PARAM_EID_SOCKADDR";
	case HIP_PARAM_ENCAPS_MSG:	return "HIP_PARAM_ENCAPS_MSG";
	case HIP_PARAM_ENCRYPTED:	return "HIP_PARAM_ENCRYPTED";
	case HIP_PARAM_ESP_INFO:	return "HIP_PARAM_ESP_INFO";
	case HIP_PARAM_ESP_TRANSFORM:	return "HIP_PARAM_ESP_TRANSFORM";
	case HIP_PARAM_FROM_PEER:	return "HIP_PARAM_FROM_PEER";
	case HIP_PARAM_FROM:		return "HIP_PARAM_FROM";
	case HIP_PARAM_HA_INFO:		return "HIP_PARAM_HA_INFO";
	case HIP_PARAM_HASH_CHAIN_ANCHORS: return "HIP_PARAM_HASH_CHAIN_ANCHORS";
	case HIP_PARAM_HASH_CHAIN_PSIG:	return "HIP_PARAM_HASH_CHAIN_PSIG";
	case HIP_PARAM_HASH_CHAIN_VALUE: return "HIP_PARAM_HASH_CHAIN_VALUE";
	case HIP_PARAM_HIP_SIGNATURE2:	return "HIP_PARAM_HIP_SIGNATURE2";
	case HIP_PARAM_HIP_SIGNATURE:	return "HIP_PARAM_HIP_SIGNATURE";
	case HIP_PARAM_HIP_TRANSFORM:	return "HIP_PARAM_HIP_TRANSFORM";
	case HIP_PARAM_HI:		return "HIP_PARAM_HI";
	case HIP_PARAM_HIT:		return "HIP_PARAM_HIT";
	case HIP_PARAM_HIT_LOCAL:	return "HIP_PARAM_HIT_LOCAL";
	case HIP_PARAM_HIT_PEER:	return "HIP_PARAM_HIT_PEER";
	case HIP_PARAM_HMAC2:		return "HIP_PARAM_HMAC2";
	case HIP_PARAM_HMAC:		return "HIP_PARAM_HMAC";
	case HIP_PARAM_HOST_ID:		return "HIP_PARAM_HOST_ID";
	case HIP_PARAM_INT:		return "HIP_PARAM_INT";
	case HIP_PARAM_IPV6_ADDR:	return "HIP_PARAM_IPV6_ADDR";
	case HIP_PARAM_IPV6_ADDR_LOCAL: return "HIP_PARAM_IPV6_ADDR_LOCAL";
	case HIP_PARAM_IPV6_ADDR_PEER:	return "HIP_PARAM_IPV6_ADDR_PEER";
	case HIP_PARAM_KEYS:		return "HIP_PARAM_KEYS";
	case HIP_PARAM_LOCATOR:		return "HIP_PARAM_LOCATOR";
	case HIP_PARAM_NOTIFICATION:	return "HIP_PARAM_NOTIFICATION";
	case HIP_PARAM_OPENDHT_GW_INFO: return "HIP_PARAM_OPENDHT_GW_INFO";
	case HIP_PARAM_OPENDHT_SET:	return "HIP_PARAM_OPENDHT_SET";
	case HIP_PARAM_PORTPAIR:	return "HIP_PARAM_PORTPAIR";
	case HIP_PARAM_PUZZLE:		return "HIP_PARAM_PUZZLE";
	case HIP_PARAM_CHALLENGE_REQUEST:	return "HIP_PARAM_CHALLENGE_REQUEST";
	case HIP_PARAM_R1_COUNTER:	return "HIP_PARAM_R1_COUNTER";
	case HIP_PARAM_REG_FAILED:	return "HIP_PARAM_REG_FAILED";
	case HIP_PARAM_REG_FROM:	return "HIP_PARAM_REG_FROM";
	case HIP_PARAM_REG_INFO:	return "HIP_PARAM_REG_INFO";
	case HIP_PARAM_REG_REQUEST:	return "HIP_PARAM_REG_REQUEST";
	case HIP_PARAM_REG_RESPONSE:	return "HIP_PARAM_REG_RESPONSE";
	case HIP_PARAM_RELAY_FROM:	return "HIP_PARAM_RELAY_FROM";
	case HIP_PARAM_RELAY_HMAC:	return "HIP_PARAM_RELAY_HMAC";
	case HIP_PARAM_RELAY_TO:	return "HIP_PARAM_RELAY_TO";
	case HIP_PARAM_RVS_HMAC:	return "HIP_PARAM_RVS_HMAC";
	case HIP_PARAM_SEQ:		return "HIP_PARAM_SEQ";
	case HIP_PARAM_SOLUTION:	return "HIP_PARAM_SOLUTION";
	case HIP_PARAM_CHALLENGE_RESPONSE:	return "HIP_PARAM_CHALLENGE_RESPONSE";
	case HIP_PARAM_SRC_ADDR:	return "HIP_PARAM_SRC_ADDR";
	case HIP_PARAM_TO_PEER:		return "HIP_PARAM_TO_PEER";
	case HIP_PARAM_UINT:		return "HIP_PARAM_UINT";
	case HIP_PARAM_UNIT_TEST:	return "HIP_PARAM_UNIT_TEST";
	case HIP_PARAM_VIA_RVS:		return "HIP_PARAM_VIA_RVS";
	case HIP_PARAM_PSEUDO_HIT:	return "HIP_PARAM_PSEUDO_HIT";
	case HIP_PARAM_HCHAIN_ANCHOR:	return "HIP_PARAM_HCHAIN_ANCHOR";
	case HIP_PARAM_ESP_PROT_TRANSFORMS: return "HIP_PARAM_ESP_PROT_TRANSFORMS";
	case HIP_PARAM_ESP_PROT_ANCHOR: return "HIP_PARAM_ESP_PROT_ANCHOR";
	case HIP_PARAM_ESP_PROT_BRANCH: return "HIP_PARAM_ESP_PROT_BRANCH";
	case HIP_PARAM_ESP_PROT_SECRET: return "HIP_PARAM_ESP_PROT_SECRET";
	case HIP_PARAM_ESP_PROT_ROOT: return "HIP_PARAM_ESP_PROT_ROOT";
	//add by santtu
	case HIP_PARAM_NAT_TRANSFORM:	return "HIP_PARAM_NAT_TRANSFORM";
	case HIP_PARAM_NAT_PACING:	return "HIP_PARAM_NAT_PACING";
	//end add
	case HIP_PARAM_LSI:		return "HIP_PARAM_LSI";
	case HIP_PARAM_SRC_TCP_PORT:	return "HIP_PARAM_SRC_TCP_PORT";
	case HIP_PARAM_DST_TCP_PORT:	return "HIP_PARAM_DST_TCP_PORT";
	case HIP_PARAM_STUN:		return "HIP_PARAM_STUN";
	case HIP_PARAM_HOSTNAME:	return "HIP_PARAM_HOSTNAME";
	//end add
	}
	return "UNDEFINED";
}

/**
 * hip_check_userspace msg - check userspace message for integrity
 * @param msg the message to be verified for integrity
 *
 * @return zero if the message was ok, or negative error value on error.
 */
int hip_check_userspace_msg(const struct hip_common *msg) {
	struct hip_tlv_common *current_param = NULL;
	int err = 0;

	if (!hip_check_user_msg_len(msg)) {
		err = -EMSGSIZE;
		HIP_ERROR("bad msg len %d\n", hip_get_msg_total_len(msg));
		goto out;
	}

	while((current_param = hip_get_next_param(msg, current_param))
	      != NULL) {
		if(!hip_check_param_contents_len(msg, current_param)) {
			err = -EMSGSIZE;
			HIP_ERROR("bad param len\n");
			break;
		} else if (!hip_check_userspace_param_type(current_param)) {
			err = -EINVAL;
			HIP_ERROR("bad param type\n");
			break;
		}
	}

 out:
	return err;
}

/**
 * hip_check_network_param_attributes - check parameter attributes
 * @param param the parameter to checked
 *
 * This is the function where one can test special attributes such as algo,
 * groupid, suiteid, etc of a HIP parameter. If the parameter does not require
 * other than just the validation of length and type fields, one should not
 * add any checks for that parameter here.
 *
 * @return zero if the message was ok, or negative error value on error.
 *
 * XX TODO: this function may be unneccessary because the input handlers
 * already do some checking. Currently they are double checked..
 */
int hip_check_network_param_attributes(const struct hip_tlv_common *param)
{
	hip_tlv_type_t type = hip_get_param_type(param);
	int err = 0;

	_HIP_DEBUG("type=%u\n", type);

	switch(type) {
	case HIP_PARAM_HIP_TRANSFORM:
	case HIP_PARAM_ESP_TRANSFORM:
	{
		/* Search for one supported transform */
		hip_transform_suite_t suite;

 		_HIP_DEBUG("Checking %s transform\n",
			   type == HIP_PARAM_HIP_TRANSFORM ? "HIP" : "ESP");
		suite = hip_get_param_transform_suite_id(param, 0);
		if (suite == 0) {
			HIP_ERROR("Could not find suitable %s transform\n",
				  type == HIP_PARAM_HIP_TRANSFORM ? "HIP" : "ESP");
			err = -EPROTONOSUPPORT;
		}
		break;
	}
	case HIP_PARAM_HOST_ID:
	{
		uint8_t algo =
			hip_get_host_id_algo((struct hip_host_id *) param);
		if (algo != HIP_HI_DSA && algo != HIP_HI_RSA) {
			err = -EPROTONOSUPPORT;
			HIP_ERROR("Host id algo %d not supported\n", algo);
		}
		break;
	}
	}
	_HIP_DEBUG("err=%d\n", err);
	return err;
}

/**
 * hip_check_network_msg - check network message for integrity
 * @param msg the message to be verified for integrity
 *
 * @return zero if the message was ok, or negative error value on error.
 */
int hip_check_network_msg(const struct hip_common *msg)
{
	struct hip_tlv_common *current_param = NULL;
	hip_tlv_type_t current_param_type = 0, prev_param_type = 0;
	int err = 0;

	/* Checksum of the message header is verified in input.c */

	if (!hip_check_network_msg_type(msg)) {
		err = -EINVAL;
		HIP_ERROR("bad msg type (%d)\n", hip_get_msg_type(msg));
		goto out;
	}

	//check msg length
	if (!hip_check_network_msg_len(msg)) {
		err = -EMSGSIZE;
		HIP_ERROR("bad msg len %d\n", hip_get_msg_total_len(msg));
		goto out;
	}

	/* Checking of param types, lengths and ordering. */
	while((current_param = hip_get_next_param(msg, current_param))
	      != NULL) {
		current_param_type = hip_get_param_type(current_param);
		if(!hip_check_param_contents_len(msg, current_param)) {
			err = -EMSGSIZE;
			HIP_ERROR("bad param len\n");
			break;
		} else if (!hip_check_network_param_type(current_param)) {
			err = -EINVAL;
			HIP_ERROR("bad param type, current param=%u\n",
				  hip_get_param_type(current_param));
			break;
		} else if (current_param_type < prev_param_type &&
			   ((current_param_type < HIP_LOWER_TRANSFORM_TYPE ||
			    current_param_type > HIP_UPPER_TRANSFORM_TYPE) &&
			    (prev_param_type < HIP_LOWER_TRANSFORM_TYPE ||
			     prev_param_type > HIP_UPPER_TRANSFORM_TYPE))) {
			/* According to draft-ietf-hip-base-03 parameter type order
			 * strictly enforced, except for
			 * HIP_LOWER_TRANSFORM_TYPE - HIP_UPPER_TRANSFORM_TYPE
			 */
			err = -ENOMSG;
			HIP_ERROR("Wrong order of parameters (%d, %d)\n",
				  prev_param_type, current_param_type);
			break;
		} else if (hip_check_network_param_attributes(current_param)) {
			HIP_ERROR("bad param attributes\n");
			err = -EINVAL;
			break;
		}
		prev_param_type = current_param_type;
	}

 out:
	return err;
}

/**
 * Builds and inserts a parameter into the message.
 *
 * This is the root function of all parameter building functions.
 * hip_build_param() and hip_build_param_contents() both  use this function to
 * append the parameter into the HIP message. This function updates the message
 * header length to keep the next free parameter slot quickly accessible for
 * faster writing of the parameters. This function also automagically adds zero
 * filled padding to the parameter, to keep its total length in multiple of 8
 * bytes. Parameter contents are copied from the function parameter @c contents,
 * thus the contents can and should be allocated from the stack instead of the
 * heap (i.e. allocated with malloc()).
 *
 * @param msg            the message where the parameter is to be appended
 * @param parameter_hdr  pointer to the header of the parameter
 * @param param_hdr_size size of parameter_hdr structure (in host byte order)
 * @param contents       the contents of the parameter; the data to be inserted
 *                       after the parameter_hdr (in host byte order)
 * @return               zero on success, or negative on error
 * @see                  hip_build_param().
 * @see                  hip_build_param_contents().
 */
int hip_build_generic_param(struct hip_common *msg, const void *parameter_hdr,
			    hip_tlv_len_t param_hdr_size, const void *contents)
{
	const struct hip_tlv_common *param =
		(struct hip_tlv_common *) parameter_hdr;
	void *src = NULL, *dst = NULL;
	int err = 0, size = 0;
	void *max_dst = ((void *) msg) + HIP_MAX_PACKET;

	_HIP_DEBUG("\n");

	if (msg == NULL) {
		HIP_ERROR("Message is NULL.\n");
		err = -EFAULT;
		goto out;
	}

	if (contents == NULL) {
		HIP_ERROR("Parameter contents to build is NULL.\n");
		err = -EFAULT;
		goto out;
	}

	if (param_hdr_size < sizeof(struct hip_tlv_common)) {
		HIP_ERROR("Size of the parameter build is too small.\n");
		err = -EMSGSIZE;
		goto out;
	}

	dst = hip_find_free_param(msg);
	if (dst == NULL) {
		err = -EMSGSIZE;
		HIP_ERROR("The message has no room for new parameters.\n");
		goto out;
	}

	_HIP_DEBUG("found free: %d\n", dst - ((void *)msg));

	if (dst + hip_get_param_total_len(param) > max_dst) {
		err = -EMSGSIZE;
		_HIP_DEBUG("dst == %d\n",dst);
		HIP_ERROR("The parameter to build does not fit in the message "\
			  "because if the parameter would be appended to "\
			  "the message, maximum HIP packet length would be "\
			  "exceeded.\n",
			  hip_get_param_contents_len(param));
		goto out;
	}

	/* copy header */
	src = (void *) param;
	size = param_hdr_size;
	memcpy( (char *)dst, src, size);

	/* copy contents  */
	dst += param_hdr_size;
	src = (void *) contents;
	/* Copy the right amount of contents, see jokela draft for TLV
	   format. For example, this skips the algo in struct hip_sig2
           (which is included in the length), see the
	   build_param_signature2_contents() function below. */
	size = hip_get_param_contents_len(param) -
		(param_hdr_size - sizeof(struct hip_tlv_common));
	memcpy( (char *)dst, src, size);

	_HIP_DEBUG("contents copied %d bytes\n", size);

	/* we have to update header length or otherwise hip_find_free_param
	   will fail when it checks the header length */
	hip_calc_hdr_len(msg);
	if (hip_get_msg_total_len(msg) == 0) {
		HIP_ERROR("Could not calculate temporary header length.\n");
		err = -EFAULT;
	}

	_HIP_DEBUG("dumping msg, len = %d\n", hip_get_msg_total_len(msg));
	_HIP_HEXDUMP("build msg: ", (void *) msg,
		     hip_get_msg_total_len(msg));
 out:

	return err;
}

/**
 * Builds and appends parameter contents into message
 *
 * This function differs from hip_build_generic_param only because it
 * assumes that the parameter header is just sizeof(struct hip_tlv_common).
 * This function updates the message header length to keep the next free
 * parameter slot quickly accessible for faster writing of the parameters.
 * This function automagically adds zero filled paddign to the parameter,
 * to keep its total length in multiple of 8 bytes.
 *
 * @param msg           the message where the parameter will be appended.
 * @param contents      the data after the type and length fields.
 * @param param_type    the type of the parameter (in host byte order).
 * @param contents_size the size of contents (in host byte order).
 * @return              zero on success, or negative on error.
 * @see                 hip_build_generic_param().
 * @see                 hip_build_param().
 */
int hip_build_param_contents(struct hip_common *msg,
			     const void *contents,
			     hip_tlv_type_t param_type,
			     hip_tlv_len_t contents_size)
{
	struct hip_tlv_common param;
	hip_set_param_type(&param, param_type);
	hip_set_param_contents_len(&param, contents_size);
	return hip_build_generic_param(msg, &param,
				       sizeof(struct hip_tlv_common),
				       contents);
}


/**
 * Appends a complete parameter into a HIP message.
 *
 * Appends a complete network byte ordered parameter @c tlv_common into a HIP
 * message @c msg. This function differs from hip_build_param_contents() and
 * hip_build_generic_param() because it takes a complete network byte ordered
 * parameter as its input. It means that this function can be used for e.g.
 * copying a parameter from a message to another.
 *
 * This function updates the message header length to keep the next free
 * parameter slot quickly accessible for faster writing of the parameters. This
 * function automagically adds zero filled paddign to the parameter, to keep its
 * total length in multiple of 8 bytes.
 *
 * @param msg        a pointer to a message where the parameter will be
 *                   appended.
 * @param tlv_common a pointer to the network byte ordered parameter that will
 *                   be appended into the message.
 * @return           zero on success, or negative error value on error.
 * @see              hip_build_generic_param().
 * @see              hip_build_param_contents().
 */
int hip_build_param(struct hip_common *msg, const void *tlv_common)
{
	int err = 0;
	void *contents = ((void *) tlv_common) + sizeof(struct hip_tlv_common);

	if (tlv_common == NULL) {
		err = -EFAULT;
		HIP_ERROR("param null\n");
		goto out;
	}

	err = hip_build_param_contents(msg, contents,
		       hip_get_param_type(tlv_common),
				       hip_get_param_contents_len(tlv_common));
        _HIP_DEBUG("tlv_common len %d\n", ((struct hip_tlv_common *)tlv_common)->length);
	if (err) {
		HIP_ERROR("could not build contents (%d)\n", err);
	}

 out:
	return err;
}

/**
 * @brief request for a response from user message or not
 *
 * @param msg user message
 * @param on 1 if requesting for a response, otherwise 0
 */
void hip_set_msg_response(struct hip_common *msg, uint8_t on) {
	msg->payload_proto = on;
}

/**
 * @brief check if the user message requires response
 *
 * @param msg user message
 * @return 1 if message requires response, other 0
 */
uint8_t hip_get_msg_response(struct hip_common *msg) {
	return msg->payload_proto;
}

/**
 * @brief Builds a header for userspace-kernel communication.
 *
 * This function builds the header that can be used for HIP kernel-userspace
 * communication. It is commonly used by the daemon, hipconf, resolver or
 * the kernel module itself. This function can be called before or after
 * building the parameters for the message.
 *
 * This function does not write the header length into the message. It should
 * be written by the build_param_functions.
 *
 * @param msg       the message where the userspace header is to be written.
 * @param base_type the type of the message.
 * @param err_val   a positive error value to be communicated for the receiver
 *                  (usually just zero for no errors).
 * @return          zero on success, or negative on error.
 */
int hip_build_user_hdr(struct hip_common *msg, hip_hdr_type_t base_type,
		       hip_hdr_err_t err_val)
{
	int err = 0;

	_HIP_DEBUG("\n");

	/* notice that msg->payload_proto is reserved for
	   hip_set_msg_response() */

	hip_set_msg_type(msg, base_type);
	hip_set_msg_err(msg, err_val);
	/* Note: final header length is usually calculated by the
	   last call to build_param() but it is possible to build a
	   msg with just the header, so we have to calculate the
	   header length anyway. */
	hip_calc_hdr_len(msg);
	if (hip_get_msg_total_len(msg) == 0) {
		err = -EMSGSIZE;
		goto out;
	}

	/* some error checking on types and for null values */

	if (!msg) {
		err = -EINVAL;
		HIP_ERROR("msg null\n");
		goto out;
	}
	if (hip_get_msg_total_len(msg) == 0) {
		HIP_ERROR("hipd build hdr: could not calc size\n");
		err = -EMSGSIZE;
		goto out;
	}

	if (!hip_check_user_msg_len(msg)) {
		HIP_ERROR("hipd build hdr: msg len (%d) invalid\n",
			  hip_get_msg_total_len(msg));
		err = -EMSGSIZE;
		goto out;
	}

 out:
	return err;
}

/**
 * Writes a network header into a message.
 *
 * This function does not write the header length into the message. It should
 * be written by the build_param_functions. The checksum field is not written
 * either because it is done in hip_send_pkt().
 *
 * @param msg          the message where the HIP network should be written
 * @param type_hdr     the type of the HIP header as specified in the drafts
 * @param control      HIP control bits in host byte order
 * @param hit_sender   source HIT in network byte order
 * @param hit_receiver destination HIT in network byte order
 * @todo build HIP network header in the same fashion as in build_daemon_hdr().
 * <ul>
 * <li>Write missing headers in the header using accessor functions
 * (see hip_get/set_XXX() functions in the beginning of this file). You have to
 * create couple of new ones, but daemon and network messages use the same
 * locations for storing len and type (hip_common->err is stored in the
 * hip_common->checksum) and they can be used as they are.</li>
 * <li>payload_proto.</li>
 * <li>payload_len: see how build_daemon_hdr() works.</li>
 * <li>ver_res.</li>
 * <li>checksum (move the checksum function from hip.c to this file
 *     because this file is shared by kernel and userspace).</li>
 * <li>write the parameters of this function into the message.</li>
 * </ul>
 * @note Use @b only accessors to hide byte order and size conversion issues!
 */
void hip_build_network_hdr(struct hip_common *msg, uint8_t type_hdr,
			   uint16_t control, const struct in6_addr *hit_sender,
			   const struct in6_addr *hit_receiver)
{
	msg->payload_proto = IPPROTO_NONE; /* 1 byte, no htons()    */
	/* Do not touch the length; it is written by param builders */
	msg->type_hdr = type_hdr;              /* 1 byte, no htons()    */
	/* version includes the SHIM6 bit */
	msg->ver_res = (HIP_VER_RES << 4) | 1;   /* 1 byte, no htons() */

	msg->control = htons(control);
	msg->checksum = htons(0); /* this will be written by xmit */

	ipv6_addr_copy(&msg->hits, hit_sender ? hit_sender : &in6addr_any);
	ipv6_addr_copy(&msg->hitr, hit_receiver ? hit_receiver : &in6addr_any);
}

#ifndef __KERNEL__
/**
 * Builds a @c HMAC parameter.
 *
 * Builds a @c HMAC parameter to the HIP packet @c msg. This function calculates
 * also the hmac value from the whole message as specified in the drafts.
 *
 * @param msg a pointer to the message where the @c HMAC parameter will be
 *            appended.
 * @param key a pointer to a key used for hmac.
 * @param param_type HIP_PARAM_HMAC, HIP_PARAM_RELAY_HMAC or HIP_PARAM_RVS_HMAC accordingly
 * @return    zero on success, or negative error value on error.
 * @see       hip_build_param_hmac2_contents()
 * @see       hip_write_hmac().
 */
int hip_build_param_hmac(struct hip_common *msg,
			 struct hip_crypto_key *key,
                         hip_tlv_type_t param_type)
{
	int err = 0;
	struct hip_hmac hmac;

	hip_set_param_type(&hmac, param_type);
	hip_calc_generic_param_len(&hmac, sizeof(struct hip_hmac), 0);

	HIP_IFEL(hip_write_hmac(HIP_DIGEST_SHA1_HMAC, key->key, msg,
				hip_get_msg_total_len(msg),
				hmac.hmac_data), -EFAULT,
		 "Error while building HMAC\n");

	err = hip_build_param(msg, &hmac);
 out_err:
	return err;
}

/**
 * Builds a @c HIP_PARAM_HMAC parameter
 *
 * Builds a @c HIP_PARAM_HMAC parameter to the HIP packet @c msg. This function calculates
 * also the hmac value from the whole message as specified in the drafts.
 *
 * @param msg a pointer to the message where the @c HMAC parameter will be
 *            appended.
 * @param key a pointer to a key used for hmac.
 * @return    zero on success, or negative error value on error.
 * @see       hip_build_param_hmac_contents()
 */
int hip_build_param_hmac_contents(struct hip_common *msg,
			 struct hip_crypto_key *key)
{

	return hip_build_param_hmac(msg, key, HIP_PARAM_HMAC);
};

int hip_create_msg_pseudo_hmac2(const struct hip_common *msg,
				struct hip_common *msg_copy,
				struct hip_host_id *host_id) {
	struct hip_tlv_common *param = NULL;
	int err = 0;

	HIP_HEXDUMP("host id", host_id,
		    hip_get_param_total_len(host_id));

	memcpy((char *) msg_copy, msg, sizeof(struct hip_common));
	hip_set_msg_total_len(msg_copy, 0);
	hip_zero_msg_checksum(msg_copy);

	/* copy parameters to a temporary buffer to calculate
	   pseudo-hmac (includes the host id) */
	while((param = hip_get_next_param(msg, param)) &&
	      hip_get_param_type(param) < HIP_PARAM_HMAC2) {
		HIP_IFEL(hip_build_param(msg_copy, param), -1,
			 "Failed to build param\n");
	}

	HIP_IFEL(hip_build_param(msg_copy, host_id), -1,
		 "Failed to append pseudo host id to R2\n");

 out_err:
	return err;
}

/**
 * Builds a @c HMAC2 parameter.
 *
 * Builds a @c HMAC2 parameter to the HIP packet @c msg. This function
 * calculates also the hmac value from the whole message as specified in the
 * drafts. Assumes that the hmac includes only the header and host id.
 *
 * @param msg      a pointer to the message where the @c HMAC2 parameter will be
 *                 appended.
 * @param key      a pointer to a key used for hmac.
 * @param host_id  a pointer to a host id.
 * @return         zero on success, or negative error value on error.
 * @see            hip_build_param_hmac_contents().
 * @see            hip_write_hmac().
 */
int hip_build_param_hmac2_contents(struct hip_common *msg,
				   struct hip_crypto_key *key,
				   struct hip_host_id *host_id)
{
	struct hip_hmac hmac2;
	struct hip_common *msg_copy = NULL;
	int err = 0;

	HIP_IFEL(!(msg_copy = hip_msg_alloc()), -ENOMEM, "Message alloc\n");

	_HIP_HEXDUMP("HMAC data", msg_copy, hip_get_msg_total_len(msg_copy));
	_HIP_HEXDUMP("HMAC key\n", key->key, 20);

	HIP_IFEL(hip_create_msg_pseudo_hmac2(msg, msg_copy, host_id), -1,
		 "pseudo hmac pkt failed\n");

	hip_set_param_type(&hmac2, HIP_PARAM_HMAC2);
	hip_calc_generic_param_len(&hmac2, sizeof(struct hip_hmac), 0);

	HIP_IFEL(hip_write_hmac(HIP_DIGEST_SHA1_HMAC, key->key, msg_copy,
				hip_get_msg_total_len(msg_copy),
				hmac2.hmac_data), -EFAULT,
		 "Error while building HMAC\n");

	err = hip_build_param(msg, &hmac2);
 out_err:
	if (msg_copy)
		HIP_FREE(msg_copy);

	return err;
}

/**
 * Calculates the checksum of a HIP packet with pseudo-header.
 *
 * @c src and @c dst are IPv4 or IPv6 addresses in network byte order.
 *
 * @param data a pointer to...
 * @param src  a pointer to...
 * @param dst  a pointer to...
 * @note       Checksumming is from Boeing's HIPD.
 * @return     ...
 */
u16 hip_checksum_packet(char *data, struct sockaddr *src, struct sockaddr *dst)
{
	u16 checksum = 0;
	unsigned long sum = 0;
	int count = 0, length = 0;
	unsigned short *p = NULL; /* 16-bit */
	struct pseudo_header pseudoh;
	struct pseudo_header6 pseudoh6;
	u32 src_network, dst_network;
	struct in6_addr *src6, *dst6;
	struct hip_common *hiph = (struct hip_common *) data;

	if (src->sa_family == AF_INET) {
		/* IPv4 checksum based on UDP-- Section 6.1.2 */
		src_network = ((struct sockaddr_in*)src)->sin_addr.s_addr;
		dst_network = ((struct sockaddr_in*)dst)->sin_addr.s_addr;

		memset(&pseudoh, 0, sizeof(struct pseudo_header));
		memcpy( (char *)&pseudoh.src_addr, &src_network, 4);
		memcpy( (char *)&pseudoh.dst_addr, &dst_network, 4);
		pseudoh.protocol = IPPROTO_HIP;
		length = (hiph->payload_len + 1) * 8;
		pseudoh.packet_length = htons(length);

		count = sizeof(struct pseudo_header); /* count always even number */
		p = (unsigned short*) &pseudoh;
	} else {
		/* IPv6 checksum based on IPv6 pseudo-header */
		src6 = &((struct sockaddr_in6*)src)->sin6_addr;
		dst6 = &((struct sockaddr_in6*)dst)->sin6_addr;

		memset(&pseudoh6, 0, sizeof(struct pseudo_header6));
		memcpy( (char *)&pseudoh6.src_addr[0], src6, 16);
		memcpy( (char *)&pseudoh6.dst_addr[0], dst6, 16);
		length = (hiph->payload_len + 1) * 8;
		pseudoh6.packet_length = htonl(length);
		pseudoh6.next_hdr = IPPROTO_HIP;

		count = sizeof(struct pseudo_header6); /* count always even number */
		p = (unsigned short*) &pseudoh6;
	}
	/*
	 * this checksum algorithm can be found
	 * in RFC 1071 section 4.1
	 */

	/* sum the pseudo-header */
	/* count and p are initialized above per protocol */
	while (count > 1) {
		sum += *p++;
		count -= 2;
	}

	/* one's complement sum 16-bit words of data */
	HIP_DEBUG("Checksumming %d bytes of data.\n", length);
	count = length;
	p = (unsigned short*) data;
	while (count > 1) {
		sum += *p++;
		count -= 2;
	}
	/* add left-over byte, if any */
	if (count > 0)
		sum += (unsigned char)*p;

	/*  Fold 32-bit sum to 16 bits */
	while (sum>>16)
		sum = (sum & 0xffff) + (sum >> 16);
	/* take the one's complement of the sum */
	checksum = ~sum;

	return(checksum);
}

int hip_verify_network_header(struct hip_common *hip_common,
			      struct sockaddr *src, struct sockaddr *dst,
			      int len)
{
	int err = 0, plen, checksum;

	plen = hip_get_msg_total_len(hip_common);

        /* Currently no support for piggybacking */
        HIP_IFEL(len != hip_get_msg_total_len(hip_common), -EINVAL,
		 "Invalid HIP packet length (%d,%d). Dropping\n",
		 len, plen);
        HIP_IFEL(hip_common->payload_proto != IPPROTO_NONE, -EOPNOTSUPP,
		 "Protocol in packet (%u) was not IPPROTO_NONE. Dropping\n",
		 hip_common->payload_proto);
	HIP_IFEL(hip_common->ver_res != ((HIP_VER_RES << 4) | 1), -EPROTOTYPE,
		 "Invalid version in received packet. Dropping\n");

	HIP_IFEL(!ipv6_addr_is_hit(&hip_common->hits), -EAFNOSUPPORT,
		 "Received a non-HIT in HIT-source. Dropping\n");
	HIP_IFEL(!ipv6_addr_is_hit(&hip_common->hitr) &&
		 !ipv6_addr_any(&hip_common->hitr),
		 -EAFNOSUPPORT,
		 "Received a non-HIT or non NULL in HIT-receiver. Dropping\n");

	HIP_IFEL(ipv6_addr_any(&hip_common->hits), -EAFNOSUPPORT,
		 "Received a NULL in HIT-sender. Dropping\n");

        /** @todo handle the RVS case better. */
        if (ipv6_addr_any(&hip_common->hitr)) {
                /* Required for e.g. BOS */
                HIP_DEBUG("Received opportunistic HIT\n");
	} else {
#ifdef CONFIG_HIP_RVS
                HIP_DEBUG("Received HIT is ours or we are RVS\n");
#elif HIPL_HIPD
		HIP_IFEL(!hip_hidb_hit_is_our(&hip_common->hitr), -EFAULT,
			 "Receiver HIT is not ours\n");
#endif /* CONFIG_HIP_RVS */
	}

#if 0
        HIP_IFEL(!ipv6_addr_cmp(&hip_common->hits, &hip_common->hitr), -ENOSYS,
		 "Dropping HIP packet. Loopback not supported.\n");
#endif

        /* Check checksum. */
        HIP_DEBUG("dst port is %d  \n", ((struct sockaddr_in *)dst)->sin_port);
	if (dst->sa_family == AF_INET && ((struct sockaddr_in *)dst)->sin_port) {
		HIP_DEBUG("HIP IPv4 UDP packet: ignoring HIP checksum\n");
	} else {
		checksum = hip_common->checksum;
		hip_common->checksum = 0;

		HIP_IFEL(hip_checksum_packet((char*)hip_common, src, dst)
			 !=checksum,
			 -EBADMSG, "HIP checksum failed.\n");

		hip_common->checksum = checksum;
	}

out_err:
        return err;
}

#endif /* __KERNEL__ */

/**
 * hip_build_param_encrypted_aes_sha1 - build the hip_encrypted parameter
 * @param msg the message where the parameter will be appended
 * @param param the parameter that will contained in the hip_encrypted
 *           parameter
 *
 * Note that this function does not actually encrypt anything, it just builds
 * the parameter. The parameter that will be encapsulated in the hip_encrypted
 * parameter has to be encrypted using a different function call.
 *
 * Returns: zero on success, or negative on failure
 */
int hip_build_param_encrypted_aes_sha1(struct hip_common *msg,
					struct hip_tlv_common *param)
{
	int rem, err = 0;
	struct hip_encrypted_aes_sha1 enc;
	int param_len = hip_get_param_total_len(param);
	struct hip_tlv_common *common = param;
	char *param_padded = NULL;

	hip_set_param_type(&enc, HIP_PARAM_ENCRYPTED);
	enc.reserved = htonl(0);
	memset(&enc.iv, 0, 16);

	/* copy the IV *IF* needed, and then the encrypted data */

	/* AES block size must be multiple of 16 bytes */
	rem = param_len % 16;
	if (rem) {
		HIP_DEBUG("Adjusting param size to AES block size\n");

		param_padded = (char *)HIP_MALLOC(param_len + rem, GFP_KERNEL);
		if (!param_padded) {
			err = -ENOMEM;
			goto out_err;
		}

		/* this kind of padding works against Ericsson/OpenSSL
		   (method 4: RFC2630 method) */
		/* http://www.di-mgt.com.au/cryptopad.html#exampleaes */
		memcpy( (char *)param_padded, param, param_len);
		memset(param_padded + param_len, rem, rem);

		common = (struct hip_tlv_common *) param_padded;
		param_len += rem;
	}

	hip_calc_param_len(&enc, sizeof(enc) -
			   sizeof(struct hip_tlv_common) +
			   param_len);

	err = hip_build_generic_param(msg, &enc, sizeof(enc), common);

 out_err:

	if (param_padded)
		HIP_FREE(param_padded);

	return err;
}

/**
 * hip_build_param_signature2_contents - build HIP signature2
 * @param msg the message
 * @param contents pointer to the signature contents (the data to be written
 *                 after the signature field)
 * @param contents_size size of the contents of the signature (the data after the
 *                 algorithm field)
 * @param algorithm the algorithm as in the HIP drafts that was used for
 *                 producing the signature
 *
 * build_param_contents() is not very suitable for building a hip_sig2 struct,
 * because hip_sig2 has a troublesome algorithm field which need some special
 * attention from htons(). Thereby here is a separate builder for hip_sig2 for
 * conveniency. It uses internally hip_build_generic_param() for actually
 * writing the signature parameter into the message.
 *
 * @return zero for success, or non-zero on error
 */
int hip_build_param_signature2_contents(struct hip_common *msg,
					const void *contents,
					hip_tlv_len_t contents_size,
					uint8_t algorithm)
{
	/* note: if you make changes in this function, make them also in
	   build_param_signature_contents(), because it is almost the same */

	int err = 0;
	struct hip_sig2 sig2;

	HIP_ASSERT(sizeof(struct hip_sig2) >= sizeof(struct hip_tlv_common));

	hip_set_param_type(&sig2, HIP_PARAM_HIP_SIGNATURE2);
	hip_calc_generic_param_len(&sig2, sizeof(struct hip_sig2),
				   contents_size);
	sig2.algorithm = algorithm; /* algo is 8 bits, no htons */

	err = hip_build_generic_param(msg, &sig2,
				      sizeof(struct hip_sig2), contents);

	return err;
}

/**
 * hip_build_param_signature_contents - build HIP signature1
 * @param msg the message
 * @param contents pointer to the signature contents (the data to be written
 *                 after the signature field)
 * @param contents_size size of the contents of the signature (the data after the
 *                 algorithm field)
 * @param algorithm the algorithm as in the HIP drafts that was used for
 *                 producing the signature
 *
 * This is almost the same as the previous, but the type is sig1.
 *
 * @return zero for success, or non-zero on error
 */
int hip_build_param_signature_contents(struct hip_common *msg,
				       const void *contents,
				       hip_tlv_len_t contents_size,
				       uint8_t algorithm)
{
	/* note: if you make changes in this function, make them also in
	   build_param_signature_contents2(), because it is almost the same */

	int err = 0;
	struct hip_sig sig;

	HIP_ASSERT(sizeof(struct hip_sig) >= sizeof(struct hip_tlv_common));

	hip_set_param_type(&sig, HIP_PARAM_HIP_SIGNATURE);
	hip_calc_generic_param_len(&sig, sizeof(struct hip_sig),
				   contents_size);
	sig.algorithm = algorithm; /* algo is 8 bits, no htons */

	err = hip_build_generic_param(msg, &sig,
				      sizeof(struct hip_sig), contents);

	return err;
}

/**
 * hip_build_param_echo - build HIP ECHO parameter
 * @param msg the message
 * @param opaque opaque data copied to the parameter
 * @param len      the length of the parameter
 * @param sign true if parameter is under signature, false otherwise
 * @param request true if parameter is ECHO_REQUEST, otherwise parameter is ECHO_RESPONSE
 *
 * @return zero for success, or non-zero on error
 */
int hip_build_param_echo(struct hip_common *msg, void *opaque, int len,
			 int sign, int request)
{
	struct hip_echo_request ping;
	int err;

	if (request)
		hip_set_param_type(&ping, sign ? HIP_PARAM_ECHO_REQUEST_SIGN : HIP_PARAM_ECHO_REQUEST);
	else
		hip_set_param_type(&ping, sign ? HIP_PARAM_ECHO_RESPONSE_SIGN : HIP_PARAM_ECHO_RESPONSE);

	hip_set_param_contents_len(&ping, len);
	err = hip_build_generic_param(msg, &ping, sizeof(struct hip_echo_request),
				      opaque);
	return err;
}

/**
 * hip_build_param_echo_m - build HIP ECHO_M parameter
 * @param msg the message
 * @param opaque opaque data copied to the parameter
 * @param len      the length of the parameter
 * @param request true if parameter is ECHO_REQUEST_M, otherwise parameter is ECHO_RESPONSE_M
 *
 * @return zero for success, or non-zero on error
 */
#ifdef CONFIG_HIP_MIDAUTH
int hip_build_param_echo_m(struct hip_common *msg, void *opaque, int len,
                           int request)
{
	struct hip_echo_request_m ping;
	int err;

	if (request)
		hip_set_param_type(&ping, HIP_PARAM_ECHO_REQUEST_M);
	else
		hip_set_param_type(&ping, HIP_PARAM_ECHO_RESPONSE_M);

	hip_set_param_contents_len(&ping, len);
	err = hip_build_generic_param(msg, &ping, sizeof(struct hip_echo_request_m),
				      opaque);
	return err;
}
#endif

/**
 * hip_build_param_r1_counter - build HIP R1_COUNTER parameter
 * @param msg the message
 * @param generation R1 generation counter
 *
 * @return zero for success, or non-zero on error
 */
int hip_build_param_r1_counter(struct hip_common *msg, uint64_t generation)
{
	struct hip_r1_counter r1gen;
	int err = 0;

	/* note: the length cannot be calculated with calc_param_len() */
	hip_set_param_contents_len(&r1gen,
				   sizeof(struct hip_r1_counter) -
				   sizeof(struct hip_tlv_common));
	/* Type 2 (in R1) or 3 (in I2) */
	hip_set_param_type(&r1gen, HIP_PARAM_R1_COUNTER);

	r1gen.reserved = 0;

	r1gen.generation = hton64(generation);

	err = hip_build_param(msg, &r1gen);
	return err;
}

/**
 * Builds a @c FROM parameter.
 *
 * Builds a @c FROM parameter to the HIP packet @c msg.
 *
 * @param msg      a pointer to a HIP packet common header
 * @param addr     a pointer to an IPv6 or IPv4-in-IPv6 format IPv4 address.
 * @param not_used this parameter is not used, but it is needed to make the
 *                 parameter list uniform with hip_build_param_relay_from().
 * @return         zero on success, or negative error value on error.
 * @see            <a href="http://tools.ietf.org/wg/hip/draft-ietf-hip-rvs/draft-ietf-hip-rvs-05.txt">
 *                 draft-ietf-hip-rvs-05</a> section 4.2.2.
 */
int hip_build_param_from(struct hip_common *msg, const struct in6_addr *addr,
			 const in_port_t not_used)
{
	struct hip_from from;
	int err = 0;

	hip_set_param_type(&from, HIP_PARAM_FROM);
	memcpy( (char *)(struct in6_addr *)&from.address, addr, 16);

	hip_calc_generic_param_len(&from, sizeof(struct hip_from), 0);
	err = hip_build_param(msg, &from);
	return err;
}

/**
 * Builds a @c RELAY_FROM parameter.
 *
 * Builds a @c RELAY_FROM parameter to the HIP packet @c msg.
 *
 * @param msg  a pointer to a HIP packet common header
 * @param addr a pointer to an IPv6 or IPv4-in-IPv6 format IPv4 address.
 * @param port port number (host byte order).
 * @return     zero on success, or negative error value on error.
 */
int hip_build_param_relay_from(struct hip_common *msg, const struct in6_addr *addr,
			     const in_port_t port)
{
	struct hip_relay_from relay_from;
	int err = 0;

	hip_set_param_type(&relay_from, HIP_PARAM_RELAY_FROM);
	ipv6_addr_copy((struct in6_addr *)&relay_from.address, addr);
	relay_from.port = htons(port);
	relay_from.reserved = 0;
	relay_from.protocol = HIP_NAT_PROTO_UDP;
	hip_calc_generic_param_len(&relay_from, sizeof(relay_from), 0);
	err = hip_build_param(msg, &relay_from);

	return err;
}

/**
 * Builds a @c VIA_RVS parameter.
 *
 * Builds a @c VIA_RVS parameter to the HIP packet @c msg.
 *
 * @param msg           a pointer to a HIP packet common header
 * @param rvs_addresses a pointer to rendezvous server IPv6 or IPv4-in-IPv6
 *                      format IPv4 addresses.
 * @return              zero on success, or negative error value on error.
 * @see                 <a href="http://tools.ietf.org/wg/hip/draft-ietf-hip-rvs/draft-ietf-hip-rvs-05.txt">
 *                      draft-ietf-hip-rvs-05</a> section 4.2.3.
 */
int hip_build_param_via_rvs(struct hip_common *msg,
			    const struct in6_addr rvs_addresses[])
{
	HIP_DEBUG("hip_build_param_rvs() invoked.\n");
	int err = 0;
	struct hip_via_rvs viarvs;

	hip_set_param_type(&viarvs, HIP_PARAM_VIA_RVS);
	hip_calc_generic_param_len(&viarvs, sizeof(struct hip_via_rvs),
				   sizeof(struct in6_addr));
	err = hip_build_generic_param(msg, &viarvs, sizeof(struct hip_via_rvs),
				      (void *)rvs_addresses);
	return err;
}

/**
 * Builds a @c RELAY_TO parameter.
 *
 * Builds a @c RELAY_TO parameter to the HIP packet @c msg.
 *
 * @param msg  a pointer to a HIP packet common header
 * @param addr a pointer to IPv6 address
 * @param port portnumber
 * @return     zero on success, or negative error value on error.
 * @note       This used to be VIA_RVS_NAT, but because of the HIP-ICE
 *             draft, this is now RELAY_TO.
 */
int hip_build_param_relay_to(struct hip_common *msg,
			     const in6_addr_t *addr,
			     const in_port_t port)
{
     struct hip_relay_to relay_to;
     int err = 0;

     hip_set_param_type(&relay_to, HIP_PARAM_RELAY_TO);
     ipv6_addr_copy((struct in6_addr *)&relay_to.address, addr);
     relay_to.port = htons(port);
     relay_to.reserved = 0;
     relay_to.protocol = HIP_NAT_PROTO_UDP;
     
     hip_calc_generic_param_len(&relay_to, sizeof(relay_to), 0);
     err = hip_build_param(msg, &relay_to);

     return err;

}

/* NOTE! Keep this function before REG_REQUEST and REG_RESPONSE parameter
 * builders but after hip_calc_generic_param_len() and
 * hip_build_generic_param. */
/**
 * Builds REG_REQUEST and REG_RESPONSE parameters common parts. This function is
 * called from hip_build_param_reg_request() and hip_build_param_reg_response(),
 * and should not be called from anywhere else.
 *
 * @param msg        a pointer to a HIP message where to build the parameter.
 * @param param      a pointer to the parameter to be appended to the HIP
 *                   message @c msg.
 * @param lifetime   the lifetime to be put into the parameter.
 * @param type_list  a pointer to an array containing the registration types to
 *                   be put into the parameter.
 * @param type_count number of registration types in @c type_list.
 * @return           zero on success, non-zero otherwise.
 * @note             This is an static inline function that has no prototype in
 *                   the header file. There is no prototype because this
 *                   function is not to be called outside this file.
 */
static inline int hip_reg_param_core(hip_common_t *msg, void *param,
				     const uint8_t lifetime,
				     const uint8_t *type_list,
				     const int type_count)
{
	struct hip_reg_request *rreq = (struct hip_reg_request *) param;

	hip_calc_generic_param_len(rreq, sizeof(struct hip_reg_request),
				   type_count * sizeof(uint8_t));
	rreq->lifetime = lifetime;

	return hip_build_generic_param(msg, rreq, sizeof(struct hip_reg_request),
				       type_list);
}

/**
 * Builds a REG_INFO parameter.
 *
 * @param msg           a pointer to a HIP message where to build the parameter.
 * @param service_list  a pointer to a structure containing all active services.
 * @param service_count number of registration services in @c service_list.
 * @return              zero on success, non-zero otherwise.
 * @note: gcc gives a weird warning if we use struct srv in the arguments of this function.
   Using void pointer as a workaround */
int hip_build_param_reg_info(hip_common_t *msg,
			     const void *srv_list,
			     const unsigned int service_count)
{
	int err = 0, i = 0;
	const struct hip_srv *service_list = (const struct hip_srv *) srv_list;
	struct hip_reg_info reg_info;
	uint8_t reg_type[service_count];

	if(service_count == 0) {
		return 0;
	}
	HIP_DEBUG("Building REG_INFO parameter(s) \n");

	for( ;i < service_count; i++) {
		if(service_list[0].min_lifetime !=
		   service_list[i].min_lifetime ||
		   service_list[0].max_lifetime !=
		   service_list[i].max_lifetime) {
			HIP_INFO("Warning! Multiple min and max lifetime "\
				 "values for a single REG_INFO parameter "\
				 "requested. Using lifetime values from "\
				 "service reg_type %d with all services.\n",
				 service_list[0].reg_type);
			break;
		}

	}

	for(i = 0; i < service_count; i++) {
		reg_type[i] = service_list[i].reg_type;
	}

	_HIP_HEXDUMP("reg_type", reg_type, service_count);

	hip_set_param_type(&reg_info, HIP_PARAM_REG_INFO);
	/* All services should have the same lifetime... */
	reg_info.min_lifetime = service_list[0].min_lifetime;
	reg_info.max_lifetime = service_list[0].max_lifetime;
	hip_calc_generic_param_len(&reg_info, sizeof(struct hip_reg_info),
				   service_count * sizeof(service_list[0].reg_type));

	err = hip_build_generic_param(
		msg, &reg_info, sizeof(struct hip_reg_info), (void *)reg_type);

	_HIP_DEBUG("Added REG_INFO parameter with %u service%s.\n", service_count,
		   (service_count > 1) ? "s" : "");

	return err;
}

/**
 * Builds a REG_REQUEST parameter.
 *
 * @param msg        a pointer to a HIP message where to build the parameter.
 * @param lifetime   the lifetime to be put into the parameter.
 * @param type_list  a pointer to an array containing the registration types to
 *                   be put into the parameter.
 * @param type_count number of registration types in @c type_list.
 * @return           zero on success, non-zero otherwise.
 */
int hip_build_param_reg_request(hip_common_t *msg, const uint8_t lifetime,
				const uint8_t *type_list, const int type_count)
{
	int err = 0;
	struct hip_reg_request rreq;

	hip_set_param_type(&rreq, HIP_PARAM_REG_REQUEST);
	err = hip_reg_param_core(msg, &rreq, lifetime, type_list, type_count);

	return err;
}

/**
 * Builds a REG_RESPONSE parameter.
 *
 * @param msg        a pointer to a HIP message where to build the parameter.
 * @param lifetime   the lifetime to be put into the parameter.
 * @param type_list  a pointer to an array containing the registration types to
 *                   be put into the parameter.
 * @param type_count number of registration types in @c type_list.
 * @return           zero on success, non-zero otherwise.
 */
int hip_build_param_reg_response(hip_common_t *msg, const uint8_t lifetime,
				 const uint8_t *type_list, const int type_count)
{
	int err = 0;
	struct hip_reg_response rres;

	hip_set_param_type(&rres, HIP_PARAM_REG_RESPONSE);
	err = hip_reg_param_core(msg, &rres, lifetime, type_list, type_count);

	return err;
}

/**
 * Builds a REG_FAILED parameter.
 *
 * @param msg        a pointer to a HIP message where to build the parameter.
 * @param lifetime   the failure type to be put into the parameter.
 * @param type_list  a pointer to an array containing the registration types to
 *                   be put into the parameter.
 * @param type_count number of registration types in @c type_list.
 * @return           zero on success, non-zero otherwise.
 */
int hip_build_param_reg_failed(struct hip_common *msg, uint8_t failure_type,
			       uint8_t *type_list, int type_count)
{
	int err = 0;
	struct hip_reg_failed reg_failed;

	if(type_count == 0) {
		return 0;
	}

	hip_set_param_type(&reg_failed, HIP_PARAM_REG_FAILED);

	reg_failed.failure_type = failure_type;
	hip_calc_generic_param_len(&reg_failed, sizeof(struct hip_reg_failed),
				   type_count * sizeof(type_list[0]));

	err = hip_build_generic_param(
		msg, &reg_failed, sizeof(struct hip_reg_failed), (void *)type_list);

	HIP_DEBUG("Added REG_FAILED parameter with %u service%s.\n", type_count,
		  (type_count > 1) ? "s" : "");

	return err;

}

/**
 * hip_build_param_puzzle - build and append a HIP puzzle into the message
 * @param msg the message where the puzzle is to be appended
 * @param val_K the K value for the puzzle
 * @param lifetime lifetime field of the puzzle
 * @param opaque the opaque value for the puzzle
 * @param random_i random I value for the puzzle (in host byte order)
 *
 * The puzzle mechanism assumes that every value is in network byte order
 * except for the hip_birthday_cookie.cv union, where the value is in
 * host byte order. This is an exception to the normal builder rules, where
 * input arguments are normally always in host byte order.
 *
 * @return zero for success, or non-zero on error
 */
int hip_build_param_puzzle(struct hip_common *msg, uint8_t val_K,
			   uint8_t lifetime, uint32_t opaque, uint64_t random_i)
{
	struct hip_puzzle puzzle;
	int err = 0;

	/* note: the length cannot be calculated with calc_param_len() */
	hip_set_param_contents_len(&puzzle,
				   sizeof(struct hip_puzzle) -
				   sizeof(struct hip_tlv_common));
	/* Type 2 (in R1) or 3 (in I2) */
	hip_set_param_type(&puzzle, HIP_PARAM_PUZZLE);

	/* only the random_j_k is in host byte order */
	puzzle.K = val_K;
	puzzle.lifetime = lifetime;

        // The following line to create random bytes are tried but didn't work!
        // get_random_bytes(puzzle.opaque, sizeof(puzzle.opaque));
        puzzle.opaque[0] = opaque & 0xFF;
	puzzle.opaque[1] = (opaque & 0xFF00) >> 8;
	/* puzzle.opaque[2] = (opaque & 0xFF0000) >> 16; */
	puzzle.I = random_i;

    err = hip_build_generic_param(msg, &puzzle,
			      sizeof(struct hip_tlv_common),
			      hip_get_param_contents_direct(&puzzle));
	return err;

}
#ifndef __KERNEL__
/**
 * hip_build_param_challange_request - build and append a HIP challange_request to the message
 * @param msg the message where the puzzle_m is to be appended
 * @param val_K the K value for the puzzle_m
 * @param lifetime lifetime field of the puzzle_m
 * @param opaque the opaque data filed of the puzzle_m
 * @param opaque_len the length uf the opaque data field
 *
 * The puzzle mechanism assumes that every value is in network byte order
 * except for the hip_birthday_cookie.cv union, where the value is in
 * host byte order. This is an exception to the normal builder rules, where
 * input arguments are normally always in host byte order.
 *
 * @return zero for success, or non-zero on error
 */
#ifdef CONFIG_HIP_MIDAUTH
int hip_build_param_challenge_request( struct hip_common *msg, uint8_t val_K,
			     uint8_t lifetime, uint8_t *opaque, uint8_t opaque_len)
{
	struct hip_challenge_request puzzle;
	int err = 0;

	/* note: the length cannot be calculated with calc_param_len() */
	hip_set_param_contents_len(&puzzle,
				   sizeof(struct hip_challenge_request) -
				   sizeof(struct hip_tlv_common));
	/* Type 2 (in R1) or 3 (in I2) */
	hip_set_param_type(&puzzle, HIP_PARAM_CHALLENGE_REQUEST);

	/* only the random_j_k is in host byte order */
	puzzle.K = val_K;
	puzzle.lifetime = lifetime;
	memcpy(&puzzle.opaque, opaque, opaque_len);

	err = hip_build_generic_param(msg, &puzzle,
				      sizeof(struct hip_tlv_common),
				      hip_get_param_contents_direct(&puzzle));

	return err;

}
#endif



/**
 * hip_build_param_solution - build and append a HIP solution into the message
 * @param msg the message where the solution is to be appended
 * @param pz values from the corresponding puzzle copied to the solution
 * @param val_J J value for the solution (in host byte order)
 *
 * The puzzle mechanism assumes that every value is in network byte order
 * except for the hip_birthday_cookie.cv union, where the value is in
 * host byte order. This is an exception to the normal builder rules, where
 * input arguments are normally always in host byte order.
 *
 * @return zero for success, or non-zero on error
 */
int hip_build_param_solution(struct hip_common *msg, struct hip_puzzle *pz,
			     uint64_t val_J)
{
	struct hip_solution cookie;
	int err = 0;

	/* note: the length cannot be calculated with calc_param_len() */
	hip_set_param_contents_len(&cookie,
				   sizeof(struct hip_solution) -
				   sizeof(struct hip_tlv_common));
	/* Type 2 (in R1) or 3 (in I2) */
	hip_set_param_type(&cookie, HIP_PARAM_SOLUTION);

	cookie.J = hton64(val_J);
	memcpy( (char *)&cookie.K, &pz->K, 12); /* copy: K (1), reserved (1),
					  opaque (2) and I (8 bytes). */
	cookie.reserved = 0;
        err = hip_build_generic_param(msg, &cookie,
				      sizeof(struct hip_tlv_common),
				      hip_get_param_contents_direct(&cookie));
	return err;
}

/**
 * hip_build_param_challenge_response - build and append a HIP solution into the message
 * @param msg the message where the solution is to be appended
 * @param pz values from the corresponding hip_challenge_request copied to the solution
 * @param val_J J value for the solution (in host byte order)
 *
 * The puzzle mechanism assumes that every value is in network byte order
 * except for the hip_birthday_cookie.cv union, where the value is in
 * host byte order. This is an exception to the normal builder rules, where
 * input arguments are normally always in host byte order.
 *
 * @return zero for success, or non-zero on error
 */
#ifdef CONFIG_HIP_MIDAUTH
int hip_build_param_challenge_response(struct hip_common *msg, struct hip_challenge_request *pz,
			     uint64_t val_J)
{
	struct hip_challenge_response cookie;
	int err = 0, opaque_len = 0;

	/* note: the length cannot be calculated with calc_param_len() */
	hip_set_param_contents_len(&cookie,
				   sizeof(struct hip_challenge_response) -
				   sizeof(struct hip_tlv_common));
	/* Type 2 (in R1) or 3 (in I2) */
	hip_set_param_type(&cookie, HIP_PARAM_CHALLENGE_RESPONSE);

	cookie.J = hton64(val_J);
	cookie.K = pz->K;
	cookie.lifetime = pz->K;
	opaque_len = (sizeof(pz->opaque) / sizeof(pz->opaque[0]));
	memcpy(&cookie.opaque, pz->opaque, opaque_len);

        err = hip_build_generic_param(msg, &cookie,
				      sizeof(struct hip_tlv_common),
				      hip_get_param_contents_direct(&cookie));
	return err;
}
#endif

/**
 * hip_build_param_diffie_hellman_contents - build HIP DH contents,
 *        with one or two public values.
 * @param msg the message where the DH parameter will be appended
 * @param group_id1 the group id of the first DH parameter
 *                  as specified in the drafts
 * @param pubkey1 the public key part of the first DH
 * @param pubkey_len1 length of the first public key part
 * @param group_id2 the group id of the second DH parameter,
 *        should be HIP_MAX_DH_GROUP_ID if there is only one DH key
 * @param pubkey2 the public key part of the second DH
 * @param pubkey_len2 length of the second public key part
 *
 * @return zero on success, or non-zero on error
 */
int hip_build_param_diffie_hellman_contents(struct hip_common *msg,
	      uint8_t group_id1, void *pubkey1, hip_tlv_len_t pubkey_len1,
	      uint8_t group_id2, void *pubkey2, hip_tlv_len_t pubkey_len2)
{
	int err = 0;
	struct hip_diffie_hellman diffie_hellman;
	uint8_t *value = NULL, *value_tmp = NULL;
	hip_tlv_len_t pubkey_len = pubkey_len1 + sizeof(uint8_t) +
	                           sizeof(uint16_t) + pubkey_len2;
	uint16_t tmp_pubkey_len2 = 0;


	HIP_ASSERT(pubkey_len >= sizeof(struct hip_tlv_common));

	_HIP_ASSERT(sizeof(struct hip_diffie_hellman) == 5);

	hip_set_param_type(&diffie_hellman, HIP_PARAM_DIFFIE_HELLMAN);

	if(group_id2 != HIP_MAX_DH_GROUP_ID)
	     pubkey_len = pubkey_len1 + sizeof(uint8_t) +
	                  sizeof(uint16_t) + pubkey_len2;
	else
	     pubkey_len = pubkey_len1;

	/* Allocating memory for the "value" packet */
	HIP_IFEL(!(value = value_tmp = HIP_MALLOC((pubkey_len), GFP_ATOMIC)),
	     -1, "Failed to alloc memory for value\n");

	hip_calc_generic_param_len(&diffie_hellman,
				   sizeof(struct hip_diffie_hellman),
				   pubkey_len);
	diffie_hellman.pub_val.group_id = group_id1; /* 1 byte, no htons() */
	diffie_hellman.pub_val.pub_len = htons(pubkey_len1);

	if(group_id2 != HIP_MAX_DH_GROUP_ID){
	     /* Creating "value" by joining the first and second DH values */
	     HIP_DEBUG("group_id2 = %d, htons(pubkey_len2)= %d\n",
		       group_id2, htons(pubkey_len2));

	     memcpy( (char *)value_tmp, pubkey1, pubkey_len1);
	     value_tmp += pubkey_len1;
	     *value_tmp++ = group_id2;
	     tmp_pubkey_len2 = htons(pubkey_len2);
	     memcpy(value_tmp, &tmp_pubkey_len2, sizeof(uint16_t));
	     value_tmp += sizeof(uint16_t);
	     memcpy( (char *)value_tmp, pubkey2, pubkey_len2);
	}else
	     memcpy( (char *)value_tmp, pubkey1, pubkey_len1);

	err = hip_build_generic_param(msg, &diffie_hellman,
				      sizeof(struct hip_diffie_hellman),
				      value);

	_HIP_HEXDUMP("Own DH pubkey: ", pubkey, pubkey_len);

  out_err:

 	if (value)
 		HIP_FREE(value);

	return err;
}
#endif
/**
 * hip_get_transform_max - find out the maximum number of transform suite ids
 * @param transform_type the type of the transform
 *
 * @return the number of suite ids that can be used for transform_type
 */
uint16_t hip_get_transform_max(hip_tlv_type_t transform_type)
{
	uint16_t transform_max = 0;

	switch (transform_type) {
	case HIP_PARAM_HIP_TRANSFORM:
		transform_max = HIP_TRANSFORM_HIP_MAX;
		break;
	case HIP_PARAM_ESP_TRANSFORM:
		transform_max = HIP_TRANSFORM_ESP_MAX;
		break;
	default:
		HIP_ERROR("Unknown transform type %d\n", transform_type);
	}

	return transform_max;

}

/**
 * hip_build_param_transform - build an HIP or ESP transform
 * @param msg the message where the parameter will be appended
 * @param transform_type HIP_PARAM_HIP_TRANSFORM or HIP_PARAM_ESP_TRANSFORM
 *                       in host byte order
 * @param transform_suite an array of transform suite ids in host byte order
 * @param transform_count number of transform suites in transform_suite (in host
 *                        byte order)
 *
 * @return zero on success, or negative on error
 */
int hip_build_param_transform(struct hip_common *msg,
			      const hip_tlv_type_t transform_type,
			      const hip_transform_suite_t transform_suite[],
			      const uint16_t transform_count)
{
	int err = 0;
	uint16_t i;
	uint16_t transform_max;
	struct hip_any_transform transform_param;

	transform_max = hip_get_transform_max(transform_type);

	if (!(transform_type == HIP_PARAM_ESP_TRANSFORM ||
	      transform_type == HIP_PARAM_HIP_TRANSFORM)) {
		err = -EINVAL;
		HIP_ERROR("Invalid transform type %d\n", transform_type);
		goto out_err;
	}

	/* Check that the maximum number of transforms is not overflowed */
	if (transform_max > 0 && transform_count > transform_max) {
		err = -E2BIG;
		HIP_ERROR("Too many transforms (%d) for type %d.\n",
			  transform_count, transform_type);
		goto out_err;
	}

	if (transform_type == HIP_PARAM_ESP_TRANSFORM) {
		((struct hip_esp_transform *)&transform_param)->reserved = 0;
	}

	/* Copy and convert transforms to network byte order. */
	for(i = 0; i < transform_count; i++) {
		if (transform_type == HIP_PARAM_ESP_TRANSFORM) {
			((struct hip_esp_transform *)&transform_param)->suite_id[i] = htons(transform_suite[i]);
		} else {
			((struct hip_hip_transform *)&transform_param)->suite_id[i] = htons(transform_suite[i]);
		}
	}

	hip_set_param_type(&transform_param, transform_type);
	if (transform_type == HIP_PARAM_ESP_TRANSFORM) {
		hip_calc_param_len(&transform_param,
				   2+transform_count * sizeof(hip_transform_suite_t));
	} else {
		hip_calc_param_len(&transform_param,
				   transform_count * sizeof(hip_transform_suite_t));
	}
	err = hip_build_param(msg, &transform_param);

 out_err:
	return err;
}

/**
 * @brief Gets a suite id from a transform structure.
 *
 * @param transform_tlv a pointer to a transform structure
 * @param index         the index of the suite ID in transform_tlv
 * @return              the suite id on transform_tlv on index
 * @todo                Remove index and rename.
 */
hip_transform_suite_t hip_get_param_transform_suite_id(
	const void *transform_tlv, const uint16_t index)
{
	/** @todo Why do we have hip_select_esp_transform separately? */

        /* RFC 5201 chapter 6.9.:
           The I2 MUST have a single value in the HIP_TRANSFORM parameter,
	   which MUST match one of the values offered to the Initiator in
	   the R1 packet. Does this function check this?
	   -Lauri 01.08.2008. */
	hip_tlv_type_t type;
 	uint16_t supported_hip_tf[] = { HIP_HIP_NULL_SHA1,
 					HIP_HIP_3DES_SHA1,
 					HIP_HIP_AES_SHA1};
 	uint16_t supported_esp_tf[] = { HIP_ESP_NULL_SHA1,
 					HIP_ESP_3DES_SHA1,
 					HIP_ESP_AES_SHA1 };
 	uint16_t *table = NULL;
 	uint16_t *tfm;
 	int table_n = 0, pkt_tfms = 0, i;

 	_HIP_DEBUG("tfm len = %d\n", hip_get_param_contents_len(transform_tlv));

 	type = hip_get_param_type(transform_tlv);
 	if (type == HIP_PARAM_HIP_TRANSFORM) {
		table = supported_hip_tf;
		table_n = sizeof(supported_hip_tf)/sizeof(uint16_t);
		tfm = (void *)transform_tlv+sizeof(struct hip_tlv_common);
		pkt_tfms = hip_get_param_contents_len(transform_tlv)/sizeof(uint16_t);
 	} else if (type == HIP_PARAM_ESP_TRANSFORM) {
		table = supported_esp_tf;
		table_n = sizeof(supported_esp_tf)/sizeof(uint16_t);
		tfm = (void *)transform_tlv+sizeof(struct hip_tlv_common)+sizeof(uint16_t);
		pkt_tfms = (hip_get_param_contents_len(transform_tlv)-sizeof(uint16_t))/sizeof(uint16_t);
 	} else {
		HIP_ERROR("Invalid type %u\n", type);
		return 0;
 	}

 	for (i = 0; i < pkt_tfms; i++, tfm++) {
 		int j;
 		_HIP_DEBUG("testing pkt tfm=%u\n", ntohs(*tfm));
 		for (j = 0; j < table_n; j++) {
 			if (ntohs(*tfm) == table[j]) {
 				_HIP_DEBUG("found supported tfm %u, pkt tlv index of tfm=%d\n",
 					  table[j], i);
 				return table[j];
 			}
 		}
 	}
 	HIP_ERROR("Usable suite not found.\n");

 	return 0;
}

#ifndef __KERNEL__
/**
 * hip_build_param_locator - build HIP locator parameter
 *
 * @param msg the message where the REA will be appended
 * @param addresses list of addresses
 * @param address_count number of addresses
 *
 * @return 0 on success, otherwise < 0.
 */
int hip_build_param_locator(struct hip_common *msg,
			struct hip_locator_info_addr_item *addresses,
			int address_count)
{
	int err = 0;
	struct hip_locator *locator_info = NULL;
	int addrs_len = address_count *
		(sizeof(struct hip_locator_info_addr_item));

	HIP_IFE(!(locator_info =
		  malloc(sizeof(struct hip_locator) + addrs_len)), -1);

	hip_set_param_type(locator_info, HIP_PARAM_LOCATOR);
	hip_calc_generic_param_len(locator_info,
				   sizeof(struct hip_locator),
				   addrs_len);
	_HIP_DEBUG("params size=%d\n", sizeof(struct hip_locator) -
		   sizeof(struct hip_tlv_common) +
		   addrs_len);

	memcpy( (char *)locator_info + 1, addresses, addrs_len);
	HIP_IFE(hip_build_param(msg, locator_info), -1);

	_HIP_DEBUG("msgtotlen=%d addrs_len=%d\n", hip_get_msg_total_len(msg),
		   addrs_len);
	//if (addrs_len > 0)
	//	memcpy( (char *)(void *)msg+hip_get_msg_total_len(msg)-addrs_len,
	//	       addresses, addrs_len);

 out_err:
	if (locator_info)
		free(locator_info);
	return err;
}
#endif /* !__KERNEL__ */

/**
 * hip_build_param_keys - build and append crypto keys parameter
 * \addtogroup params
 * @{ \todo Properly comment parameters of hip_build_param_keys() @}
 * @param msg the message where the parameter will be appended
 * @param operation_id no description
 * @param alg_id no desription
 * @param addr no description
 * @param hit no description
 * @param spi no description
 * @param spi_old no description
 * @param key_len no description
 * @param enc encryption key
 *
 * @return 0 on success, otherwise < 0.
 */
int hip_build_param_keys(struct hip_common *msg, uint16_t operation_id,
						uint16_t alg_id, struct in6_addr *addr,
						struct in6_addr *hit, struct in6_addr *peer_hit, uint32_t spi, uint32_t spi_old,
						uint16_t key_len, struct hip_crypto_key *enc)
{
	int err = 0;
	struct hip_keys keys;

	hip_set_param_type(&keys, HIP_PARAM_KEYS);
	hip_calc_generic_param_len(&keys, sizeof(struct hip_keys), 0);


	memcpy( (char *)(struct in6_addr *)&keys.address, addr, 16);
	memcpy( (char *)(struct in6_addr *)&keys.hit, hit, 16);
        memcpy( (char *)(struct in6_addr *)&keys.peer_hit, peer_hit, 16);
	keys.operation = htons(operation_id);
	keys.alg_id = htons(alg_id);
	keys.spi = htonl(spi);
	keys.spi_old = htonl(spi_old);
	keys.key_len = htons(key_len);
	memcpy( (char *)&keys.enc, enc, sizeof(struct hip_crypto_key));

	err = hip_build_param(msg, &keys);
	return err;
}

int hip_build_param_keys_hdr(struct hip_keys *keys, uint16_t operation_id,
						uint16_t alg_id, struct in6_addr *addr,
						struct in6_addr *hit, struct in6_addr *peer_hit, uint32_t spi, uint32_t spi_old,
						uint16_t key_len, struct hip_crypto_key *enc)
{
	int err = 0;

	hip_set_param_type(keys, HIP_PARAM_KEYS);
	hip_calc_generic_param_len(keys, sizeof(struct hip_keys), 0);

	memcpy( (char *)(struct in6_addr *)keys->address, addr, 16);
	memcpy( (char *)(struct in6_addr *)keys->hit, hit, 16);
        memcpy( (char *)(struct in6_addr *)keys->peer_hit, peer_hit, 16);
	keys->operation = htons(operation_id);
	keys->alg_id = htons(alg_id);
	keys->spi = htonl(spi);
	keys->spi_old = htonl(spi_old);
	keys->key_len = htons(key_len);
	memcpy( (char *)&keys->enc, enc, sizeof(struct hip_crypto_key));

	return err;
}

/**
 * hip_build_param_seq - build and append HIP SEQ parameter
 * @param msg the message where the parameter will be appended
 * @param update_id Update ID
 *
 * @return 0 on success, otherwise < 0.
 */
int hip_build_param_seq(struct hip_common *msg, uint32_t update_id)
{
	int err = 0;
	struct hip_seq seq;

	hip_set_param_type(&seq, HIP_PARAM_SEQ);
	hip_calc_generic_param_len(&seq, sizeof(struct hip_seq), 0);
	seq.update_id = htonl(update_id);
	err = hip_build_param(msg, &seq);
	return err;
}

/**
 * hip_build_param_ack - build and append HIP ACK parameter
 * @param msg the message where the parameter will be appended
 * @param peer_update_id peer Update ID
 *
 * @return 0 on success, otherwise < 0.
 */
int hip_build_param_ack(struct hip_common *msg, uint32_t peer_update_id)
{
        int err = 0;
        struct hip_ack ack;

        hip_set_param_type(&ack, HIP_PARAM_ACK);
        hip_calc_generic_param_len(&ack, sizeof(struct hip_ack), 0);
        ack.peer_update_id = htonl(peer_update_id);
        err = hip_build_param(msg, &ack);
        return err;
}
#ifndef __KERNEL__
/**
 * hip_build_param_esp_prot_mode - build and append ESP PROT transform parameter
 * @param msg the message where the parameter will be appended
 * @param transform the transform to be used for the esp extension header
 *
 * @return 0 on success, otherwise < 0.
 */
int hip_build_param_esp_prot_transform(struct hip_common *msg, int num_transforms,
		uint8_t *transforms)
{
	struct esp_prot_preferred_tfms prot_transforms;
	int err = 0, i;

	hip_set_param_type(&prot_transforms, HIP_PARAM_ESP_PROT_TRANSFORMS);

	/* note: the length cannot be calculated with calc_param_len() */
	hip_set_param_contents_len(&prot_transforms, (num_transforms + 1) * sizeof(uint8_t));

	prot_transforms.num_transforms = num_transforms;
	HIP_DEBUG("added num_transforms: %u\n", prot_transforms.num_transforms);

	for (i = 0; i < prot_transforms.num_transforms; i++)
	{
		prot_transforms.transforms[i] = transforms[i];
		HIP_DEBUG("added transform %i: %u\n", i + 1, transforms[i]);
	}

	err = hip_build_generic_param(msg, &prot_transforms,
						      sizeof(struct hip_tlv_common),
						      hip_get_param_contents_direct(&prot_transforms));

	return err;
}

/**
 * hip_build_param_esp_prot_mode - build and append ESP PROT anchor parameter
 * @param msg the message where the parameter will be appended
 * @param transform the esp protection transform used for this anchor,
 *        if UNUSED 1 byte of 0 is sent
 * @param anchor the anchor for the hchain to be used for extended esp protection,
 *        if NULL
 *
 * @return 0 on success, otherwise < 0.
 */
int hip_build_param_esp_prot_anchor(struct hip_common *msg, uint8_t transform,
		unsigned char *active_anchor, unsigned char *next_anchor, int hash_length,
		int hash_item_length)
{
	int err = 0;
	//unsigned char *anchors = NULL;
	struct esp_prot_anchor esp_anchor;

	HIP_ASSERT(msg != NULL);
	// NULL-active_anchor only allowed for UNUSED-transform
	HIP_ASSERT((!transform && !active_anchor) || (transform && active_anchor));
	// next_anchor might be NULL

	// set parameter type
	hip_set_param_type(&esp_anchor, HIP_PARAM_ESP_PROT_ANCHOR);

	// set parameter values
	esp_anchor.transform = transform;
	esp_anchor.hash_item_length = htonl(hash_item_length);

	// distinguish UNUSED from any other case
	if (!transform)
	{
		// send 1 byte of 0 per anchor in UNUSED case
		hash_length = 1;

		memset(&esp_anchor.anchors[0], 0, hash_length);
		memset(&esp_anchor.anchors[hash_length], 0, hash_length);

	} else
	{
		memcpy( (char *)&esp_anchor.anchors[0], active_anchor, hash_length);

		// send 0 if next_anchor not present
		if (next_anchor != NULL)
			memcpy( (char *)&esp_anchor.anchors[hash_length], next_anchor, hash_length);
		else
			memset(&esp_anchor.anchors[hash_length], 0, hash_length);
	}

	hip_set_param_contents_len(&esp_anchor, sizeof(uint8_t) + sizeof(uint32_t) +
			2 * hash_length);

	err = hip_build_generic_param(msg, &esp_anchor,
					      sizeof(struct hip_tlv_common),
					      hip_get_param_contents_direct(&esp_anchor));

	HIP_DEBUG("added esp protection transform: %u\n", transform);
	HIP_DEBUG("added hash item length: %u\n", hash_item_length);
	HIP_HEXDUMP("added esp protection active_anchor: ", &esp_anchor.anchors[0],
			hash_length);
	HIP_HEXDUMP("added esp protection next_anchor: ",
			&esp_anchor.anchors[hash_length], hash_length);

	return err;
}
#endif
/**
 * hip_build_param_unit_test - build and insert an unit test parameter
 * @param msg the message where the parameter will be appended
 * @param suiteid the id of the test suite
 * @param caseid the id of the test case
 *
 * This parameter is used for triggering the unit test suite in the kernel.
 * It is only for implementation internal purposes only.
 *
 * @return 0 on success, otherwise < 0.
 */
int hip_build_param_unit_test(struct hip_common *msg, uint16_t suiteid,
			      uint16_t caseid)
{
	int err = 0;
	struct hip_unit_test ut;

	hip_set_param_type(&ut, HIP_PARAM_UNIT_TEST);
	hip_calc_generic_param_len(&ut, sizeof(struct hip_unit_test), 0);
	ut.suiteid = htons(suiteid);
	ut.caseid = htons(caseid);

	err = hip_build_param(msg, &ut);
	return err;
}

int hip_build_param_esp_prot_branch(struct hip_common *msg, int anchor_offset,
		int branch_length, unsigned char *branch_nodes)
{
	int err = 0;
	struct esp_prot_branch branch;

	HIP_ASSERT(msg != NULL);
	HIP_ASSERT(anchor_offset >= 0);
	HIP_ASSERT(branch_length > 0);
	HIP_ASSERT(branch_nodes != NULL);

	// set parameter type
	hip_set_param_type(&branch, HIP_PARAM_ESP_PROT_BRANCH);

	// set parameter values
	branch.anchor_offset = htonl(anchor_offset);
	branch.branch_length = htonl(branch_length);
	memcpy(&branch.branch_nodes[0], branch_nodes, branch_length);

	hip_set_param_contents_len(&branch, 2 * sizeof(uint32_t) + branch_length);

	err = hip_build_generic_param(msg, &branch,
					      sizeof(struct hip_tlv_common),
					      hip_get_param_contents_direct(&branch));

	HIP_DEBUG("added esp anchor offset: %u\n", branch.anchor_offset);
	HIP_DEBUG("added esp branch length: %u\n", branch.branch_length);
	HIP_HEXDUMP("added esp branch: ", &branch.branch_nodes[0], branch_length);

	return err;
}

int hip_build_param_esp_prot_secret(struct hip_common *msg, int secret_length,
		unsigned char *secret)
{
	int err = 0;
	struct esp_prot_secret esp_secret;

	HIP_ASSERT(msg != NULL);
	HIP_ASSERT(secret_length > 0);
	HIP_ASSERT(secret != NULL);

	// set parameter type
	hip_set_param_type(&esp_secret, HIP_PARAM_ESP_PROT_SECRET);

	// set parameter values
	esp_secret.secret_length = secret_length;
	memcpy(&esp_secret.secret[0], secret, secret_length);

	hip_set_param_contents_len(&esp_secret, sizeof(uint8_t) + secret_length);

	err = hip_build_generic_param(msg, &esp_secret,
					      sizeof(struct hip_tlv_common),
					      hip_get_param_contents_direct(&esp_secret));

	HIP_DEBUG("added esp secret length: %u\n", esp_secret.secret_length);
	HIP_HEXDUMP("added esp secret: ", &esp_secret.secret[0], secret_length);

	return err;
}

int hip_build_param_esp_prot_root(struct hip_common *msg, uint8_t root_length,
		unsigned char *root)
{
	int err = 0;
	struct esp_prot_root esp_root;

	HIP_ASSERT(msg != NULL);
	HIP_ASSERT(root_length > 0);
	HIP_ASSERT(root != NULL);

	// set parameter type
	hip_set_param_type(&esp_root, HIP_PARAM_ESP_PROT_ROOT);

	// set parameter values
	esp_root.root_length = root_length;
	memcpy(&esp_root.root[0], root, root_length);

	hip_set_param_contents_len(&esp_root, sizeof(uint8_t) + root_length);

	err = hip_build_generic_param(msg, &esp_root,
					      sizeof(struct hip_tlv_common),
					      hip_get_param_contents_direct(&esp_root));

	HIP_DEBUG("added esp root length: %u\n", esp_root.root_length);
	HIP_HEXDUMP("added esp root: ", &esp_root.root[0], root_length);

	return err;
}

/**
 * hip_build_param_esp_info - build esp_info parameter
 * \addtogroup params
 * @{ \todo Properly comment parameters of hip_build_param_esp_info() @}
 *
 * @param msg the message where the parameter will be appended
 * @param keymat_index no desription
 * @param old_spi no description
 * @param new_spi no description
 *
 * @return zero on success, or negative on failure
 */
int hip_build_param_esp_info(struct hip_common *msg, uint16_t keymat_index,
			     uint32_t old_spi, uint32_t new_spi)
{
	int err = 0;
	struct hip_esp_info esp_info;
	_HIP_DEBUG("Add SPI old: 0x%x (nwbo: 0x%x), new: 0x%x (nwbo: 0x%x)\n",
		old_spi, htonl(old_spi), new_spi, htonl(new_spi));
	hip_set_param_type(&esp_info, HIP_PARAM_ESP_INFO);
	hip_calc_generic_param_len(&esp_info, sizeof(struct hip_esp_info), 0);
	esp_info.reserved = htonl(0);
	esp_info.keymat_index = htons(keymat_index);
	esp_info.old_spi = htonl(old_spi);
	esp_info.new_spi = htonl(new_spi);
	_HIP_DEBUG("esp param old: 0x%x , new: 0x%x \n",
		  esp_info.old_spi, esp_info.new_spi);

	_HIP_DEBUG("keymat index = %d\n", keymat_index);
	_HIP_HEXDUMP("esp_info:", &esp_info, sizeof(struct hip_esp_info));
	err = hip_build_param(msg, &esp_info);
	return err;
}

#if 0
/**
 * hip_build_param_spi - build the SPI parameter
 * @param msg the message where the parameter will be appended
 * @param lsi the value of the lsi (in host byte order)
 * @param spi the value of the spi (in host byte order)
 *
 * XX FIXME: Obsoleted by esp_info in draft-jokela-hip-00
 *
 * @return zero on success, or negative on failure
 */
int hip_build_param_spi(struct hip_common *msg, uint32_t spi)
{
        int err = 0;
        struct hip_spi hspi;

        hip_set_param_type(&hspi, HIP_PARAM_ESP_INFO);
        hip_calc_generic_param_len(&hspi, sizeof(struct hip_spi), 0);
        hspi.spi = htonl(spi);

        err = hip_build_param(msg, &hspi);
        return err;
}
#endif


/**
 *
 */
/*int hip_build_param_encrypted(struct hip_common *msg,
					struct hip_tlv_common *param)
{
	//TODO
	return 0;
}*/


/**
 * hip_build_param_encrypted_3des_sha1 - build the hip_encrypted parameter
 * @param msg the message where the parameter will be appended
 * @param param the parameter that will contained in the hip_encrypted
 *           parameter
 *
 * Note that this function does not actually encrypt anything, it just builds
 * the parameter. The parameter that will be encapsulated in the hip_encrypted
 * parameter has to be encrypted using a different function call.
 *
 * Returns: zero on success, or negative on failure
 */
int hip_build_param_encrypted_3des_sha1(struct hip_common *msg,
					struct hip_tlv_common *param)
{
	int err = 0;
	struct hip_encrypted_3des_sha1 enc;

	hip_set_param_type(&enc, HIP_PARAM_ENCRYPTED);
	hip_calc_param_len(&enc, sizeof(enc) -
			   sizeof(struct hip_tlv_common) +
			   hip_get_param_total_len(param));
	enc.reserved = htonl(0);
	memset(&enc.iv, 0, 8);

	/* copy the IV *IF* needed, and then the encrypted data */

	err = hip_build_generic_param(msg, &enc, sizeof(enc), param);

	return err;
}

/**
 * hip_build_param_encrypted_null_sha1 - build the hip_encrypted parameter
 * @param msg the message where the parameter will be appended
 * @param param the parameter that will contained in the hip_encrypted
 *           parameter
 *
 * Note that this function does not actually encrypt anything, it just builds
 * the parameter. The parameter that will be encapsulated in the hip_encrypted
 * parameter has to be encrypted using a different function call.
 *
 * Returns: zero on success, or negative on failure
 */
int hip_build_param_encrypted_null_sha1(struct hip_common *msg,
 					struct hip_tlv_common *param)
{
	int err = 0;
 	struct hip_encrypted_null_sha1 enc;

 	hip_set_param_type(&enc, HIP_PARAM_ENCRYPTED);
 	hip_calc_param_len(&enc, sizeof(enc) -
 			   sizeof(struct hip_tlv_common) +
 			   hip_get_param_total_len(param));
 	enc.reserved = htonl(0);

 	/* copy the IV *IF* needed, and then the encrypted data */

 	err = hip_build_generic_param(msg, &enc, sizeof(enc), param);

 	return err;
}

void hip_build_param_host_id_hdr(struct hip_host_id *host_id_hdr,
				 const char *hostname,
				 hip_tlv_len_t rr_data_len,
                                 uint8_t algorithm)
{
	uint16_t hi_len = sizeof(struct hip_host_id_key_rdata) + rr_data_len;
	uint16_t fqdn_len;
        /* reserve 1 byte for NULL termination */
	if (hostname)
		fqdn_len = (strlen(hostname) + 1) & 0x0FFF;
	else
		fqdn_len = 0;

	host_id_hdr->hi_length = htons(hi_len);
	/* length = 12 bits, di_type = 4 bits */
	host_id_hdr->di_type_length = htons(fqdn_len | 0x1000);
	/* if the length is 0, then the type should also be zero */
	if (host_id_hdr->di_type_length == ntohs(0x1000))
		host_id_hdr->di_type_length = 0;

        hip_set_param_type(host_id_hdr, HIP_PARAM_HOST_ID);
        hip_calc_generic_param_len(host_id_hdr, sizeof(struct hip_host_id),
				   hi_len -
				   sizeof(struct hip_host_id_key_rdata) +
				   fqdn_len);

        host_id_hdr->rdata.flags = htons(0x0202); /* key is for a host */

	/* RFC 4034 obsoletes RFC 2535 and flags field differ */
        host_id_hdr->rdata.protocol = 0xFF; /* RFC 2535 */
	/* algo is 8 bits, no htons */
        host_id_hdr->rdata.algorithm = algorithm;

	_HIP_DEBUG("hilen=%d totlen=%d contlen=%d\n",
		   ntohs(host_id_hdr->hi_length),
		   hip_get_param_contents_len(host_id_hdr),
		   hip_get_param_total_len(host_id_hdr));
}

void hip_build_param_host_id_only(struct hip_host_id *host_id,
				    const void *rr_data,
				    const char *fqdn)
{
	unsigned int rr_len = ntohs(host_id->hi_length) -
		sizeof(struct hip_host_id_key_rdata);
	char *ptr = (char *) (host_id + 1);
	uint16_t fqdn_len;

	_HIP_DEBUG("hi len: %d\n", ntohs(host_id->hi_length));
	_HIP_DEBUG("Copying %d bytes\n", rr_len);

	memcpy( (char *)ptr, rr_data, rr_len);
	ptr += rr_len;

	fqdn_len = ntohs(host_id->di_type_length) & 0x0FFF;
	_HIP_DEBUG("fqdn len: %d\n", fqdn_len);
	if (fqdn_len)
		memcpy( (char *)ptr, fqdn, fqdn_len);
}

/**
 * hip_build_param_host_id - build and append host id into message
 * \addtogroup params
 * @{ \todo Comment parameters of hip_build_param_host_id() @}
 *
 */
int hip_build_param_host_id(struct hip_common *msg,
			    struct hip_host_id *host_id_hdr,
			    const void *rr_data,
			    const char *fqdn)
{
	int err = 0;
	hip_build_param_host_id_only(host_id_hdr, rr_data, fqdn);
        err = hip_build_param(msg, host_id_hdr);
	return err;
}

int hip_get_param_host_id_di_type_len(struct hip_host_id *host, char **id, int *len)
{
	int type;
	static char *debuglist[3] = {"none", "FQDN", "NAI"};

	type = ntohs(host->di_type_length);
	*len = type & 0x0FFF;
	type = (type & 0xF000) >> 12;

	if (type > 2) {
		HIP_ERROR("Illegal DI-type: %d\n",type);
		return -1;
	}

	*id = debuglist[type];
	return 0;
}

char *hip_get_param_host_id_hostname(struct hip_host_id *hostid)
{
	int hilen;
	char *ptr;

	hilen = ntohs(hostid->hi_length) - sizeof(struct hip_host_id_key_rdata);
	_HIP_DEBUG("Hilen: %d\n",hilen);
	ptr = (char *)(hostid + 1) + hilen;
	return ptr;
}

/*
 * - endpoint is not padded
 */
void hip_build_endpoint_hdr(struct endpoint_hip *endpoint_hdr,
			    const char *hostname,
			    se_hip_flags_t endpoint_flags,
			    uint8_t host_id_algo,
			    unsigned int rr_data_len)
{
	hip_build_param_host_id_hdr(&endpoint_hdr->id.host_id,
				    hostname, rr_data_len, host_id_algo);
	endpoint_hdr->family = PF_HIP;
	/* The length is not hip-length-padded, so it has be calculated
	   manually. sizeof(hip_host_id) is already included both in the
	   sizeof(struct endpoint_hip) and get_total_len(), so it has be
	   subtracted once. */
	endpoint_hdr->length = sizeof(struct endpoint_hip) +
		hip_get_param_total_len(&endpoint_hdr->id.host_id) -
		sizeof(struct hip_host_id);
	endpoint_hdr->flags = endpoint_flags;
	endpoint_hdr->algo = host_id_algo;
	_HIP_DEBUG("%d %d %d\n",
		  sizeof(struct endpoint_hip),
		  hip_get_param_total_len(&endpoint_hdr->id.host_id),
		  sizeof(struct hip_host_id));
	_HIP_DEBUG("endpoint hdr length: %d\n", endpoint_hdr->length);
}

/*
 * - endpoint is not padded
 * - caller is responsible of reserving enough mem for endpoint
 */
void hip_build_endpoint(struct endpoint_hip *endpoint,
			const struct endpoint_hip *endpoint_hdr,
			const char *hostname,
			const unsigned char *key_rr,
			unsigned int key_rr_len)
{
	_HIP_DEBUG("len=%d ep=%d rr=%d hostid=%d\n",
		  endpoint_hdr->length,
		  sizeof(struct endpoint_hip),
		  key_rr_len,
		  sizeof(struct hip_host_id));
	HIP_ASSERT(endpoint_hdr->length == sizeof(struct endpoint_hip) +
		   hip_get_param_total_len(&endpoint_hdr->id.host_id) -
		   sizeof(struct hip_host_id));
	memcpy( (char *)endpoint, endpoint_hdr, sizeof(struct endpoint_hip));
	hip_build_param_host_id_only(&endpoint->id.host_id, key_rr, hostname);
}

int hip_build_param_eid_endpoint_from_host_id(struct hip_common *msg,
					      const struct endpoint_hip *endpoint)
{
	int err = 0;

	HIP_ASSERT(!(endpoint->flags & HIP_ENDPOINT_FLAG_HIT));

	err = hip_build_param_contents(msg, endpoint, HIP_PARAM_EID_ENDPOINT,
				       endpoint->length);
	return err;
}

int hip_build_param_eid_endpoint_from_hit(struct hip_common *msg,
					  const struct endpoint_hip *endpoint)
{
	struct hip_eid_endpoint eid_endpoint;
	int err = 0;

	HIP_ASSERT(endpoint->flags & HIP_ENDPOINT_FLAG_HIT);

	hip_set_param_type(&eid_endpoint, HIP_PARAM_EID_ENDPOINT);

	hip_calc_param_len(&eid_endpoint,
			   sizeof(struct hip_eid_endpoint) -
			   sizeof (struct hip_tlv_common));

	memcpy( (char *)&eid_endpoint.endpoint, endpoint, sizeof(struct endpoint_hip));

	err = hip_build_param(msg, &eid_endpoint);

	return err;
}

/*
 * hip_build_param_eid_endpoint - build eid endpoint parameter
 * @param msg the message where the eid endpoint paramater will be appended
 * @param endpoint the endpoint to be wrapped into the eid endpoint structure
 * @param port the dst/src port used for the endpoint
 *
 * Used for passing endpoints to the kernel. The endpoint is wrapped into
 * an eid endpoint structure because endpoint_hip is not padded but all
 * parameter need to be padded in the builder interface.
 */
int hip_build_param_eid_endpoint(struct hip_common *msg,
				 const struct endpoint_hip *endpoint)
{
	int err = 0;

	if (endpoint->flags & HIP_ENDPOINT_FLAG_HIT) {
		err = hip_build_param_eid_endpoint_from_hit(msg, endpoint);
	} else {
		err = hip_build_param_eid_endpoint_from_host_id(msg, endpoint);
	}

	return err;
}

int hip_host_id_entry_to_endpoint(struct hip_host_id_entry *entry,
				  void *opaq)
{
	struct hip_common *msg = (struct hip_common *) opaq;
	struct endpoint_hip endpoint;
	int err = 0;

	endpoint.family = PF_HIP;
	endpoint.length = sizeof(struct endpoint_hip);

	/* struct endpoint flags were incorrectly assigned directly from
	   entry->lhi.anonymous. entry->lhi.anonymous is a boolean value while
	   endpoint.flags is a binary flag value. The entry lhi.anonymous should
	   be converted to binary flag to avoid this kind of mistakes.
	   -Lauri 18.07.2008 */
	if(entry->lhi.anonymous == 0) {
		endpoint.flags = HIP_ENDPOINT_FLAG_PUBKEY;
	}else if(entry->lhi.anonymous) {
		endpoint.flags = HIP_ENDPOINT_FLAG_ANON;
	}else {
		endpoint.flags = HIP_ENDPOINT_FLAG_HIT;
	}
	//endpoint.flags  = entry->lhi.anonymous;
	/* Next line is useless see couple of lines further --SAMU */
	//endpoint.algo   = entry->lhi.algo;
	endpoint.algo   = hip_get_host_id_algo(entry->host_id);
	ipv6_addr_copy(&endpoint.id.hit, &entry->lhi.hit);
	ipv4_addr_copy(&endpoint.lsi, &entry->lsi);

	HIP_IFEL(hip_build_param_eid_endpoint(msg, &endpoint), -1,
		 "Error when building parameter HIP_PARAM_EID_ENDPOINT.\n");

  out_err:
	return err;
}

int hip_build_param_eid_iface(struct hip_common *msg,
			      hip_eid_iface_type_t if_index)
{
	int err = 0;
	struct hip_eid_iface param;

	hip_set_param_type(&param, HIP_PARAM_EID_IFACE);
	hip_calc_generic_param_len(&param, sizeof(param), 0);
	param.if_index = htons(if_index);
	err = hip_build_param(msg, &param);

	return err;
}

int hip_build_param_eid_sockaddr(struct hip_common *msg,
                                 struct sockaddr *sockaddr,
                                 size_t sockaddr_len)
{
        int err = 0;
	_HIP_DEBUG("build family=%d, len=%d\n", sockaddr->sa_family,
		   sockaddr_len);
        err = hip_build_param_contents(msg, sockaddr, HIP_PARAM_EID_SOCKADDR,
                                       sockaddr_len);
        return err;
}

int hip_build_param_cert(struct hip_common *msg, uint8_t group, uint8_t count,
			 uint8_t id, uint8_t type, void *data, size_t size)
{
	struct hip_cert cert;
	int err;

	hip_set_param_type(&cert, HIP_PARAM_CERT);
	hip_calc_param_len(&cert, sizeof(struct hip_cert) -
			   sizeof(struct hip_tlv_common) + size);
	cert.cert_group = group;
	cert.cert_count = count;
	cert.cert_id = id;
	cert.cert_type = type;
	err = hip_build_generic_param(msg, &cert, sizeof(struct hip_cert), data);

	return err;
}

/**
 * Builds a NOTIFICATION parameter.
 *
 * @param msg              a pointer to the message where the parameter will be
 *                         appended
 * @param msgtype          NOTIFY message type
 * @param notification     the Notification data that will contained in the HIP
 *                         NOTIFICATION parameter
 * @param notification_len length of @c notification_data
 *
 * @return zero on success, or negative on failure
 */
int hip_build_param_notification(struct hip_common *msg, uint16_t msgtype,
				 void *data, size_t data_len)
{
	int err = 0;
	struct hip_notification notification;

	hip_set_param_type(&notification, HIP_PARAM_NOTIFICATION);
	hip_calc_param_len(&notification, sizeof(struct hip_notification) -
			   sizeof(struct hip_tlv_common) +
			   data_len);
	notification.reserved = 0;
	notification.msgtype = htons(msgtype);

	err = hip_build_generic_param(msg, &notification,
				      sizeof(struct hip_notification),
				      data);
	return err;
}

int hip_build_param_blind_nonce(struct hip_common *msg, uint16_t nonce)
{
	struct hip_blind_nonce param;
	int err = 0;

	hip_set_param_type(&param, HIP_PARAM_BLIND_NONCE);
	hip_calc_generic_param_len(&param, sizeof(param), 0);
	param.nonce = htons(nonce);
	err = hip_build_param(msg, &param);

	return err;
}

int hip_build_param_heartbeat(struct hip_common *msg, int seconds) {
	int err = 0;
	struct hip_heartbeat heartbeat;
	hip_set_param_type(&heartbeat, HIP_PARAM_HEARTBEAT);
	hip_calc_param_len(&heartbeat, sizeof(struct hip_heartbeat) -
			   sizeof(struct hip_tlv_common));
	memcpy( (char *)&heartbeat.heartbeat, &seconds, sizeof(seconds));
	err = hip_build_param(msg, &heartbeat);

	return err;
}

int hip_build_param_transform_order(struct hip_common *msg, int order)
{
    int err = 0;
    struct hip_transformation_order transorder;
    hip_set_param_type(&transorder, HIP_PARAM_TRANSFORM_ORDER);
    hip_calc_param_len(&transorder,
                       sizeof(struct hip_transformation_order) -
                       sizeof(struct hip_tlv_common));
    transorder.transorder = order;
    err = hip_build_param(msg, &transorder);
    return err;
}

int hip_build_param_opendht_set(struct hip_common *msg, const char *name)
{
    int err = 0;
    struct hip_opendht_set name_info;
    hip_set_param_type(&name_info, HIP_PARAM_OPENDHT_SET);
    hip_calc_param_len(&name_info,
                       sizeof(struct hip_opendht_set) -
                       sizeof(struct hip_tlv_common));
    strcpy(name_info.name, name);
    err = hip_build_param(msg, &name_info);
    return err;
}

int hip_build_param_opendht_gw_info(struct hip_common *msg,
				    struct in6_addr *addr,
				    uint32_t ttl,
				    uint16_t port,
				    char* host_name)
{
	int err = 0;
	struct hip_opendht_gw_info gw_info;

	hip_set_param_type(&gw_info, HIP_PARAM_OPENDHT_GW_INFO);
	hip_calc_param_len(&gw_info,
			   sizeof(struct hip_opendht_gw_info) -
			   sizeof(struct hip_tlv_common));
	gw_info.ttl = ttl;
	gw_info.port = htons(port);
	//added +1 because the \0 was not being copied at the end of the string
	memcpy(&gw_info.host_name, host_name, strlen(host_name) + 1);
	ipv6_addr_copy(&gw_info.addr, addr);
	err = hip_build_param(msg, &gw_info);
	return err;
}
#ifndef __KERNEL__
int hip_build_param_cert_spki_info(struct hip_common * msg,
				    struct hip_cert_spki_info * cert_info)
{
	int err = 0;
	struct hip_cert_spki_info local;
	memset(&local, '\0', sizeof(struct hip_cert_spki_info));
	memcpy( (char *)&local, cert_info, sizeof(struct hip_cert_spki_info));
	hip_set_param_type(&local, HIP_PARAM_CERT_SPKI_INFO);
	hip_calc_param_len(&local,
			   sizeof(struct hip_cert_spki_info) -
			   sizeof(struct hip_tlv_common));
	_HIP_DEBUG("Param len spki_info %d\n", htons(local.length));
	err = hip_build_param(msg, &local);
	return err;
}

int hip_build_param_cert_x509_req(struct hip_common * msg,
				    struct in6_addr * addr)
{
	int err = 0;
	struct hip_cert_x509_req subj;

	hip_set_param_type(&subj, HIP_PARAM_CERT_X509_REQ);
	hip_calc_param_len(&subj,
			sizeof(struct hip_cert_x509_req) -
			sizeof(struct hip_tlv_common));
	ipv6_addr_copy(&subj.addr, addr);
	err = hip_build_param(msg, &subj);
	return err;
}

int hip_build_param_cert_x509_ver(struct hip_common * msg,
                                  char * der, int len)
{
	int err = 0;
	struct hip_cert_x509_resp subj;

	hip_set_param_type(&subj, HIP_PARAM_CERT_X509_REQ);
	hip_calc_param_len(&subj,
			sizeof(struct hip_cert_x509_resp) -
			sizeof(struct hip_tlv_common));
	memcpy(&subj.der, der, len);
	subj.der_len = len;
	err = hip_build_param(msg, &subj);
	return err;
}

int hip_build_param_cert_x509_resp(struct hip_common * msg,
				    char * der, int len)
{
	int err = 0;
	struct hip_cert_x509_resp local;
	hip_set_param_type(&local, HIP_PARAM_CERT_X509_RESP);
	hip_calc_param_len(&local,
			sizeof(struct hip_cert_x509_resp) -
			sizeof(struct hip_tlv_common));
	memcpy(&local.der, der, len);
	local.der_len = len;
	err = hip_build_param(msg, &local);
	return err;
}

int hip_build_param_hip_hdrr_info(struct hip_common * msg,
				    struct hip_hdrr_info * hdrr_info)
{
	int err = 0;
	hip_set_param_type(hdrr_info, HIP_PARAM_HDRR_INFO);
	hip_calc_param_len(hdrr_info,
			   sizeof(struct hip_hdrr_info) -
			   sizeof(struct hip_tlv_common));
	err = hip_build_param(msg, hdrr_info);
	return err;
}

int hip_build_param_hip_uadb_info(struct hip_common *msg, struct hip_uadb_info *uadb_info)
{
	int err = 0;
	hip_set_param_type(uadb_info, HIP_PARAM_UADB_INFO);
	hip_calc_param_len(uadb_info,
			   sizeof(struct hip_uadb_info) -
			   sizeof(struct hip_tlv_common));
	err = hip_build_param(msg, uadb_info);
	return err;
}

int hip_build_param_hit_to_ip_set(struct hip_common *msg, const char *name)
{
    int err = 0;
    struct hip_hit_to_ip_set name_info;
    hip_set_param_type(&name_info, HIP_PARAM_HIT_TO_IP_SET);
    hip_calc_param_len(&name_info,
                       sizeof(struct hip_hit_to_ip_set) -
                       sizeof(struct hip_tlv_common));
    strcpy(name_info.name, name);
    err = hip_build_param(msg, &name_info);

    return err;
}

int dsa_to_hip_endpoint(DSA *dsa, struct endpoint_hip **endpoint,
			se_hip_flags_t endpoint_flags, const char *hostname)
{
  int err = 0;
  unsigned char *dsa_key_rr = NULL;
  int dsa_key_rr_len;
  struct endpoint_hip endpoint_hdr;

  _HIP_DEBUG("dsa_to_hip_endpoint called\n");

  dsa_key_rr_len = dsa_to_dns_key_rr(dsa, &dsa_key_rr);
  if (dsa_key_rr_len <= 0) {
    HIP_ERROR("dsa_key_rr_len <= 0\n");
    err = -ENOMEM;
    goto out_err;
  }

  /* build just an endpoint header to see how much memory is needed for the
     actual endpoint */
  hip_build_endpoint_hdr(&endpoint_hdr, hostname, endpoint_flags,
			 HIP_HI_DSA, dsa_key_rr_len);

  *endpoint = malloc(endpoint_hdr.length);
  if (!(*endpoint)) {
    err = -ENOMEM;
    goto out_err;
  }
  memset(*endpoint, 0, endpoint_hdr.length);

  _HIP_DEBUG("Allocated %d bytes for endpoint\n", endpoint_hdr.length);
  hip_build_endpoint(*endpoint, &endpoint_hdr, hostname,
		     dsa_key_rr, dsa_key_rr_len);
  _HIP_HEXDUMP("endpoint contains: ", *endpoint, endpoint_hdr.length);

 out_err:

  if (dsa_key_rr)
    free(dsa_key_rr);

  return err;
}

int rsa_to_hip_endpoint(RSA *rsa, struct endpoint_hip **endpoint,
			se_hip_flags_t endpoint_flags, const char *hostname)
{
  int err = 0;
  unsigned char *rsa_key_rr = NULL;
  int rsa_key_rr_len;
  struct endpoint_hip endpoint_hdr;

  HIP_DEBUG("rsa_to_hip_endpoint called\n");

  rsa_key_rr_len = rsa_to_dns_key_rr(rsa, &rsa_key_rr);
  if (rsa_key_rr_len <= 0) {
    HIP_ERROR("rsa_key_rr_len <= 0\n");
    err = -ENOMEM;
    goto out_err;
  }

  /* build just an endpoint header to see how much memory is needed for the
     actual endpoint */
  hip_build_endpoint_hdr(&endpoint_hdr, hostname, endpoint_flags,
			 HIP_HI_RSA, rsa_key_rr_len);

    *endpoint = malloc(endpoint_hdr.length);
  if (!(*endpoint)) {
    err = -ENOMEM;
    goto out_err;
  }
  memset(*endpoint, 0, endpoint_hdr.length);

  _HIP_DEBUG("Allocated %d bytes for endpoint\n", endpoint_hdr.length);

  hip_build_endpoint(*endpoint, &endpoint_hdr, hostname,
		     rsa_key_rr, rsa_key_rr_len);

  _HIP_HEXDUMP("endpoint contains: ", *endpoint, endpoint_hdr.length);

 out_err:

  if (rsa_key_rr)
    free(rsa_key_rr);

  return err;
}
#endif
int alloc_and_set_host_id_param_hdr(struct hip_host_id **host_id,
				    unsigned int key_rr_len,
				    uint8_t algo,
				    const char *hostname)
{
  int err = 0;
  struct hip_host_id host_id_hdr;
  hip_build_param_host_id_hdr(&host_id_hdr, hostname,
			      key_rr_len, algo);

  *host_id = HIP_MALLOC(hip_get_param_total_len(&host_id_hdr), GFP_ATOMIC);
  if (!host_id) {
    err = -ENOMEM;
  }

  memcpy( (char *)*host_id, &host_id_hdr, sizeof(host_id_hdr));

  return err;
}

int alloc_and_build_param_host_id_only(struct hip_host_id **host_id,
				       unsigned char *key_rr, int key_rr_len,
				       int algo, char *hostname) {
  int err = 0;
  HIP_IFEL(alloc_and_set_host_id_param_hdr(host_id, key_rr_len, algo,
					   hostname), -1, "alloc\n");
  hip_build_param_host_id_only(*host_id, key_rr, "hostname");
 out_err:
  if (err && *host_id) {
    *host_id = NULL;
    HIP_FREE(host_id);
  }

  return err;
}

#ifndef __KERNEL__
/* Note: public here means that you only have the public key,
   not the private */
int hip_any_key_to_hit(void *any_key, unsigned char *any_key_rr, int hit_type,
		       hip_hit_t *hit, int is_public, int is_dsa) {
  int err = 0, key_rr_len;
  unsigned char *key_rr = NULL;
  char hostname[HIP_HOST_ID_HOSTNAME_LEN_MAX];
  struct hip_host_id *host_id = NULL;
  RSA *rsa_key = (RSA *) any_key;
  DSA *dsa_key = (DSA *) any_key;

  memset(hostname, 0, HIP_HOST_ID_HOSTNAME_LEN_MAX);
  HIP_IFEL(gethostname(hostname, HIP_HOST_ID_HOSTNAME_LEN_MAX - 1), -1,
  	   "gethostname failed\n");

  if (is_dsa) {
    HIP_IFEL(((key_rr_len = dsa_to_dns_key_rr(dsa_key, &key_rr)) <= 0), -1,
	     "key_rr_len\n");
    HIP_IFEL(alloc_and_build_param_host_id_only(&host_id, key_rr, key_rr_len,
						HIP_HI_DSA, hostname), -1,
	     "alloc\n");
    if (is_public) {
      HIP_IFEL(hip_dsa_host_id_to_hit(host_id, hit, HIP_HIT_TYPE_HASH100),
	       -1, "conversion from host id to hit failed\n");
    } else {
      HIP_IFEL(hip_private_dsa_host_id_to_hit(host_id, hit,
					      HIP_HIT_TYPE_HASH100),
	       -1, "conversion from host id to hit failed\n");
    }
  } else /* rsa */ {
    HIP_IFEL(((key_rr_len = rsa_to_dns_key_rr(rsa_key, &key_rr)) <= 0), -1,
	     "key_rr_len\n");
    HIP_IFEL(alloc_and_build_param_host_id_only(&host_id, key_rr, key_rr_len,
						HIP_HI_RSA, hostname), -1,
	     "alloc\n");
    if (is_public) {
      HIP_IFEL(hip_rsa_host_id_to_hit(host_id, hit, HIP_HIT_TYPE_HASH100),
	       -1, "conversion from host id to hit failed\n");
    } else {
      HIP_IFEL(hip_private_rsa_host_id_to_hit(host_id, hit,
					      HIP_HIT_TYPE_HASH100),
	       -1, "conversion from host id to hit failed\n");
    }
  }

   HIP_DEBUG_HIT("hit", hit);
   HIP_DEBUG("hi is %s %s\n", (is_public ? "public" : "private"),
	     (is_dsa ? "dsa" : "rsa"));

 out_err:

  if (key_rr)
    HIP_FREE(key_rr);
  if (host_id)
    HIP_FREE(host_id);

  return err;
}

int hip_public_rsa_to_hit(RSA *rsa_key, unsigned char *rsa, int type,
			  struct in6_addr *hit) {
  return hip_any_key_to_hit(rsa_key, rsa, type, hit, 1, 0);
}

int hip_private_rsa_to_hit(RSA *rsa_key, unsigned char *rsa, int type,
			  struct in6_addr *hit) {
  return hip_any_key_to_hit(rsa_key, rsa, type, hit, 0, 0);
}

int hip_public_dsa_to_hit(DSA *dsa_key, unsigned char *dsa, int type,
			  struct in6_addr *hit) {
  return hip_any_key_to_hit(dsa_key, dsa, type, hit, 1, 1);
}

int hip_private_dsa_to_hit(DSA *dsa_key, unsigned char *dsa, int type,
			   struct in6_addr *hit) {
  return hip_any_key_to_hit(dsa_key, dsa, type, hit, 0, 1);
}
#endif

/**
 * Builds a @c NAT_Transfer  parameter.
 *
 * Builds a @c NAT_TRANSFER parameter to the HIP packet @c msg.
 *
 * @param msg      a pointer to a HIP packet common header
 * @param nat_control     16bit integer indicate the nat_transfer type
 * @return         zero on success, or negative error value on error.
 * @see            <a href="http://tools.ietf.org/wg/hip/draft-ietf-hip-rvs/draft-ietf-hip-rvs-05.txt">
 *                 draft-ietf-hip-rvs-05</a> section 4.2.2.
 */
int hip_build_param_nat_transform(struct hip_common *msg,
				  hip_transform_suite_t *suite,
				  int suite_count)
{
	int i;
	hip_transform_suite_t tfm[HIP_TRANSFORM_NAT_MAX + 1];

	HIP_HEXDUMP("", suite, suite_count * sizeof(hip_transform_suite_t));

	for (i = 0; i < HIP_TRANSFORM_NAT_MAX && i <= suite_count; i++)
		tfm[i] = (i == 0 ? 0 : htons(suite[i-1]));

	HIP_HEXDUMP("", tfm, suite_count * sizeof(hip_transform_suite_t) + sizeof(hip_transform_suite_t));

	return hip_build_param_contents(msg, tfm, HIP_PARAM_NAT_TRANSFORM,
				       suite_count * sizeof(hip_transform_suite_t) + sizeof(hip_transform_suite_t));
}

int hip_build_param_nat_pacing(struct hip_common *msg, uint32_t min_ta)
{
	struct hip_nat_pacing nat_pacing;
	int err = 0;

	hip_set_param_type(&nat_pacing, HIP_PARAM_NAT_PACING);
	nat_pacing.min_ta = htonl(min_ta);

	hip_calc_generic_param_len(&nat_pacing,
				   sizeof(struct hip_nat_pacing),
				   sizeof(struct hip_nat_pacing) -
				   sizeof(hip_tlv_common_t));
	err = hip_build_param(msg, &nat_pacing);
	return err;
}

/**
 *
 * return the amount the locator items(type 1 and 2 are both supproted).
 * */
int hip_get_locator_addr_item_count(const struct hip_locator *locator) {
	char *address_pointer =(char*) (locator + 1);
	int amount = 0;

	for(;address_pointer < ((char*)locator) + hip_get_param_contents_len(locator); ) {
		if (((struct hip_locator_info_addr_item*)address_pointer)->locator_type
                    == HIP_LOCATOR_LOCATOR_TYPE_UDP) {
                        address_pointer += sizeof(struct hip_locator_info_addr_item2);
                        amount += 1;
                }
                else if(((struct hip_locator_info_addr_item*)address_pointer)->locator_type
                        == HIP_LOCATOR_LOCATOR_TYPE_ESP_SPI) {
                        address_pointer += sizeof(struct hip_locator_info_addr_item);
                        amount += 1;
                }
                else if(((struct hip_locator_info_addr_item*)address_pointer)->locator_type
                        == HIP_LOCATOR_LOCATOR_TYPE_IPV6) {
                        address_pointer += sizeof(struct hip_locator_info_addr_item);
                        amount += 1;
                }
                else
                        address_pointer += sizeof(struct hip_locator_info_addr_item);
	}
	return amount;
}

/**
 * retreive a locator address item from a list
 *
 * retreive a @c LOCATOR ADDRESS ITEM@c from a list.
 *
 * @param item_list      a pointer to the first item in the list
 * @param index     the index of the item in the list
 */
union hip_locator_info_addr * hip_get_locator_item(void* item_list, int index){
	int i= 0;
	struct hip_locator_info_addr_item *temp;
 	char *result ;
 	result = (char*) item_list;
 	
 	
	for(i=0;i<= index-1;i++){
		temp = (struct hip_locator_info_addr_item*) result;
		if (temp->locator_type == HIP_LOCATOR_LOCATOR_TYPE_ESP_SPI ||
				temp->locator_type == HIP_LOCATOR_LOCATOR_TYPE_IPV6)
			result += sizeof(struct hip_locator_info_addr_item);
		else
			result += sizeof(struct hip_locator_info_addr_item2);
	}
	_HIP_DEBUG("*****locator %d has offset :%d \n", index, (char*)result - (char*)item_list );
	return (union hip_locator_info_addr *) result;
}

/**
 * retreive a locator address item from a list
 *
 * retreive a @c LOCATOR ADDRESS ITEM@c from a list.
 *
 * @param item_list      a pointer to the first item in the list
 * @param index     the index of the item in the list
 * @note DO NOT GIVE TOO LARGE INDEX
 */
struct hip_locator_info_addr_item * hip_get_locator_item_as_one(
	struct hip_locator_info_addr_item* item_list, int index){

	struct hip_locator_info_addr_item * address_pointer;
    int i = 0;
    struct hip_locator_info_addr_item *item = NULL;
    struct hip_locator_info_addr_item2 *item2 = NULL;

    address_pointer = item_list;

    HIP_DEBUG("LOCATOR TYPE %d\n",
		      ((struct hip_locator_info_addr_item *)address_pointer)->locator_type);
    if (index ==  0) {
	    if (((struct hip_locator_info_addr_item *)address_pointer)->locator_type
		== HIP_LOCATOR_LOCATOR_TYPE_UDP) {
		    item2 = (struct hip_locator_info_addr_item2 *)address_pointer;
		    HIP_DEBUG_IN6ADDR("LOCATOR", (struct in6_addr *)&item2->address);
	    } else {
		    item = (struct hip_locator_info_addr_item *)address_pointer;
		    HIP_DEBUG_IN6ADDR("LOCATOR", (struct in6_addr *)&item->address);
	    }
	    return address_pointer;
    }

    for(i = 0; i < index; i++) {
	    if (((struct hip_locator_info_addr_item *)address_pointer)->locator_type
		== HIP_LOCATOR_LOCATOR_TYPE_UDP) {
		    address_pointer += sizeof(struct hip_locator_info_addr_item2);
		    item2 = (struct hip_locator_info_addr_item2 *)address_pointer;
		    HIP_DEBUG_IN6ADDR("LOCATOR", (struct in6_addr *)&item2->address);
	    }
	    else if(((struct hip_locator_info_addr_item *)address_pointer)->locator_type
		    == HIP_LOCATOR_LOCATOR_TYPE_ESP_SPI) {
		    address_pointer += sizeof(struct hip_locator_info_addr_item);
		    item = (struct hip_locator_info_addr_item *)address_pointer;
		    HIP_DEBUG_IN6ADDR("LOCATOR", (struct in6_addr *)&item->address);
	    }
	    else if(((struct hip_locator_info_addr_item *)address_pointer)->locator_type
		    == HIP_LOCATOR_LOCATOR_TYPE_IPV6) {
		    address_pointer += sizeof(struct hip_locator_info_addr_item);
		    item = (struct hip_locator_info_addr_item *)address_pointer;
		    HIP_DEBUG_IN6ADDR("LOCATOR", (struct in6_addr *)&item->address);
	    }
	    else
		    address_pointer += sizeof(struct hip_locator_info_addr_item);
    }  
    return address_pointer;
} 

/**
 * retreive a IP address  from a locator item structure
 *
 *
 * @param item      a pointer to the item
 */
struct in6_addr * hip_get_locator_item_address(void* item){

	struct hip_locator_info_addr_item *temp;


	temp = (struct hip_locator_info_addr_item*) item;
	if (temp->locator_type == HIP_LOCATOR_LOCATOR_TYPE_ESP_SPI){
		return &temp->address;
	} else 	if (temp->locator_type == HIP_LOCATOR_LOCATOR_TYPE_IPV6){
		return &temp->address;
	} else {
		return &((struct hip_locator_info_addr_item2 *)temp)->address;
	}

}

/**
 * retreive a port from a locator item structure
 *
 *
 * @param item      a pointer to the item
 */
uint16_t hip_get_locator_item_port(void* item){

	struct hip_locator_info_addr_item *temp;


	temp = (struct hip_locator_info_addr_item*) item;
	if (temp->locator_type == HIP_LOCATOR_LOCATOR_TYPE_ESP_SPI){
		return 0;
	}
	else {
		return ntohs(((struct hip_locator_info_addr_item2 *)temp)->port);
	}

}


/**
 * retreive a port from a locator item structure
 *
 *
 * @param item      a pointer to the item
 */
uint32_t hip_get_locator_item_priority(void* item){

	struct hip_locator_info_addr_item *temp;


	temp = (struct hip_locator_info_addr_item*) item;
	if (temp->locator_type == HIP_LOCATOR_LOCATOR_TYPE_ESP_SPI){
		//todo check the constant value
		return HIP_LOCATOR_LOCATOR_TYPE_ESP_SPI_PRIORITY;
	}
	else {
		return ntohl(((struct hip_locator_info_addr_item2 *)temp)->priority);
	}

}

/**
<<<<<<< HEAD
 * hip_build_param_locator2 - build HIP locator parameter
 *
 * @param msg the message where the REA will be appended
 * @param addresses1 list of addresses type1
 * @param addresses2 list of addresses type2
 * @param address_count1 number of addresses1
 * @param address_count2 number of addresses2
 * @return 0 on success, otherwise < 0.
 */
int hip_build_param_locator2(struct hip_common *msg,
			struct hip_locator_info_addr_item  *addresses1,
			struct hip_locator_info_addr_item2 *addresses2,
			int address_count1,
			int address_count2) {
	int err = 0;
	struct hip_locator *locator_info = NULL;
	int addrs_len1 = address_count1 *
		(sizeof(struct hip_locator_info_addr_item));
	int addrs_len2 = address_count2 *
		(sizeof(struct hip_locator_info_addr_item2));

	HIP_IFE(!(locator_info =
		  HIP_MALLOC(sizeof(struct hip_locator) + addrs_len1 + addrs_len2, GFP_ATOMIC)), -1);
	HIP_DEBUG("msgtotl 1\n");
	hip_set_param_type(locator_info, HIP_PARAM_LOCATOR);
	hip_calc_generic_param_len(locator_info,
				   sizeof(struct hip_locator),
				   addrs_len1+addrs_len2);
	HIP_DEBUG("msgtotl 2\n");
	if(addrs_len1 > 0)
		memcpy( (char *)locator_info + 1, addresses1, addrs_len1);
	HIP_DEBUG("msgtotl 3\n");
	if(address_count2 > 0)
               memcpy( (char *)((char *)(locator_info + 1) + addrs_len1),
                      addresses2, addrs_len2);

	HIP_IFE(hip_build_param(msg, locator_info), -1);
	
	
	HIP_INFO_LOCATOR("print locator out",locator_info);
	
	_HIP_DEBUG("msgtotlen=%d addrs_len=%d\n", hip_get_msg_total_len(msg),
		   addrs_len);
 out_err:
	if (locator_info)
		HIP_FREE(locator_info);
	return err;
}


/**
=======
>>>>>>> d0511170
 * Builds a @c RELAY_TO parameter.
 *
 * Builds a @c RELAY_TO parameter to the HIP packet @c msg.
 *
 * @param msg  a pointer to a HIP packet common header
 * @param addr a pointer to IPv6 address
 * @param port portnumber
 * @return     zero on success, or negative error value on error.
 * @note       This used to be VIA_RVS_NAT, but because of the HIP-ICE
 *             draft, this is now RELAY_TO.
 */
int hip_build_param_reg_from(struct hip_common *msg,
			     const in6_addr_t *addr,
			     const in_port_t port)
{

     struct hip_reg_from reg_from;
     int err = 0;

     hip_set_param_type(&reg_from, HIP_PARAM_REG_FROM);
     ipv6_addr_copy((struct in6_addr *)&reg_from.address, addr);
     HIP_DEBUG_IN6ADDR("reg_from address is ", &reg_from.address);
     HIP_DEBUG_IN6ADDR("the given address is ", addr);
     reg_from.port = htons(port);
     reg_from.reserved = 0;
     reg_from.protocol = HIP_NAT_PROTO_UDP;
     hip_calc_generic_param_len(&reg_from, sizeof(reg_from), 0);
     err = hip_build_param(msg, &reg_from);

     return err;

}

/**
 * Builds NAT port parameter
 *
 * @param msg		a pointer to a HIP packet common header
 * @param port		NAT port number
 * @param param		parameter to create. Currently it is either
 * 			HIP_SET_SRC_NAT_PORT or HIP_SET_DST_NAT_PORT
 * 
 * @return	zero on success, non-zero otherwise.
 */
int hip_build_param_nat_port(hip_common_t *msg, const in_port_t port, hip_tlv_type_t hipparam)
{
	int err = 0;
	struct hip_port_info nat_port;
	
	hip_set_param_type(&nat_port, hipparam);
	nat_port.port = port;
	hip_calc_generic_param_len(&nat_port, sizeof(nat_port), 0);
	err = hip_build_param(msg, &nat_port);

	return err;
}<|MERGE_RESOLUTION|>--- conflicted
+++ resolved
@@ -4340,60 +4340,6 @@
 }
 
 /**
-<<<<<<< HEAD
- * hip_build_param_locator2 - build HIP locator parameter
- *
- * @param msg the message where the REA will be appended
- * @param addresses1 list of addresses type1
- * @param addresses2 list of addresses type2
- * @param address_count1 number of addresses1
- * @param address_count2 number of addresses2
- * @return 0 on success, otherwise < 0.
- */
-int hip_build_param_locator2(struct hip_common *msg,
-			struct hip_locator_info_addr_item  *addresses1,
-			struct hip_locator_info_addr_item2 *addresses2,
-			int address_count1,
-			int address_count2) {
-	int err = 0;
-	struct hip_locator *locator_info = NULL;
-	int addrs_len1 = address_count1 *
-		(sizeof(struct hip_locator_info_addr_item));
-	int addrs_len2 = address_count2 *
-		(sizeof(struct hip_locator_info_addr_item2));
-
-	HIP_IFE(!(locator_info =
-		  HIP_MALLOC(sizeof(struct hip_locator) + addrs_len1 + addrs_len2, GFP_ATOMIC)), -1);
-	HIP_DEBUG("msgtotl 1\n");
-	hip_set_param_type(locator_info, HIP_PARAM_LOCATOR);
-	hip_calc_generic_param_len(locator_info,
-				   sizeof(struct hip_locator),
-				   addrs_len1+addrs_len2);
-	HIP_DEBUG("msgtotl 2\n");
-	if(addrs_len1 > 0)
-		memcpy( (char *)locator_info + 1, addresses1, addrs_len1);
-	HIP_DEBUG("msgtotl 3\n");
-	if(address_count2 > 0)
-               memcpy( (char *)((char *)(locator_info + 1) + addrs_len1),
-                      addresses2, addrs_len2);
-
-	HIP_IFE(hip_build_param(msg, locator_info), -1);
-	
-	
-	HIP_INFO_LOCATOR("print locator out",locator_info);
-	
-	_HIP_DEBUG("msgtotlen=%d addrs_len=%d\n", hip_get_msg_total_len(msg),
-		   addrs_len);
- out_err:
-	if (locator_info)
-		HIP_FREE(locator_info);
-	return err;
-}
-
-
-/**
-=======
->>>>>>> d0511170
  * Builds a @c RELAY_TO parameter.
  *
  * Builds a @c RELAY_TO parameter to the HIP packet @c msg.
