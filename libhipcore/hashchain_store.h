--- conflicted
+++ resolved
@@ -27,24 +27,9 @@
 #define MAX_NUM_HASH_LENGTH		5
 /* this includes the BEX-item */
 #define MAX_NUM_HCHAIN_LENGTH	5
-<<<<<<< HEAD
 // max number of hierarchies for which hchains can be linked
 #define MAX_NUM_HIERARCHIES		100
-=======
-/* max number of hierarchies for which hchains can be linked */
-#define MAX_NUM_HIERARCHIES		4000
-/* max amount of hchains that can be stored per hchain_item
- *
- * NOTE: we are using a list here, so we might also use some other
- *       mechanism to stop the hcstore_refill() */
-#define MAX_HCHAINS_PER_ITEM	4
 
-/* determines when to refill a store
- *
- * NOTE: this is a reverse threshold -> 1 - never refill, 0 - always
- */
-#define ITEM_THRESHOLD			0.5
->>>>>>> ae44882f
 
 typedef struct hchain_shelf
 {
@@ -80,68 +65,8 @@
 	hchain_shelf_t hchain_shelves[MAX_FUNCTIONS][MAX_NUM_HASH_LENGTH];
 } hchain_store_t;
 
-<<<<<<< HEAD
-/** initializes a new hash structure store
- *
- * @param	hcstore the store to be initialized
- * @return	always returns 0
- */
-int hcstore_init(hchain_store_t *hcstore, int num_hchains_per_item, double refill_threshold);
 
-/** un-initializes a hash structure store
- *
- * @param	hcstore the store to be un-initialized
- * @param	use_hash_trees indicates whether hash chains or hash trees are stored
- */
-void hcstore_uninit(hchain_store_t *hcstore, int use_hash_trees);
-
-/** helper function to free a hash chain
- *
- * @param	hchain the the hash chain to be freed
- */
-void hcstore_free_hchain(void *hchain);
-
-/** helper function to free a hash tree
- *
- * @param	htree the the hash tree to be freed
- */
-void hcstore_free_htree(void *htree);
-
-/** registers a new hash function for utilization in the store
- *
- * @param	hcstore the store, where the function should be added
- * @param	hash_function function pointer to the hash function
- * @return	returns the index to the hash function in the store,
- *          -1 if MAX_FUNCTIONS is reached
- */
-int hcstore_register_function(hchain_store_t *hcstore, hash_function_t hash_function);
-
-/** registers a new hash length for utilization in the store
- *
- * @param	hcstore the store, where the hash length should be added
- * @param	function_id index to the hash function, where the length should be added
- * @param	hash_length hash length to be added
- * @return	returns the index to the hash length in the store,
- *          -1 if MAX_NUM_HASH_LENGTH is reached
- */
-int hcstore_register_hash_length(hchain_store_t *hcstore, int function_id,
-		int hash_length);
-
-/** registers a new hash structure length for utilization in the store
- *
- * @param	hcstore the store, where the hash structure length should be added
- * @param	function_id index to the hash function, where the structure length should be added
- * @param	hash_length_id index to the hash length, where the structure length should be added
- * @param	hchain_length hash length to be added
- * @return	returns the index to the hash structure length in the store,
- *          -1 if MAX_NUM_HCHAIN_LENGTH is reached
- */
-int hcstore_register_hchain_length(hchain_store_t *hcstore, int function_id,
-		int hash_length_id, int hchain_length);
-=======
->>>>>>> ae44882f
-
-int hcstore_init(hchain_store_t *hcstore);
+int hcstore_init(hchain_store_t *hcstore, const int num_hchains_per_item, const double refill_threshold);
 void hcstore_uninit(hchain_store_t *hcstore, const int use_hash_trees);
 int hcstore_register_function(hchain_store_t *hcstore, const hash_function_t hash_function);
 int hcstore_register_hash_length(hchain_store_t *hcstore, const int function_id,
