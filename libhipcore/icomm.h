--- conflicted
+++ resolved
@@ -216,7 +216,6 @@
 #define SO_HIP_HIT_TO_IP_ON                     182
 #define SO_HIP_HIT_TO_IP_SET                    183
 #define SO_HIP_SET_NAT_PORT			184
-<<<<<<< HEAD
 #define SO_HIP_SHOTGUN_ON                       185
 #define SO_HIP_SHOTGUN_OFF                      186
 #define SO_HIP_SIGN_BUDDY_X509V3                187
@@ -227,23 +226,12 @@
 #define SO_HIP_CANCEL_FULLRELAY			192
 #define SO_HIP_REINIT_FULLRELAY			193
 #define SO_HIP_FIREWALL_START			194
-=======
-#define SO_HIP_SET_DATAPACKET_MODE_ON           185
-#define SO_HIP_SET_DATAPACKET_MODE_OFF          186    
-#define SO_HIP_BUILD_HOST_ID_SIGNATURE_DATAPACKET   187
-#define SO_HIP_SHOTGUN_ON                       188
-#define SO_HIP_SHOTGUN_OFF                      189
-#define SO_HIP_SIGN_BUDDY_X509V3                190
-#define SO_HIP_SIGN_BUDDY_SPKI                  191
-#define SO_HIP_VERIFY_BUDDY_X509V3              192
-#define SO_HIP_VERIFY_BUDDY_SPKI                193
-
->>>>>>> 05f7092d
+#define SO_HIP_SET_DATAPACKET_MODE_ON           195
+#define SO_HIP_SET_DATAPACKET_MODE_OFF          196
+#define SO_HIP_BUILD_HOST_ID_SIGNATURE_DATAPACKET 197
 
 /** @} */
 /* inclusive */
-
-
 #define HIP_SO_ROOT_MAX 			255
 
 #define SO_HIP_SET_NAT_ON                     SO_HIP_SET_NAT_PLAIN_UDP
