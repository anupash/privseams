--- conflicted
+++ resolved
@@ -8,10 +8,6 @@
 
 #include "hashchain_store.h"
 
-<<<<<<< HEAD
-// sets all hash-chain store members and their dependencies to 0 / NULL
-int hcstore_init(hchain_store_t *hcstore, int num_hchains_per_item, double refill_threshold)
-=======
 
 /** helper function to free a hash chain
  *
@@ -34,10 +30,11 @@
 /** initializes a new hash item store
  *
  * @param	hcstore the store to be initialized
+ * @param	num_hchains_per_item number of hash items per hierarchy level
+ * @param	refill_threshold the threshold below which a hierarchy level will be refilled
  * @return	always returns 0
  */
-int hcstore_init(hchain_store_t *hcstore)
->>>>>>> ae44882f
+int hcstore_init(hchain_store_t *hcstore, const int num_hchains_per_item, const double refill_threshold)
 {
 	int err = 0, i, j, g, h;
 
