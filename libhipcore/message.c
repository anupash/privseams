--- conflicted
+++ resolved
@@ -12,11 +12,11 @@
  *          a response from kernel.
  */
 #include "message.h"
+
 #ifdef ANDROID_CHANGES
 #include <netinet/in.h>
-<<<<<<< HEAD
-#else
 #endif
+
 #if 0
 /* @todo: why the heck do we need this here on linux? */
 struct in6_pktinfo
@@ -24,8 +24,6 @@
   struct in6_addr ipi6_addr;  /* src/dst IPv6 address */
   unsigned int ipi6_ifindex;  /* send/recv interface index */
 };
-=======
->>>>>>> 5b0a68ad
 #endif
 
 /**
