--- conflicted
+++ resolved
@@ -2877,18 +2877,6 @@
 }
 #endif /* !__KERNEL__ */
 
-
-<<<<<<< HEAD
-void hip_copy_inaddr_null_check(struct in_addr *to, struct in_addr *from) {
-	HIP_ASSERT(to);
-	if (from)
-		memcpy( (char *)to, from, sizeof(*to));
-	else
-		memset(to, 0, sizeof(*to));
-}
-=======
->>>>>>> 2e753f63
-
 in_port_t hip_get_local_nat_udp_port()
 {
 	return hip_local_nat_udp_port;
