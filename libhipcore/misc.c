/**@file
 * This file defines miscellaneous utility functions
 *
 * @author Miika Komu
 * @author Mika Kousa
 * @author Bing Zhou
 * @note   Distributed under <a href="http://www.gnu.org/licenses/gpl2.txt">GNU/GPL</a>.
 * @see    misc.h
 */
#include "misc.h"

// needed due to missing system inlcude for openWRT
#ifndef HOST_NAME_MAX
#define HOST_NAME_MAX		64
#endif

/** Port numbers for NAT traversal of hip control packets. */
in_port_t hip_local_nat_udp_port = 50500;
in_port_t hip_peer_nat_udp_port = 50500;

#ifdef CONFIG_HIP_OPPORTUNISTIC
int hip_opportunistic_ipv6_to_hit(const struct in6_addr *ip,
				  struct in6_addr *hit,
				  int hit_type){
  int err = 0;
  u8 digest[HIP_AH_SHA_LEN];
  char *key = (char *) (ip);
  unsigned int key_len = sizeof(struct in6_addr);

  HIP_IFE(hit_type != HIP_HIT_TYPE_HASH100, -ENOSYS);
  _HIP_HEXDUMP("key", key, key_len);
  HIP_IFEL((err = hip_build_digest(HIP_DIGEST_SHA1, key, key_len, digest)), err,
	   "Building of digest failed\n");

  memcpy(hit, digest + (HIP_AH_SHA_LEN - sizeof(struct in6_addr)),
	 sizeof(struct in6_addr));

  hit->s6_addr32[3] = 0; // this separates phit from normal hit

  set_hit_prefix(hit);

 out_err:

       return err;
}
#endif //CONFIG_HIP_OPPORTUNISTIC


/** hip_timeval_diff - calculate difference between two timevalues
 * @param t1 timevalue 1
 * @param t2 timevalue 2
 * @param result where the result is stored
 *
 * ** CHECK comments **
 * result = t1 - t2
 *
 * Code taken from http://www.gnu.org/manual/glibc-2.2.5/html_node/Elapsed-Time.html
 *
 * @return 1 if t1 is equal or later than t2, else 0.
 */
int hip_timeval_diff(const struct timeval *t1,
		     const struct timeval *t2,
		     struct timeval *result){
	struct timeval _t1, _t2;
	_t1 = *t1;
	_t2 = *t2;

	if (_t1.tv_usec < _t2.tv_usec) {
		int nsec = (_t2.tv_usec - _t1.tv_usec) / 1000000 + 1;
		_t2.tv_usec -= 1000000 * nsec;
		_t2.tv_sec += nsec;
	}
	if (_t1.tv_usec - _t2.tv_usec > 1000000) {
		int nsec = (_t1.tv_usec - _t2.tv_usec) / 1000000;
		_t2.tv_usec += 1000000 * nsec;
		_t2.tv_sec -= nsec;
	}

	result->tv_sec = _t2.tv_sec - _t1.tv_sec;
	result->tv_usec = _t2.tv_usec - _t1.tv_usec;

	return _t1.tv_sec >= _t2.tv_sec;
}


int hip_convert_hit_to_str(const hip_hit_t *hit, const char *prefix, char *hit_str){
	int err = 0;

	HIP_ASSERT(hit);

	memset(hit_str, 0, INET6_ADDRSTRLEN);
	err = !hip_in6_ntop(hit, hit_str);

	if (prefix)
		memcpy(hit_str + strlen(hit_str), prefix, strlen(prefix));


 out_err:

	return err;
}


/*
 * function maxof()
 *
 * in:          num_args = number of items
 *              ... = list of integers
 * out:         Returns the integer with the largest value from the
 *              list provided.
 */
int maxof(int num_args, ...){
        int max, i, a;
        va_list ap;

        va_start(ap, num_args);
        max = va_arg(ap, int);
        for (i = 2; i <= num_args; i++) {
                if ((a = va_arg(ap, int)) > max)
                        max = a;
        }
        va_end(ap);
        return(max);
}


int hip_lsi_are_equal(const hip_lsi_t *lsi1,
		      const hip_lsi_t *lsi2){
	return (ipv4_addr_cmp(lsi1, lsi2) == 0);
}


/**
 * hip_hit_is_bigger - compare two HITs
 * @param hit1 the first HIT to be compared
 * @param hit2 the second HIT to be compared
 *
 * @return 1 if hit1 was bigger than hit2, or else 0
 */
int hip_hit_is_bigger(const struct in6_addr *hit1,
		      const struct in6_addr *hit2){
	return (ipv6_addr_cmp(hit1, hit2) > 0);
}


int hip_hit_are_equal(const struct in6_addr *hit1,
		      const struct in6_addr *hit2){
	return (ipv6_addr_cmp(hit1, hit2) == 0);
}


/*
 * return value: 0 = match, >0 means non-match, -1 = error
 */
int hip_id_type_match(const struct in6_addr *id, int id_type) {
  int ret = 0, is_lsi = 0, is_hit = 0;
  hip_lsi_t lsi;

  if (ipv6_addr_is_hit(id)) {
    is_hit = 1;
  } else if (IN6_IS_ADDR_V4MAPPED(id)) {
    IPV6_TO_IPV4_MAP(id, &lsi);
    if (IS_LSI32(lsi.s_addr))
      is_lsi = 1;
  }

  HIP_ASSERT(!(is_lsi && is_hit));

  if (id_type == HIP_ID_TYPE_HIT)
    ret = (is_hit ? 1 : 0);
  else if (id_type == HIP_ID_TYPE_LSI)
    ret = (is_lsi ? 1 : 0);
  else
    ret = ((is_hit || is_lsi) ? 0 : 1);

  return ret;
}

char* hip_in6_ntop(const struct in6_addr *in6, char *buf){
        if (!buf)
                return NULL;
        sprintf(buf,
                "%04x:%04x:%04x:%04x:%04x:%04x:%04x:%04x",
                ntohs(in6->s6_addr16[0]), ntohs(in6->s6_addr16[1]),
                ntohs(in6->s6_addr16[2]), ntohs(in6->s6_addr16[3]),
                ntohs(in6->s6_addr16[4]), ntohs(in6->s6_addr16[5]),
                ntohs(in6->s6_addr16[6]), ntohs(in6->s6_addr16[7]));
        return buf;
}


int hip_in6_ntop2(const struct in6_addr *in6, char *buf){
	if(!buf)
		return 0;
	return sprintf(buf,
		       "%04x:%04x:%04x:%04x:%04x:%04x:%04x:%04x",
		       ntohs(in6->s6_addr16[0]), ntohs(in6->s6_addr16[1]),
		       ntohs(in6->s6_addr16[2]), ntohs(in6->s6_addr16[3]),
		       ntohs(in6->s6_addr16[4]), ntohs(in6->s6_addr16[5]),
		       ntohs(in6->s6_addr16[6]), ntohs(in6->s6_addr16[7]));
}


void hip_xor_hits(hip_hit_t *res, const hip_hit_t *hit1, const hip_hit_t *hit2){
	res->s6_addr32[0] = hit1->s6_addr32[0] ^ hit2->s6_addr32[0];
	res->s6_addr32[1] = hit1->s6_addr32[1] ^ hit2->s6_addr32[1];
	res->s6_addr32[2] = hit1->s6_addr32[2] ^ hit2->s6_addr32[2];
	res->s6_addr32[3] = hit1->s6_addr32[3] ^ hit2->s6_addr32[3];
}


/**
 * hip_hash_spi - calculate a hash from SPI value
 * @param key 32-bit SPI value
 * @param range range of the hash
 *
 * Returns value in range: 0 <= x < range
 */
unsigned long hip_hash_spi(const void *ptr){
	unsigned long hash = (unsigned long)(*((uint32_t *)ptr));
	return (hash % ULONG_MAX);
}


/**
 * Match spis.
 */
int hip_match_spi(const void *ptr1, const void *ptr2){
	unsigned long hash1 = (unsigned long)(*((uint32_t *)ptr1));
	unsigned long hash2 = (unsigned long)(*((uint32_t *)ptr2));

	/* SPIs are random, so simple modulo is enough? */
	return (hash1 != hash2);
}


/**
 * hip_hash_hit - calculate a hash from a HIT
 * @param key pointer to a HIT
 * @param range range of the hash
 *
 * Returns value in range: 0 <= x < range
 */
unsigned long hip_hash_hit(const void *ptr){
      uint8_t hash[HIP_AH_SHA_LEN];

      hip_build_digest(HIP_DIGEST_SHA1, ptr + sizeof(uint16_t),
	7 * sizeof(uint16_t), hash);
      //hip_build_digest(HIP_DIGEST_SHA1, ptr, sizeof(hip_hit_t), hash);

      return *((unsigned long *)hash);
}


int hip_match_hit(const void *ptr1, const void *ptr2){
	return (hip_hash_hit(ptr1) != hip_hash_hit(ptr2));
}


/*
unsigned long hip_hidb_hash(const void *ptr){
	hip_hit_t *hit = &(((struct hip_host_id_entry *) ptr)->lhi.hit);
	unsigned long hash;

	hip_build_digest(HIP_DIGEST_SHA1, hit, sizeof(hip_hit_t), &hash);

	return hash;
}

int hip_hidb_match(const void *ptr1, const void *ptr2){
	return (hip_hidb_hash(ptr1) != hip_hidb_hash(ptr2));
}
*/


const char *hip_algorithm_to_string(int algo){
	const char *str = "UNKNOWN";
	static const char *algos[] = { "DSA", "RSA" };
	if(algo == HIP_HI_DSA)
		str = algos[0];
	else if(algo == HIP_HI_RSA)
		str = algos[1];
	return str;
}


/**
 * hip_birthday_success - compare two birthday counters
 * @param old_bd birthday counter
 * @param new_bd birthday counter used when comparing against old_bd
 *
 * @return 1 (true) if new_bd is newer than old_bd, 0 (false) otherwise.
 */
int hip_birthday_success(uint64_t old_bd, uint64_t new_bd){
	return new_bd > old_bd;
}


/**
 * hip_enc_key_length - get encryption key length of a transform
 * @param tid transform
 *
 * @return the encryption key length based on the chosen transform,
 * otherwise < 0 on error.
 */
int hip_enc_key_length(int tid){
	int ret = -1;

	switch(tid) {
	case HIP_ESP_AES_SHA1:
		ret = 16;
		break;
	case HIP_ESP_3DES_SHA1:
		ret = 24;
		break;
	case HIP_ESP_NULL_SHA1:
	case HIP_ESP_NULL_NULL:
		ret = 0;
		break;
	default:
		HIP_ERROR("unknown tid=%d\n", tid);
		HIP_ASSERT(0);
		break;
	}

	return ret;
}


int hip_hmac_key_length(int tid){
	int ret = -1;
	switch(tid) {
       	case HIP_ESP_AES_SHA1:
	case HIP_ESP_3DES_SHA1:
	case HIP_ESP_NULL_SHA1:
		ret = 20;
		break;
	case HIP_ESP_NULL_NULL:
		ret = 0;
		break;
	default:
		HIP_ERROR("unknown tid=%d\n", tid);
		HIP_ASSERT(0);
		break;
	}

	return ret;
}


/**
 * hip_transform_key_length - get transform key length of a transform
 * @param tid transform
 *
 * @return the transform key length based on the chosen transform,
 * otherwise < 0 on error.
 */
int hip_transform_key_length(int tid){
	int ret = -1;

	switch(tid) {
	case HIP_HIP_AES_SHA1:
		ret = 16;
		break;
	case HIP_HIP_3DES_SHA1:
		ret = 24;
		break;
	case HIP_HIP_NULL_SHA1: // XX FIXME: SHOULD BE NULL_SHA1?
		ret = 0;
		break;
	default:
		HIP_ERROR("unknown tid=%d\n", tid);
		HIP_ASSERT(0);
		break;
	}

	return ret;
}


/**
 * hip_auth_key_length_esp - get authentication key length of a transform
 * @param tid transform
 *
 * @return the authentication key length based on the chosen transform.
 * otherwise < 0 on error.
 */
int hip_auth_key_length_esp(int tid){
	int ret = -1;

	switch(tid) {
	case HIP_ESP_AES_SHA1:
		//ret = 16;
		//break;
	case HIP_ESP_NULL_SHA1:
	case HIP_ESP_3DES_SHA1:
		ret = 20;
		break;
	case HIP_ESP_NULL_NULL:
		ret = 0;
		break;
	default:
		HIP_ERROR("unknown tid=%d\n", tid);
		HIP_ASSERT(0);
		break;
	}

	return ret;
}


/**
 * hip_select_hip_transform - select a HIP transform to use
 * @param ht HIP_TRANSFORM payload where the transform is selected from
 *
 * @return the first acceptable Transform-ID, otherwise < 0 if no
 * acceptable transform was found. The return value is in host byte order.
 */
hip_transform_suite_t hip_select_hip_transform(struct hip_hip_transform *ht){
	hip_transform_suite_t tid = 0;
	int i;
	int length;
	hip_transform_suite_t *suggestion;

	length = ntohs(ht->length);
	suggestion = (hip_transform_suite_t *) &ht->suite_id[0];

	if ( (length >> 1) > 6) {
		HIP_ERROR("Too many transforms (%d)\n", length >> 1);
		goto out;
	}

	for (i=0; i<length; i++) {
		switch(ntohs(*suggestion)) {

		case HIP_HIP_AES_SHA1:
		case HIP_HIP_3DES_SHA1:
		case HIP_HIP_NULL_SHA1:
			tid = ntohs(*suggestion);
			goto out;
			break;

		default:
			/* Specs don't say what to do when unknown are found.
			 * We ignore.
			 */
			HIP_ERROR("Unknown HIP suite id suggestion (%u)\n",
				  ntohs(*suggestion));
			break;
		}
		suggestion++;
	}

 out:
	if(tid == 0)
		HIP_ERROR("None HIP transforms accepted\n");
	else
		HIP_DEBUG("Chose HIP transform: %d\n", tid);

	return tid;
}


/**
 * hip_select_esp_transform - select an ESP transform to use
 * @param ht ESP_TRANSFORM payload where the transform is selected from
 *
 * @return the first acceptable Suite-ID. otherwise < 0 if no
 * acceptable Suite-ID was found.
 */
hip_transform_suite_t hip_select_esp_transform(struct hip_esp_transform *ht){
	hip_transform_suite_t tid = 0;
	int i;
	int length;
	hip_transform_suite_t *suggestion;

	length = hip_get_param_contents_len(ht);
	suggestion = (uint16_t*) &ht->suite_id[0];

	if (length > sizeof(struct hip_esp_transform) -
	    sizeof(struct hip_common)) {
		HIP_ERROR("Too many transforms\n");
		goto out;
	}

	for (i=0; i<length; i++) {
		switch(ntohs(*suggestion)) {

		case HIP_ESP_AES_SHA1:
		case HIP_ESP_NULL_NULL:
		case HIP_ESP_3DES_SHA1:
		case HIP_ESP_NULL_SHA1:
			tid = ntohs(*suggestion);
			goto out;
			break;
		default:
			/* Specs don't say what to do when unknowns are found.
			 * We ignore.
			 */
			HIP_ERROR("Unknown ESP suite id suggestion (%u)\n",
				  ntohs(*suggestion));
			break;
		}
		suggestion++;
	}

 out:
	HIP_DEBUG("Took ESP transform %d\n", tid);

	if(tid == 0)
		HIP_ERROR("Faulty ESP transform\n");

	return tid;
}

#ifndef __KERNEL__
int convert_string_to_address_v4(const char *str, struct in_addr *ip){
	int ret = 0, err = 0;

	ret = inet_pton(AF_INET, str, ip);
	HIP_IFEL((ret < 0 && errno == EAFNOSUPPORT), -1,
		 "inet_pton: not a valid address family\n");
	HIP_IFEL((ret == 0), -1,
		 "inet_pton: %s: not a valid network address\n", str);
 out_err:
	return err;
}

int convert_string_to_address(const char *str,
			      struct in6_addr *ip6){
	int ret = 0, err = 0;
	struct in_addr ip4;

	ret = inet_pton(AF_INET6, str, ip6);
	HIP_IFEL((ret < 0 && errno == EAFNOSUPPORT), -1,
		 "\"%s\" is not of valid address family.\n", str);
	if (ret > 0) {
                /* IPv6 address conversion was ok */
		_HIP_DEBUG_IN6ADDR("Converted IPv6", ip6);
		goto out_err;
	}

	/* Might be an ipv4 address (ret == 0). Lets catch it here. */
	err = convert_string_to_address_v4(str, &ip4);
	if (err)
		goto out_err;

	IPV4_TO_IPV6_MAP(&ip4, ip6);
	HIP_DEBUG("Mapped v4 to v6.\n");
	HIP_DEBUG_IN6ADDR("mapped v6", ip6);

 out_err:
	return err;
}


/* the lengths are in bits */
int khi_encode(unsigned char *orig, int orig_len,
	       unsigned char *encoded,
	       int encoded_len){
	BIGNUM *bn = NULL;
	int err = 0, shift = (orig_len - encoded_len) / 2,
	  len = encoded_len / 8 + ((encoded_len % 8) ? 1 : 0);

	HIP_IFEL((encoded_len > orig_len), -1, "len mismatch\n");
	HIP_IFEL((!(bn = BN_bin2bn(orig, orig_len / 8, NULL))), -1,
		 "BN_bin2bn\n");
	HIP_IFEL(!BN_rshift(bn, bn, shift), -1, "BN_lshift\n");
	HIP_IFEL(!BN_mask_bits(bn, encoded_len), -1,
		"BN_mask_bits\n");
	HIP_IFEL((bn2bin_safe(bn, encoded, len) != len), -1,
		  "BN_bn2bin_safe\n");

	_HIP_HEXDUMP("encoded: ", encoded, len);

 out_err:
	if(bn)
		BN_free(bn);
	return err;
}

/**
 * Calculates a Host Identity Tag (HIT) from a Host Identifier (HI).
 *
 * Calculates a Host Identity Tag (HIT) from a Host Identifier (HI) using DSA
 * encryption.
 *
 * @param  host_id  a pointer to a Host Identifier
 * @param  hit      a target buffer where to put the calculated HIT.
 * @param  hit_type type of the HIT (must be HIP_HIT_TYPE_HASH100).
 * @return          zero on success, negative otherwise.
 */
int hip_dsa_host_id_to_hit(const struct hip_host_id *host_id,
			   struct in6_addr *hit,
			   int hit_type){
       int err = 0, index;
       u8 digest[HIP_AH_SHA_LEN];
       u8 *key_rr = (u8 *) (host_id + 1); /* skip the header */
       /* hit excludes rdata but it is included in hi_length;
	  subtract rdata */
       unsigned int key_rr_len = ntohs(host_id->hi_length) -
 	 sizeof(struct hip_host_id_key_rdata);
       u8 *khi_data = NULL;
       u8 khi_context_id[] = HIP_KHI_CONTEXT_ID_INIT;
       int khi_data_len = key_rr_len + sizeof(khi_context_id);
       int khi_index = 0;

       _HIP_DEBUG("key_rr_len=%u\n", key_rr_len);
       HIP_IFE(hit_type != HIP_HIT_TYPE_HASH100, -ENOSYS);
       _HIP_HEXDUMP("key_rr", key_rr, key_rr_len);

       /* Hash Input :=  Context ID | Input */
       khi_data = HIP_MALLOC(khi_data_len, 0);
       khi_index = 0;
       memcpy(khi_data + khi_index, khi_context_id, sizeof(khi_context_id));
       khi_index += sizeof(khi_context_id);
       memcpy(khi_data + khi_index, key_rr, key_rr_len);
       khi_index += key_rr_len;

       HIP_ASSERT(khi_index == khi_data_len);

       _HIP_HEXDUMP("khi data", khi_data, khi_data_len);

       /* Hash :=  SHA1( Expand( Hash Input ) ) */
       HIP_IFEL((err = hip_build_digest(HIP_DIGEST_SHA1, khi_data,
					khi_data_len, digest)), err,
		"Building of digest failed\n");

       _HIP_HEXDUMP("digest", digest, sizeof(digest));

       memset(hit, 0, sizeof(hip_hit_t));
       HIP_IFEL(khi_encode(digest, sizeof(digest) * 8,
			   ((u8 *) hit) + 3,
			   sizeof(hip_hit_t) * 8 - HIP_HIT_PREFIX_LEN),
		-1, "encoding failed\n");

       _HIP_DEBUG_HIT("HIT before prefix: ", hit);
       set_hit_prefix(hit);
       _HIP_DEBUG_HIT("HIT after prefix: ", hit);

 out_err:
       if (khi_data)
	       HIP_FREE(khi_data);

       return err;
}


int hip_host_id_to_hit(const struct hip_host_id *host_id,
		       struct in6_addr *hit,
		       int hit_type){
	int algo = hip_get_host_id_algo(host_id);
	int err = 0;

	if (algo == HIP_HI_DSA) {
		err = hip_dsa_host_id_to_hit(host_id, hit, hit_type);
	} else if (algo == HIP_HI_RSA) {
		err = hip_rsa_host_id_to_hit(host_id, hit, hit_type);
	} else {
		err = -ENOSYS;
	}

	return err;
}


int hip_private_dsa_host_id_to_hit(const struct hip_host_id *host_id,
				   struct in6_addr *hit,
				   int hit_type){
	int err = 0;
	struct hip_host_id *host_id_pub = NULL;
	int contents_len;
	int total_len;

	contents_len = hip_get_param_contents_len(host_id);
	total_len = hip_get_param_total_len(host_id);

	/*! \todo add an extra check for the T val */

	HIP_IFEL(contents_len <= 20, -EMSGSIZE, "Host id too short\n");

	/* Allocate enough space for host id; there will be 20 bytes extra
	   to avoid hassle with padding. */
	host_id_pub = (struct hip_host_id *)HIP_MALLOC(total_len, GFP_KERNEL);
	HIP_IFE(!host_id_pub, -EFAULT);
	memset(host_id_pub, 0, total_len);

	memcpy(host_id_pub, host_id,
	       sizeof(struct hip_tlv_common) + contents_len - DSA_PRIV);

	host_id_pub->hi_length = htons(ntohs(host_id_pub->hi_length) - DSA_PRIV);
	hip_set_param_contents_len(host_id_pub, contents_len - DSA_PRIV);

	_HIP_HEXDUMP("extracted pubkey", host_id_pub,
		     hip_get_param_total_len(host_id_pub));

	if (err = hip_dsa_host_id_to_hit(host_id_pub, hit, hit_type)) {
		HIP_ERROR("Failed to convert HI to HIT.\n");
		goto out_err;
	}

 out_err:

	if (host_id_pub)
		HIP_FREE(host_id_pub);

	return err;
}


int hip_private_rsa_host_id_to_hit(const struct hip_host_id *host_id,
				   struct in6_addr *hit,
				   int hit_type){
	int err = 0;
	struct hip_host_id *host_id_pub = NULL;
	int contents_len;
	int total_len;
	int rsa_priv_len;
	struct hip_rsa_keylen keylen;

	contents_len = hip_get_param_contents_len(host_id);
	total_len = hip_get_param_total_len(host_id);

	/* Allocate space for public key */
	host_id_pub = (struct hip_host_id *)HIP_MALLOC(total_len, GFP_KERNEL);
	HIP_IFE(!host_id_pub, -EFAULT);
	memset(host_id_pub, 0, total_len);

	/* Length of the private part of the RSA key d + p + q
	   is twice the length of the public modulus. 
	   dmp1 + dmq1 + iqmp is another 1.5 times */

	hip_get_rsa_keylen(host_id, &keylen, 1);
	rsa_priv_len = keylen.n * 7 / 2;

	memcpy(host_id_pub, host_id,
	       sizeof(struct hip_tlv_common) + contents_len - rsa_priv_len);

	host_id_pub->hi_length = htons(ntohs(host_id_pub->hi_length) - rsa_priv_len);
	hip_set_param_contents_len(host_id_pub, contents_len - rsa_priv_len);

	_HIP_HEXDUMP("extracted pubkey", host_id_pub,
				 hip_get_param_total_len(host_id_pub));

	if (err = hip_rsa_host_id_to_hit(host_id_pub, hit, hit_type)) {
		HIP_ERROR("Failed to convert HI to HIT.\n");
		goto out_err;
	}

 out_err:

	if (host_id_pub)
		HIP_FREE(host_id_pub);

	return err;
}


int hip_private_host_id_to_hit(const struct hip_host_id *host_id,
			       struct in6_addr *hit,
			       int hit_type){
	int algo = hip_get_host_id_algo(host_id);
	int err = 0;

	if (algo == HIP_HI_DSA) {
		err = hip_private_dsa_host_id_to_hit(host_id, hit,
						     hit_type);
	} else if (algo == HIP_HI_RSA) {
		err = hip_private_rsa_host_id_to_hit(host_id, hit,
						     hit_type);
	} else {
		err = -ENOSYS;
	}

	return err;
}


/**
 * check_and_create_dir - check and create a directory
 * @param dirname the name of the directory
 * @param mode creation mode for the directory, if it does not exist
 *
 * @return 0 if successful, or negative on error.
 */
int check_and_create_dir(char *dirname, mode_t mode){
	int err = 0;
	struct stat dir_stat;

	HIP_INFO("dirname=%s mode=%o\n", dirname, mode);
	err = stat(dirname, &dir_stat);
	if (err && errno == ENOENT) { /* no such file or directory */
		err = mkdir(dirname, mode);
		if (err) {
			HIP_ERROR("mkdir %s failed: %s\n", dirname,
				  strerror(errno));
		}
	} else if (err) {
		HIP_ERROR("stat %s failed: %s\n", dirname,
			  strerror(errno));
	}

	return err;
}


int hip_host_id_contains_private_key(struct hip_host_id *host_id){
	uint16_t len = hip_get_param_contents_len(host_id);
	u8 *buf = (u8 *)(host_id + 1);
	u8 t = *buf;

	return len >= 3 * (64 + 8 * t) + 2 * 20; /* PQGXY 3*(64+8*t) + 2*20 */
}


void change_key_file_perms(char *filenamebase){
  char *pubfilename = NULL;
  int pubfilename_len;

  pubfilename_len =
    strlen(filenamebase) + strlen(DEFAULT_PUB_FILE_SUFFIX) + 1;
  pubfilename = malloc(pubfilename_len);
  if (!pubfilename) {
    HIP_ERROR("malloc(%d) failed\n", pubfilename_len);
    goto out_err;
  }

  /* check retval */
  snprintf(pubfilename, pubfilename_len, "%s%s", filenamebase,
	   DEFAULT_PUB_FILE_SUFFIX);

  chmod(filenamebase, S_IRUSR|S_IWUSR|S_IRGRP|S_IWGRP);
  chmod(pubfilename, S_IRUSR|S_IWUSR|S_IRGRP|S_IWGRP|S_IROTH);

 out_err:
  if (pubfilename)
    HIP_FREE(pubfilename);

  return;
}

int hip_serialize_host_id_action(struct hip_common *msg, int action, int anon,
				 int use_default, const char *hi_fmt,
				 const char *hi_file, int rsa_key_bits,
				 int dsa_key_bits)
{
	int err = 0, ret = 0, dsa_key_rr_len = 0, rsa_key_rr_len = 0;
	int dsa_pub_key_rr_len = 0, rsa_pub_key_rr_len = 0;
	int fmt = HIP_KEYFILE_FMT_HIP_PEM;
	hip_hdr_type_t numeric_action = 0;
	char addrstr[INET6_ADDRSTRLEN], hostname[HIP_HOST_ID_HOSTNAME_LEN_MAX];
	char *dsa_filenamebase = NULL, *rsa_filenamebase = NULL;
	char *dsa_filenamebase_pub = NULL, *rsa_filenamebase_pub = NULL;
	unsigned char *dsa_key_rr = NULL, *rsa_key_rr = NULL;
	unsigned char *dsa_pub_key_rr = NULL, *rsa_pub_key_rr = NULL;
	DSA *dsa_key = NULL, *dsa_pub_key = NULL;
	RSA *rsa_key = NULL, *rsa_pub_key = NULL;
	struct hip_lhi rsa_lhi, dsa_lhi, rsa_pub_lhi, dsa_pub_lhi;
	struct hip_host_id *dsa_host_id = NULL, *rsa_host_id = NULL;
	struct hip_host_id *dsa_pub_host_id = NULL, *rsa_pub_host_id = NULL;
	struct endpoint_hip *endpoint_dsa_hip = NULL;
	struct endpoint_hip *endpoint_dsa_pub_hip = NULL;
	struct endpoint_hip *endpoint_rsa_hip = NULL;
	struct endpoint_hip *endpoint_rsa_pub_hip = NULL;
	struct in6_addr *dsa_hit = NULL;

	memset(addrstr, '\0', INET6_ADDRSTRLEN);
	memset(hostname, '\0', HIP_HOST_ID_HOSTNAME_LEN_MAX);

	if (err = -gethostname(hostname, HIP_HOST_ID_HOSTNAME_LEN_MAX - 1)) {
		HIP_ERROR("Failed to get hostname. Err is (%d).\n", err);
		goto out_err;
	}

	HIP_INFO("Using hostname: %s\n", hostname);

	HIP_IFEL((!use_default && strcmp(hi_fmt, "rsa") && strcmp(hi_fmt, "dsa")),
		 -ENOSYS, "Only RSA and DSA keys are supported\n");

	/* Set filenamebase (depending on whether the user supplied a
	   filenamebase or not) */
	if (!use_default) {
		if(!strcmp(hi_fmt, "dsa")) {
			dsa_filenamebase = malloc(strlen(hi_file) + 1);
			HIP_IFEL(!dsa_filenamebase, -ENOMEM,
				 "Could not allocate DSA filename.\n");
			memcpy(dsa_filenamebase, hi_file, strlen(hi_file));
		} else /*rsa*/ {
			rsa_filenamebase = malloc(strlen(hi_file) + 1);
			HIP_IFEL(!rsa_filenamebase, -ENOMEM,
				 "Could not allocate RSA filename.\n");
			memcpy(rsa_filenamebase, hi_file, strlen(hi_file));
		}
	} else { /* create dynamically default filenamebase */
		int rsa_filenamebase_len = 0, dsa_filenamebase_len = 0, ret;

		HIP_INFO("No key file given, using default.\n");

		/* Default_config_dir/default_host_dsa_key_file_base/
		   default_anon_hi_file_name_suffix\0 */
		/* Creation of default keys is called with hi_fmt = NULL,
		   adding is called separately for DSA, RSA anon and RSA pub */
		if (hi_fmt == NULL || !strcmp(hi_fmt, "dsa")) {
			dsa_filenamebase_len =
				strlen(DEFAULT_CONFIG_DIR) + strlen("/") +
				strlen(DEFAULT_HOST_DSA_KEY_FILE_BASE) + 1;
			dsa_filenamebase = malloc(HOST_ID_FILENAME_MAX_LEN);
			HIP_IFEL(!dsa_filenamebase, -ENOMEM,
				 "Could not allocate DSA filename.\n");

			ret = snprintf(dsa_filenamebase,
				       dsa_filenamebase_len +
				       strlen(DEFAULT_ANON_HI_FILE_NAME_SUFFIX),
				       "%s/%s%s",
				       DEFAULT_CONFIG_DIR,
				       DEFAULT_HOST_DSA_KEY_FILE_BASE,
				       DEFAULT_ANON_HI_FILE_NAME_SUFFIX);
			HIP_IFE(ret <= 0, -EINVAL);

			dsa_filenamebase_pub = malloc(HOST_ID_FILENAME_MAX_LEN);
			HIP_IFEL(!dsa_filenamebase_pub, -ENOMEM,
				 "Could not allocate DSA (pub) filename.\n");

			ret = snprintf(dsa_filenamebase_pub,
				       HOST_ID_FILENAME_MAX_LEN, "%s/%s%s",
				       DEFAULT_CONFIG_DIR,
				       DEFAULT_HOST_DSA_KEY_FILE_BASE,
				       DEFAULT_PUB_HI_FILE_NAME_SUFFIX);
			HIP_IFE(ret <= 0, -EINVAL);

			HIP_DEBUG("Using dsa (anon hi) filenamebase: %s\n",
				  dsa_filenamebase);
			HIP_DEBUG("Using dsa (pub hi) filenamebase: %s\n",
				  dsa_filenamebase_pub);
		}

		if (hi_fmt == NULL || !strcmp(hi_fmt, "rsa")) {
			rsa_filenamebase_len =
				strlen(DEFAULT_CONFIG_DIR) + strlen("/") +
				strlen(DEFAULT_HOST_RSA_KEY_FILE_BASE) + 1;

			if (anon || hi_fmt == NULL) {
				rsa_filenamebase =
					malloc(HOST_ID_FILENAME_MAX_LEN);
				HIP_IFEL(!rsa_filenamebase, -ENOMEM,
					 "Could not allocate RSA filename.\n");

				ret = snprintf(
					rsa_filenamebase,
					HOST_ID_FILENAME_MAX_LEN, "%s/%s%s",
					DEFAULT_CONFIG_DIR,
					DEFAULT_HOST_RSA_KEY_FILE_BASE,
					DEFAULT_ANON_HI_FILE_NAME_SUFFIX);

				HIP_IFE(ret <= 0, -EINVAL);

				HIP_DEBUG("Using RSA (anon HI) filenamebase: "\
					  "%s.\n", rsa_filenamebase);
			}

			if (!anon || hi_fmt == NULL) {
				rsa_filenamebase_pub =
					malloc(HOST_ID_FILENAME_MAX_LEN);
				HIP_IFEL(!rsa_filenamebase_pub, -ENOMEM,
					 "Could not allocate RSA (pub) "\
					 "filename.\n");

				ret = snprintf(
					rsa_filenamebase_pub,
					rsa_filenamebase_len +
					strlen(DEFAULT_PUB_HI_FILE_NAME_SUFFIX),
					"%s/%s%s", DEFAULT_CONFIG_DIR,
					DEFAULT_HOST_RSA_KEY_FILE_BASE,
					DEFAULT_PUB_HI_FILE_NAME_SUFFIX);

				HIP_IFE(ret <= 0, -EINVAL);

				HIP_DEBUG("Using RSA (pub HI) filenamebase: "\
					  "%s\n", rsa_filenamebase_pub);
			}
		}
	}

	switch(action) {
	case ACTION_NEW:
		/* zero means "do not send any message to hipd */
		numeric_action = 0;

		/* Default directory is created only in "hipconf new default hi" */
		if (use_default) {
			if (err = check_and_create_dir(
				    DEFAULT_CONFIG_DIR,
				    DEFAULT_CONFIG_DIR_MODE)) {
				HIP_ERROR("Could not create default "\
					  "directory.\n");
				goto out_err;
			}
		} else if (!use_default) {

			if (!strcmp(hi_fmt, "dsa")) {
				dsa_key = create_dsa_key(dsa_key_bits);
				HIP_IFEL(!dsa_key, -EINVAL,
					 "Creation of DSA key failed.\n");
				if (err = save_dsa_private_key(
					    dsa_filenamebase, dsa_key)) {

					HIP_ERROR("Saving of DSA key failed.\n");
					goto out_err;
				}
			} else { /*RSA*/
				rsa_key = create_rsa_key(rsa_key_bits);
				HIP_IFEL(!rsa_key, -EINVAL,
					 "Creation of RSA key failed.\n");
				if (err = save_rsa_private_key(rsa_filenamebase,
							       rsa_key)) {
					HIP_ERROR("Saving of RSA key failed.\n");
					goto out_err;
				}
			}
			HIP_DEBUG("Key saved.\n");
			break;
		}

		/* Using default */
		dsa_key = create_dsa_key(dsa_key_bits);
		HIP_IFEL(!dsa_key, -EINVAL,
			 "Creation of DSA key failed.\n");

		dsa_pub_key = create_dsa_key(dsa_key_bits);
		HIP_IFEL(!dsa_pub_key, -EINVAL,
			 "Creation of public DSA key failed.\n");

		rsa_key = create_rsa_key(rsa_key_bits);
		HIP_IFEL(!rsa_key, -EINVAL,
			 "Creation of RSA key failed.\n");

		rsa_pub_key = create_rsa_key(rsa_key_bits);
		HIP_IFEL(!dsa_pub_key, -EINVAL,
			 "Creation of public RSA key failed.\n");

		if (err = save_dsa_private_key(dsa_filenamebase, dsa_key)) {
			HIP_ERROR("Saving of DSA key failed.\n");
			goto out_err;
		}

		if (err = save_dsa_private_key(dsa_filenamebase_pub,
					       dsa_pub_key)) {
			HIP_ERROR("Saving of public DSA key failed.\n");
			goto out_err;
		}

		if (err = save_rsa_private_key(rsa_filenamebase, rsa_key)) {
			HIP_ERROR("Saving of RSA key failed.\n");
			goto out_err;
		}

		if (err = save_rsa_private_key(rsa_filenamebase_pub,
					       rsa_pub_key)) {
			HIP_ERROR("Saving of public RSA key failed.\n");
			goto out_err;
		}

		break;

	case ACTION_ADD:
	  numeric_action = SO_HIP_ADD_LOCAL_HI;

    if (!use_default) {
      if (!strcmp(hi_fmt, "dsa")) {
	if (err = load_dsa_private_key(dsa_filenamebase, &dsa_key)) {
	    HIP_ERROR("Loading of the DSA key failed\n");
	    goto out_err;
	}
	dsa_key_rr_len = dsa_to_dns_key_rr(dsa_key, &dsa_key_rr);
	HIP_IFEL(dsa_key_rr_len <= 0, -EFAULT, "dsa_key_rr_len <= 0\n");

	if (err = dsa_to_hip_endpoint(dsa_key, &endpoint_dsa_hip,
				anon ? HIP_ENDPOINT_FLAG_ANON : 0, hostname)) {
	    HIP_ERROR("Failed to allocate and build DSA endpoint.\n");
	    goto out_err;
	}
	if (err = hip_build_param_eid_endpoint(msg, endpoint_dsa_hip)) {
	    HIP_ERROR("Building of host id failed\n");
	    goto out_err;
	}

      } else { /*RSA*/
	if (err = load_rsa_private_key(rsa_filenamebase, &rsa_key)) {
	    HIP_ERROR("Loading of the RSA key failed\n");
	    goto out_err;
	}
	rsa_key_rr_len = rsa_to_dns_key_rr(rsa_key, &rsa_key_rr);
	HIP_IFEL(rsa_key_rr_len <= 0, -EFAULT, "rsa_key_rr_len <= 0\n");

	if (err = rsa_to_hip_endpoint(rsa_key, &endpoint_rsa_hip,
				  anon ? HIP_ENDPOINT_FLAG_ANON : 0,
				  hostname)) {
	    HIP_ERROR("Failed to allocate and build RSA endpoint.\n");
	    goto out_err;
	}
	if (err = hip_build_param_eid_endpoint(msg, endpoint_rsa_hip)) {
	    HIP_ERROR("Building of host id failed\n");
	    goto out_err;
	}

      }
      goto skip_host_id;
    }

    /* using default */

    HIP_IFEL(hi_fmt == NULL, -1, "Key type is null.\n");

    if (!strcmp(hi_fmt, "dsa")) {
	if (err = load_dsa_private_key(dsa_filenamebase, &dsa_key)) {
	    HIP_ERROR("Loading of the DSA key failed\n");
	    goto out_err;
	}

	dsa_key_rr_len = dsa_to_dns_key_rr(dsa_key, &dsa_key_rr);
	HIP_IFEL(dsa_key_rr_len <= 0, -EFAULT, "dsa_key_rr_len <= 0\n");

	if (err = dsa_to_hip_endpoint(dsa_key, &endpoint_dsa_hip,
			      HIP_ENDPOINT_FLAG_ANON, hostname)) {
	    HIP_ERROR("Failed to allocate and build DSA endpoint (anon).\n");
	    goto out_err;
	}

	if (err = hip_private_dsa_to_hit(dsa_key, dsa_key_rr,
				 HIP_HIT_TYPE_HASH100, &dsa_lhi.hit)) {
	    HIP_ERROR("Conversion from DSA to HIT failed\n");
	    goto out_err;
	}

	if (err = load_dsa_private_key(dsa_filenamebase_pub, &dsa_pub_key)) {
	    HIP_ERROR("Loading of the DSA key (pub) failed\n");
	    goto out_err;
	}

	dsa_pub_key_rr_len = dsa_to_dns_key_rr(dsa_pub_key, &dsa_pub_key_rr);
	HIP_IFEL(dsa_pub_key_rr_len <= 0, -EFAULT, "dsa_pub_key_rr_len <= 0\n");

	HIP_DEBUG_HIT("DSA HIT", &dsa_lhi.hit);

	if (err = hip_private_dsa_to_hit(dsa_pub_key, dsa_pub_key_rr,
				 HIP_HIT_TYPE_HASH100, &dsa_pub_lhi.hit)) {
	    HIP_ERROR("Conversion from DSA to HIT failed\n");
	    goto out_err;
	}
	HIP_DEBUG_HIT("DSA HIT", &dsa_pub_lhi.hit);

	if (err = dsa_to_hip_endpoint(dsa_pub_key,
					&endpoint_dsa_pub_hip, 0, hostname)) {
	    HIP_ERROR("Failed to allocate and build DSA endpoint (pub).\n");
	    goto out_err;
	}

    } else if (anon) { /* rsa anon */

	if (err = load_rsa_private_key(rsa_filenamebase, &rsa_key)) {
	    HIP_ERROR("Loading of the RSA key failed\n");
	    goto out_err;
	}

	rsa_key_rr_len = rsa_to_dns_key_rr(rsa_key, &rsa_key_rr);
	HIP_IFEL(rsa_key_rr_len <= 0, -EFAULT, "rsa_key_rr_len <= 0\n");

	if (err = rsa_to_hip_endpoint(rsa_key, &endpoint_rsa_hip,
					HIP_ENDPOINT_FLAG_ANON, hostname)) {
	    HIP_ERROR("Failed to allocate and build RSA endpoint (anon).\n");
	    goto out_err;
	}

	if (err = hip_private_rsa_to_hit(rsa_key, rsa_key_rr,
					HIP_HIT_TYPE_HASH100,  &rsa_lhi.hit)) {
	    HIP_ERROR("Conversion from RSA to HIT failed\n");
	    goto out_err;
	}
	HIP_DEBUG_HIT("RSA HIT", &rsa_lhi.hit);

    } else { /* rsa pub */

	if (err = load_rsa_private_key(rsa_filenamebase_pub, &rsa_pub_key)) {
	    HIP_ERROR("Loading of the RSA key (pub) failed\n");
	    goto out_err;
	}

	rsa_pub_key_rr_len = rsa_to_dns_key_rr(rsa_pub_key, &rsa_pub_key_rr);
	HIP_IFEL(rsa_pub_key_rr_len <= 0, -EFAULT, "rsa_pub_key_rr_len <= 0\n");

	if (err = rsa_to_hip_endpoint(rsa_pub_key,
					&endpoint_rsa_pub_hip, 0, hostname)) {
	    HIP_ERROR("Failed to allocate and build RSA endpoint (pub).\n");
	    goto out_err;
	}

	if (err = hip_private_rsa_to_hit(rsa_pub_key, rsa_pub_key_rr,
				 HIP_HIT_TYPE_HASH100, &rsa_pub_lhi.hit)) {
	    HIP_ERROR("Conversion from RSA to HIT failed\n");
	    goto out_err;
	}
	HIP_DEBUG_HIT("RSA HIT", &rsa_pub_lhi.hit);

    }

    break;
  } /* end switch */

  if (numeric_action == 0)
    goto skip_msg;

  if (!strcmp(hi_fmt, "dsa")) {

	if (err = hip_build_param_eid_endpoint(msg, endpoint_dsa_hip)) {
	    HIP_ERROR("Building of host id failed\n");
	    goto out_err;
	}
	if (err = hip_build_param_eid_endpoint(msg, endpoint_dsa_pub_hip)) {
	    HIP_ERROR("Building of host id failed\n");
	    goto out_err;
	}

  } else if (anon) {

	if (err = hip_build_param_eid_endpoint(msg, endpoint_rsa_hip)) {
	    HIP_ERROR("Building of host id failed\n");
	    goto out_err;
	}

  } else {

	if (err = hip_build_param_eid_endpoint(msg, endpoint_rsa_pub_hip)) {
	    HIP_ERROR("Building of host id failed\n");
	    goto out_err;
	}

  }

 skip_host_id:
  if (err = hip_build_user_hdr(msg, numeric_action, 0)) {
      HIP_ERROR("build hdr error %d\n", err);
      goto out_err;
  }

 skip_msg:

 out_err:
  if (dsa_filenamebase != NULL)
          change_key_file_perms(dsa_filenamebase);
  if (rsa_filenamebase != NULL)
          change_key_file_perms(rsa_filenamebase);
  if (dsa_filenamebase_pub != NULL)
          change_key_file_perms(dsa_filenamebase_pub);
  if (rsa_filenamebase_pub != NULL)
          change_key_file_perms(rsa_filenamebase_pub);

  if (dsa_host_id)
    free(dsa_host_id);
  if (dsa_pub_host_id)
    free(dsa_pub_host_id);
  if (rsa_host_id)
    free(rsa_host_id);
  if (rsa_pub_host_id)
    free(rsa_pub_host_id);
  if (dsa_key)
    DSA_free(dsa_key);
  if (rsa_key)
    RSA_free(rsa_key);
  if (dsa_pub_key)
    DSA_free(dsa_pub_key);
  if (rsa_pub_key)
    RSA_free(rsa_pub_key);
  if (dsa_key_rr)
    free(dsa_key_rr);
  if (rsa_key_rr)
    free(rsa_key_rr);
  if (dsa_pub_key_rr)
    free(dsa_pub_key_rr);
  if (rsa_pub_key_rr)
    free(rsa_pub_key_rr);
  if (dsa_filenamebase)
    free(dsa_filenamebase);
  if (rsa_filenamebase)
    free(rsa_filenamebase);
  if (dsa_filenamebase_pub)
    free(dsa_filenamebase_pub);
  if (rsa_filenamebase_pub)
    free(rsa_filenamebase_pub);
  if (endpoint_dsa_hip)
    free(endpoint_dsa_hip);
  if (endpoint_rsa_hip)
    free(endpoint_rsa_hip);
  if (endpoint_dsa_pub_hip)
    free(endpoint_dsa_pub_hip);
  if (endpoint_rsa_pub_hip)
    free(endpoint_rsa_pub_hip);

  return err;
}


int hip_any_sa_to_hit_sa(const struct sockaddr *from,
		         const hip_hit_t *use_hit,
		         struct sockaddr_in6 *to){
	to->sin6_family = AF_INET6;
	ipv6_addr_copy(&to->sin6_addr, use_hit);
	if (from->sa_family == AF_INET)
		to->sin6_port = ((struct sockaddr_in *) from)->sin_port;
	else if (from->sa_family == AF_INET6)
		to->sin6_port = ((struct sockaddr_in6 *) from)->sin6_port;
	else
		return -1;

	return 0;
}


void get_random_bytes(void *buf, int n)
{
	RAND_bytes(buf, n);
}


/**
 * hip_build_digest - calculate a digest over given data
 * @param type the type of digest, e.g. "sha1"
 * @param in the beginning of the data to be digested
 * @param in_len the length of data to be digested in octets
 * @param out the digest
 *
 * @param out should be long enough to hold the digest. This cannot be
 * checked!
 *
 * @return 0 on success, otherwise < 0.
 */
int hip_build_digest(const int type, const void *in, int in_len, void *out){
	SHA_CTX sha;
	MD5_CTX md5;

	switch(type) {
	case HIP_DIGEST_SHA1:
		SHA1_Init(&sha);
		SHA1_Update(&sha, in, in_len);
		SHA1_Final(out, &sha);
		break;

	case HIP_DIGEST_MD5:
		MD5_Init(&md5);
		MD5_Update(&md5, in, in_len);
		MD5_Final(out, &md5);
		break;

	default:
		HIP_ERROR("Unknown digest: %x\n",type);
		return -EFAULT;
	}

	return 0;
}

/**
 * dsa_to_dns_key_rr - create DNS KEY RR record from host DSA key
 * @param dsa the DSA structure from where the KEY RR record is to be created
 * @param dsa_key_rr where the resultin KEY RR is stored
 *
 * Caller must free dsa_key_rr when it is not used anymore.
 *
 * @return On successful operation, the length of the KEY RR buffer is
 * returned (greater than zero) and pointer to the buffer containing
 * DNS KEY RR is stored at dsa_key_rr. On error function returns negative
 * and sets dsa_key_rr to NULL.
 */
int dsa_to_dns_key_rr(DSA *dsa, unsigned char **dsa_key_rr){
  int err = 0;
  int dsa_key_rr_len = -1;
  signed char t; /* in units of 8 bytes */
  unsigned char *p;
  int key_len;

  HIP_ASSERT(dsa != NULL); /* should not happen */

  *dsa_key_rr = NULL;

  _HIP_DEBUG("numbytes p=%d\n", BN_num_bytes(dsa->p));
  _HIP_DEBUG("numbytes q=%d\n", BN_num_bytes(dsa->q));
  _HIP_DEBUG("numbytes g=%d\n", BN_num_bytes(dsa->g));
  _HIP_DEBUG("numbytes pubkey=%d\n", BN_num_bytes(dsa->pub_key)); // shouldn't this be NULL also?

  /* notice that these functions allocate memory */
  _HIP_DEBUG("p=%s\n", BN_bn2hex(dsa->p));
  _HIP_DEBUG("q=%s\n", BN_bn2hex(dsa->q));
  _HIP_DEBUG("g=%s\n", BN_bn2hex(dsa->g));
  _HIP_DEBUG("pubkey=%s\n", BN_bn2hex(dsa->pub_key));

  /* ***** is use of BN_num_bytes ok ? ***** */
  t = (BN_num_bytes(dsa->p) - 64) / 8;
  HIP_IFEL((t < 0 || t > 8), -EINVAL,
			"Invalid RSA key length %d bits\n", (64 + t * 8) * 8);
  _HIP_DEBUG("t=%d\n", t);

  /* RFC 2536 section 2 */
  /*
           Field     Size
           -----     ----
            T         1  octet
            Q        20  octets
            P        64 + T*8  octets
            G        64 + T*8  octets
            Y        64 + T*8  octets
	  [ X        20 optional octets (private key hack) ]

  */
  key_len = 64 + t * 8;
  dsa_key_rr_len = 1 + DSA_PRIV + 3 * key_len;

  if (dsa->priv_key) {
    dsa_key_rr_len += DSA_PRIV; /* private key hack */
    _HIP_DEBUG("Private key included\n");
  } else {
    _HIP_DEBUG("No private key\n");
  }

  _HIP_DEBUG("dsa key rr len = %d\n", dsa_key_rr_len);
  *dsa_key_rr = malloc(dsa_key_rr_len);
  HIP_IFEL(!*dsa_key_rr, -ENOMEM, "Malloc for *dsa_key_rr failed\n");
  memset(*dsa_key_rr, 0, dsa_key_rr_len);

  p = *dsa_key_rr;

  /* set T */
  memset(p, t, 1); // XX FIX: WTF MEMSET?
  p++;
  _HIP_HEXDUMP("DSA KEY RR after T:", *dsa_key_rr, p - *dsa_key_rr);

  /* add given dsa_param to the *dsa_key_rr */

  bn2bin_safe(dsa->q, p, DSA_PRIV);
  p += DSA_PRIV;
  _HIP_HEXDUMP("DSA KEY RR after Q:", *dsa_key_rr, p-*dsa_key_rr);

  bn2bin_safe(dsa->p, p, key_len);
  p += key_len;
  _HIP_HEXDUMP("DSA KEY RR after P:", *dsa_key_rr, p-*dsa_key_rr);

  bn2bin_safe(dsa->g, p, key_len);
  p += key_len;
  _HIP_HEXDUMP("DSA KEY RR after G:", *dsa_key_rr, p-*dsa_key_rr);

  bn2bin_safe(dsa->pub_key, p, key_len);
  p += key_len;
  _HIP_HEXDUMP("DSA KEY RR after Y:", *dsa_key_rr, p-*dsa_key_rr);

  if(dsa->priv_key){
      bn2bin_safe(dsa->priv_key, p, DSA_PRIV);
      _HIP_HEXDUMP("DSA KEY RR after X:", *dsa_key_rr, p-*dsa_key_rr);
  }

 out_err:

  if (err) {
    if (*dsa_key_rr)
	free(*dsa_key_rr);
    return err;
  }
  else
    return dsa_key_rr_len;
}


/**
 * rsa_to_dns_key_rr - This is a new version of the function above. This function
 *                     assumes that RSA given as a parameter is always public (Laura/10.4.2006)
                       Creates DNS KEY RR record from host RSA public key
 * @param rsa the RSA structure from where the KEY RR record is to be created
 * @param rsa_key_rr where the resultin KEY RR is stored
 *
 * Caller must free rsa_key_rr when it is not used anymore.
 *
 * @return On successful operation, the length of the KEY RR buffer is
 * returned (greater than zero) and pointer to the buffer containing
 * DNS KEY RR is stored at rsa_key_rr. On error function returns negative
 * and sets rsa_key_rr to NULL.
 */
int rsa_to_dns_key_rr(RSA *rsa, unsigned char **rsa_key_rr){
  int err = 0;
  int rsa_key_rr_len = -1;
  unsigned char *c;
  int public = -1;
  int e_len_bytes = 1;
  int e_len, key_len;

  HIP_ASSERT(rsa != NULL); // should not happen

  *rsa_key_rr = NULL;

  e_len = BN_num_bytes(rsa->e);
  key_len = RSA_size(rsa);

  /* RFC 3110 limits e to 4096 bits */
  HIP_IFEL(e_len > 512, -EINVAL,  "Invalid rsa->e length %d bytes\n", e_len);
  if (e_len > 255)
	e_len_bytes = 3;

  /* let's check if the RSA key is public or private
     private exponent is NULL in public keys */
  if(rsa->d == NULL) {
    public = 1;
    rsa_key_rr_len = e_len_bytes + e_len + key_len;

    /*
       See RFC 2537 for flags, protocol and algorithm and check RFC 3110 for
       the RSA public key part ( 1-3 octets defining length of the exponent,
       exponent is as many octets as the length defines and the modulus is
       all the rest of the bytes).

       2 bytes for flags, 1 byte for protocol and 1 byte for algorithm = 4 bytes
    */
    /* Doesn't the rdata struct hold this? Function doesn't write it. */
    // rsa_key_rr_len += 4;

  } else{
    public = 0;
    rsa_key_rr_len = e_len_bytes + e_len + key_len * 9 / 2;

  }

  *rsa_key_rr = malloc(rsa_key_rr_len);
  HIP_IFEL(!*rsa_key_rr, -ENOMEM, "Malloc for *rsa_key_rr failed\n");
  memset(*rsa_key_rr, 0, rsa_key_rr_len);

  c = *rsa_key_rr;

  if (e_len_bytes == 1) {
	*c = (unsigned char) e_len;
  }
  c++; /* If e_len is more than one byte, first byte is 0. */
  if (e_len_bytes == 3) {
	*c = htons((u16) e_len);
	c += 2;
  }

  bn2bin_safe(rsa->e, c, e_len);
  c += e_len;
  bn2bin_safe(rsa->n, c, key_len);
  c += key_len;

  if(!public){
          bn2bin_safe(rsa->d, c, key_len);
          c += key_len;
          bn2bin_safe(rsa->p, c, key_len / 2);
          c += key_len / 2;
          bn2bin_safe(rsa->q, c, key_len / 2);
          c += key_len / 2;
          bn2bin_safe(rsa->dmp1, c, key_len / 2);
          c += key_len / 2;
          bn2bin_safe(rsa->dmq1, c, key_len / 2);
          c += key_len / 2;
          bn2bin_safe(rsa->iqmp, c, key_len / 2);
  }

 out_err:

  if (err) {
    if (*rsa_key_rr)
	free(*rsa_key_rr);
    return err;
  }

  return rsa_key_rr_len;
}

/**
 * Casts a socket address to an IPv4 or IPv6 address.
 *
 * The parameter @c sockaddr is first cast to a struct sockaddr and the IP
 * address cast is then done based on the value of the sa_family field in the
 * struct sockaddr. If sa_family is neither AF_INET nor AF_INET6, the cast
 * fails.
 *
 * @param  sockaddr a pointer to a socket address that holds the IP address.
 * @return          a pointer to an IPv4 or IPv6 address inside @c sockaddr or
 *                  NULL if the cast fails.
 */

void *hip_cast_sa_addr(void *sockaddr) {
	struct sockaddr *sa = (struct sockaddr *) sockaddr;
	void *ret = NULL;

	switch(sa->sa_family) {
	case AF_INET:
		ret = &(((struct sockaddr_in *) sockaddr)->sin_addr);
		break;
	case AF_INET6:
		ret = &(((struct sockaddr_in6 *) sockaddr)->sin6_addr);
		break;
	default:
		ret = NULL;
	}

	return ret;
}

int hip_sockaddr_is_v6_mapped(struct sockaddr *sa) {
  int family = sa->sa_family;

  HIP_ASSERT(family == AF_INET || family == AF_INET6);
  if (family != AF_INET6)
    return 0;
  else
    return IN6_IS_ADDR_V4MAPPED((struct in6_addr *)hip_cast_sa_addr(sa));
}

int hip_sockaddr_len(const void *sockaddr) {
  struct sockaddr *sa = (struct sockaddr *) sockaddr;
  int len;

  switch(sa->sa_family) {
  case AF_INET:
    len = sizeof(struct sockaddr_in);
    break;
  case AF_INET6:
    len = sizeof(struct sockaddr_in6);
    break;
  case_AF_UNIX:
    len = sizeof(struct sockaddr_un);
    break;
  default:
    len = 0;
  }
  return len;
}


int hip_sa_addr_len(void *sockaddr){
  struct sockaddr *sa = (struct sockaddr *) sockaddr;
  int len;

  switch(sa->sa_family){
  case AF_INET:
    len = 4;
    break;
  case AF_INET6:
    len = 16;
    break;
  default:
    len = 0;
  }
  return len;
}


/* conversion function from in6_addr to sockaddr_storage
 *
 * NOTE: sockaddr too small to store sockaddr_in6 */
void hip_addr_to_sockaddr(struct in6_addr *addr, struct sockaddr_storage *sa)
{
	memset(sa, 0, sizeof(struct sockaddr_storage));

	if (IN6_IS_ADDR_V4MAPPED(addr)) {
		struct sockaddr_in *in = (struct sockaddr_in *) sa;
		in->sin_family = AF_INET;
		IPV6_TO_IPV4_MAP(addr, &in->sin_addr);
	} else {
		struct sockaddr_in6 *in6 = (struct sockaddr_in6 *) sa;
		in6->sin6_family = AF_INET6;
		ipv6_addr_copy(&in6->sin6_addr, addr);
	}
}


int hip_remove_lock_file(char *filename){
	return unlink(filename);
}


int hip_create_lock_file(char *filename, int killold) {

	int err = 0, fd = 0, old_pid = 0, new_pid_str_len = 0;
	char old_pid_str[64], new_pid_str[64];

	memset(old_pid_str, 0, sizeof(old_pid_str));
	memset(new_pid_str, 0, sizeof(new_pid_str));

	/* New pid */
	snprintf(new_pid_str, sizeof(new_pid_str)-1, "%d\n", getpid());
	new_pid_str_len = strnlen(new_pid_str, sizeof(new_pid_str) - 1);
	HIP_IFEL((new_pid_str_len <= 0), -1, "pID length error.\n");

	/* Read old pid */

	fd = HIP_CREATE_FILE(filename);
	HIP_IFEL((fd <= 0), -1, "opening lock file failed\n");

	read(fd, old_pid_str, sizeof(old_pid_str) - 1);
	old_pid = atoi(old_pid_str);

	if (lockf(fd, F_TLOCK, 0) < 0)
	{
		HIP_IFEL(!killold, -12,
			 "\nHIP daemon already running with pid %d\n"
			 "Give: -k option to kill old daemon.\n", old_pid);

		HIP_INFO("\nDaemon is already running with pid %d\n"
			 "-k option given, terminating old one...\n", old_pid);
		/* Erase the old lock file to avoid having multiple pids
		   in the file */
		lockf(fd, F_ULOCK, 0);
		close(fd);
		HIP_IFEL(hip_remove_lock_file(filename), -1,
			 "Removing lock file failed.\n");

                /* fd = open(filename, O_RDWR | O_CREAT, 0644); */
		fd = open(filename, O_RDWR | O_CREAT | O_TRUNC, 0644);

                /* Don't close file descriptor because new started process is
		   running. */
		HIP_IFEL((fd <= 0), -1, "Opening lock file failed.\n");
		HIP_IFEL(lockf(fd, F_TLOCK, 0), -1, "Lock attempt failed.\n");

		err = kill(old_pid, SIGKILL);
		if (err != 0) {
			HIP_ERROR("\nError when trying to send signal SIGKILL "\
				  "process identified by process identifier "\
				  "%d.\n", old_pid);
			HIP_PERROR("errno after kill() is: ");
		}
	}
	/* else if (killold)
	   {
	   lseek(fd,0,SEEK_SET);
	   write(fd, new_pid_str, new_pid_str_len);
	   system("NEW_PID=$(sudo awk NR==1 /var/lock/hipd.lock)");
	   system("OLD_PID=$(/bin/pidof -o $NEW_PID hipd)");
	   system("kill -9 $OLD_PID");
	   } */

	lseek(fd, 0, SEEK_SET);

	HIP_IFEL((write(fd, new_pid_str, new_pid_str_len) != new_pid_str_len),
		 -1, "Writing new process identifier failed.\n");

 out_err:
	if (err == -12) {
		exit(0);
	}

	return err;
}

/**
 * hip_solve_puzzle - Solve puzzle.
 * @param puzzle_or_solution Either a pointer to hip_puzzle or hip_solution structure
 * @param hdr The incoming R1/I2 packet header.
 * @param mode Either HIP_VERIFY_PUZZLE of HIP_SOLVE_PUZZLE
 *
 * The K and I is read from the @c puzzle_or_solution.
 *
 * The J that solves the puzzle is returned, or 0 to indicate an error.
 * NOTE! I don't see why 0 couldn't solve the puzzle too, but since the
 * odds are 1/2^64 to try 0, I don't see the point in improving this now.
 */
uint64_t hip_solve_puzzle(void *puzzle_or_solution,
			  struct hip_common *hdr,
			  int mode){
	uint64_t mask = 0;
	uint64_t randval = 0;
	uint64_t maxtries = 0;
	uint64_t digest = 0;
	u8 cookie[48];
	int err = 0;
	union {
		struct hip_puzzle pz;
		struct hip_solution sl;
	} *u;

	HIP_HEXDUMP("puzzle", puzzle_or_solution,
		    (mode == HIP_VERIFY_PUZZLE ? sizeof(struct hip_solution) : sizeof(struct hip_puzzle)));

	_HIP_DEBUG("\n");
	/* pre-create cookie */
	u = puzzle_or_solution;

	_HIP_DEBUG("current hip_cookie_max_k_r1=%d\n", max_k);
	HIP_IFEL(u->pz.K > HIP_PUZZLE_MAX_K, 0,
		 "Cookie K %u is higher than we are willing to calculate"
		 " (current max K=%d)\n", u->pz.K, HIP_PUZZLE_MAX_K);

	mask = hton64((1ULL << u->pz.K) - 1);
	memcpy(cookie, (u8 *)&(u->pz.I), sizeof(uint64_t));

	HIP_DEBUG("(u->pz.I: 0x%llx\n", u->pz.I);

	if (mode == HIP_VERIFY_PUZZLE) {
		ipv6_addr_copy((hip_hit_t *)(cookie+8), &hdr->hits);
		ipv6_addr_copy((hip_hit_t *)(cookie+24), &hdr->hitr);
		//randval = ntoh64(u->sl.J);
		randval = u->sl.J;
		_HIP_DEBUG("u->sl.J: 0x%llx\n", randval);
		maxtries = 1;
	} else if (mode == HIP_SOLVE_PUZZLE) {
		ipv6_addr_copy((hip_hit_t *)(cookie+8), &hdr->hitr);
		ipv6_addr_copy((hip_hit_t *)(cookie+24), &hdr->hits);
		maxtries = 1ULL << (u->pz.K + 3);
		get_random_bytes(&randval, sizeof(u_int64_t));
	} else {
		HIP_IFEL(1, 0, "Unknown mode: %d\n", mode);
	}

	HIP_DEBUG("K=%u, maxtries (with k+2)=%llu\n", u->pz.K, maxtries);
	/* while loops should work even if the maxtries is unsigned
	 * if maxtries = 1 ---> while(1 > 0) [maxtries == 0 now]...
	 * the next round while (0 > 0) [maxtries > 0 now]
	 */
	while(maxtries-- > 0) {
	 	u8 sha_digest[HIP_AH_SHA_LEN];

		/* must be 8 */
		memcpy(cookie + 40, (u8*) &randval, sizeof(uint64_t));

		hip_build_digest(HIP_DIGEST_SHA1, cookie, 48, sha_digest);

                /* copy the last 8 bytes for checking */
		memcpy(&digest, sha_digest + 12, sizeof(uint64_t));

		/* now, in order to be able to do correctly the bitwise
		 * AND-operation we have to remember that little endian
		 * processors will interpret the digest and mask reversely.
		 * digest is the last 64 bits of the sha1-digest.. how that is
		 * ordered in processors registers etc.. does not matter to us.
		 * If the last 64 bits of the sha1-digest is
		 * 0x12345678DEADBEEF, whether we have 0xEFBEADDE78563412
		 * doesn't matter because the mask matters... if the mask is
		 * 0x000000000000FFFF (or in other endianness
		 * 0xFFFF000000000000). Either ways... the result is
		 * 0x000000000000BEEF or 0xEFBE000000000000, which the cpu
		 * interprets as 0xBEEF. The mask is converted to network byte
		 * order (above).
		 */
		if ((digest & mask) == 0) {
			_HIP_DEBUG("*** Puzzle solved ***: 0x%llx\n",randval);
			_HIP_HEXDUMP("digest", sha_digest, HIP_AH_SHA_LEN);
			_HIP_HEXDUMP("cookie", cookie, sizeof(cookie));
			return randval;
		}

		/* It seems like the puzzle was not correctly solved */
		HIP_IFEL(mode == HIP_VERIFY_PUZZLE, 0, "Puzzle incorrect\n");
		randval++;
	}

	HIP_ERROR("Could not solve the puzzle, no solution found\n");
 out_err:
	return err;
}

/**
 * Gets the state of the bex for a pair of ip addresses.
 * @param *src_ip	input for finding the correct entries
 * @param *dst_ip	input for finding the correct entries
 * @param *src_hit	output data of the correct entry
 * @param *dst_hit	output data of the correct entry
 * @param *src_lsi	output data of the correct entry
 * @param *dst_lsi	output data of the correct entry
 *
 * @return		the state of the bex if the entry is found
 *			otherwise returns -1
 */
int hip_get_bex_state_from_LSIs(hip_lsi_t       *src_lsi,
				hip_lsi_t       *dst_lsi,
				struct in6_addr *src_ip,
				struct in6_addr *dst_ip,
				struct in6_addr *src_hit,
				struct in6_addr *dst_hit){
	int err = 0, res = -1;
	struct hip_tlv_common *current_param = NULL;
	struct hip_common *msg = NULL;
	struct hip_hadb_user_info_state *ha;

	HIP_ASSERT(src_ip != NULL && dst_ip != NULL);

	HIP_IFEL(!(msg = hip_msg_alloc()), -1, "malloc failed\n");
	hip_msg_init(msg);
	HIP_IFEL(hip_build_user_hdr(msg, SO_HIP_GET_HA_INFO, 0),
			-1, "Building of daemon header failed\n");
	HIP_IFEL(hip_send_recv_daemon_info(msg, 0, 0), -1, "send recv daemon info\n");

	while((current_param = hip_get_next_param(msg, current_param)) != NULL) {
		ha = hip_get_param_contents_direct(current_param);

		if( (ipv4_addr_cmp(dst_lsi, &ha->lsi_our) == 0)  &&
		    (ipv4_addr_cmp(src_lsi, &ha->lsi_peer) == 0)    ){
			*src_hit = ha->hit_peer;
			*dst_hit = ha->hit_our;
			*src_ip = ha->ip_peer;
			*dst_ip = ha->ip_our;
			res = ha->state;
			break;
		}else if( (ipv4_addr_cmp(src_lsi, &ha->lsi_our) == 0)  &&
		          (ipv4_addr_cmp(dst_lsi, &ha->lsi_peer) == 0)    ){
			*src_hit = ha->hit_our;
			*dst_hit = ha->hit_peer;
			*src_ip = ha->ip_our;
			*dst_ip = ha->ip_peer;
			res = ha->state;
			break;
		}
	}

 out_err:
        if(msg)
                HIP_FREE(msg);
        return res;

}

/**
 * Obtains the information needed by the dns proxy, based on the ip addr
 * 
 * @param *ip_addr	input, the ip address to look for
 * @param *hit		output, the corresponding hit
 * @param *lsi		output, the corresponding lsi	
 * 
 * @return		1 - if a corresponding entry is found
 * 			0 - is returned if there is no entry
 */
/*int hip_get_info_for_dnsproxy_from_ip(
				struct in6_addr *ip_addr,
				struct in6_addr *hit,
				hip_lsi_t       *lsi){
	int err = 0, res = 0;
	hip_lsi_t src_ip4, dst_ip4;
	struct hip_tlv_common *current_param = NULL;
	struct hip_common *msg = NULL;
	struct hip_hadb_user_info_state *ha;
  
	HIP_ASSERT(ip_addr != NULL);

	HIP_IFEL(!(msg = malloc(HIP_MAX_PACKET)), -1, "malloc failed\n");
	hip_msg_init(msg);
	HIP_IFEL(hip_build_user_hdr(msg, SO_HIP_GET_HA_INFO, 0),
				-1, "Building of daemon header failed\n");
	HIP_IFEL(hip_send_recv_daemon_info(msg), -1, "send recv daemon info\n");

	while((current_param = hip_get_next_param(msg, current_param)) != NULL){
		ha = hip_get_param_contents_direct(current_param);
		if(ipv6_addr_cmp(ip_addr, &ha->ip_our) == 0){
			*hit = ha->hit_our;
			*lsi = ha->lsi_our;
			res = 1;
			break;
		}
		else if(ipv6_addr_cmp(ip_addr, &ha->ip_peer) == 0){
			*hit = ha->hit_peer;
			*lsi = ha->lsi_peer;
			res = 1;
			break;
		}
	}
out_err:
        if(msg)
                HIP_FREE(msg);  
        return res;
}
*/

/**
 * Obtains the information needed by the dns proxy, based on the hostname
 * 
 * @param *hostname	input, the ip address to look for
 * @param *hit		output, the corresponding hit
 * @param *lsi		output, the corresponding lsi	
 * 
 * @return		1 - if a corresponding entry is found
 * 			0 - is returned if there is no entry
 */
/*int hip_get_info_for_dnsproxy_from_hostname(
				const char      *hostname,
				struct in6_addr *ip,
				struct in6_addr *hit,
				hip_lsi_t       *lsi){
	int err = 0, res = 0;
	hip_lsi_t src_ip4, dst_ip4;
	struct hip_tlv_common *current_param = NULL;
	struct hip_common *msg = NULL;
	struct hip_hadb_user_info_state *ha;
  
	HIP_ASSERT(hostname != NULL);

	HIP_IFEL(!(msg = malloc(HIP_MAX_PACKET)), -1, "malloc failed\n");
	hip_msg_init(msg);
	HIP_IFEL(hip_build_user_hdr(msg, SO_HIP_GET_HA_INFO, 0),
				-1, "Building of daemon header failed\n");
	HIP_IFEL(hip_send_recv_daemon_info(msg), -1, "send recv daemon info\n");

	while((current_param = hip_get_next_param(msg, current_param)) != NULL){
		ha = hip_get_param_contents_direct(current_param);

		if(strcmp(hostname, &ha->peer_hostname) == 0){
			*ip =  ha->ip_peer;
			*hit = ha->hit_peer;
			*lsi = ha->lsi_peer;
			res = 1;
			break;
		}
	}

out_err:
        if(msg)
                HIP_FREE(msg);  
        return res;
}
*/











/* This builds a msg which will be sent to the HIPd in order to trigger
 * a BEX there.
 *
 * TODO move that to useripsec.c?
 *         No, because this function is called by hip_fw_handle_outgoing_lsi too.
 *
 * NOTE: Either destination HIT or IP (for opportunistic BEX) has to be provided */
int hip_trigger_bex(struct in6_addr *src_hit, struct in6_addr *dst_hit,
		    struct in6_addr *src_lsi, struct in6_addr *dst_lsi,
		    struct in6_addr *src_ip,  struct in6_addr *dst_ip){
        struct hip_common *msg = NULL;
        int err = 0;

        HIP_IFE(!(msg = hip_msg_alloc()), -1);
        HIP_IFEL(!dst_hit && !dst_ip, -1,
		 "neither destination hit nor ip provided\n");

        /* NOTE: we need this sequence in order to process the incoming
	   message correctly */

        // destination HIT is obligatory or opportunistic BEX
        if(dst_hit) {
		HIP_DEBUG_HIT("dst_hit: ", dst_hit);
	        HIP_IFEL(hip_build_param_contents(msg, (void *)(dst_hit),
                                                  HIP_PARAM_HIT,
					          sizeof(struct in6_addr)),
				-1, "build param HIP_PARAM_HIT failed\n");
	}

        // source HIT is optional
        if(src_hit) {
		HIP_DEBUG_HIT("src_hit: ", src_hit);
	        HIP_IFEL(hip_build_param_contents(msg, (void *)(src_hit),
						  HIP_PARAM_HIT,
						  sizeof(struct in6_addr)),
				-1, "build param HIP_PARAM_HIT failed\n");
	}

        // destination LSI is obligatory
        if(dst_lsi) {
		HIP_DEBUG_IN6ADDR("dst lsi: ", dst_lsi);
                HIP_IFEL(hip_build_param_contents(msg, (void *)(dst_lsi),
                                                  HIP_PARAM_LSI,
                                                  sizeof(struct in6_addr)),
				-1, "build param HIP_PARAM_LSI failed\n");
	}

        // source LSI is optional
        if(src_lsi) {
		HIP_DEBUG_IN6ADDR("src lsi: ", src_lsi);
		HIP_IFEL(hip_build_param_contents(msg, (void *)(src_lsi),
						  HIP_PARAM_LSI,
						  sizeof(struct in6_addr)),
				-1, "build param HIP_PARAM_LSI failed\n");
	}

        // if no destination HIT is provided this has to be there
        if(dst_ip) {
		HIP_DEBUG_IN6ADDR("dst_ip: ", dst_ip);
                HIP_IFEL(hip_build_param_contents(msg, (void *)(dst_ip),
                                                  HIP_PARAM_IPV6_ADDR,
                                                  sizeof(struct in6_addr)),
				-1, "build param HIP_PARAM_IPV6_ADDR failed\n");
	}

        // this again is optional
        if (src_ip) {
		HIP_DEBUG_IN6ADDR("src_ip: ", src_ip);
        	HIP_IFEL(hip_build_param_contents(msg, (void *)(src_ip),
						  HIP_PARAM_IPV6_ADDR,
						  sizeof(struct in6_addr)),
				-1, "build param HIP_PARAM_IPV6_ADDR failed\n");
	}

        /* build the message header */
        HIP_IFEL(hip_build_user_hdr(msg, SO_HIP_TRIGGER_BEX, 0),
					-1, "build hdr failed\n");

        HIP_DUMP_MSG(msg);

        /* send msg to hipd and receive corresponding reply */
        HIP_IFEL(hip_send_recv_daemon_info(msg, 0, 0), -1, "send_recv msg failed\n");

        /* check error value */
        HIP_IFEL(hip_get_msg_err(msg), -1, "hipd returned error message!\n");
        HIP_DEBUG("Send_recv msg succeed \n");

 out_err:
        if (msg)
                HIP_FREE(msg);
        return err;
}

/**
 * Checks whether there is a local ipv6 socket that is:
 *   connected to a particular port
 *   connected to an lsi ip address.
 *
 * @param port_dest	the port number of the socket
 * @param *proto	protocol type
 *
 * @return		1 if it finds the required socket
 * 			0 otherwise
 */
int hip_get_proto_info(in_port_t port_dest, char *proto) {
        FILE *fd = NULL;
        char line[500], sub_string_addr_hex[8], path[11+sizeof(proto)];
        char *fqdn_str = NULL, *separator = NULL, *sub_string_port_hex = NULL;
	int lineno = 0, index_addr_port = 0, exists = 0, result;
        uint32_t result_addr;
	struct in_addr addr;
        List list;

	if (!proto)
		return 0;

	if (!strcmp(proto, "tcp6") || !strcmp(proto, "tcp"))
		index_addr_port = 15;
	else if (!strcmp(proto, "udp6") || !strcmp(proto,"udp"))
		index_addr_port = 10;
	else
		return 0;

	strcpy(path,"/proc/net/"); 
	strcat(path, proto);
        fd = fopen(path, "r");		
        
	initlist(&list);
        while (fd && getwithoutnewline(line, 500, fd) != NULL && !exists) {
		lineno++;

		destroy(&list);
		initlist(&list);
		
		if (lineno == 1 || strlen(line) <=1)
			continue;

	        extractsubstrings(line, &list); 

	        fqdn_str = getitem(&list, index_addr_port);
	        if (fqdn_str)
			separator = strrchr(fqdn_str, ':');

	        if (!separator)
			continue;

		sub_string_port_hex = strtok(separator, ":");
		//sprintf(port_dest_hex, "%x", port_dest);
		//HIP_DEBUG("sub_string_port_hex %s\n",sub_string_port_hex);
		sscanf(sub_string_port_hex,"%X", &result);
		HIP_DEBUG("Result %i\n", result);
		HIP_DEBUG("port dest %i\n", port_dest);
		if (result == port_dest) {
			strncpy(sub_string_addr_hex, fqdn_str, 8);
			sscanf(sub_string_addr_hex, "%X", &result_addr);
			addr.s_addr = result_addr;
			if (IS_LSI32(addr.s_addr)) {
				exists = 2;
				break;
			} else {
				exists = 1;
				break;
			}
		}
	} /* end of while */
		if (fd)
			fclose(fd);
		destroy(&list);

        return exists;
}

void hip_get_rsa_keylen(const struct hip_host_id *host_id, 
			struct hip_rsa_keylen *ret,
			int is_priv){
	int bytes;
	u8 *tmp = (u8 *) (host_id + 1);
	int offset = 0;
	int e_len = tmp[offset++];

	/* Check for public exponent longer than 255 bytes (see RFC 3110) */
	if (e_len == 0) {
		e_len = ntohs((u16)tmp[offset]);
		offset += 2;
	}

	/*
	 hi_length is the total length of:
	 rdata struct (4 bytes), length of e (1 byte for e < 255 bytes, 3 bytes otherwise),
	 e (normally 3 bytes), followed by public n, private d, p, q
	 n_len == d_len == 2 * p_len == 2 * q_len
	*/
	if (is_priv)
		bytes = (ntohs(host_id->hi_length) - sizeof(struct hip_host_id_key_rdata) -
				//offset - e_len) / 3;
				offset - e_len) * 2 / 9;
	else
		bytes = (ntohs(host_id->hi_length) - sizeof(struct hip_host_id_key_rdata) -
				offset - e_len);

	ret->e_len = offset;
	ret->e = e_len;
	ret->n = bytes;
}

#ifndef __KERNEL__
RSA *hip_key_rr_to_rsa(struct hip_host_id *host_id, int is_priv) {
	int offset;
	struct hip_rsa_keylen keylen;
	RSA *rsa = NULL;
	char *rsa_key = host_id + 1;

	hip_get_rsa_keylen(host_id, &keylen, is_priv);

	rsa = RSA_new();
	if (!rsa) {
		HIP_ERROR("Failed to allocate RSA\n");
		return NULL;
	}

	offset = keylen.e_len;
	rsa->e = BN_bin2bn(&rsa_key[offset], keylen.e, 0);
	offset += keylen.e;
	rsa->n = BN_bin2bn(&rsa_key[offset], keylen.n, 0);
	
	if (is_priv) {
		offset += keylen.n;
		rsa->d = BN_bin2bn(&rsa_key[offset], keylen.n, 0);
		offset += keylen.n;
		rsa->p = BN_bin2bn(&rsa_key[offset], keylen.n / 2, 0);
		offset += keylen.n / 2;
		rsa->q = BN_bin2bn(&rsa_key[offset], keylen.n / 2, 0);
		offset += keylen.n / 2;
		rsa->dmp1 = BN_bin2bn(&rsa_key[offset], keylen.n / 2, 0);
		offset += keylen.n / 2;
		rsa->dmq1 = BN_bin2bn(&rsa_key[offset], keylen.n / 2, 0);
		offset += keylen.n / 2;
		rsa->iqmp = BN_bin2bn(&rsa_key[offset], keylen.n / 2, 0);
	}

  out_err:
	return rsa;
}

DSA *hip_key_rr_to_dsa(struct hip_host_id *host_id, int is_priv) {
	int offset = 0;
	DSA *dsa = NULL;
	char *dsa_key = host_id + 1;
	u8 t = dsa_key[offset++];
	int key_len = 64 + (t * 8);

	dsa = DSA_new();
	if (!dsa) {
		HIP_ERROR("Failed to allocate DSA\n");
		return NULL;
	}

	dsa->q = BN_bin2bn(&dsa_key[offset], DSA_PRIV, 0);
	offset += DSA_PRIV;
	dsa->p = BN_bin2bn(&dsa_key[offset], key_len, 0);
	offset += key_len;
	dsa->g = BN_bin2bn(&dsa_key[offset], key_len, 0);
	offset += key_len;
	dsa->pub_key = BN_bin2bn(&dsa_key[offset], key_len, 0);

	if (is_priv) {
		offset += key_len;
		dsa->priv_key = BN_bin2bn(&dsa_key[offset], DSA_PRIV, 0);

		/* Precompute values for faster signing */
		DSA_sign_setup(dsa, NULL, &dsa->kinv, &dsa->r);
	}

	return dsa;
}
#endif /* !__KERNEL__ */

int hip_string_to_lowercase(char *to, const char *from, const size_t count){
	if(to == NULL || from == NULL || count == 0)
		return -1;

	int i = 0;

	for(; i < count; i++) {
		if(isalpha(from[i])) {
			to[i] = tolower(from[i]);
		} else {
			to[i] = from[i];
		}
	}
	return 0;
}


int hip_string_is_digit(const char *string){
	if(string == NULL)
		return -1;

	int i = 0;

	while(string[i] != '\0') {
		if(!isdigit(string[i])) {
			return -1;
		}
		i++;
	}
	return 0;
}

int hip_map_first_id_to_hostname_from_hosts(const struct hosts_file_line *entry,
					    const void *arg,
					    void *result) {
  int err = 1;

  if (!ipv6_addr_cmp((struct in6_addr *) arg, &entry->id)) {
    _HIP_DEBUG("Match on line %d\n", entry->lineno);
    memcpy(result, entry->hostname, strnlen(entry->hostname, HOST_NAME_MAX));
    err = 0; /* Stop at the first match */
  }

  return err;
}

int hip_map_first_lsi_to_hostname_from_hosts(const struct hosts_file_line *entry,
					    const void *arg,
					    void *result) {
  int err = 1;
  int is_lsi = hip_id_type_match(&entry->id, 2);

  if (!ipv6_addr_cmp((struct in6_addr *) arg, &entry->id) && is_lsi) {
    _HIP_DEBUG("Match on line %d\n", entry->lineno);
    memcpy(result, entry->hostname, strnlen(entry->hostname, HOST_NAME_MAX));
    err = 0; /* Stop at the first match */
  }

  return err;
}

int hip_map_lsi_to_hostname_from_hosts(hip_lsi_t *lsi, char *hostname) {
	return hip_for_each_hosts_file_line(HIPD_HOSTS_FILE,
					    hip_map_first_lsi_to_hostname_from_hosts,
					    lsi, hostname);
}

int hip_map_first_hostname_to_hit_from_hosts(const struct hosts_file_line *entry,
					     const void *arg,
					     void *result) {
  int err = 1;
  int is_lsi, is_hit;

  /* test if hostname/alias matches and the type is hit */
  if (!strncmp(arg, entry->hostname, HOST_NAME_MAX) ||
      (entry->alias && !strncmp(arg, entry->alias, HOST_NAME_MAX))) {
    is_hit = hip_id_type_match(&entry->id, 1);
    is_lsi = hip_id_type_match(&entry->id, 2);

    HIP_IFE(!is_hit, 1);

    _HIP_DEBUG("Match on line %d\n", entry->lineno);
    ipv6_addr_copy(result, &entry->id);
    err = 0; /* Stop at the first match */
  }

 out_err:

  return err;
}

int hip_map_first_hostname_to_lsi_from_hosts(const struct hosts_file_line *entry,
					     const void *arg,
					     void *result) {
  int err = 1;
  int is_lsi, is_hit;

  /* test if hostname/alias matches and the type is lsi */
  if (!strncmp(arg, entry->hostname, HOST_NAME_MAX) ||
      (entry->alias && !strncmp(arg, entry->alias, HOST_NAME_MAX))) {
    is_hit = hip_id_type_match(&entry->id, 1);
    is_lsi = hip_id_type_match(&entry->id, 2);

    HIP_IFE(!is_lsi, 1);

    _HIP_DEBUG("Match on line %d\n", entry->lineno);
    ipv6_addr_copy(result, &entry->id);
    err = 0; /* Stop at the first match */
  }

 out_err:

  return err;
}

int hip_map_first_hostname_to_ip_from_hosts(const struct hosts_file_line *entry,
					    const void *arg,
					    void *result) {
  int err = 1;
  int is_lsi, is_hit;

  /* test if hostname/alias matches and the type is routable ip */
  if (!strncmp(arg, entry->hostname, HOST_NAME_MAX) ||
      (entry->alias && !strncmp(arg, entry->alias, HOST_NAME_MAX))) {
    is_hit = hip_id_type_match(&entry->id, 1);
    is_lsi = hip_id_type_match(&entry->id, 2);

    HIP_IFE((is_hit || is_lsi), 1);

    _HIP_DEBUG("Match on line %d\n", entry->lineno);
    ipv6_addr_copy(result, &entry->id);
    err = 0; /* Stop at the first match */
  }

 out_err:

  return err;
}


int hip_calc_lines_in_hosts(const struct hosts_file_line *entry,
				 const void *arg,
				 void *result) {
	int *res = (int *) result;
	(*res)++;
	return 1;
}

int hip_get_nth_id_from_hosts(const struct hosts_file_line *entry,
			      const void *arg,
			      void *result) {
  int err = 1;
  const int *nth = (const int *) arg;
  int *total_past = (int *) result;

  if (*nth == *total_past) {
	  ipv6_addr_copy(result, &entry->id);
	  err = 0;
  } else {
	  (*total_past)++;
  }
  return err;
}

int hip_for_each_hosts_file_line(char *hosts_file,
				 int (*func)(const struct hosts_file_line *line,
					     const void *arg,
					     void *result),
				 void *arg, void *result) {
  FILE *hip_hosts = NULL,*hosts = NULL;
  List mylist;
  uint8_t line[500];
  int err = 0, lineno = 0;
  struct in_addr in_addr;
  struct hosts_file_line entry;
  uint8_t *hostname, *alias, *addr_ptr;

  initlist(&mylist);
  memset(line, 0, sizeof(line));

  /* check whether  given hit_str is actually a HIT */

  hip_hosts = fopen(hosts_file, "r");

  HIP_IFEL(!hip_hosts, -1, "Failed to open hosts file\n");

  /* For each line in the given hosts file, convert the line into binary format and
     call the given the handler  */

  err = 1;
  while (fgets(line, sizeof(line) - 1, hip_hosts) != NULL) {
    uint8_t *eofline, *c, *comment;
    int len;

    lineno++;
    c = line;

    /* Remove whitespace */
    while (*c == ' ' || *c == '\t')
      c++;

    /* Line is a comment or empty */
    if (*c =='#' || *c =='\n' || *c == '\0')
      continue;

    eofline = strchr(c, '\n');
    if (eofline)
      *eofline = '\0';

    /* Terminate before (the first) trailing comment */
    comment = strchr(c, '#');
    if (comment)
      *comment = '\0';

    /* shortest hostname: ":: a" = 4 */
    if ((len = strnlen(c, sizeof(line))) < 4) {
      HIP_DEBUG("skip line\n");
      continue;
    }

    _HIP_DEBUG("lineno=%d, str=%s\n", lineno, c);

    /* Split line into list */
    extractsubstrings(c, &mylist);

    len = length(&mylist);
    if (len < 2 || len > 3) {
      HIP_ERROR("Bad number of items on line %d in %s, skipping\n",
		lineno, hosts_file);
      continue;
    }

    /* The list contains hosts line in reverse order. Let's sort it. */
    if (len == 2) {
      alias = NULL;
      hostname = getitem(&mylist, 0);
      addr_ptr = getitem(&mylist, 1);
    } else if (len == 3) {
      alias = getitem(&mylist, 0);
      hostname = getitem(&mylist, 1);
      addr_ptr = getitem(&mylist, 2);
    }

    /* Initialize entry */

    memset(&entry, 0, sizeof(entry));

    HIP_ASSERT(addr_ptr);
    err = inet_pton(AF_INET6, addr_ptr, &entry.id);
    if (err <= 0) {
      err = inet_pton(AF_INET, addr_ptr, &in_addr);
      if (err <= 0) {
	HIP_ERROR("Bad address %s on line %d in %s, skipping\n",
		  addr_ptr, lineno, hosts_file);
	continue;
      }
      IPV4_TO_IPV6_MAP(&in_addr, &entry.id);
    }

    entry.hostname = hostname;
    HIP_ASSERT(entry.hostname)

    entry.alias = alias;
    entry.lineno = lineno;

    /* Finally, call the handler function to handle the line */

    if (func(&entry, arg, result) == 0) {
      _HIP_DEBUG("Match on line %d in %s\n", lineno, hosts_file);
      err = 0;
      break;
    }

    memset(line, 0, sizeof(line));
    destroy(&mylist);
  }

 out_err:

  destroy(&mylist);

  if (hip_hosts)
    fclose(hip_hosts);

  return err;
}

int hip_map_lsi_to_hit_from_hosts_files(hip_lsi_t *lsi, hip_hit_t *hit)
{
	int err = 0;
	uint8_t hostname[HOST_NAME_MAX];
	struct in6_addr mapped_lsi;
	
	memset(hostname, 0, sizeof(hostname));
	HIP_ASSERT(lsi && hit);
	
	IPV4_TO_IPV6_MAP(lsi, &mapped_lsi);
	
	err = hip_for_each_hosts_file_line(HIPD_HOSTS_FILE,
					   hip_map_first_id_to_hostname_from_hosts,
					   &mapped_lsi, hostname);
    if(err)
      err = hip_for_each_hosts_file_line(HOSTS_FILE,
					   hip_map_first_id_to_hostname_from_hosts,
					   &mapped_lsi, hostname);

	HIP_IFEL(err, -1, "Failed to map id to hostname\n");
	
	err = hip_for_each_hosts_file_line(HIPD_HOSTS_FILE,
					   hip_map_first_hostname_to_hit_from_hosts,
					   hostname, hit);
    if(err)
      err = hip_for_each_hosts_file_line(HOSTS_FILE,
					   hip_map_first_hostname_to_hit_from_hosts,
					   hostname, hit);

	HIP_IFEL(err, -1, "Failed to map id to hostname\n");
	
	HIP_DEBUG_HIT("Found hit: ", hit);
	
 out_err:
	
	return err;
}

int hip_map_hit_to_lsi_from_hosts_files(hip_hit_t *hit, hip_lsi_t *lsi)
{
	int err = 0;
	uint8_t hostname[HOST_NAME_MAX];
	struct in6_addr mapped_lsi;
	
	memset(hostname, 0, sizeof(hostname));
	HIP_ASSERT(lsi && hit);
	
	err = hip_for_each_hosts_file_line(HIPD_HOSTS_FILE,
					   hip_map_first_id_to_hostname_from_hosts,
					   hit, hostname);
	HIP_IFEL(err, -1, "Failed to map id to hostname\n");
	
	err = hip_for_each_hosts_file_line(HIPD_HOSTS_FILE,
					   hip_map_first_hostname_to_lsi_from_hosts,
					   hostname, &mapped_lsi);
	HIP_IFEL(err, -1, "Failed to map id to hostname\n");
	
	IPV6_TO_IPV4_MAP(&mapped_lsi, lsi);
	
	HIP_DEBUG_LSI("Found lsi: ", lsi);
	
 out_err:
	
	return err;
}

int hip_get_random_hostname_id_from_hosts(char *filename,
					  char *hostname,
					  char *id_str) {

	int lines = 0, err = 0, nth;
	struct in6_addr id = {0};

	/* ignore return value, returns always error */
	hip_for_each_hosts_file_line(filename,
				     hip_calc_lines_in_hosts,
				     NULL,
				     &lines);
	HIP_IFEL((lines == 0), -1,
		 "No lines in host file %s\n", filename);

	srand(time(NULL));
	nth = rand() % lines;

	err = hip_for_each_hosts_file_line(filename,
					   hip_get_nth_id_from_hosts,
					   &nth,
					   &id);
	HIP_IFEL(err, -1, "Failed to get random id\n");

	err = hip_for_each_hosts_file_line(filename,
					   hip_map_first_id_to_hostname_from_hosts,
					   &id,
					   hostname);
	HIP_IFEL(err, -1, "Failed to map to hostname\n");

	if (IN6_IS_ADDR_V4MAPPED(&id)) {
		struct in_addr id4;
		IPV6_TO_IPV4_MAP(&id, &id4);
		HIP_IFEL(!inet_ntop(AF_INET, &id4, id_str,
				    INET_ADDRSTRLEN), -1,
			 "inet_ntop failed\n");
	} else {
		HIP_IFEL(!inet_ntop(AF_INET6, &id, id_str,
				    INET6_ADDRSTRLEN), -1,
			 "inet_ntop failed\n");
	}

 out_err:
	return err;
}


/**
 *
 * This function maps a HIT or a LSI (nodename) to an IP address using the two hosts files.
 * The function implements this in two steps. First, it maps the HIT or LSI to an hostname
 * from /etc/hip/hosts or /etc/hosts. Second, it maps the hostname to a IP address from
 * /etc/hosts. The IP address is returned in the res argument.
 *
 */
int hip_map_id_to_ip_from_hosts_files(hip_hit_t *hit, hip_lsi_t *lsi, struct in6_addr *ip) {
	int err = 0;
	uint8_t hostname[HOST_NAME_MAX];
	
	HIP_ASSERT((hit || lsi) && ip);
	
	memset(hostname, 0, sizeof(hostname));
	
	if (hit && !ipv6_addr_any(hit)) {
		err = hip_for_each_hosts_file_line(HIPD_HOSTS_FILE,
						   hip_map_first_id_to_hostname_from_hosts,
						   hit, hostname);
	} else {
		struct in6_addr mapped_lsi;
		IPV4_TO_IPV6_MAP(lsi, &mapped_lsi);
		err = hip_for_each_hosts_file_line(HIPD_HOSTS_FILE,
						   hip_map_first_id_to_hostname_from_hosts,
						   &mapped_lsi, hostname);
	}

    if(err)
       err = hip_for_each_hosts_file_line(HOSTS_FILE,
						   hip_map_first_id_to_hostname_from_hosts,
						   hit, hostname);

	HIP_IFEL(err, -1, "Failed to map id to hostname\n");
	
	err = hip_for_each_hosts_file_line(HOSTS_FILE,
					   hip_map_first_hostname_to_ip_from_hosts,
					   hostname, ip);
	HIP_IFEL(err, -1, "Failed to map id to ip\n");

 out_err:
	return err;
}
#endif /* !__KERNEL__ */

void hip_copy_in6addr_null_check(struct in6_addr *to, struct in6_addr *from) {
	HIP_ASSERT(to);
	if (from)
		ipv6_addr_copy(to, from);
	else
		memset(to, 0, sizeof(*to));
}

void hip_copy_inaddr_null_check(struct in_addr *to, struct in_addr *from) {
	HIP_ASSERT(to);
	if (from)
		memcpy(to, from, sizeof(*to));
	else
		memset(to, 0, sizeof(*to));
}

in_port_t hip_get_local_nat_udp_port()
{
	return hip_local_nat_udp_port;
}

in_port_t hip_get_peer_nat_udp_port()
{
	return hip_peer_nat_udp_port;
}

int hip_set_local_nat_udp_port(in_port_t port)
{
	int err = 0;

	if (port < 0 || port > 65535)
	{
		HIP_ERROR("Invalid port number %d. The port should be between 1 to 65535", port);
		err = -EINVAL;
		goto out_err;
	}

	HIP_DEBUG("set local nat udp port %d\n", port);
	hip_local_nat_udp_port = port;
	
out_err:
	return err;
}

int hip_set_peer_nat_udp_port(in_port_t port)
{
	int err = 0;

	if (port < 0 || port > 65535)
	{
		HIP_ERROR("Invalid port number %d. The port should be between 1 to 65535", port);
		err = -EINVAL;
		goto out_err;
	}

	HIP_DEBUG("set peer nat udp port %d\n", port);
	hip_peer_nat_udp_port = port;
	
out_err:
	return err;
}

<<<<<<< HEAD
char *hip_get_nat_username(void *buf, const struct in6_addr *hit)
{
	if (!buf)
	                return NULL;
        sprintf(buf,
                "%04x%04x",
                ntohs(hit->s6_addr16[6]), ntohs(hit->s6_addr16[7]));
        _HIP_DEBUG("the nat user is %d\n",buf);
        return buf;
=======
/** hip_verify_packet_signature - verify the signature in a packet
 * @param pkt the hip packet
 * @param peer_host_id peer host id
 *
 * Depending on the algorithm it checks whether the signature is correct
 *
 * @return zero on success, or negative error value on failure
 */
int hip_verify_packet_signature(struct hip_common *pkt, 
				struct hip_host_id *peer_host_id)
{
	int err = 0;
	struct hip_host_id *peer_pub = NULL;
	int len = hip_get_param_total_len(peer_host_id);
	char *key = NULL;

	HIP_IFEL(!(peer_pub = HIP_MALLOC(len, GFP_KERNEL)),
		 -ENOMEM, "Out of memory\n");

	memcpy(peer_pub, peer_host_id, len);

	if (peer_host_id->rdata.algorithm == HIP_HI_DSA){
	        key = (char *) hip_key_rr_to_rsa(peer_pub, 0);
		err = hip_dsa_verify((DSA *) key, pkt);
	} else if(peer_host_id->rdata.algorithm == HIP_HI_RSA){
		key = (char *) hip_key_rr_to_rsa(peer_pub, 0);
		err = hip_rsa_verify((RSA *) key, pkt);
	} else {
		HIP_ERROR("Unknown algorithm\n");
		err = -1;
	}

 out_err:

	return err;
>>>>>>> 5b0a68ad
}<|MERGE_RESOLUTION|>--- conflicted
+++ resolved
@@ -2805,7 +2805,6 @@
 	return err;
 }
 
-<<<<<<< HEAD
 char *hip_get_nat_username(void *buf, const struct in6_addr *hit)
 {
 	if (!buf)
@@ -2815,7 +2814,8 @@
                 ntohs(hit->s6_addr16[6]), ntohs(hit->s6_addr16[7]));
         _HIP_DEBUG("the nat user is %d\n",buf);
         return buf;
-=======
+}
+
 /** hip_verify_packet_signature - verify the signature in a packet
  * @param pkt the hip packet
  * @param peer_host_id peer host id
@@ -2851,5 +2851,4 @@
  out_err:
 
 	return err;
->>>>>>> 5b0a68ad
 }