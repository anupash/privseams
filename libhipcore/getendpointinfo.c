--- conflicted
+++ resolved
@@ -686,11 +686,7 @@
 	err = EEI_MEMORY;
 	goto out_err;
       }
-<<<<<<< HEAD
-      memcpy( (char *)(*res)->ei_canonname, hostname, len);
-=======
       memcpy((*res)->ai_canonname, hostname, len);
->>>>>>> 0954db3a
     }
   }
 
@@ -1321,11 +1317,7 @@
   */
 
   if (hints) {
-<<<<<<< HEAD
-    memcpy( (char *)&modified_hints, hints, sizeof(struct endpointinfo));
-=======
     memcpy(&modified_hints, hints, sizeof(struct addrinfo));
->>>>>>> 0954db3a
   } else {
     /* No hints given, assign default hints */
     memset(&modified_hints, 0, sizeof(struct addrinfo));
@@ -1592,11 +1584,7 @@
 	err = EEI_MEMORY;
 	goto out_err;
       }
-<<<<<<< HEAD
-      memcpy( (char *)(*res)->ei_canonname, hostname, len);
-=======
       memcpy((*res)->ai_canonname, hostname, len);
->>>>>>> 0954db3a
     }
   }
 
@@ -1782,11 +1770,7 @@
 	err = EEI_MEMORY;
 	goto out_err;
       }
-<<<<<<< HEAD
-      memcpy( (char *)(*res)->ei_canonname, hostname, len);
-=======
       memcpy((*res)->ai_canonname, hostname, len);
->>>>>>> 0954db3a
     }
   }
 
