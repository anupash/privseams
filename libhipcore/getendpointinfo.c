/*
 * getendpointinfo: native HIP API resolver
 *
 * Authors:
 * - Miika Komu <miika@iki.fi>
 * - Anthony D. Joseph <adj@hiit.fi>
 * Copyright: The Inner Net License v2.00.
 * Notes:     This file uses the code in this directory from Craig Metz.
 *
 * Todo:
 * - there is a lot of redundant code in this file to scan hosts files;
 *   reimplement with for_each() and function pointers
 * Bugs:
 * - xx
 */


#ifdef _USAGI_LIBINET6
#include "libc-compat.h"
#endif

#include <assert.h>
#include <errno.h>
#include <netdb.h>
#include <resolv.h>
#include <stdio.h>
#include <stdlib.h>
#include <string.h>
#include <unistd.h>
#include <arpa/inet.h>
#include <sys/socket.h>
#include <netinet/in.h>
#include <sys/types.h>
#include <sys/un.h>
#include <sys/utsname.h>
#include <net/if.h>
#include <ctype.h>
#include <openssl/dsa.h>

#include "builder.h"
#include "crypto.h"
#include "libhiptool/listext.h"
#include "icomm.h"
#include "hipd.h"
#include "debug.h"
#include "hadb.h"
#include "user.h"

#include "getendpointinfo.h"

//#include <ifaddrs.h>

// needed due to missing system inlcude for openWRT
#ifndef HOST_NAME_MAX
#define HOST_NAME_MAX		64
#endif

int convert_port_string_to_number(const char *servname, in_port_t *port)
{
  int err = 0;
  struct servent *servent;
  long int strtol_port;

  servent = getservbyname(servname, NULL);
  if (servent) {
    *port = ntohs(servent->s_port);
  } else {
    /* Try strtol if getservbyname fails, e.g. if the servname is "12345". */
    strtol_port = strtol(servname, NULL, 0);
    if (strtol_port == LONG_MIN || strtol_port == LONG_MAX ||
	strtol_port <= 0) {
      HIP_PERROR("strtol failed:");
      err = EEI_NONAME;
      goto out_err;
    }
    *port = strtol_port;
  }

 out_err:

  endservent();

  return err;

}
#if 0
char* hip_in6_ntop(const struct in6_addr *in6, char *buf)
{
        if (!buf)
                return NULL;
        sprintf(buf,
                "%04x:%04x:%04x:%04x:%04x:%04x:%04x:%04x",
                ntohs(in6->s6_addr16[0]), ntohs(in6->s6_addr16[1]),
                ntohs(in6->s6_addr16[2]), ntohs(in6->s6_addr16[3]),
                ntohs(in6->s6_addr16[4]), ntohs(in6->s6_addr16[5]),
                ntohs(in6->s6_addr16[6]), ntohs(in6->s6_addr16[7]));
        return buf;
}
#endif

int setmyeid(struct sockaddr_eid *my_eid,
	     const char *servname,
	     const struct endpoint *endpoint,
	     const struct if_nameindex *ifaces)
{
  int err = 0;
  struct hip_common *msg = NULL;
  int iface_num = 0;
  struct if_nameindex *iface;
  struct hip_sockaddr_eid *sa_eid;
  struct endpoint_hip *ep_hip = (struct endpoint_hip *) endpoint;
  socklen_t msg_len;
  in_port_t port;
  int socket_fd = 0;
  unsigned int len = 0;

  if (ep_hip->family != PF_HIP) {
    HIP_ERROR("Only HIP endpoints are supported\n");
    err = EEI_FAMILY;
    goto out_err;
  }

  _HIP_HEXDUMP("host_id in endpoint: ", &ep_hip->id.host_id,
	      hip_get_param_total_len(&ep_hip->id.host_id));

  msg = hip_msg_alloc();
  if (!msg) {
    err = EEI_MEMORY;
    goto out_err;
  }

  if (servname == NULL || strlen(servname) == 0) {
    port = 0; /* Ephemeral port */
    goto skip_port_conversion;
  }

  err = convert_port_string_to_number(servname, &port);
  if (err) {
    HIP_ERROR("Port conversion failed (%d)\n", err);
    goto out_err;
  }

 skip_port_conversion:

  /* Handler emphemeral port number */
  if (port == 0) {
    while (port < 1024) /* XX FIXME: CHECK UPPER BOUNDARY */
	   port = rand();
  }

  HIP_DEBUG("port=%d\n", port);

  hip_build_user_hdr(msg, SO_HIP_SET_MY_EID, 0);

  err = hip_build_param_eid_endpoint(msg, ep_hip);
  if (err) {
    err = EEI_MEMORY;
    goto out_err;
  }

  struct hip_host_id *host_identity = &ep_hip->id.host_id;
  if(hip_host_id_contains_private_key(host_identity)){

    HIP_DEBUG("Private key found from hip_host_id\n");

    err = hip_private_host_id_to_hit(host_identity, &ep_hip->id.hit,
				     HIP_HIT_TYPE_HASH100);
    if (err) {
      HIP_ERROR("Failed to calculate HIT from private HI.");
      goto out_err;
    }
  }
  /* Only public key*/
  else {

     HIP_DEBUG("Public key found from hip_host_id\n");

    /*Generate HIT from the public HI */
    err = hip_host_id_to_hit(host_identity, &ep_hip->id.hit,
			     HIP_HIT_TYPE_HASH100);

    if (err) {
      HIP_ERROR("Failed to calculate HIT from public key.");
      goto out_err;
    }
  }

  HIP_DEBUG_HIT("Calculated HIT from hip_host_id", &ep_hip->id.hit);

  err = hip_build_param_contents(msg, (void *) &ep_hip->id.hit, HIP_PARAM_HIT,
                                      sizeof(struct in6_addr));
  if (err) {
    HIP_ERROR("Build param hit failed: %s\n", strerror(err));
    goto out_err;
  }

  /*Currently ifaces is NULL, so this for loop is skipped*/
  for(iface = (struct if_nameindex *) ifaces;
      iface && iface->if_index != 0; iface++) {
    err = hip_build_param_eid_iface(msg, iface->if_index);
    if (err) {
      err = EEI_MEMORY;
      goto out_err;
    }
  }

#if 0 //hip_recv_daemon_info returns currently -1, temporary solution is shown below.
  err = hip_recv_daemon_info(msg, 0);
  if (err) {
    err = EEI_SYSTEM;
    HIP_ERROR("Failed to recv msg\n");
    goto out_err;
  }
#endif

  /*Laura*********************/
  //hip_send_daemon_info(msg_HIT); // for app. specified HIs
  _HIP_DEBUG("\n\n\n\n\n\n\n\n\n\n\n\n\n\n\n\n\n\n calling socket..\n\n\n");
  socket_fd = socket(PF_HIP, SOCK_STREAM, 0);
  if(socket_fd == -1){
    HIP_ERROR("Couldn't create socket\n");
    err = -1;
    goto out_err;
  }
  _HIP_DEBUG("\n\n\n\n\n\n\n\n\n\n great no error..\n\n\n");

  len = hip_get_msg_total_len(msg);
  err = getsockopt(socket_fd, IPPROTO_HIP, SO_HIP_SOCKET_OPT, (void *)msg, &len);

  if (err) {
    HIP_ERROR("getsockopt failed\n");
    goto out_err;
  }

  /***************************/
  /* getsockopt wrote the corresponding EID into the message, use it */

  err = hip_get_msg_err(msg);
  if (err) {
    err = EEI_SYSTEM;
    goto out_err;
  }

  sa_eid = hip_get_param_contents(msg, HIP_PARAM_EID_SOCKADDR);
  if (!sa_eid) {
    err = EEI_SYSTEM;
    goto out_err;
  }

  memcpy(my_eid, sa_eid, sizeof(struct sockaddr_eid));

  /* Fill the port number also because the HIP module did not fill it */
  my_eid->eid_port = htons(port);

  HIP_DEBUG("eid val=%d, port=%d\n", htons(my_eid->eid_val),
	    htons(my_eid->eid_port));

  HIP_DEBUG("\n");

 out_err:

  if (msg)
    hip_msg_free(msg);

  return err;
}

int setpeereid(struct sockaddr_eid *peer_eid,
	       const char *servname,
	       const struct endpoint *endpoint,
	       const struct addrinfo *addrinfo)
{
  int err = 0, len = 0;
  struct hip_common *msg = NULL, *msg_mapping;
  struct addrinfo *addr;
  struct sockaddr_eid *sa_eid;
  in_port_t port = 0;
  struct endpoint_hip *ep_hip = (struct endpoint_hip *) endpoint;
  int socket_fd = 0;
  unsigned int msg_len = 0;

  HIP_DEBUG("\n");

  if (endpoint->family != PF_HIP) {
    HIP_ERROR("Only HIP endpoints are supported\n");
    err = EEI_FAMILY;
    goto out_err;
  }

#ifdef CONFIG_HIP_DEBUG
  {

    if (ep_hip->flags & HIP_ENDPOINT_FLAG_HIT) {
      _HIP_HEXDUMP("setpeereid hit: ", &ep_hip->id.hit,
		  sizeof(struct in6_addr));
    } else {
      _HIP_HEXDUMP("setpeereid hi: ", &ep_hip->id.host_id,
		  hip_get_param_total_len(&ep_hip->id.host_id));
    }
  }
#endif

  msg = hip_msg_alloc();
  if (!msg) {
    err = EEI_MEMORY;
    goto out_err;
  }

  if (servname != NULL) {
    err = convert_port_string_to_number(servname, &port);
    if (err) {
      HIP_ERROR("Port conversion failed (%d)\n", err);
      goto out_err;
    }
  }

  HIP_DEBUG("port=%d\n", port);

  hip_build_user_hdr(msg, SO_HIP_SET_PEER_EID, 0);

  err = hip_build_param_eid_endpoint(msg, (struct endpoint_hip *) endpoint);
  if (err) {
    err = EEI_MEMORY;
    goto out_err;
  }


#if 0 //hip_recv_daemon_info returns currently -1, temporary solution is shown below.
  err = hip_recv_daemon_info(msg, 0);
  if (err) {
    err = EEI_SYSTEM;
    goto out_err;
  }
#endif

  /*Revove this part after hip_recv_daemon has beem implemented (2.3.2006 Laura)*/

  /* Send HIT-IP mapping to the daemon.********************************/

  msg_mapping = hip_msg_alloc();
  if (!msg_mapping) {
    err = EEI_MEMORY;
    goto out_err;
  }

  /* Is it possible that there are several public HITs for the peer (/etc/hip/hosts)?
   * Do we send all possible mappings to the daemon?
  */
  for(addr = (struct addrinfo *) addrinfo; addr; addr = addr->ai_next) {
    struct sockaddr_in6 *sock_addr_ipv6;
    struct in6_addr ipv6_addr;

    if(addr->ai_family != AF_INET6)
      continue;

    sock_addr_ipv6 = (struct sockaddr_in6 *)addrinfo->ai_addr;
    ipv6_addr = sock_addr_ipv6->sin6_addr;

    HIP_DEBUG("Adding HIP-IP mapping: ");
    HIP_DEBUG_IN6ADDR("HIT", (struct in6_addr *) &ep_hip->id.hit);
    HIP_DEBUG_IN6ADDR("IP", &ipv6_addr);

    hip_msg_init(msg_mapping);
    err = hip_build_param_contents(msg_mapping, (void *) &ep_hip->id.hit, HIP_PARAM_HIT,
				   sizeof(struct in6_addr));

    if (err) {
      HIP_ERROR("build param hit failed: %s\n", strerror(err));
      goto out_err;
    }

    err = hip_build_param_contents(msg_mapping, (void *) &ipv6_addr, HIP_PARAM_IPV6_ADDR,
				   sizeof(struct in6_addr));

    if (err) {
      HIP_ERROR("build param ipv6 failed: %s\n", strerror(err));
      goto out_err;
    }

    hip_build_user_hdr(msg_mapping, SO_HIP_ADD_PEER_MAP_HIT_IP, 0);
    hip_send_recv_daemon_info(msg_mapping, 0, 0);
  }
  free(msg_mapping);

  /**************************************/


  /* Type of the socket? Does it matter?*/
  socket_fd = socket(PF_HIP, SOCK_STREAM, 0);
  if(socket_fd == -1){
    HIP_ERROR("Couldn't create socket\n");
    err = -1;
    goto out_err;
  }

  msg_len = hip_get_msg_total_len(msg);
  err = getsockopt(socket_fd, IPPROTO_HIP, SO_HIP_SOCKET_OPT, (void *)msg, &msg_len);
  if(err) {
    HIP_ERROR("getsockopt failed\n");
    close(socket_fd);
    goto out_err;
  }

  close(socket_fd);
  /***************************************************************************/

  /* The HIP module wrote the eid into the msg. Let's use it. */

  sa_eid = hip_get_param_contents(msg, HIP_PARAM_EID_SOCKADDR);
  if (!sa_eid) {
    err = EEI_SYSTEM;
    goto out_err;
  }

  memcpy(peer_eid, sa_eid, sizeof(struct sockaddr_eid));

  /* Fill the port number also because the HIP module did not fill it */
  peer_eid->eid_port = htons(port);

 out_err:

  if (msg)
    hip_msg_free(msg);

  return err;
}

/*
 * !!!!!!!!!!!!!!!!!!!!!!!!!!!!!!!!!!!!!!!!!!!!!!!!!!!!!!!!!!!!!!
 * XX FIXME: grep for public / private word from the filename and
 * call either load_private or load_public correspondingly.
 * Are application specified identities always anonymous?
 */
int load_hip_endpoint_pem(const char *filename,
			  struct endpoint **endpoint)
{
  int err = 0, algo = 0;
  char first_key_line[30];
  DSA *dsa = NULL;
  RSA *rsa = NULL;
  FILE* fp;

  *endpoint = NULL;

  /* check the algorithm from PEM format private key */
  fp = fopen(filename, "rb");
  if (!fp) {
    HIP_ERROR("Couldn't open key file %s for reading\n", filename);
    err = -ENOMEM;
    goto out_err;
  }
  else
    HIP_DEBUG("open key file %s for reading\n", filename);
  fgets(first_key_line,30,fp);  //read first line.
  _HIP_DEBUG("1st key line: %s", first_key_line);
  fclose(fp);

  if(findsubstring(first_key_line, "RSA"))
    algo = HIP_HI_RSA;
  else if(findsubstring(first_key_line, "DSA"))
    algo = HIP_HI_DSA;
  else {
    HIP_ERROR("Wrong kind of key file: %s\n",filename);
    err = -ENOMEM;
    goto out_err;
  }

  if(algo == HIP_HI_RSA)
    err = load_rsa_private_key(filename, &rsa);
  else
    err = load_dsa_private_key(filename, &dsa);
  if (err) {
    HIP_ERROR("Failed to load private key %s (%d)\n",filename, err);
    goto out_err;
  }

  // XX FIX: host_id_hdr->rdata.flags = htons(0x0200); /* key is for a host */
  if(algo == HIP_HI_RSA)
    err = rsa_to_hip_endpoint(rsa, (struct endpoint_hip **) endpoint,
			      HIP_ENDPOINT_FLAG_ANON, "");
  else
    err = dsa_to_hip_endpoint(dsa, (struct endpoint_hip **) endpoint,
			      HIP_ENDPOINT_FLAG_ANON, "");
  if (err) {
    HIP_ERROR("Failed to convert private key to HIP endpoint (%d)\n", err);
    goto out_err;
  }

 out_err:

  if (dsa)
    DSA_free(dsa);
  if (rsa)
    RSA_free(rsa);
  if (err && *endpoint)
    free(*endpoint);

  return err;
}

void free_endpointinfo(struct endpointinfo *res)
{
  struct endpointinfo *tmp;

  HIP_DEBUG("\n");

  while(res) {

    if (res->ei_endpoint)
      free(res->ei_endpoint);

    if (res->ei_canonname)
      free(res->ei_canonname);

    HIP_DEBUG("Freeing res\n");

    /* Save the next pointer from the data structure before the data
       structure is freed. */
    tmp = res;
    res = tmp->ei_next;

    /* The outermost data structure must be freed last. */
    free(tmp);
  }

}

/**
 * get_localhost_endpointinfo - query endpoint info about the localhost
 * @param basename the basename for the hip/hosts file (included for easier writing
 *            of unit tests)
 * @param servname the service port name (e.g. "http" or "12345")
 * @param hints selects which type of endpoints is going to be resolved
 * @param res the result of the query
 *
 * This function is for libinet6 internal purposes only. This function does
 * not resolve private identities, only public identities. The locators of
 * the localhost are not resolved either because interfaces are used on the
 * localhost instead of addresses. This means that the addrlist is just zeroed
 * on the result.
 *
 * Only one identity at a time can be resolved with this function. If multiple
 * identities are needed, one needs to call this function multiple times
 * with different basename arguments and link the results together.
 *
 * XX FIX: LOCAL RESOLVER SHOULD RESOLVE PUBLIC KEYS, NOT
 * PRIVATE. CHECK THAT IT WORKS WITH THE USER-KEY TEST PROGRAM.
 *
 * @return zero on success, or negative error value on failure
 */
int get_localhost_endpointinfo(const char *basename,
			       const char *servname,
			       struct endpointinfo *hints,
			       struct endpointinfo **res)
{
  int err = 0, algo = 0;
  DSA *dsa = NULL;
  RSA *rsa = NULL;
  struct endpoint_hip *endpoint_hip = NULL;
  char hostname[HIP_HOST_ID_HOSTNAME_LEN_MAX];
  struct if_nameindex *ifaces = NULL;
  char first_key_line[30];
  FILE* fp;
  const char *pub_suffix = "_pub";

  *res = NULL;

  _HIP_DEBUG("glhepi\n");
  HIP_ASSERT(hints);

  // XX TODO: check flags?
  memset(hostname, 0, HIP_HOST_ID_HOSTNAME_LEN_MAX);
  err = gethostname(hostname, HIP_HOST_ID_HOSTNAME_LEN_MAX - 1);
  if (err) {
    HIP_ERROR("gethostname failed (%d)\n", err);
    err = EEI_NONAME;
    goto out_err;
  }

  /* select between anonymous/public HI based on the file name */
  if(!findsubstring(basename, pub_suffix))
    hints->ei_flags |= HIP_ENDPOINT_FLAG_ANON;

  /* System specific HIs should be added into the kernel with the
     HIP_HI_REUSE_ANY flag set. We set the flag
     (specific for setmyeid) 'wrongly' here
     because this way we make the HIs readable by all processes.
     This function calls setmyeid() internally.. */
  hints->ei_flags |= HIP_HI_REUSE_ANY;

  /*Support for HITs (14.3.06 Laura)*/
  hints->ei_flags |= HIP_ENDPOINT_FLAG_HIT;

  /* check the algorithm from PEM format key */
  fp = fopen(basename, "rb");
  if (!fp) {
    HIP_ERROR("Couldn't open key file %s for reading\n", basename);
    err = -ENOMEM;
    goto out_err;
  }

  /*Laura 10.4.
  fgets(first_key_line,30,fp);  //read first line.
  HIP_DEBUG("1st key line: %s",first_key_line);
  fclose(fp);

  if(findsubstring(first_key_line, "RSA"))
    algo = HIP_HI_RSA;
  else if(findsubstring(first_key_line, "DSA"))
    algo = HIP_HI_DSA;
  else {
    HIP_ERROR("Wrong kind of key file: %s\n",basename);
    err = -ENOMEM;
    goto out_err;
  }*/

  HIP_DEBUG("Debug1\n");


  if(findsubstring(basename, "rsa"))
    algo = HIP_HI_RSA;
  else if(findsubstring(basename, "dsa"))
    algo = HIP_HI_DSA;
  else {
    HIP_ERROR("Wrong kind of key file: %s\n",basename);
    err = -ENOMEM;
    goto out_err;
    }

  HIP_DEBUG("Debug2: basename %s\n", basename);

  /* Only private keys are handled. */
  if(algo == HIP_HI_RSA)
    err = load_rsa_public_key(basename, &rsa);
  //err = load_rsa_private_key(basename, &rsa);
  else
    err = load_dsa_public_key(basename, &dsa);
    //err = load_dsa_private_key(basename, &dsa);
  if (err) {
    err = EEI_SYSTEM;
    HIP_ERROR("Loading of private key %s failed\n", basename);
    goto out_err;
  }

  HIP_DEBUG("Debug3\n");

  if(algo == HIP_HI_RSA)
    err = rsa_to_hip_endpoint(rsa, &endpoint_hip, hints->ei_flags, hostname);
  else
    err = dsa_to_hip_endpoint(dsa, &endpoint_hip, hints->ei_flags, hostname);
  if (err) {
    HIP_ERROR("Failed to allocate and build endpoint.\n");
    err = EEI_SYSTEM;
    goto out_err;
  }

  HIP_DEBUG("Debug4\n");

  _HIP_HEXDUMP("host identity in endpoint: ", &endpoint_hip->id.host_id,
	       hip_get_param_total_len(&endpoint_hip->id.host_id));

  _HIP_HEXDUMP("hip endpoint: ", endpoint_hip, endpoint_hip->length);

#if 0 /* XX FIXME */
  ifaces = if_nameindex();
  if (ifaces == NULL || (ifaces->if_index == 0)) {
    HIP_ERROR("%s\n", (ifaces == NULL) ? "Iface error" : "No ifaces.");
    err = 1;
    goto out_err;
  }
#endif

  *res = calloc(1, sizeof(struct endpointinfo));
  if (!*res) {
    err = EEI_MEMORY;
    goto out_err;
  }

  (*res)->ei_endpoint = malloc(sizeof(struct sockaddr_eid));
  if (!(*res)->ei_endpoint) {
    err = EEI_MEMORY;
    goto out_err;
  }

  if (hints->ei_flags & EI_CANONNAME) {
    int len = strlen(hostname) + 1;
    if (len > 1) {
      (*res)->ei_canonname = malloc(len);
      if (!((*res)->ei_canonname)) {
	err = EEI_MEMORY;
	goto out_err;
      }
      memcpy((*res)->ei_canonname, hostname, len);
    }
  }

//  err = setmyeid(((struct sockaddr_eid *) (*res)->ei_endpoint), servname,
//		 (struct endpoint *) endpoint_hip, ifaces);
  if (err) {
    HIP_ERROR("Failed to set up my EID (%d)\n", err);
    err = EEI_SYSTEM;
    goto out_err;
  }

#ifdef CONFIG_HIP_DEBUG
  {
    struct sockaddr_eid *eid = (struct sockaddr_eid *) (*res)->ei_endpoint;
    HIP_DEBUG("eid family=%d value=%d\n", eid->eid_family,
	      ntohs(eid->eid_val));
  }
#endif

  (*res)->ei_flags = 0; /* FIXME: what about anonymous identities? */
  (*res)->ei_family = PF_HIP;
  (*res)->ei_socktype = hints->ei_socktype;
  (*res)->ei_protocol = hints->ei_protocol;
  (*res)->ei_endpointlen = sizeof(struct sockaddr_eid);
  /* ei_endpoint has already been set */
  /* canonname has already been set */
  (*res)->ei_next = NULL; /* only one local HI currently supported */

 out_err:

  if (rsa)
    RSA_free(rsa);

 if (dsa)
    DSA_free(dsa);

  if (endpoint_hip)
    free(endpoint_hip);

  if (ifaces)
    if_freenameindex(ifaces);

  /* Free allocated memory on error. Nullify the result in case the
     caller tries to deallocate the result twice with free_endpointinfo. */
  if (err) {
    if (*res) {
      if ((*res)->ei_endpoint)
	free((*res)->ei_endpoint);
      if ((*res)->ei_canonname)
	free((*res)->ei_canonname);

      free(*res);
      *res = NULL;
    }
  }

  return err;
}

/**
 * get_hipd_peer_list - query hipd for list of known peers
 * @param nodename the name of the peer to be resolved
 * @param servname the service port name (e.g. "http" or "12345")
 * @param hints selects which type of endpoints is going to be resolved
 * @param res the result of the query
 * @param alt_flag flag for an alternate query (after a file query has been done)
 *             This flag will add entries (if found) to an existing result
 *
 * This function is for libinet6 internal purposes only.
 *
 * @return zero on success, or negative error value on failure
 * @todo: this function is outdated; query for SO_HIP_GET_HA_INFO instead
 *
 */
int get_hipd_peer_list(const char *nodename, const char *servname,
			 const struct endpointinfo *hints,
			 struct endpointinfo **res, int alt_flag)
{
  int err = 0;
  struct hip_common *msg = NULL;
  unsigned int *count, *acount;
  struct hip_host_id *host_id;
  hip_hit_t *hit;
  struct in6_addr *addr;
  int i, j;
  struct endpointinfo *einfo = NULL;
  char *fqdn_str;
  int nodename_str_len = 0;
  int fqdn_str_len = 0;
  struct endpointinfo *previous_einfo = NULL;
  /* Only HITs are supported, so endpoint_hip is statically allocated */
  struct endpoint_hip endpoint_hip;
  in_port_t port = 0;
  struct addrinfo ai_hints, *ai_tail, *ai_res = NULL;
  char hit_str[46];

  if (!alt_flag)
    *res = NULL; /* The NULL value is used in the loop below. */

  HIP_DEBUG("\n");
  HIP_ASSERT(hints);

  if (nodename != NULL)
    nodename_str_len = strlen(nodename);

  memset(&ai_hints, 0, sizeof(struct addrinfo));
  /* ai_hints.ai_flags = hints->ei_flags; */
  /* Family should be AF_ANY but currently the HIP module supports only IPv6.
     In any case, the family cannot be copied directly from hints, because
     it contains PF_HIP. */
  ai_hints.ai_family = AF_INET6;
  ai_hints.ai_socktype = hints->ei_socktype;
  ai_hints.ai_protocol = hints->ei_protocol;

  /* The getaddrinfo is called only once and the results are copied in each
     element of the endpointinfo linked lists. */
  err = getaddrinfo(NULL, servname, &ai_hints, &ai_res);
  if (err) {
    HIP_ERROR("getaddrinfo failed: %s", gai_strerror(err));
    goto out_err;
  }

  /* Call the kernel to get the list of known peer addresses */
  msg = hip_msg_alloc();
  if (!msg) {
    err = EEI_MEMORY;
    goto out_err;
  }

  /* Build the message header */
  err = hip_build_user_hdr(msg, SO_HIP_GET_PEER_LIST, 0);
  if (err) {
    err = EEI_MEMORY;
    goto out_err;
  }

  /* Call the kernel */
  err = hip_send_recv_daemon_info(msg, 0, 0);
  if (err) {
    err = EEI_SYSTEM;
    HIP_ERROR("Failed to recv msg\n");
    goto out_err;
  }

  /* getsockopt wrote the peer list into the message, now process it
   * Format is:
     <unsigned integer> - Number of entries
     [<host id> - Host identifier
      <hit> - HIT
      <unsigned integer> - Number of addresses
      [<ipv6 address> - IPv6 address
       ...]
     ...]
  */
  err = hip_get_msg_err(msg);
  if (err) {
    err = EEI_SYSTEM;
    goto out_err;
  }

  /* Get count of entries in peer list */
  count = hip_get_param_contents(msg, HIP_PARAM_UINT);
  if (!count) {
    err = EEI_SYSTEM;
    goto out_err;
  }

  for (i = 0; i < *count; i++) {
    /* Get the next peer HOST ID */
    host_id = hip_get_param(msg, HIP_PARAM_HOST_ID);
    if (!host_id) {
      HIP_ERROR("no host identity pubkey in response\n");
      err = EEI_SYSTEM;
      goto out_err;
    }

    /* Extract the peer hostname, and determine its length */
    fqdn_str = hip_get_param_host_id_hostname(host_id);
    fqdn_str_len = strlen(fqdn_str);

    /* Get the peer HIT */
    hit = (hip_hit_t *) hip_get_param_contents(msg, HIP_PARAM_HIT);
    if (!hit) {
      HIP_ERROR("no hit in response\n");
      err = EEI_SYSTEM;
      goto out_err;
    }

    /* Get the number of addresses */
    acount = hip_get_param_contents(msg, HIP_PARAM_UINT);
    if (!acount) {
      err = EEI_SYSTEM;
      goto out_err;
    }

    /* Parse the hit into text form for comparison below */
    hip_in6_ntop((const struct in6_addr *)&hit, hit_str);

    /* Check if the nodename or the endpoint in the hints matches the
       scanned entries. */
    if (nodename_str_len && (fqdn_str_len == nodename_str_len) &&
	(strcmp(fqdn_str, nodename) == 0)) {
      /* XX FIX: foobar should match to foobar.org, depending on resolv.conf */
      HIP_DEBUG("Nodename match\n");
    } else if(hints->ei_endpointlen && hints->ei_endpoint &&
	      (strlen(hit_str) == hints->ei_endpointlen) &&
	      (strcmp(hit_str, (char *) hints->ei_endpoint) == 0)) {
      HIP_DEBUG("Endpoint match\n");
    } else if (!nodename_str_len) {
      HIP_DEBUG("Null nodename, returning as matched\n");
    } else {
      /* Not matched, so skip the addresses in the kernel response */
      for (j = 0; j < *acount; j++) {
	addr = (struct in6_addr *)hip_get_param_contents(msg,
							 HIP_PARAM_IPV6_ADDR);
	if (!addr) {
	  HIP_ERROR("no ip addr in response\n");
	  err = EEI_SYSTEM;
	  goto out_err;
	}
      }
      continue;
    }

    /* Allocate a new endpointinfo */
    einfo = calloc(1, sizeof(struct endpointinfo));
    if (!einfo) {
      err = EEI_MEMORY;
      goto out_err;
    }

    /* Allocate a new endpoint */
    einfo->ei_endpoint = calloc(1, sizeof(struct sockaddr_eid));
    if (!einfo->ei_endpoint) {
      err = EEI_MEMORY;
      goto out_err;
    }

    /* Copy the name if the flag is set */
    if (hints->ei_flags & EI_CANONNAME) {
      einfo->ei_canonname = malloc(fqdn_str_len + 1);
      if (!(einfo->ei_canonname)) {
	err = EEI_MEMORY;
	goto out_err;
      }
      HIP_ASSERT(strlen(fqdn_str) == fqdn_str_len);
      strcpy(einfo->ei_canonname, fqdn_str);
      /* XX FIX: we should append the domain name if it does not exist */
    }

    _HIP_DEBUG("*** %p %p\n", einfo, previous_einfo);

    HIP_ASSERT(einfo); /* Assertion 1 */

    /* Allocate and fill the HI. Note that here we are assuming that the
       endpoint is really a HIT. The following assertion checks that we are
       dealing with a HIT. Change the memory allocations and other code when
       HIs are really supported. */

    memset(&endpoint_hip, 0, sizeof(struct endpoint_hip));
    endpoint_hip.family = PF_HIP;

    /* Only HITs are supported, so endpoint_hip is not dynamically allocated
       and sizeof(endpoint_hip) is enough */
    endpoint_hip.length = sizeof(struct endpoint_hip);
    endpoint_hip.flags = HIP_ENDPOINT_FLAG_HIT;
    memcpy(&endpoint_hip.id.hit, hit, sizeof(struct in6_addr));

    _HIP_HEXDUMP("peer HIT: ", &endpoint_hip.id.hit, sizeof(struct in6_addr));

    HIP_ASSERT(einfo && einfo->ei_endpoint); /* Assertion 2 */

    /* Now replace the addresses that we got from getaddrinfo in the ai_res
       structure, with the entries from the kernel. If there are not enough
       entries already present, allocate and fill new ones */
    ai_tail = ai_res;
    for (j = 0; j < *acount; j++, ai_tail = ai_tail->ai_next) {
      addr = (struct in6_addr *) hip_get_param_contents(msg,
							HIP_PARAM_IPV6_ADDR);
      if (!addr) {
	HIP_ERROR("no ip addr in response\n");
	err = EEI_SYSTEM;
	goto out_err;
      }

      /* Should we always include our entries, even if there are none? */
      if (!ai_res) continue;

      if (!ai_tail) {
	/* We ran out of entries, so copy the first one so we get the
	   flags and other info*/
	ai_tail = malloc(sizeof(struct addrinfo));
	memcpy(ai_tail, ai_res, sizeof(struct addrinfo));
	ai_tail->ai_addr = malloc(sizeof(struct sockaddr_in6));
	memcpy(ai_tail->ai_addr, ai_res->ai_addr,sizeof(struct sockaddr_in6));
	ai_tail->ai_canonname = malloc(strlen(ai_res->ai_canonname)+1);
	strcpy(ai_tail->ai_canonname, ai_res->ai_canonname);
      }

      /* Now, save the address from the kernel */
      memcpy(&(((struct sockaddr_in6 *)ai_tail->ai_addr)->sin6_addr), addr,
	       sizeof(struct in6_addr));
    }

    /* Call the kernel for the peer eid */
    err = setpeereid((struct sockaddr_eid *) einfo->ei_endpoint, servname,
		     (struct endpoint *) &endpoint_hip, ai_res);
    if (err) {
      HIP_ERROR("association failed (%d): %s\n", err);
      goto out_err;
    }

    /* Fill the rest of the fields in the einfo */
    einfo->ei_flags = hints->ei_flags;
    einfo->ei_family = PF_HIP;
    einfo->ei_socktype = hints->ei_socktype;
    einfo->ei_protocol = hints->ei_protocol;
    einfo->ei_endpointlen = sizeof(struct sockaddr_eid);

    /* The einfo structure has been filled now. Now, append it to the linked
       list. */

    /* Set res point to the first memory allocation, so that the starting
       point of the linked list will not be forgotten. The res will be set
       only once because on the next iteration of the loop it will non-null. */
    if (!*res)
      *res = einfo;

    HIP_ASSERT(einfo && einfo->ei_endpoint && *res); /* 3 */

    /* Link the previous endpoint info structure to this new one. */
    if (previous_einfo) {
      previous_einfo->ei_next = einfo;
    }

    /* Store a pointer to this einfo so that we can link this einfo to the
       following einfo on the next iteration. */
    previous_einfo = einfo;

    HIP_ASSERT(einfo && einfo->ei_endpoint && *res &&
	       previous_einfo == einfo); /* 4 */
  }

  HIP_DEBUG("Kernel list scanning ended\n");

 out_err:

  if (ai_res)
    freeaddrinfo(ai_res);

  if (msg)
    hip_msg_free(msg);

  /* Free all of the reserved memory on error */
  if (err) {
    /* Assertions 1, 2 and 3: einfo has not been linked to *res and
       it has to be freed separately. In English: free only einfo
       if it has not been linked into the *res list */
    if (einfo && previous_einfo != einfo) {
      if (einfo->ei_endpoint)
	free(einfo->ei_endpoint);
      if (einfo->ei_canonname)
	free(einfo->ei_canonname);
      free(einfo);
    }

    /* Assertion 4: einfo has been linked into the *res. Free all of the
     *res list elements (einfo does not need be freed separately). */
    if (*res) {
      free_endpointinfo(*res);
      /* In case the caller of tries to free the res again */
      *res = NULL;
    }
  }

  return err;
}

/**
 * get_peer_endpointinfo - query endpoint info about a peer
 * @param hostsfile the filename where the endpoint information is stored
 * @param nodename the name of the peer to be resolved
 * @param servname the service port name (e.g. "http" or "12345")
 * @param hints selects which type of endpoints is going to be resolved
 * @param res the result of the query
 *
 * This function is for libinet6 internal purposes only.
 *
 * @return zero on success, or negative error value on failure
 *
 */
int get_peer_endpointinfo(const char *hostsfile,
			  const char *nodename,
			  const char *servname,
			  const struct endpointinfo *hints,
			  struct endpointinfo **res)
{
  int err = 0, match_found = 0, ret = 0, i=0;
  unsigned int lineno = 0, fqdn_str_len = 0;
  FILE *hosts = NULL;
  char fqdn_str[HOST_NAME_MAX];
  struct endpointinfo *einfo = NULL, *current = NULL, *new = NULL;
  struct addrinfo ai_hints, *ai_res = NULL;
  struct endpointinfo *previous_einfo = NULL;
  /* Only HITs are supported, so endpoint_hip is statically allocated */
  struct endpoint_hip endpoint_hip;
  char line[500];
  struct in6_addr hit;
  List mylist;

  *res = NULL; /* The NULL value is used in the loop below. */

  HIP_DEBUG("\n");

  HIP_ASSERT(nodename);
  HIP_ASSERT(hints);

  hosts = fopen(hostsfile, "r");
  if (!hosts) {
    err = EEI_SYSTEM;
    HIP_ERROR("Failed to open %s\n", hostsfile);
    goto out_err;
  }

  memset(&ai_hints, 0, sizeof(struct addrinfo));
  ai_hints.ai_flags = hints->ei_flags;
  /* Family should be AF_ANY but currently the HIP module supports only IPv6.
     In any case, the family cannot be copied directly from hints, because
     it contains PF_HIP. */
  ai_hints.ai_family = AF_INET6;
  ai_hints.ai_socktype = hints->ei_socktype;
  ai_hints.ai_protocol = hints->ei_protocol;

  /* The getaddrinfo is called only once and the results are copied in each
     element of the endpointinfo linked lists. */
  err = getaddrinfo(nodename, servname, &ai_hints, &ai_res);
  if (err) {
    HIP_ERROR("getaddrinfo failed: %s\n", gai_strerror(err));
    goto fallback;
  }

  /*! \todo check and handle flags here */

  HIP_ASSERT(!*res); /* Pre-loop invariable */

  //HIP_IFEL(err, -1, "Failed to map id to hostname\n");

  memset(fqdn_str, 0, sizeof(fqdn_str));
  if (inet_pton(AF_INET6, nodename, &hit) > 0) {
    _HIP_DEBUG("Nodename is numerical address\n");
    err = (hip_for_each_hosts_file_line(HIPD_HOSTS_FILE,
				       hip_map_first_id_to_hostname_from_hosts,
				       &hit, fqdn_str) &&
		hip_for_each_hosts_file_line(HOSTS_FILE,
				       hip_map_first_id_to_hostname_from_hosts,
				       &hit, fqdn_str));
  } else {
    strncpy(fqdn_str, nodename, HOST_NAME_MAX);
  }
  fqdn_str_len = strlen(fqdn_str);

  if (!err && (!hip_for_each_hosts_file_line(HIPD_HOSTS_FILE,
				   hip_map_first_hostname_to_hit_from_hosts,
				   fqdn_str, &hit) ||
		!hip_for_each_hosts_file_line(HOSTS_FILE,
				   hip_map_first_hostname_to_hit_from_hosts,
				   fqdn_str, &hit)))
    /* create endpointinfo structure for every HIT */
    {
      einfo = calloc(1, sizeof(struct endpointinfo));

      HIP_IFE(!einfo, EEI_MEMORY);
      
      einfo->ei_endpoint = calloc(1, sizeof(struct sockaddr_eid));
      HIP_IFE(!einfo->ei_endpoint, EEI_MEMORY);

      if (hints->ei_flags & EI_CANONNAME) {
	einfo->ei_canonname = malloc(fqdn_str_len + 1);
	HIP_IFE(!einfo->ei_canonname, EEI_MEMORY);
	HIP_ASSERT(strlen(fqdn_str) == fqdn_str_len);
	strcpy(einfo->ei_canonname, fqdn_str);
	/* XX FIX: we should append the domain name if it does not exist */
      }

      _HIP_DEBUG("*** %p %p\n", einfo, previous_einfo);

      HIP_ASSERT(einfo); /* Assertion 1 */

      /* Allocate and fill the HI. Note that here we are assuming that the
	 endpoint is really a HIT. The following assertion checks that we are
	 dealing with a HIT. Change the memory allocations and other code when
	 HIs are really supported. */
      //THIS ISN'T TRUE ALWAYS: _HIP_ASSERT(hi_str_len == 4 * 8 + 7 * 1);

      memset(&endpoint_hip, 0, sizeof(struct endpoint_hip));
      endpoint_hip.family = PF_HIP;

      /* Only HITs are supported, so endpoint_hip is not dynamically allocated
	 and sizeof(endpoint_hip) is enough */
      endpoint_hip.length = sizeof(struct endpoint_hip);
      endpoint_hip.flags = HIP_ENDPOINT_FLAG_HIT;

      ipv6_addr_copy(&endpoint_hip.id.hit, &hit);

      HIP_ASSERT(einfo && einfo->ei_endpoint); /* Assertion 2 */

      err = setpeereid((struct sockaddr_eid *) einfo->ei_endpoint, servname,
		       (struct endpoint *) &endpoint_hip, ai_res);
      if (err) {
	HIP_ERROR("association failed (%d): %s\n", err);
	goto out_err;
      }

      /* Fill the rest of the fields in the einfo */
      einfo->ei_flags = hints->ei_flags;
      einfo->ei_family = PF_HIP;
      einfo->ei_socktype = hints->ei_socktype;
      einfo->ei_protocol = hints->ei_protocol;
      einfo->ei_endpointlen = sizeof(struct sockaddr_eid);

      /* The einfo structure has been filled now. Now, append it to the linked
	 list. */

      /* Set res point to the first memory allocation, so that the starting
	 point of the linked list will not be forgotten. The res will be set
	 only once because on the next iteration of the loop it will non-null.
      */
      if (!*res)
	*res = einfo;

      HIP_ASSERT(einfo && einfo->ei_endpoint && *res); /* 3 */

      /* Link the previous endpoint info structure to this new one. */
      if (previous_einfo) {
	previous_einfo->ei_next = einfo;
      }

      /* Store a pointer to this einfo so that we can link this einfo to the
	 following einfo on the next iteration. */
      previous_einfo = einfo;

      HIP_ASSERT(einfo && einfo->ei_endpoint && *res &&
		 previous_einfo == einfo); /* 4 */
      destroy(&mylist);
  }

  _HIP_DEBUG("Scanning ended\n");


 fallback:

#if 0 /* XX FIXME: the function below does not work */
  /* If no entries are found, fallback on the kernel's list */
  if (!*res) {
    HIP_DEBUG("No entries found, querying hipd for entries\n");
    err = get_hipd_peer_list(nodename, servname, hints, res, 1);
    if (err) {
      HIP_ERROR("Failed to get kernel peer list (%d)\n", err);
      goto out_err;
    }
    HIP_DEBUG("Done with hipd entries\n");
    if (*res) {
      match_found = 1;
    }
  }
#endif

  HIP_ASSERT(err == 0);

  if (!match_found) {
    err = EEI_NONAME;
  }

 out_err:

  if (ai_res)
    freeaddrinfo(ai_res);

  if (hosts)
    fclose(hosts);

  /* Free all of the reserved memory on error */
  if (err) {
    /* Assertions 1, 2 and 3: einfo has not been linked to *res and
       it has to be freed separately. In English: free only einfo
       if it has not been linked into the *res list */
    if (einfo && previous_einfo != einfo) {
      if (einfo->ei_endpoint)
	free(einfo->ei_endpoint);
      if (einfo->ei_canonname)
	free(einfo->ei_canonname);
      free(einfo);
    }

    /* Assertion 4: einfo has been linked into the *res. Free all of the
     *res list elements (einfo does not need be freed separately). */
    if (*res) {
      free_endpointinfo(*res);
      /* In case the caller of tries to free the res again */
      *res = NULL;
    }
  }
  return err;
}

int getendpointinfo(const char *nodename, const char *servname,
		    const struct endpointinfo *hints,
		    struct endpointinfo **res)
{
  int err = 0;
  struct endpointinfo modified_hints;
  struct endpointinfo *first, *current, *new;
  char *filenamebase = NULL;
  int filenamebase_len, ret, i;
  List list;

  initlist(&list);

  /* Only HIP is currently supported */
  if (hints && hints->ei_family != PF_HIP) {
    err = -EEI_FAMILY;
    HIP_ERROR("Only HIP is currently supported\n");
    goto err_out;
  }
  /* XX:TODO Check flag values from hints!!!
   E.g. EI_HI_ANY* should cause the resolver to output only a single socket
   address containing an ED that would be received using the corresponding
   HIP_HI_*ANY macro. EI_ANON flag causes the resolver to return only local
   anonymous ids.
  */

  if (hints) {
    memcpy(&modified_hints, hints, sizeof(struct endpointinfo));
  } else {
    /* No hints given, assign default hints */
    memset(&modified_hints, 0, sizeof(struct endpointinfo));
    modified_hints.ei_family = PF_HIP;
  }
  /* getaddrinfo has been modified to support the legacy HIP API and this
     ensures that the legacy API does not do anything funny */
  modified_hints.ei_flags |= AI_HIP_NATIVE;

  /* Note about the hints: the hints is overloaded with AI_XX and EI_XX flags.
     We make the (concious and lazy) decision not to separate them into
     different flags and assume that both getendpointinfo and getaddrinfo
     can survive the overloaded flags. The AI_XX and EI_XX in netdb.h have
     distinct values, so this should be ok. */

#if 0 /* the function below should be reimplemented */
  /* Check for kernel list request */
  if (modified_hints.ei_flags & AI_KERNEL_LIST) {
    err = get_hipd_peer_list(nodename, servname, &modified_hints, res, 0);
    goto err_out;
  }
#endif

  if (nodename == NULL) {
    *res = calloc(1, sizeof(struct endpointinfo));
    if (!*res) {
      err = EEI_MEMORY;
      goto err_out;
    }

    /*DEFAULT_CONFIG_DIR = /etc/hip/*/
    findkeyfiles(DEFAULT_CONFIG_DIR, &list);

    /* allocate the first endpointinfo
       and then link the others to it */

    filenamebase_len = strlen(DEFAULT_CONFIG_DIR) + 1 +
      strlen(getitem(&list,0)) + 1;

    filenamebase = malloc(filenamebase_len);
    if (!filenamebase) {
      HIP_ERROR("Couldn't allocate file name\n");
      err = -ENOMEM;
      goto err_out;
    }
    ret = snprintf(filenamebase, filenamebase_len, "%s/%s",
		   DEFAULT_CONFIG_DIR,
		   getitem(&list,0));
    if (ret <= 0) {
      err = -EINVAL;
      goto err_out;
    }
    err = get_localhost_endpointinfo(filenamebase, servname,
				     &modified_hints, &first);

    free(filenamebase);
    current = first;

    for(i=1; i<length(&list); i++) {
      _HIP_DEBUG ("%s\n", getitem(&list,i));

      filenamebase_len = strlen(DEFAULT_CONFIG_DIR) + 1 +
	strlen(getitem(&list,i)) + 1;

      filenamebase = malloc(filenamebase_len);
      if (!filenamebase) {
	HIP_ERROR("Couldn't allocate file name\n");
	err = -ENOMEM;
	goto err_out;
      }

      ret = snprintf(filenamebase, filenamebase_len, "%s/%s",
		     DEFAULT_CONFIG_DIR,
		     getitem(&list,i));
      if (ret <= 0) {
	err = -EINVAL;
	goto err_out;
      }

      err = get_localhost_endpointinfo(filenamebase, servname,
				       &modified_hints, &new);
      if (err) {
	HIP_ERROR("get_localhost_endpointinfo() failed\n");
	goto err_out;
      }

      current->ei_next = new;
      current = new;

    }

    *res = first;

  } else {
<<<<<<< HEAD
    /*_PATH_HIP_HOSTS=/etc/hip/hosts*/
    err = get_peer_endpointinfo(_PATH_HIP_HOSTS, nodename, servname,
				&modified_hints, res);
=======
#ifdef CONFIG_HIP_AGENT
    /* Communicate the name and port output to the agent
       synchronously with netlink. First send the name + port
       and then wait for answer (select). The agent filters
       or modifies the list. The agent implements get_peer_endpointinfo
       with some filtering. */
#endif /* add #elseif */

      err = (get_peer_endpointinfo(HIPD_HOSTS_FILE, nodename, servname,
						&modified_hints, res)  &&
		get_peer_endpointinfo(HOSTS_FILE, nodename, servname,
						&modified_hints, res));
>>>>>>> 9089687f
  }

 err_out:

  if(filenamebase_len)
    free(filenamebase);
  if(length(&list)>0)
    destroy(&list);

  return err;
}

const char *gepi_strerror(int errcode)
{
  return "HIP native resolver failed"; /* XX FIXME */
}


int get_localhost_endpoint_no_setmyeid(const char *basename,
				       const char *servname,
				       struct endpointinfo *hints,
				       struct endpointinfo **res,
				       struct hip_lhi *lhi)
{
  int err = 0, algo = 0;
  DSA *dsa = NULL;
  RSA *rsa = NULL;
  unsigned char *key_rr = NULL;
  int key_rr_len = 0;
  struct endpoint_hip *endpoint_hip = NULL;
  char hostname[HIP_HOST_ID_HOSTNAME_LEN_MAX];
  struct if_nameindex *ifaces = NULL;
  char first_key_line[30];
  FILE* fp;
  const char *pub_suffix = "_pub";

  *res = NULL;

  _HIP_DEBUG("get_localhost_endpoint()\n");
  HIP_ASSERT(hints);

  // XX TODO: check flags?
  memset(hostname, 0, HIP_HOST_ID_HOSTNAME_LEN_MAX);
  err = gethostname(hostname, HIP_HOST_ID_HOSTNAME_LEN_MAX - 1);
  if (err) {
    HIP_ERROR("gethostname failed (%d)\n", err);
    err = EEI_NONAME;
    goto out_err;
  }

  /* System specific HIs should be added into the kernel with the
     HIP_HI_REUSE_ANY flag set, because this way we make the HIs
     readable by all processes. This function calls setmyeid() internally.. */
  hints->ei_flags |= HIP_HI_REUSE_ANY;

  /* select between anonymous/public HI based on the file name */
  if(!findsubstring(basename, pub_suffix)) {
	  hints->ei_flags |= HIP_ENDPOINT_FLAG_ANON;
	  HIP_DEBUG("Anonymous HI\n");
  } else {
	  HIP_DEBUG("Published HI\n");
  }

  if(findsubstring(basename, "rsa"))
    algo = HIP_HI_RSA;
  else if(findsubstring(basename, "dsa"))
    algo = HIP_HI_DSA;
  else {
    HIP_ERROR("Wrong kind of key file: %s\n",basename);
    err = -ENOMEM;
    goto out_err;
  }

  if(algo == HIP_HI_RSA)
    //modified according Laura's suggestion
    //    err = load_rsa_private_key(basename, &rsa);
    err = load_rsa_public_key(basename, &rsa);
  else
    //err = load_dsa_private_key(basename, &dsa);
    err = load_dsa_public_key(basename, &dsa);
  if (err) {
    err = EEI_SYSTEM;
    HIP_ERROR("Loading of private key %s failed\n", basename);
    goto out_err;
  }

  if(algo == HIP_HI_RSA)
    err = rsa_to_hip_endpoint(rsa, &endpoint_hip, hints->ei_flags, hostname);
  else
    err = dsa_to_hip_endpoint(dsa, &endpoint_hip, hints->ei_flags, hostname);
  if (err) {
    HIP_ERROR("Failed to allocate and build endpoint.\n");
    err = EEI_SYSTEM;
    goto out_err;
  }

  _HIP_HEXDUMP("host identity in endpoint: ", &endpoint_hip->id.host_id,
	      hip_get_param_total_len(&endpoint_hip->id.host_id));

  _HIP_HEXDUMP("hip endpoint: ", endpoint_hip, endpoint_hip->length);

  if(algo == HIP_HI_RSA) {
    key_rr_len = rsa_to_dns_key_rr(rsa, &key_rr);
    if (key_rr_len <= 0) {
      HIP_ERROR("rsa_key_rr_len <= 0\n");
      err = -EFAULT;
      goto out_err;
    }
    //    err = hip_private_rsa_to_hit(rsa, key_rr, HIP_HIT_TYPE_HASH120, &lhi->hit);
    err = hip_public_rsa_to_hit(rsa, key_rr, HIP_HIT_TYPE_HASH100, &lhi->hit);
    if (err) {
      HIP_ERROR("Conversion from RSA to HIT failed\n");
      goto out_err;
    }
    _HIP_HEXDUMP("Calculated RSA HIT: ", &lhi->hit,
		 sizeof(struct in6_addr));
  } else {
    key_rr_len = dsa_to_dns_key_rr(dsa, &key_rr);
    if (key_rr_len <= 0) {
      HIP_ERROR("dsa_key_rr_len <= 0\n");
      err = -EFAULT;
      goto out_err;
    }
    //err = hip_private_dsa_to_hit(dsa, key_rr, HIP_HIT_TYPE_HASH120, &lhi->hit);
    err = hip_public_dsa_to_hit(dsa, key_rr, HIP_HIT_TYPE_HASH100, &lhi->hit);
    if (err) {
      HIP_ERROR("Conversion from DSA to HIT failed\n");
      goto out_err;
    }
    _HIP_HEXDUMP("Calculated DSA HIT: ", &lhi->hit,
		sizeof(struct in6_addr));
  }

#if 0 /* XX FIXME */
  ifaces = if_nameindex();
  if (ifaces == NULL || (ifaces->if_index == 0)) {
    HIP_ERROR("%s\n", (ifaces == NULL) ? "Iface error" : "No ifaces.");
    err = 1;
    goto out_err;
  }
#endif

  *res = calloc(1, sizeof(struct endpointinfo));
  if (!*res) {
    err = EEI_MEMORY;
    goto out_err;
  }

  (*res)->ei_endpoint = malloc(sizeof(struct sockaddr_eid));
  if (!(*res)->ei_endpoint) {
    err = EEI_MEMORY;
    goto out_err;
  }

  if (hints->ei_flags & EI_CANONNAME) {
    int len = strlen(hostname) + 1;
    if (len > 1) {
      (*res)->ei_canonname = malloc(len);
      if (!((*res)->ei_canonname)) {
	err = EEI_MEMORY;
	goto out_err;
      }
      memcpy((*res)->ei_canonname, hostname, len);
    }
  }

 out_err:

  if (rsa)
    RSA_free(rsa);

  if (dsa)
    DSA_free(dsa);

  if (endpoint_hip)
    free(endpoint_hip);

  if (ifaces)
    if_freenameindex(ifaces);

  if (key_rr)
    free(key_rr);

  return err;
}

int get_localhost_endpoint(const char *basename,
			    const char *servname,
			    struct endpointinfo *hints,
			    struct endpointinfo **res,
			    struct hip_lhi *lhi)
{
  int err = 0, algo = 0;
  DSA *dsa = NULL;
  RSA *rsa = NULL;
  unsigned char *key_rr = NULL;
  int key_rr_len = 0;
  struct endpoint_hip *endpoint_hip = NULL;
  char hostname[HIP_HOST_ID_HOSTNAME_LEN_MAX];
  struct if_nameindex *ifaces = NULL;
  char first_key_line[30];
  FILE* fp;
  const char *pub_suffix = "_pub";

  *res = NULL;

  _HIP_DEBUG("get_localhost_endpoint()\n");
  HIP_ASSERT(hints);

  // XX TODO: check flags?
  memset(hostname, 0, HIP_HOST_ID_HOSTNAME_LEN_MAX);
  err = gethostname(hostname, HIP_HOST_ID_HOSTNAME_LEN_MAX - 1);
  if (err) {
    HIP_ERROR("gethostname failed (%d)\n", err);
    err = EEI_NONAME;
    goto out_err;
  }

  /* System specific HIs should be added into the kernel with the
     HIP_HI_REUSE_ANY flag set, because this way we make the HIs
     readable by all processes. This function calls setmyeid() internally.. */
  hints->ei_flags |= HIP_HI_REUSE_ANY;

  /* select between anonymous/public HI based on the file name */
  if(!findsubstring(basename, pub_suffix))
    hints->ei_flags |= HIP_ENDPOINT_FLAG_ANON;

  /* check the algorithm from PEM format key */
  /* Bing, replace the following code:
  fp = fopen(basename, "rb");
  if (!fp) {
    HIP_ERROR("Couldn't open key file %s for reading\n", basename);
    err = -ENOMEM;
    goto out_err;
  }
  fgets(first_key_line,30,fp);  //read first line.
  _HIP_DEBUG("1st key line: %s",first_key_line);
  fclose(fp);

  if(findsubstring(first_key_line, "RSA"))
    algo = HIP_HI_RSA;
  else if(findsubstring(first_key_line, "DSA"))
    algo = HIP_HI_DSA;
  else {
    HIP_ERROR("Wrong kind of key file: %s\n",basename);
    err = -ENOMEM;
    goto out_err;
  }
  */
  /*Bing, the following code is used instead of the above code*/
  if(findsubstring(basename, "rsa"))
    algo = HIP_HI_RSA;
  else if(findsubstring(basename, "dsa"))
    algo = HIP_HI_DSA;
  else {
    HIP_ERROR("Wrong kind of key file: %s\n",basename);
    err = -ENOMEM;
    goto out_err;
  }

  if(algo == HIP_HI_RSA)
    //modified according Laura's suggestion
    //    err = load_rsa_private_key(basename, &rsa);
    err = load_rsa_public_key(basename, &rsa);
  else
    //err = load_dsa_private_key(basename, &dsa);
    err = load_dsa_public_key(basename, &dsa);
  if (err) {
    err = EEI_SYSTEM;
    HIP_ERROR("Loading of private key %s failed\n", basename);
    goto out_err;
  }

  if(algo == HIP_HI_RSA)
    err = rsa_to_hip_endpoint(rsa, &endpoint_hip, hints->ei_flags, hostname);
  else
    err = dsa_to_hip_endpoint(dsa, &endpoint_hip, hints->ei_flags, hostname);
  if (err) {
    HIP_ERROR("Failed to allocate and build endpoint.\n");
    err = EEI_SYSTEM;
    goto out_err;
  }

  _HIP_HEXDUMP("host identity in endpoint: ", &endpoint_hip->id.host_id,
	      hip_get_param_total_len(&endpoint_hip->id.host_id));


  _HIP_HEXDUMP("hip endpoint: ", endpoint_hip, endpoint_hip->length);

  if(algo == HIP_HI_RSA) {
    key_rr_len = rsa_to_dns_key_rr(rsa, &key_rr);
    if (key_rr_len <= 0) {
      HIP_ERROR("rsa_key_rr_len <= 0\n");
      err = -EFAULT;
      goto out_err;
    }
    //    err = hip_private_rsa_to_hit(rsa, key_rr, HIP_HIT_TYPE_HASH120, &lhi->hit);
    err = hip_public_rsa_to_hit(rsa, key_rr, HIP_HIT_TYPE_HASH100, &lhi->hit);
    if (err) {
      HIP_ERROR("Conversion from RSA to HIT failed\n");
      goto out_err;
    }
    _HIP_HEXDUMP("Calculated RSA HIT: ", &lhi->hit,
		sizeof(struct in6_addr));
  } else {
    key_rr_len = dsa_to_dns_key_rr(dsa, &key_rr);
    if (key_rr_len <= 0) {
      HIP_ERROR("dsa_key_rr_len <= 0\n");
      err = -EFAULT;
      goto out_err;
    }
    //err = hip_private_dsa_to_hit(dsa, key_rr, HIP_HIT_TYPE_HASH120, &lhi->hit);
    err = hip_public_dsa_to_hit(dsa, key_rr, HIP_HIT_TYPE_HASH100, &lhi->hit);
    if (err) {
      HIP_ERROR("Conversion from DSA to HIT failed\n");
      goto out_err;
    }
    _HIP_HEXDUMP("Calculated DSA HIT: ", &lhi->hit,
		sizeof(struct in6_addr));
  }

#if 0 /* XX FIXME */
  ifaces = if_nameindex();
  if (ifaces == NULL || (ifaces->if_index == 0)) {
    HIP_ERROR("%s\n", (ifaces == NULL) ? "Iface error" : "No ifaces.");
    err = 1;
    goto out_err;
  }
#endif

  *res = calloc(1, sizeof(struct endpointinfo));
  if (!*res) {
    err = EEI_MEMORY;
    goto out_err;
  }

  (*res)->ei_endpoint = malloc(sizeof(struct sockaddr_eid));
  if (!(*res)->ei_endpoint) {
    err = EEI_MEMORY;
    goto out_err;
  }

  if (hints->ei_flags & EI_CANONNAME) {
    int len = strlen(hostname) + 1;
    if (len > 1) {
      (*res)->ei_canonname = malloc(len);
      if (!((*res)->ei_canonname)) {
	err = EEI_MEMORY;
	goto out_err;
      }
      memcpy((*res)->ei_canonname, hostname, len);
    }
  }

  err = setmyeid(((struct sockaddr_eid *) (*res)->ei_endpoint), servname,
		 (struct endpoint *) endpoint_hip, ifaces);
  if (err) {
    HIP_ERROR("Failed to set up my EID (%d)\n", err);
    err = EEI_SYSTEM;
    goto out_err;
  }

#ifdef CONFIG_HIP_DEBUG
  {
    struct sockaddr_eid *eid = (struct sockaddr_eid *) (*res)->ei_endpoint;
    _HIP_DEBUG("eid family=%d value=%d\n", eid->eid_family,
	       ntohs(eid->eid_val));
  }
#endif

 out_err:

  if (rsa)
    RSA_free(rsa);

  if (dsa)
    DSA_free(dsa);

  if (endpoint_hip)
    free(endpoint_hip);

  if (ifaces)
    if_freenameindex(ifaces);

  if (key_rr)
    free(key_rr);

  return err;
}

/**
 * get_local_hits - Query about local HITs and add the corresponding HIs into
 * kernel database. This function is used by getaddrinfo() in getaddrinfo.c
 *
 * @param servname the service port name (e.g. "http" or "12345")
 * @param adr the result of the query - HITs in a linked list
 *
 * @return zero on success, or negative error value on failure
 *
 * @todo: rewrite the function to actually return a list
 *
 */
int get_local_hits(const char *servname, struct gaih_addrtuple **adr) {
  int err = 0, i;
  struct hip_lhi hit;
  char *filenamebase = NULL;
  int filenamebase_len, ret;
  struct endpointinfo modified_hints;
  struct endpointinfo *new = NULL;
  //struct hip_common *msg;
  //struct in6_addr *hiphit;
  //struct hip_tlv_common *det;
  hip_hit_t *allhit;
  List list;

  _HIP_DEBUG("\n");

  /* assign default hints */
  memset(&modified_hints, 0, sizeof(struct endpointinfo));
  modified_hints.ei_family = PF_HIP;

  initlist(&list);
  /* find key files from /etc/hosts */
  /* or */
  /* find key files from /etc/hip */
  findkeyfiles(DEFAULT_CONFIG_DIR, &list);
  _HIP_DEBUG("LEN:%d\n",length(&list));

  //hip_build_user_hdr(&msg,HIP_PARAM_IPV6_ADDR, sizeof(struct endpointinfo));
  for(i=0; i<length(&list); i++) {

	_HIP_DEBUG("%s\n",getitem(&list,i));
	filenamebase_len = strlen(DEFAULT_CONFIG_DIR) + 1 +
      	strlen(getitem(&list,i)) + 1;

    filenamebase = malloc(filenamebase_len);
    HIP_IFEL(!filenamebase, -ENOMEM, "Couldn't allocate file name\n");

    ret = snprintf(filenamebase, filenamebase_len, "%s/%s",
		   DEFAULT_CONFIG_DIR,
		   getitem(&list,i));
    HIP_IFE(ret <= 0, -EINVAL);

    //    get_localhost_endpoint(filenamebase, servname,
    //		   &modified_hints, &new, &hit);
    get_localhost_endpoint_no_setmyeid(filenamebase, servname,
				       &modified_hints, &new, &hit);

    _HIP_DEBUG_HIT("Got HIT: ", &hit.hit);

    if (*adr == NULL) {
      *adr = malloc(sizeof(struct gaih_addrtuple));
      (*adr)->scopeid = 0;
    }
    (*adr)->next = NULL;
    (*adr)->family = AF_INET6;
    memcpy((*adr)->addr, &hit.hit, sizeof(struct in6_addr));
    adr = &((*adr)->next); // for opp mode -miika

    free(filenamebase);
    free(new->ei_canonname);
    free(new->ei_endpoint);
    free(new);
  }

  filenamebase = NULL;
  //new = NULL;

 out_err:
  if(filenamebase)
    free(filenamebase);
  //if(new)
    //free(new);
  if(list.head)
    destroy(&list);

  return err;

}

/**
 * Handles the hipconf commands where the type is @c load. This function is in
 * this file due to some interlibrary dependencies -miika
 *
 * @param msg    a pointer to the buffer where the message for hipd will
 *               be written.
 * @param action the numeric action identifier for the action to be performed.
 * @param opt    an array of pointers to the command line arguments after
 *               the action and type.
 * @param optc   the number of elements in the array (@b 0).
 * @return       zero on success, or negative error value on error.
 */
int hip_conf_handle_load(struct hip_common *msg, int action,
		    const char *opt[], int optc, int send_only)
{
  	int arg_len, err = 0, i, len;
	FILE *hip_config = NULL;

	List list;
	char *c, line[128], *hip_arg, ch, str[128], *fname, *args[64],
		*comment, *nl;

	HIP_IFEL((optc != 1), -1, "Missing arguments\n");

	if (!strcmp(opt[0], "default"))
		fname = HIPD_CONFIG_FILE;
	else
		fname = (char *) opt[0];


	HIP_IFEL(!(hip_config = fopen(fname, "r")), -1,
		 "Error: can't open config file %s.\n", fname);

	while(err == 0 && fgets(line, sizeof(line), hip_config) != NULL) {
		_HIP_DEBUG("line %s\n", line);
		/* Remove whitespace */
		c = line;
		while (*c == ' ' || *c == '\t')
			c++;

		/* Line is a comment or empty */
		if (c[0] =='#' || c[0] =='\n' || c[0] == '\0')
			continue;

		/* Terminate before (the first) trailing comment */
		comment = strchr(c, '#');
		if (comment)
			*comment = '\0';

		/* prefix the contents of the line with" hipconf"  */
		memset(str, '\0', sizeof(str));
		strcpy(str, "hipconf");
		str[strlen(str)] = ' ';
		hip_arg = strcat(str, c);
		/* replace \n with \0  */
		nl = strchr(hip_arg, '\n');
		if (nl)
			*nl = '\0';

		/* split the line into an array of strings and feed it
		   recursively to hipconf */
		initlist(&list);
		extractsubstrings(hip_arg, &list);
		len = length(&list);
		for(i = 0; i < len; i++) {
			/* the list is backwards ordered */
			args[len - i - 1] = getitem(&list, i);
		}
		err = hip_do_hipconf(len, args, 1);
		if (err) {
			HIP_ERROR("Error on the following line: %s\n", line);
			HIP_ERROR("Ignoring error on hipd configuration\n");
			err = 0;
		}

		destroy(&list);
	}

 out_err:
	if (hip_config)
		fclose(hip_config);

	return err;

}

/**
 * Handles the hipconf commands where the type is @c del. This function is in this file due to some interlibrary dependencies -miika
 *
 * @param msg    a pointer to the buffer where the message for kernel will
 *               be written.
 * @param action the numeric action identifier for the action to be performed.
 * @param opt    an array of pointers to the command line arguments after
 *               the action and type.
 * @param optc   the number of elements in the array.
 * @return       zero on success, or negative error value on error.
 *
 */
int hip_conf_handle_hi_get(struct hip_common *msg, int action,
		      const char *opt[], int optc)
{
	struct gaih_addrtuple *at = NULL;
	struct gaih_addrtuple *tmp;
	int err = 0;

 	HIP_IFEL((optc != 1), -1, "Missing arguments\n");

	/* XX FIXME: THIS IS KLUDGE; RESORTING TO DEBUG OUTPUT */
	/*err = get_local_hits(NULL, &at);*/
	if (err)
		goto out_err;

	tmp = at;
	while (tmp) {
		/* XX FIXME: THE LIST CONTAINS ONLY A SINGLE HIT */
		_HIP_DEBUG_HIT("HIT", &tmp->addr);
		tmp = tmp->next;
	}

	_HIP_DEBUG("*** Do not use the last HIT (see bugzilla 175 ***\n");

out_err:
	if (at)
		HIP_FREE(at);
	return err;
}

/* getendpointfo() modified for sockaddr_hip instead of sockaddr_eid */

int get_hit_addrinfo(const char *nodename, const char *servname,
		    const struct addrinfo *hints,
		    struct addrinfo **res)
{
  int err = 0;
  struct addrinfo modified_hints;
  struct addrinfo *current = NULL;

  struct sockaddr_hip *sock_hip;
  struct hip_tlv_common *current_param = NULL;
  hip_tlv_type_t param_type = 0;
  struct endpoint_hip *endp = NULL;
  struct hip_common *msg;

  *res = NULL;

  if (hints) {
    memcpy(&modified_hints, hints, sizeof(struct addrinfo));
  } else {
    memset(&modified_hints, 0, sizeof(struct addrinfo));
    modified_hints.ai_family = PF_HIP;
  }

  if (!nodename) { /* Query local hits from daemon */

    HIP_IFE(!(msg = hip_msg_alloc()), -ENOMEM);
    HIP_IFEL(hip_build_user_hdr(msg, SO_HIP_GET_HITS, 0), -1,
			"Failed to build message to daemon\n");
    HIP_IFEL(hip_send_recv_daemon_info(msg, 0, 0), -1, 
			"Failed to receive message from daemon\n");

    while((current_param = hip_get_next_param(msg, current_param)) != NULL) {
      param_type = hip_get_param_type(current_param);
      if (param_type == HIP_PARAM_EID_ENDPOINT){
	if(!current) {
	  *res = calloc(1, sizeof(struct addrinfo));
	  HIP_IFE(!*res, -ENOMEM);
	  current = *res;
	} else {
	  current->ai_next = calloc(1, sizeof(struct addrinfo));
	  HIP_IFE(!current->ai_next, -ENOMEM);
	  current = current->ai_next;
	}

	sock_hip = calloc(1, sizeof(struct sockaddr_hip));
	HIP_IFE(!sock_hip, -ENOMEM);
	endp = hip_get_param_contents_direct(current_param);
	memcpy(&sock_hip->ship_hit , &endp->id.hit, sizeof(struct in6_addr));

	current->ai_addr = sock_hip;
	current->ai_family = PF_HIP;
	current->ai_socktype = hints->ai_socktype;
	current->ai_protocol = hints->ai_protocol;
	current->ai_addrlen = sizeof(struct sockaddr_hip);
	}
  }

  } else if (!strcmp(nodename, "0.0.0.0")) {

    (*res) = calloc(1, sizeof(struct addrinfo));
    (*res)->ai_addr = calloc(1, sizeof(struct sockaddr_hip));
    (*res)->ai_family = PF_HIP;
    (*res)->ai_socktype = hints->ai_socktype;
    (*res)->ai_protocol = hints->ai_protocol;
    (*res)->ai_addrlen = sizeof(struct sockaddr_hip);

  } else {

    err = (get_peer_addrinfo_hit(HIPD_HOSTS_FILE, nodename, servname,
				&modified_hints, res) &&
		get_peer_addrinfo_hit(HOSTS_FILE, nodename, servname,
				&modified_hints, res));
  }
 out_err:

  return err;
}


int get_addrinfo_from_key(const char *basename,
			       const char *servname,
			       struct addrinfo *hints,
			       struct addrinfo **res)
{
  int err = 0, algo = 0, anon = 0;
  DSA *dsa = NULL;
  RSA *rsa = NULL;
  char hostname[HIP_HOST_ID_HOSTNAME_LEN_MAX];
  struct if_nameindex *ifaces = NULL;
  FILE* fp;
  struct sockaddr_hip *sock_hip;

  *res = NULL;

  HIP_ASSERT(hints);

  if (hints->ai_flags & AI_CANONNAME) {
    memset(hostname, 0, HIP_HOST_ID_HOSTNAME_LEN_MAX);
    err = gethostname(hostname, HIP_HOST_ID_HOSTNAME_LEN_MAX - 1);
    if (err) {
      HIP_ERROR("gethostname failed (%d)\n", err);
      err = EEI_NONAME;
      goto out_err;
    }
  }

  if(!findsubstring(basename, DEFAULT_PUB_HI_FILE_NAME_SUFFIX))
    anon = HIP_ENDPOINT_FLAG_ANON;

  fp = fopen(basename, "rb");
  if (!fp) {
    HIP_ERROR("Couldn't open key file %s for reading\n", basename);
    err = -ENOMEM;
    goto out_err;
  }

  if(findsubstring(basename, "rsa"))
    algo = HIP_HI_RSA;
  else if(findsubstring(basename, "dsa"))
    algo = HIP_HI_DSA;
  else {
    HIP_ERROR("Key file not RSA or DSA: %s\n",basename);
    err = -ENOMEM;
    goto out_err;
  }

  HIP_DEBUG("basename %s\n", basename);

  if(algo == HIP_HI_RSA)
    err = load_rsa_public_key(basename, &rsa);
  else
    err = load_dsa_public_key(basename, &dsa);
  if (err) {
    err = EEI_SYSTEM;
    HIP_ERROR("Loading of key %s failed\n", basename);
    goto out_err;
  }

  *res = calloc(1, sizeof(struct addrinfo));
  if (!*res) {
    err = EEI_MEMORY;
    goto out_err;
  }

  (*res)->ai_addr = malloc(sizeof(struct sockaddr_hip));
  if (!(*res)->ai_addr) {
    err = EEI_MEMORY;
    goto out_err;
  }

  sock_hip = (struct sockaddr_hip *)(*res)->ai_addr;
  if (algo == HIP_HI_RSA)
    err = hip_public_rsa_to_hit(rsa, NULL, anon, &sock_hip->ship_hit);
  else
    err = hip_public_dsa_to_hit(dsa, NULL, anon, &sock_hip->ship_hit);

  if (err) {
    HIP_ERROR("Failed to get HIT from key.\n");
    err = EEI_SYSTEM;
    goto out_err;
  }

  if (hints->ai_flags & AI_CANONNAME) {
    int len = strlen(hostname) + 1;
    if (len > 1) {
      (*res)->ai_canonname = malloc(len);
      if (!((*res)->ai_canonname)) {
	err = EEI_MEMORY;
	goto out_err;
      }
      memcpy((*res)->ai_canonname, hostname, len);
    }
  }

  (*res)->ai_flags = 0;
  (*res)->ai_family = PF_HIP;
  (*res)->ai_socktype = hints->ai_socktype;
  (*res)->ai_protocol = hints->ai_protocol;
  (*res)->ai_addrlen = sizeof(struct sockaddr_hip);
  /* ai_addr, ai_canonname already set */

 out_err:

  if (rsa)
    RSA_free(rsa);
  if (dsa)
    DSA_free(dsa);

  if (err && *res) {
    if ((*res)->ai_addr)
      free((*res)->ai_addr);
    if ((*res)->ai_canonname)
      free((*res)->ai_canonname);
    free(*res);
    *res = NULL;
  }
  
  return err;
}

int get_sockaddr_hip_from_key(const char *filename, struct sockaddr_hip **hit)
{
  int err = 0;
  struct addrinfo hints;
  struct addrinfo *res = NULL;

  memset(&hints, 0, sizeof(hints));

  err = get_addrinfo_from_key(filename, NULL, &hints, &res);
  if (err)
    goto out_err;

  *hit = res->ai_addr;

 out_err:
  if (res)
    free(res);
  return err;
}

int get_peer_addrinfo_hit(const char *hostsfile,
			  const char *nodename,
			  const char *servname,
			  const struct addrinfo *hints,
			  struct addrinfo **res)
{
  int err = 0, ret = 0, i=0;
  unsigned int lineno = 0, fqdn_str_len = 0;
  char fqdn_str[HOST_NAME_MAX];
  struct in6_addr hit;
  struct sockaddr_hip *addr;

  HIP_DEBUG("Called, nodename: %s\n", nodename);
  *res = NULL;
  memset(fqdn_str, 0, sizeof(fqdn_str));

  if (inet_pton(AF_INET6, nodename, &hit) > 0) {
    HIP_DEBUG("Nodename is numerical address\n");
    if (hip_for_each_hosts_file_line(HIPD_HOSTS_FILE,
		hip_map_first_id_to_hostname_from_hosts, &hit, fqdn_str))
    {
	hip_for_each_hosts_file_line(HOSTS_FILE,
		hip_map_first_id_to_hostname_from_hosts, &hit, fqdn_str);
    }
  } else {
    strncpy(fqdn_str, nodename, HOST_NAME_MAX);

    HIP_IFEL(hip_for_each_hosts_file_line(hostsfile,
		hip_map_first_hostname_to_hit_from_hosts, fqdn_str, &hit), -1,
		"Couldn't map nodename to HIT\n");
  }

  fqdn_str_len = strlen(fqdn_str);

  (*res) = calloc(1, sizeof(struct addrinfo));
  HIP_IFE(!(*res), EEI_MEMORY);
  (*res)->ai_addr = calloc(1, sizeof(struct sockaddr_hip));
  HIP_IFE(!(*res)->ai_addr, EEI_MEMORY);

  if (hints->ai_flags & AI_CANONNAME) {
    (*res)->ai_canonname = malloc(fqdn_str_len + 1);
    HIP_IFE(!(*res)->ai_canonname, EEI_MEMORY);
    HIP_ASSERT(strlen(fqdn_str) == fqdn_str_len);
    strcpy((*res)->ai_canonname, fqdn_str);
    /* XX FIX: we should append the domain name if it does not exist */
  }

  addr = (struct sockaddr_hip *)(*res)->ai_addr;
  memcpy(&addr->ship_hit, &hit, sizeof(hit));

  (*res)->ai_flags = hints->ai_flags;
  (*res)->ai_family = PF_HIP;
  (*res)->ai_socktype = hints->ai_socktype;
  (*res)->ai_protocol = hints->ai_protocol;
  (*res)->ai_addrlen = sizeof(struct sockaddr_hip);

 out_err:

  if (err && *res) {
      if((*res)->ai_addr)
        free((*res)->ai_addr);
      if((*res)->ai_canonname)
	free((*res)->ai_canonname);
      free(*res);
      *res = NULL;
  }

  return err;
}<|MERGE_RESOLUTION|>--- conflicted
+++ resolved
@@ -1418,24 +1418,10 @@
     *res = first;
 
   } else {
-<<<<<<< HEAD
-    /*_PATH_HIP_HOSTS=/etc/hip/hosts*/
-    err = get_peer_endpointinfo(_PATH_HIP_HOSTS, nodename, servname,
-				&modified_hints, res);
-=======
-#ifdef CONFIG_HIP_AGENT
-    /* Communicate the name and port output to the agent
-       synchronously with netlink. First send the name + port
-       and then wait for answer (select). The agent filters
-       or modifies the list. The agent implements get_peer_endpointinfo
-       with some filtering. */
-#endif /* add #elseif */
-
-      err = (get_peer_endpointinfo(HIPD_HOSTS_FILE, nodename, servname,
+      err = (get_peer_endpointinfo(_PATH_HIP_HOSTS, nodename, servname,
 						&modified_hints, res)  &&
 		get_peer_endpointinfo(HOSTS_FILE, nodename, servname,
 						&modified_hints, res));
->>>>>>> 9089687f
   }
 
  err_out:
