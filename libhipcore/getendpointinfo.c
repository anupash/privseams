/*
 * getendpointinfo: native HIP API resolver
 *
 * Authors:
 * - Miika Komu <miika@iki.fi>
 * - Anthony D. Joseph <adj@hiit.fi>
 * Copyright: The Inner Net License v2.00.
 * Notes:     This file uses the code in this directory from Craig Metz.
 *
 * Todo:
 * - there is a lot of redundant code in this file to scan hosts files;
 *   reimplement with for_each() and function pointers
 * Bugs:
 * - xx
 */


#ifdef _USAGI_LIBINET6
#include "libc-compat.h"
#endif

#include <assert.h>
#include <errno.h>
#include <netdb.h>
#include <resolv.h>
#include <stdio.h>
#include <stdlib.h>
#include <string.h>
#include <unistd.h>
#include <arpa/inet.h>
#include <sys/socket.h>
#include <netinet/in.h>
#include <sys/types.h>
#include <sys/un.h>
#include <sys/utsname.h>
#include <net/if.h>
#include <ctype.h>
#include <openssl/dsa.h>

#include "builder.h"
#include "crypto.h"
#include "libinet6/util.h"
#include "icomm.h"
#include "hipd.h"
#include "debug.h"
#include "hadb.h"
#include "user.h"

//#include "getendpointinfo.h"

//#include <ifaddrs.h>

// needed due to missing system inlcude for openWRT
#ifndef HOST_NAME_MAX
#define HOST_NAME_MAX		64
#endif

int convert_port_string_to_number(const char *servname, in_port_t *port)
{
  int err = 0;
  struct servent *servent;
  long int strtol_port;

  servent = getservbyname(servname, NULL);
  if (servent) {
    *port = ntohs(servent->s_port);
  } else {
    /* Try strtol if getservbyname fails, e.g. if the servname is "12345". */
    strtol_port = strtol(servname, NULL, 0);
    if (strtol_port == LONG_MIN || strtol_port == LONG_MAX ||
	strtol_port <= 0) {
      HIP_PERROR("strtol failed:");
      err = EEI_NONAME;
      goto out_err;
    }
    *port = strtol_port;
  }

 out_err:

  endservent();

  return err;

}
#if 0
char* hip_in6_ntop(const struct in6_addr *in6, char *buf)
{
        if (!buf)
                return NULL;
        sprintf(buf,
                "%04x:%04x:%04x:%04x:%04x:%04x:%04x:%04x",
                ntohs(in6->s6_addr16[0]), ntohs(in6->s6_addr16[1]),
                ntohs(in6->s6_addr16[2]), ntohs(in6->s6_addr16[3]),
                ntohs(in6->s6_addr16[4]), ntohs(in6->s6_addr16[5]),
                ntohs(in6->s6_addr16[6]), ntohs(in6->s6_addr16[7]));
        return buf;
}
#endif

int setmyeid(struct sockaddr_eid *my_eid,
	     const char *servname,
	     const struct endpoint *endpoint,
	     const struct if_nameindex *ifaces)
{
  int err = 0;
  struct hip_common *msg = NULL;
  struct if_nameindex *iface;
  struct hip_sockaddr_eid *sa_eid;
  struct endpoint_hip *ep_hip = (struct endpoint_hip *) endpoint;
  in_port_t port;
  int socket_fd = 0;
  unsigned int len = 0;

  if (ep_hip->family != PF_HIP) {
    HIP_ERROR("Only HIP endpoints are supported\n");
    err = EEI_FAMILY;
    goto out_err;
  }

  _HIP_HEXDUMP("host_id in endpoint: ", &ep_hip->id.host_id,
	      hip_get_param_total_len(&ep_hip->id.host_id));

  msg = hip_msg_alloc();
  if (!msg) {
    err = EEI_MEMORY;
    goto out_err;
  }

  if (servname == NULL || strlen(servname) == 0) {
    port = 0; /* Ephemeral port */
    goto skip_port_conversion;
  }

  err = convert_port_string_to_number(servname, &port);
  if (err) {
    HIP_ERROR("Port conversion failed (%d)\n", err);
    goto out_err;
  }

 skip_port_conversion:

  /* Handler emphemeral port number */
  if (port == 0) {
    while (port < 1024) /* XX FIXME: CHECK UPPER BOUNDARY */
	   port = rand();
  }

  HIP_DEBUG("port=%d\n", port);

  hip_build_user_hdr(msg, SO_HIP_SET_MY_EID, 0);

  err = hip_build_param_eid_endpoint(msg, ep_hip);
  if (err) {
    err = EEI_MEMORY;
    goto out_err;
  }

  struct hip_host_id *host_identity = &ep_hip->id.host_id;
  if(hip_host_id_contains_private_key(host_identity)){

    HIP_DEBUG("Private key found from hip_host_id\n");

    err = hip_private_host_id_to_hit(host_identity, &ep_hip->id.hit,
				     HIP_HIT_TYPE_HASH100);
    if (err) {
      HIP_ERROR("Failed to calculate HIT from private HI.");
      goto out_err;
    }
  }
  /* Only public key*/
  else {

     HIP_DEBUG("Public key found from hip_host_id\n");

    /*Generate HIT from the public HI */
    err = hip_host_id_to_hit(host_identity, &ep_hip->id.hit,
			     HIP_HIT_TYPE_HASH100);

    if (err) {
      HIP_ERROR("Failed to calculate HIT from public key.");
      goto out_err;
    }
  }

  HIP_DEBUG_HIT("Calculated HIT from hip_host_id", &ep_hip->id.hit);

  err = hip_build_param_contents(msg, (void *) &ep_hip->id.hit, HIP_PARAM_HIT,
                                      sizeof(struct in6_addr));
  if (err) {
    HIP_ERROR("Build param hit failed: %s\n", strerror(err));
    goto out_err;
  }

  /*Currently ifaces is NULL, so this for loop is skipped*/
  for(iface = (struct if_nameindex *) ifaces;
      iface && iface->if_index != 0; iface++) {
    err = hip_build_param_eid_iface(msg, iface->if_index);
    if (err) {
      err = EEI_MEMORY;
      goto out_err;
    }
  }

#if 0 //hip_recv_daemon_info returns currently -1, temporary solution is shown below.
  err = hip_recv_daemon_info(msg, 0);
  if (err) {
    err = EEI_SYSTEM;
    HIP_ERROR("Failed to recv msg\n");
    goto out_err;
  }
#endif

  /*Laura*********************/
  //hip_send_daemon_info(msg_HIT); // for app. specified HIs
  _HIP_DEBUG("\n\n\n\n\n\n\n\n\n\n\n\n\n\n\n\n\n\n calling socket..\n\n\n");
  socket_fd = socket(PF_HIP, SOCK_STREAM, 0);
  if(socket_fd == -1){
    HIP_ERROR("Couldn't create socket\n");
    err = -1;
    goto out_err;
  }
  _HIP_DEBUG("\n\n\n\n\n\n\n\n\n\n great no error..\n\n\n");

  len = hip_get_msg_total_len(msg);
  err = getsockopt(socket_fd, IPPROTO_HIP, SO_HIP_SOCKET_OPT, (void *)msg, &len);

  if (err) {
    HIP_ERROR("getsockopt failed\n");
    goto out_err;
  }

  /***************************/
  /* getsockopt wrote the corresponding EID into the message, use it */

  err = hip_get_msg_err(msg);
  if (err) {
    err = EEI_SYSTEM;
    goto out_err;
  }

  sa_eid = hip_get_param_contents(msg, HIP_PARAM_EID_SOCKADDR);
  if (!sa_eid) {
    err = EEI_SYSTEM;
    goto out_err;
  }

  memcpy(my_eid, sa_eid, sizeof(struct sockaddr_eid));

  /* Fill the port number also because the HIP module did not fill it */
  my_eid->eid_port = htons(port);

  HIP_DEBUG("eid val=%d, port=%d\n", htons(my_eid->eid_val),
	    htons(my_eid->eid_port));

  HIP_DEBUG("\n");

 out_err:

  if (msg)
    hip_msg_free(msg);

  return err;
}

int setpeereid(struct sockaddr_eid *peer_eid,
	       const char *servname,
	       const struct endpoint *endpoint,
	       const struct addrinfo *addrinfo)
{
  int err = 0;
  struct hip_common *msg = NULL, *msg_mapping;
  struct addrinfo *addr;
  struct sockaddr_eid *sa_eid;
  in_port_t port = 0;
  struct endpoint_hip *ep_hip = (struct endpoint_hip *) endpoint;
  int socket_fd = 0;
  unsigned int msg_len = 0;

  HIP_DEBUG("\n");

  if (endpoint->family != PF_HIP) {
    HIP_ERROR("Only HIP endpoints are supported\n");
    err = EEI_FAMILY;
    goto out_err;
  }

#ifdef CONFIG_HIP_DEBUG
  {

    if (ep_hip->flags & HIP_ENDPOINT_FLAG_HIT) {
      _HIP_HEXDUMP("setpeereid hit: ", &ep_hip->id.hit,
		  sizeof(struct in6_addr));
    } else {
      _HIP_HEXDUMP("setpeereid hi: ", &ep_hip->id.host_id,
		  hip_get_param_total_len(&ep_hip->id.host_id));
    }
  }
#endif

  msg = hip_msg_alloc();
  if (!msg) {
    err = EEI_MEMORY;
    goto out_err;
  }

  if (servname != NULL) {
    err = convert_port_string_to_number(servname, &port);
    if (err) {
      HIP_ERROR("Port conversion failed (%d)\n", err);
      goto out_err;
    }
  }

  HIP_DEBUG("port=%d\n", port);

  hip_build_user_hdr(msg, SO_HIP_SET_PEER_EID, 0);

  err = hip_build_param_eid_endpoint(msg, (struct endpoint_hip *) endpoint);
  if (err) {
    err = EEI_MEMORY;
    goto out_err;
  }


#if 0 //hip_recv_daemon_info returns currently -1, temporary solution is shown below.
  err = hip_recv_daemon_info(msg, 0);
  if (err) {
    err = EEI_SYSTEM;
    goto out_err;
  }
#endif

  /*Revove this part after hip_recv_daemon has beem implemented (2.3.2006 Laura)*/

  /* Send HIT-IP mapping to the daemon.********************************/

  msg_mapping = hip_msg_alloc();
  if (!msg_mapping) {
    err = EEI_MEMORY;
    goto out_err;
  }

  /* Is it possible that there are several public HITs for the peer (/etc/hip/hosts)?
   * Do we send all possible mappings to the daemon?
  */
  for(addr = (struct addrinfo *) addrinfo; addr; addr = addr->ai_next) {
    struct sockaddr_in6 *sock_addr_ipv6;
    struct in6_addr ipv6_addr;

    if(addr->ai_family != AF_INET6)
      continue;

    sock_addr_ipv6 = (struct sockaddr_in6 *)addrinfo->ai_addr;
    ipv6_addr = sock_addr_ipv6->sin6_addr;

    HIP_DEBUG("Adding HIP-IP mapping: ");
    HIP_DEBUG_IN6ADDR("HIT", (struct in6_addr *) &ep_hip->id.hit);
    HIP_DEBUG_IN6ADDR("IP", &ipv6_addr);

    hip_msg_init(msg_mapping);
    err = hip_build_param_contents(msg_mapping, (void *) &ep_hip->id.hit, HIP_PARAM_HIT,
				   sizeof(struct in6_addr));

    if (err) {
      HIP_ERROR("build param hit failed: %s\n", strerror(err));
      goto out_err;
    }

    err = hip_build_param_contents(msg_mapping, (void *) &ipv6_addr, HIP_PARAM_IPV6_ADDR,
				   sizeof(struct in6_addr));

    if (err) {
      HIP_ERROR("build param ipv6 failed: %s\n", strerror(err));
      goto out_err;
    }

    hip_build_user_hdr(msg_mapping, SO_HIP_ADD_PEER_MAP_HIT_IP, 0);
    hip_send_recv_daemon_info(msg_mapping, 0, 0);
  }
  free(msg_mapping);

  /**************************************/


  /* Type of the socket? Does it matter?*/
  socket_fd = socket(PF_HIP, SOCK_STREAM, 0);
  if(socket_fd == -1){
    HIP_ERROR("Couldn't create socket\n");
    err = -1;
    goto out_err;
  }

  msg_len = hip_get_msg_total_len(msg);
  err = getsockopt(socket_fd, IPPROTO_HIP, SO_HIP_SOCKET_OPT, (void *)msg, &msg_len);
  if(err) {
    HIP_ERROR("getsockopt failed\n");
    close(socket_fd);
    goto out_err;
  }

  close(socket_fd);
  /***************************************************************************/

  /* The HIP module wrote the eid into the msg. Let's use it. */

  sa_eid = hip_get_param_contents(msg, HIP_PARAM_EID_SOCKADDR);
  if (!sa_eid) {
    err = EEI_SYSTEM;
    goto out_err;
  }

  memcpy(peer_eid, sa_eid, sizeof(struct sockaddr_eid));

  /* Fill the port number also because the HIP module did not fill it */
  peer_eid->eid_port = htons(port);

 out_err:

  if (msg)
    hip_msg_free(msg);

  return err;
}

/*
 * !!!!!!!!!!!!!!!!!!!!!!!!!!!!!!!!!!!!!!!!!!!!!!!!!!!!!!!!!!!!!!
 * XX FIXME: grep for public / private word from the filename and
 * call either load_private or load_public correspondingly.
 * Are application specified identities always anonymous?
 */
int load_hip_endpoint_pem(const char *filename,
			  struct endpoint **endpoint)
{
  int err = 0, algo = 0;
  char first_key_line[30];
  DSA *dsa = NULL;
  RSA *rsa = NULL;
  FILE* fp;

  *endpoint = NULL;

  /* check the algorithm from PEM format private key */
  fp = fopen(filename, "rb");
  if (!fp) {
    HIP_ERROR("Couldn't open key file %s for reading\n", filename);
    err = -ENOMEM;
    goto out_err;
  }
  else
    HIP_DEBUG("open key file %s for reading\n", filename);
  fgets(first_key_line,30,fp);  //read first line.
  _HIP_DEBUG("1st key line: %s", first_key_line);
  fclose(fp);

  if(findsubstring(first_key_line, "RSA"))
    algo = HIP_HI_RSA;
  else if(findsubstring(first_key_line, "DSA"))
    algo = HIP_HI_DSA;
  else {
    HIP_ERROR("Wrong kind of key file: %s\n",filename);
    err = -ENOMEM;
    goto out_err;
  }

  if(algo == HIP_HI_RSA)
    err = load_rsa_private_key(filename, &rsa);
  else
    err = load_dsa_private_key(filename, &dsa);
  if (err) {
    HIP_ERROR("Failed to load private key %s (%d)\n",filename, err);
    goto out_err;
  }

  // XX FIX: host_id_hdr->rdata.flags = htons(0x0200); /* key is for a host */
  if(algo == HIP_HI_RSA)
    err = rsa_to_hip_endpoint(rsa, (struct endpoint_hip **) endpoint,
			      HIP_ENDPOINT_FLAG_ANON, "");
  else
    err = dsa_to_hip_endpoint(dsa, (struct endpoint_hip **) endpoint,
			      HIP_ENDPOINT_FLAG_ANON, "");
  if (err) {
    HIP_ERROR("Failed to convert private key to HIP endpoint (%d)\n", err);
    goto out_err;
  }

 out_err:

  if (dsa)
    DSA_free(dsa);
  if (rsa)
    RSA_free(rsa);
  if (err && *endpoint)
    free(*endpoint);

  return err;
}

void free_endpointinfo(struct endpointinfo *res)
{
  struct endpointinfo *tmp;

  HIP_DEBUG("\n");

  while(res) {

    if (res->ei_endpoint)
      free(res->ei_endpoint);

    if (res->ei_canonname)
      free(res->ei_canonname);

    HIP_DEBUG("Freeing res\n");

    /* Save the next pointer from the data structure before the data
       structure is freed. */
    tmp = res;
    res = tmp->ei_next;

    /* The outermost data structure must be freed last. */
    free(tmp);
  }

}

/**
 * get_localhost_endpointinfo - query endpoint info about the localhost
 * @param basename the basename for the hip/hosts file (included for easier writing
 *            of unit tests)
 * @param servname the service port name (e.g. "http" or "12345")
 * @param hints selects which type of endpoints is going to be resolved
 * @param res the result of the query
 *
 * This function is for libinet6 internal purposes only. This function does
 * not resolve private identities, only public identities. The locators of
 * the localhost are not resolved either because interfaces are used on the
 * localhost instead of addresses. This means that the addrlist is just zeroed
 * on the result.
 *
 * Only one identity at a time can be resolved with this function. If multiple
 * identities are needed, one needs to call this function multiple times
 * with different basename arguments and link the results together.
 *
 * XX FIX: LOCAL RESOLVER SHOULD RESOLVE PUBLIC KEYS, NOT
 * PRIVATE. CHECK THAT IT WORKS WITH THE USER-KEY TEST PROGRAM.
 *
 * @return zero on success, or negative error value on failure
 */
int get_localhost_endpointinfo(const char *basename,
			       const char *servname,
			       struct endpointinfo *hints,
			       struct endpointinfo **res)
{
  int err = 0, algo = 0;
  DSA *dsa = NULL;
  RSA *rsa = NULL;
  struct endpoint_hip *endpoint_hip = NULL;
  char hostname[HIP_HOST_ID_HOSTNAME_LEN_MAX];
  struct if_nameindex *ifaces = NULL;
  FILE* fp;
  const char *pub_suffix = "_pub";

  *res = NULL;

  _HIP_DEBUG("glhepi\n");
  HIP_ASSERT(hints);

  // XX TODO: check flags?
  memset(hostname, 0, HIP_HOST_ID_HOSTNAME_LEN_MAX);
  err = gethostname(hostname, HIP_HOST_ID_HOSTNAME_LEN_MAX - 1);
  if (err) {
    HIP_ERROR("gethostname failed (%d)\n", err);
    err = EEI_NONAME;
    goto out_err;
  }

  /* select between anonymous/public HI based on the file name */
  if(!findsubstring(basename, pub_suffix))
    hints->ei_flags |= HIP_ENDPOINT_FLAG_ANON;

  /* System specific HIs should be added into the kernel with the
     HIP_HI_REUSE_ANY flag set. We set the flag
     (specific for setmyeid) 'wrongly' here
     because this way we make the HIs readable by all processes.
     This function calls setmyeid() internally.. */
  hints->ei_flags |= HIP_HI_REUSE_ANY;

  /*Support for HITs (14.3.06 Laura)*/
  hints->ei_flags |= HIP_ENDPOINT_FLAG_HIT;

  /* check the algorithm from PEM format key */
  fp = fopen(basename, "rb");
  if (!fp) {
    HIP_ERROR("Couldn't open key file %s for reading\n", basename);
    err = -ENOMEM;
    goto out_err;
  }

  /*Laura 10.4.
  fgets(first_key_line,30,fp);  //read first line.
  HIP_DEBUG("1st key line: %s",first_key_line);
  fclose(fp);

  if(findsubstring(first_key_line, "RSA"))
    algo = HIP_HI_RSA;
  else if(findsubstring(first_key_line, "DSA"))
    algo = HIP_HI_DSA;
  else {
    HIP_ERROR("Wrong kind of key file: %s\n",basename);
    err = -ENOMEM;
    goto out_err;
  }*/

  HIP_DEBUG("Debug1\n");


  if(findsubstring(basename, "rsa"))
    algo = HIP_HI_RSA;
  else if(findsubstring(basename, "dsa"))
    algo = HIP_HI_DSA;
  else {
    HIP_ERROR("Wrong kind of key file: %s\n",basename);
    err = -ENOMEM;
    goto out_err;
    }

  HIP_DEBUG("Debug2: basename %s\n", basename);

  /* Only private keys are handled. */
  if(algo == HIP_HI_RSA)
    err = load_rsa_public_key(basename, &rsa);
  //err = load_rsa_private_key(basename, &rsa);
  else
    err = load_dsa_public_key(basename, &dsa);
    //err = load_dsa_private_key(basename, &dsa);
  if (err) {
    err = EEI_SYSTEM;
    HIP_ERROR("Loading of private key %s failed\n", basename);
    goto out_err;
  }

  HIP_DEBUG("Debug3\n");

  if(algo == HIP_HI_RSA)
    err = rsa_to_hip_endpoint(rsa, &endpoint_hip, hints->ei_flags, hostname);
  else
    err = dsa_to_hip_endpoint(dsa, &endpoint_hip, hints->ei_flags, hostname);
  if (err) {
    HIP_ERROR("Failed to allocate and build endpoint.\n");
    err = EEI_SYSTEM;
    goto out_err;
  }

  HIP_DEBUG("Debug4\n");

  _HIP_HEXDUMP("host identity in endpoint: ", &endpoint_hip->id.host_id,
	       hip_get_param_total_len(&endpoint_hip->id.host_id));

  _HIP_HEXDUMP("hip endpoint: ", endpoint_hip, endpoint_hip->length);

#if 0 /* XX FIXME */
  ifaces = if_nameindex();
  if (ifaces == NULL || (ifaces->if_index == 0)) {
    HIP_ERROR("%s\n", (ifaces == NULL) ? "Iface error" : "No ifaces.");
    err = 1;
    goto out_err;
  }
#endif

  *res = calloc(1, sizeof(struct endpointinfo));
  if (!*res) {
    err = EEI_MEMORY;
    goto out_err;
  }

  (*res)->ei_endpoint = malloc(sizeof(struct sockaddr_eid));
  if (!(*res)->ei_endpoint) {
    err = EEI_MEMORY;
    goto out_err;
  }

  if (hints->ei_flags & EI_CANONNAME) {
    int len = strlen(hostname) + 1;
    if (len > 1) {
      (*res)->ei_canonname = malloc(len);
      if (!((*res)->ei_canonname)) {
	err = EEI_MEMORY;
	goto out_err;
      }
      memcpy((*res)->ei_canonname, hostname, len);
    }
  }

//  err = setmyeid(((struct sockaddr_eid *) (*res)->ei_endpoint), servname,
//		 (struct endpoint *) endpoint_hip, ifaces);
  if (err) {
    HIP_ERROR("Failed to set up my EID (%d)\n", err);
    err = EEI_SYSTEM;
    goto out_err;
  }

#ifdef CONFIG_HIP_DEBUG
  {
    struct sockaddr_eid *eid = (struct sockaddr_eid *) (*res)->ei_endpoint;
    HIP_DEBUG("eid family=%d value=%d\n", eid->eid_family,
	      ntohs(eid->eid_val));
  }
#endif

  (*res)->ei_flags = 0; /* FIXME: what about anonymous identities? */
  (*res)->ei_family = PF_HIP;
  (*res)->ei_socktype = hints->ei_socktype;
  (*res)->ei_protocol = hints->ei_protocol;
  (*res)->ei_endpointlen = sizeof(struct sockaddr_eid);
  /* ei_endpoint has already been set */
  /* canonname has already been set */
  (*res)->ei_next = NULL; /* only one local HI currently supported */

 out_err:

  if (rsa)
    RSA_free(rsa);

 if (dsa)
    DSA_free(dsa);

  if (endpoint_hip)
    free(endpoint_hip);

  if (ifaces)
    if_freenameindex(ifaces);

  /* Free allocated memory on error. Nullify the result in case the
     caller tries to deallocate the result twice with free_endpointinfo. */
  if (err) {
    if (*res) {
      if ((*res)->ei_endpoint)
	free((*res)->ei_endpoint);
      if ((*res)->ei_canonname)
	free((*res)->ei_canonname);

      free(*res);
      *res = NULL;
    }
  }

  return err;
}

/**
 * get_hipd_peer_list - query hipd for list of known peers
 * @param nodename the name of the peer to be resolved
 * @param servname the service port name (e.g. "http" or "12345")
 * @param hints selects which type of endpoints is going to be resolved
 * @param res the result of the query
 * @param alt_flag flag for an alternate query (after a file query has been done)
 *             This flag will add entries (if found) to an existing result
 *
 * This function is for libinet6 internal purposes only.
 *
 * @return zero on success, or negative error value on failure
 * @todo: this function is outdated; query for SO_HIP_GET_HA_INFO instead
 *
 */
int get_hipd_peer_list(const char *nodename, const char *servname,
			 const struct endpointinfo *hints,
			 struct endpointinfo **res, int alt_flag)
{
  int err = 0;
  struct hip_common *msg = NULL;
  unsigned int *count, *acount;
  struct hip_host_id *host_id;
  hip_hit_t *hit;
  struct in6_addr *addr;
  int i, j;
  struct endpointinfo *einfo = NULL;
  char *fqdn_str;
  int nodename_str_len = 0;
  int fqdn_str_len = 0;
  struct endpointinfo *previous_einfo = NULL;
  /* Only HITs are supported, so endpoint_hip is statically allocated */
  struct endpoint_hip endpoint_hip;
  struct addrinfo ai_hints, *ai_tail, *ai_res = NULL;
  char hit_str[46];

  if (!alt_flag)
    *res = NULL; /* The NULL value is used in the loop below. */

  HIP_DEBUG("\n");
  HIP_ASSERT(hints);

  if (nodename != NULL)
    nodename_str_len = strlen(nodename);

  memset(&ai_hints, 0, sizeof(struct addrinfo));
  /* ai_hints.ai_flags = hints->ei_flags; */
  /* Family should be AF_ANY but currently the HIP module supports only IPv6.
     In any case, the family cannot be copied directly from hints, because
     it contains PF_HIP. */
  ai_hints.ai_family = AF_INET6;
  ai_hints.ai_socktype = hints->ei_socktype;
  ai_hints.ai_protocol = hints->ei_protocol;

  /* The getaddrinfo is called only once and the results are copied in each
     element of the endpointinfo linked lists. */
  err = getaddrinfo(NULL, servname, &ai_hints, &ai_res);
  if (err) {
    HIP_ERROR("getaddrinfo failed: %s", gai_strerror(err));
    goto out_err;
  }

  /* Call the kernel to get the list of known peer addresses */
  msg = hip_msg_alloc();
  if (!msg) {
    err = EEI_MEMORY;
    goto out_err;
  }

  /* Build the message header */
  err = hip_build_user_hdr(msg, SO_HIP_GET_PEER_LIST, 0);
  if (err) {
    err = EEI_MEMORY;
    goto out_err;
  }

  /* Call the kernel */
  err = hip_send_recv_daemon_info(msg, 0, 0);
  if (err) {
    err = EEI_SYSTEM;
    HIP_ERROR("Failed to recv msg\n");
    goto out_err;
  }

  /* getsockopt wrote the peer list into the message, now process it
   * Format is:
     <unsigned integer> - Number of entries
     [<host id> - Host identifier
      <hit> - HIT
      <unsigned integer> - Number of addresses
      [<ipv6 address> - IPv6 address
       ...]
     ...]
  */
  err = hip_get_msg_err(msg);
  if (err) {
    err = EEI_SYSTEM;
    goto out_err;
  }

  /* Get count of entries in peer list */
  count = hip_get_param_contents(msg, HIP_PARAM_UINT);
  if (!count) {
    err = EEI_SYSTEM;
    goto out_err;
  }

  for (i = 0; i < *count; i++) {
    /* Get the next peer HOST ID */
    host_id = hip_get_param(msg, HIP_PARAM_HOST_ID);
    if (!host_id) {
      HIP_ERROR("no host identity pubkey in response\n");
      err = EEI_SYSTEM;
      goto out_err;
    }

    /* Extract the peer hostname, and determine its length */
    fqdn_str = hip_get_param_host_id_hostname(host_id);
    fqdn_str_len = strlen(fqdn_str);

    /* Get the peer HIT */
    hit = (hip_hit_t *) hip_get_param_contents(msg, HIP_PARAM_HIT);
    if (!hit) {
      HIP_ERROR("no hit in response\n");
      err = EEI_SYSTEM;
      goto out_err;
    }

    /* Get the number of addresses */
    acount = hip_get_param_contents(msg, HIP_PARAM_UINT);
    if (!acount) {
      err = EEI_SYSTEM;
      goto out_err;
    }

    /* Parse the hit into text form for comparison below */
    hip_in6_ntop((const struct in6_addr *)&hit, hit_str);

    /* Check if the nodename or the endpoint in the hints matches the
       scanned entries. */
    if (nodename_str_len && (fqdn_str_len == nodename_str_len) &&
	(strcmp(fqdn_str, nodename) == 0)) {
      /* XX FIX: foobar should match to foobar.org, depending on resolv.conf */
      HIP_DEBUG("Nodename match\n");
    } else if(hints->ei_endpointlen && hints->ei_endpoint &&
	      (strlen(hit_str) == hints->ei_endpointlen) &&
	      (strcmp(hit_str, (char *) hints->ei_endpoint) == 0)) {
      HIP_DEBUG("Endpoint match\n");
    } else if (!nodename_str_len) {
      HIP_DEBUG("Null nodename, returning as matched\n");
    } else {
      /* Not matched, so skip the addresses in the kernel response */
      for (j = 0; j < *acount; j++) {
	addr = (struct in6_addr *)hip_get_param_contents(msg,
							 HIP_PARAM_IPV6_ADDR);
	if (!addr) {
	  HIP_ERROR("no ip addr in response\n");
	  err = EEI_SYSTEM;
	  goto out_err;
	}
      }
      continue;
    }

    /* Allocate a new endpointinfo */
    einfo = calloc(1, sizeof(struct endpointinfo));
    if (!einfo) {
      err = EEI_MEMORY;
      goto out_err;
    }

    /* Allocate a new endpoint */
    einfo->ei_endpoint = calloc(1, sizeof(struct sockaddr_eid));
    if (!einfo->ei_endpoint) {
      err = EEI_MEMORY;
      goto out_err;
    }

    /* Copy the name if the flag is set */
    if (hints->ei_flags & EI_CANONNAME) {
      einfo->ei_canonname = malloc(fqdn_str_len + 1);
      if (!(einfo->ei_canonname)) {
	err = EEI_MEMORY;
	goto out_err;
      }
      HIP_ASSERT(strlen(fqdn_str) == fqdn_str_len);
      strcpy(einfo->ei_canonname, fqdn_str);
      /* XX FIX: we should append the domain name if it does not exist */
    }

    _HIP_DEBUG("*** %p %p\n", einfo, previous_einfo);

    HIP_ASSERT(einfo); /* Assertion 1 */

    /* Allocate and fill the HI. Note that here we are assuming that the
       endpoint is really a HIT. The following assertion checks that we are
       dealing with a HIT. Change the memory allocations and other code when
       HIs are really supported. */

    memset(&endpoint_hip, 0, sizeof(struct endpoint_hip));
    endpoint_hip.family = PF_HIP;

    /* Only HITs are supported, so endpoint_hip is not dynamically allocated
       and sizeof(endpoint_hip) is enough */
    endpoint_hip.length = sizeof(struct endpoint_hip);
    endpoint_hip.flags = HIP_ENDPOINT_FLAG_HIT;
    memcpy(&endpoint_hip.id.hit, hit, sizeof(struct in6_addr));

    _HIP_HEXDUMP("peer HIT: ", &endpoint_hip.id.hit, sizeof(struct in6_addr));

    HIP_ASSERT(einfo && einfo->ei_endpoint); /* Assertion 2 */

    /* Now replace the addresses that we got from getaddrinfo in the ai_res
       structure, with the entries from the kernel. If there are not enough
       entries already present, allocate and fill new ones */
    ai_tail = ai_res;
    for (j = 0; j < *acount; j++, ai_tail = ai_tail->ai_next) {
      addr = (struct in6_addr *) hip_get_param_contents(msg,
							HIP_PARAM_IPV6_ADDR);
      if (!addr) {
	HIP_ERROR("no ip addr in response\n");
	err = EEI_SYSTEM;
	goto out_err;
      }

      /* Should we always include our entries, even if there are none? */
      if (!ai_res) continue;

      if (!ai_tail) {
	/* We ran out of entries, so copy the first one so we get the
	   flags and other info*/
	ai_tail = malloc(sizeof(struct addrinfo));
	memcpy(ai_tail, ai_res, sizeof(struct addrinfo));
	ai_tail->ai_addr = malloc(sizeof(struct sockaddr_in6));
	memcpy(ai_tail->ai_addr, ai_res->ai_addr,sizeof(struct sockaddr_in6));
	ai_tail->ai_canonname = malloc(strlen(ai_res->ai_canonname)+1);
	strcpy(ai_tail->ai_canonname, ai_res->ai_canonname);
      }

      /* Now, save the address from the kernel */
      memcpy(&(((struct sockaddr_in6 *)ai_tail->ai_addr)->sin6_addr), addr,
	       sizeof(struct in6_addr));
    }

    /* Call the kernel for the peer eid */
    err = setpeereid((struct sockaddr_eid *) einfo->ei_endpoint, servname,
		     (struct endpoint *) &endpoint_hip, ai_res);
    if (err) {
      HIP_ERROR("association failed (%d): %s\n", err);
      goto out_err;
    }

    /* Fill the rest of the fields in the einfo */
    einfo->ei_flags = hints->ei_flags;
    einfo->ei_family = PF_HIP;
    einfo->ei_socktype = hints->ei_socktype;
    einfo->ei_protocol = hints->ei_protocol;
    einfo->ei_endpointlen = sizeof(struct sockaddr_eid);

    /* The einfo structure has been filled now. Now, append it to the linked
       list. */

    /* Set res point to the first memory allocation, so that the starting
       point of the linked list will not be forgotten. The res will be set
       only once because on the next iteration of the loop it will non-null. */
    if (!*res)
      *res = einfo;

    HIP_ASSERT(einfo && einfo->ei_endpoint && *res); /* 3 */

    /* Link the previous endpoint info structure to this new one. */
    if (previous_einfo) {
      previous_einfo->ei_next = einfo;
    }

    /* Store a pointer to this einfo so that we can link this einfo to the
       following einfo on the next iteration. */
    previous_einfo = einfo;

    HIP_ASSERT(einfo && einfo->ei_endpoint && *res &&
	       previous_einfo == einfo); /* 4 */
  }

  HIP_DEBUG("Kernel list scanning ended\n");

 out_err:

  if (ai_res)
    freeaddrinfo(ai_res);

  if (msg)
    hip_msg_free(msg);

  /* Free all of the reserved memory on error */
  if (err) {
    /* Assertions 1, 2 and 3: einfo has not been linked to *res and
       it has to be freed separately. In English: free only einfo
       if it has not been linked into the *res list */
    if (einfo && previous_einfo != einfo) {
      if (einfo->ei_endpoint)
	free(einfo->ei_endpoint);
      if (einfo->ei_canonname)
	free(einfo->ei_canonname);
      free(einfo);
    }

    /* Assertion 4: einfo has been linked into the *res. Free all of the
     *res list elements (einfo does not need be freed separately). */
    if (*res) {
      free_endpointinfo(*res);
      /* In case the caller of tries to free the res again */
      *res = NULL;
    }
  }

  return err;
}

/**
 * get_peer_endpointinfo - query endpoint info about a peer
 * @param hostsfile the filename where the endpoint information is stored
 * @param nodename the name of the peer to be resolved
 * @param servname the service port name (e.g. "http" or "12345")
 * @param hints selects which type of endpoints is going to be resolved
 * @param res the result of the query
 *
 * This function is for libinet6 internal purposes only.
 *
 * @return zero on success, or negative error value on failure
 *
 */
int get_peer_endpointinfo(const char *hostsfile,
			  const char *nodename,
			  const char *servname,
			  const struct endpointinfo *hints,
			  struct endpointinfo **res)
{
  int err = 0, match_found = 0;
  unsigned int fqdn_str_len = 0;
  FILE *hosts = NULL;
  char fqdn_str[HOST_NAME_MAX];
  struct endpointinfo *einfo = NULL;
  struct addrinfo ai_hints, *ai_res = NULL;
  struct endpointinfo *previous_einfo = NULL;
  /* Only HITs are supported, so endpoint_hip is statically allocated */
  struct endpoint_hip endpoint_hip;
  struct in6_addr hit;
  List mylist;

  *res = NULL; /* The NULL value is used in the loop below. */

  HIP_DEBUG("\n");

  HIP_ASSERT(nodename);
  HIP_ASSERT(hints);

  hosts = fopen(hostsfile, "r");
  if (!hosts) {
    err = EEI_SYSTEM;
    HIP_ERROR("Failed to open %s\n", hostsfile);
    goto out_err;
  }

  memset(&ai_hints, 0, sizeof(struct addrinfo));
  ai_hints.ai_flags = hints->ei_flags;
  /* Family should be AF_ANY but currently the HIP module supports only IPv6.
     In any case, the family cannot be copied directly from hints, because
     it contains PF_HIP. */
  ai_hints.ai_family = AF_INET6;
  ai_hints.ai_socktype = hints->ei_socktype;
  ai_hints.ai_protocol = hints->ei_protocol;

  /* The getaddrinfo is called only once and the results are copied in each
     element of the endpointinfo linked lists. */
  err = getaddrinfo(nodename, servname, &ai_hints, &ai_res);
  if (err) {
    HIP_ERROR("getaddrinfo failed: %s\n", gai_strerror(err));
    goto fallback;
  }

  /*! \todo check and handle flags here */

  HIP_ASSERT(!*res); /* Pre-loop invariable */

  //HIP_IFEL(err, -1, "Failed to map id to hostname\n");

  memset(fqdn_str, 0, sizeof(fqdn_str));
  if (inet_pton(AF_INET6, nodename, &hit) > 0) {
    _HIP_DEBUG("Nodename is numerical address\n");
    err = (hip_for_each_hosts_file_line(HIPD_HOSTS_FILE,
				       hip_map_first_id_to_hostname_from_hosts,
				       &hit, fqdn_str) &&
		hip_for_each_hosts_file_line(HOSTS_FILE,
				       hip_map_first_id_to_hostname_from_hosts,
				       &hit, fqdn_str));
  } else {
    strncpy(fqdn_str, nodename, HOST_NAME_MAX);
  }
  fqdn_str_len = strlen(fqdn_str);

  if (!err && (!hip_for_each_hosts_file_line(HIPD_HOSTS_FILE,
				   hip_map_first_hostname_to_hit_from_hosts,
				   fqdn_str, &hit) ||
		!hip_for_each_hosts_file_line(HOSTS_FILE,
				   hip_map_first_hostname_to_hit_from_hosts,
				   fqdn_str, &hit)))
    /* create endpointinfo structure for every HIT */
    {
      einfo = calloc(1, sizeof(struct endpointinfo));

      HIP_IFE(!einfo, EEI_MEMORY);
      
      einfo->ei_endpoint = calloc(1, sizeof(struct sockaddr_eid));
      HIP_IFE(!einfo->ei_endpoint, EEI_MEMORY);

      if (hints->ei_flags & EI_CANONNAME) {
	einfo->ei_canonname = malloc(fqdn_str_len + 1);
	HIP_IFE(!einfo->ei_canonname, EEI_MEMORY);
	HIP_ASSERT(strlen(fqdn_str) == fqdn_str_len);
	strcpy(einfo->ei_canonname, fqdn_str);
	/* XX FIX: we should append the domain name if it does not exist */
      }

      _HIP_DEBUG("*** %p %p\n", einfo, previous_einfo);

      HIP_ASSERT(einfo); /* Assertion 1 */

      /* Allocate and fill the HI. Note that here we are assuming that the
	 endpoint is really a HIT. The following assertion checks that we are
	 dealing with a HIT. Change the memory allocations and other code when
	 HIs are really supported. */
      //THIS ISN'T TRUE ALWAYS: _HIP_ASSERT(hi_str_len == 4 * 8 + 7 * 1);

      memset(&endpoint_hip, 0, sizeof(struct endpoint_hip));
      endpoint_hip.family = PF_HIP;

      /* Only HITs are supported, so endpoint_hip is not dynamically allocated
	 and sizeof(endpoint_hip) is enough */
      endpoint_hip.length = sizeof(struct endpoint_hip);
      endpoint_hip.flags = HIP_ENDPOINT_FLAG_HIT;

      ipv6_addr_copy(&endpoint_hip.id.hit, &hit);

      HIP_ASSERT(einfo && einfo->ei_endpoint); /* Assertion 2 */

      err = setpeereid((struct sockaddr_eid *) einfo->ei_endpoint, servname,
		       (struct endpoint *) &endpoint_hip, ai_res);
      if (err) {
	HIP_ERROR("association failed (%d): %s\n", err);
	goto out_err;
      }

      /* Fill the rest of the fields in the einfo */
      einfo->ei_flags = hints->ei_flags;
      einfo->ei_family = PF_HIP;
      einfo->ei_socktype = hints->ei_socktype;
      einfo->ei_protocol = hints->ei_protocol;
      einfo->ei_endpointlen = sizeof(struct sockaddr_eid);

      /* The einfo structure has been filled now. Now, append it to the linked
	 list. */

      /* Set res point to the first memory allocation, so that the starting
	 point of the linked list will not be forgotten. The res will be set
	 only once because on the next iteration of the loop it will non-null.
      */
      if (!*res)
	*res = einfo;

      HIP_ASSERT(einfo && einfo->ei_endpoint && *res); /* 3 */

      /* Link the previous endpoint info structure to this new one. */
      if (previous_einfo) {
	previous_einfo->ei_next = einfo;
      }

      /* Store a pointer to this einfo so that we can link this einfo to the
	 following einfo on the next iteration. */
      previous_einfo = einfo;

      HIP_ASSERT(einfo && einfo->ei_endpoint && *res &&
		 previous_einfo == einfo); /* 4 */
      destroy(&mylist);
  }

  _HIP_DEBUG("Scanning ended\n");


 fallback:

#if 0 /* XX FIXME: the function below does not work */
  /* If no entries are found, fallback on the kernel's list */
  if (!*res) {
    HIP_DEBUG("No entries found, querying hipd for entries\n");
    err = get_hipd_peer_list(nodename, servname, hints, res, 1);
    if (err) {
      HIP_ERROR("Failed to get kernel peer list (%d)\n", err);
      goto out_err;
    }
    HIP_DEBUG("Done with hipd entries\n");
    if (*res) {
      match_found = 1;
    }
  }
#endif

  HIP_ASSERT(err == 0);

  if (!match_found) {
    err = EEI_NONAME;
  }

 out_err:

  if (ai_res)
    freeaddrinfo(ai_res);

  if (hosts)
    fclose(hosts);

  /* Free all of the reserved memory on error */
  if (err) {
    /* Assertions 1, 2 and 3: einfo has not been linked to *res and
       it has to be freed separately. In English: free only einfo
       if it has not been linked into the *res list */
    if (einfo && previous_einfo != einfo) {
      if (einfo->ei_endpoint)
	free(einfo->ei_endpoint);
      if (einfo->ei_canonname)
	free(einfo->ei_canonname);
      free(einfo);
    }

    /* Assertion 4: einfo has been linked into the *res. Free all of the
     *res list elements (einfo does not need be freed separately). */
    if (*res) {
      free_endpointinfo(*res);
      /* In case the caller of tries to free the res again */
      *res = NULL;
    }
  }
  return err;
}

int getendpointinfo(const char *nodename, const char *servname,
		    const struct endpointinfo *hints,
		    struct endpointinfo **res)
{
  int err = 0;
  struct endpointinfo modified_hints;
  struct endpointinfo *first, *current, *new;
  char *filenamebase = NULL;
  int filenamebase_len, ret, i;
  List list;

  initlist(&list);

  /* Only HIP is currently supported */
  if (hints && hints->ei_family != PF_HIP) {
    err = -EEI_FAMILY;
    HIP_ERROR("Only HIP is currently supported\n");
    goto err_out;
  }
  /* XX:TODO Check flag values from hints!!!
   E.g. EI_HI_ANY* should cause the resolver to output only a single socket
   address containing an ED that would be received using the corresponding
   HIP_HI_*ANY macro. EI_ANON flag causes the resolver to return only local
   anonymous ids.
  */

  if (hints) {
    memcpy(&modified_hints, hints, sizeof(struct endpointinfo));
  } else {
    /* No hints given, assign default hints */
    memset(&modified_hints, 0, sizeof(struct endpointinfo));
    modified_hints.ei_family = PF_HIP;
  }
  /* getaddrinfo has been modified to support the legacy HIP API and this
     ensures that the legacy API does not do anything funny */
  modified_hints.ei_flags |= AI_HIP_NATIVE;

  /* Note about the hints: the hints is overloaded with AI_XX and EI_XX flags.
     We make the (concious and lazy) decision not to separate them into
     different flags and assume that both getendpointinfo and getaddrinfo
     can survive the overloaded flags. The AI_XX and EI_XX in netdb.h have
     distinct values, so this should be ok. */

#if 0 /* the function below should be reimplemented */
  /* Check for kernel list request */
  if (modified_hints.ei_flags & AI_KERNEL_LIST) {
    err = get_hipd_peer_list(nodename, servname, &modified_hints, res, 0);
    goto err_out;
  }
#endif

  if (nodename == NULL) {
    *res = calloc(1, sizeof(struct endpointinfo));
    if (!*res) {
      err = EEI_MEMORY;
      goto err_out;
    }

    /*DEFAULT_CONFIG_DIR = /etc/hip/*/
    findkeyfiles(DEFAULT_CONFIG_DIR, &list);

    /* allocate the first endpointinfo
       and then link the others to it */

    filenamebase_len = strlen(DEFAULT_CONFIG_DIR) + 1 +
      strlen(getitem(&list,0)) + 1;

    filenamebase = malloc(filenamebase_len);
    if (!filenamebase) {
      HIP_ERROR("Couldn't allocate file name\n");
      err = -ENOMEM;
      goto err_out;
    }
    ret = snprintf(filenamebase, filenamebase_len, "%s/%s",
		   DEFAULT_CONFIG_DIR,
		   getitem(&list,0));
    if (ret <= 0) {
      err = -EINVAL;
      goto err_out;
    }
    err = get_localhost_endpointinfo(filenamebase, servname,
				     &modified_hints, &first);

    free(filenamebase);
    current = first;

    for(i=1; i<length(&list); i++) {
      _HIP_DEBUG ("%s\n", getitem(&list,i));

      filenamebase_len = strlen(DEFAULT_CONFIG_DIR) + 1 +
	strlen(getitem(&list,i)) + 1;

      filenamebase = malloc(filenamebase_len);
      if (!filenamebase) {
	HIP_ERROR("Couldn't allocate file name\n");
	err = -ENOMEM;
	goto err_out;
      }

      ret = snprintf(filenamebase, filenamebase_len, "%s/%s",
		     DEFAULT_CONFIG_DIR,
		     getitem(&list,i));
      if (ret <= 0) {
	err = -EINVAL;
	goto err_out;
      }

      err = get_localhost_endpointinfo(filenamebase, servname,
				       &modified_hints, &new);
      if (err) {
	HIP_ERROR("get_localhost_endpointinfo() failed\n");
	goto err_out;
      }

      current->ei_next = new;
      current = new;

    }

    *res = first;

  } else {
#ifdef CONFIG_HIP_AGENT
    /* Communicate the name and port output to the agent
       synchronously with netlink. First send the name + port
       and then wait for answer (select). The agent filters
       or modifies the list. The agent implements get_peer_endpointinfo
       with some filtering. */
#endif /* add #elseif */

      err = (get_peer_endpointinfo(HIPD_HOSTS_FILE, nodename, servname,
						&modified_hints, res)  &&
		get_peer_endpointinfo(HOSTS_FILE, nodename, servname,
						&modified_hints, res));
  }

 err_out:

  if(filenamebase_len)
    free(filenamebase);
  if(length(&list)>0)
    destroy(&list);

  return err;
}

const char *gepi_strerror(int errcode)
{
  return "HIP native resolver failed"; /* XX FIXME */
}


int get_localhost_endpoint_no_setmyeid(const char *basename,
				       const char *servname,
				       struct endpointinfo *hints,
				       struct endpointinfo **res,
				       struct hip_lhi *lhi)
{
  int err = 0, algo = 0;
  DSA *dsa = NULL;
  RSA *rsa = NULL;
  unsigned char *key_rr = NULL;
  int key_rr_len = 0;
  struct endpoint_hip *endpoint_hip = NULL;
  char hostname[HIP_HOST_ID_HOSTNAME_LEN_MAX];
  struct if_nameindex *ifaces = NULL;
  const char *pub_suffix = "_pub";

  *res = NULL;

  _HIP_DEBUG("get_localhost_endpoint()\n");
  HIP_ASSERT(hints);

  // XX TODO: check flags?
  memset(hostname, 0, HIP_HOST_ID_HOSTNAME_LEN_MAX);
  err = gethostname(hostname, HIP_HOST_ID_HOSTNAME_LEN_MAX - 1);
  if (err) {
    HIP_ERROR("gethostname failed (%d)\n", err);
    err = EEI_NONAME;
    goto out_err;
  }

  /* System specific HIs should be added into the kernel with the
     HIP_HI_REUSE_ANY flag set, because this way we make the HIs
     readable by all processes. This function calls setmyeid() internally.. */
  hints->ei_flags |= HIP_HI_REUSE_ANY;

  /* select between anonymous/public HI based on the file name */
  if(!findsubstring(basename, pub_suffix)) {
	  hints->ei_flags |= HIP_ENDPOINT_FLAG_ANON;
	  HIP_DEBUG("Anonymous HI\n");
  } else {
	  HIP_DEBUG("Published HI\n");
  }

  if(findsubstring(basename, "rsa"))
    algo = HIP_HI_RSA;
  else if(findsubstring(basename, "dsa"))
    algo = HIP_HI_DSA;
  else {
    HIP_ERROR("Wrong kind of key file: %s\n",basename);
    err = -ENOMEM;
    goto out_err;
  }

  if(algo == HIP_HI_RSA)
    //modified according Laura's suggestion
    //    err = load_rsa_private_key(basename, &rsa);
    err = load_rsa_public_key(basename, &rsa);
  else
    //err = load_dsa_private_key(basename, &dsa);
    err = load_dsa_public_key(basename, &dsa);
  if (err) {
    err = EEI_SYSTEM;
    HIP_ERROR("Loading of private key %s failed\n", basename);
    goto out_err;
  }

  if(algo == HIP_HI_RSA)
    err = rsa_to_hip_endpoint(rsa, &endpoint_hip, hints->ei_flags, hostname);
  else
    err = dsa_to_hip_endpoint(dsa, &endpoint_hip, hints->ei_flags, hostname);
  if (err) {
    HIP_ERROR("Failed to allocate and build endpoint.\n");
    err = EEI_SYSTEM;
    goto out_err;
  }

  _HIP_HEXDUMP("host identity in endpoint: ", &endpoint_hip->id.host_id,
	      hip_get_param_total_len(&endpoint_hip->id.host_id));

  _HIP_HEXDUMP("hip endpoint: ", endpoint_hip, endpoint_hip->length);

  if(algo == HIP_HI_RSA) {
    key_rr_len = rsa_to_dns_key_rr(rsa, &key_rr);
    if (key_rr_len <= 0) {
      HIP_ERROR("rsa_key_rr_len <= 0\n");
      err = -EFAULT;
      goto out_err;
    }
    //    err = hip_private_rsa_to_hit(rsa, key_rr, HIP_HIT_TYPE_HASH120, &lhi->hit);
    err = hip_public_rsa_to_hit(rsa, key_rr, HIP_HIT_TYPE_HASH100, &lhi->hit);
    if (err) {
      HIP_ERROR("Conversion from RSA to HIT failed\n");
      goto out_err;
    }
    _HIP_HEXDUMP("Calculated RSA HIT: ", &lhi->hit,
		 sizeof(struct in6_addr));
  } else {
    key_rr_len = dsa_to_dns_key_rr(dsa, &key_rr);
    if (key_rr_len <= 0) {
      HIP_ERROR("dsa_key_rr_len <= 0\n");
      err = -EFAULT;
      goto out_err;
    }
    //err = hip_private_dsa_to_hit(dsa, key_rr, HIP_HIT_TYPE_HASH120, &lhi->hit);
    err = hip_public_dsa_to_hit(dsa, key_rr, HIP_HIT_TYPE_HASH100, &lhi->hit);
    if (err) {
      HIP_ERROR("Conversion from DSA to HIT failed\n");
      goto out_err;
    }
    _HIP_HEXDUMP("Calculated DSA HIT: ", &lhi->hit,
		sizeof(struct in6_addr));
  }

#if 0 /* XX FIXME */
  ifaces = if_nameindex();
  if (ifaces == NULL || (ifaces->if_index == 0)) {
    HIP_ERROR("%s\n", (ifaces == NULL) ? "Iface error" : "No ifaces.");
    err = 1;
    goto out_err;
  }
#endif

  *res = calloc(1, sizeof(struct endpointinfo));
  if (!*res) {
    err = EEI_MEMORY;
    goto out_err;
  }

  (*res)->ei_endpoint = malloc(sizeof(struct sockaddr_eid));
  if (!(*res)->ei_endpoint) {
    err = EEI_MEMORY;
    goto out_err;
  }

  if (hints->ei_flags & EI_CANONNAME) {
    int len = strlen(hostname) + 1;
    if (len > 1) {
      (*res)->ei_canonname = malloc(len);
      if (!((*res)->ei_canonname)) {
	err = EEI_MEMORY;
	goto out_err;
      }
      memcpy((*res)->ei_canonname, hostname, len);
    }
  }

 out_err:

  if (rsa)
    RSA_free(rsa);

  if (dsa)
    DSA_free(dsa);

  if (endpoint_hip)
    free(endpoint_hip);

  if (ifaces)
    if_freenameindex(ifaces);

  if (key_rr)
    free(key_rr);

  return err;
}

int get_localhost_endpoint(const char *basename,
			    const char *servname,
			    struct endpointinfo *hints,
			    struct endpointinfo **res,
			    struct hip_lhi *lhi)
{
  int err = 0, algo = 0;
  DSA *dsa = NULL;
  RSA *rsa = NULL;
  unsigned char *key_rr = NULL;
  int key_rr_len = 0;
  struct endpoint_hip *endpoint_hip = NULL;
  char hostname[HIP_HOST_ID_HOSTNAME_LEN_MAX];
  struct if_nameindex *ifaces = NULL;
  const char *pub_suffix = "_pub";

  *res = NULL;

  _HIP_DEBUG("get_localhost_endpoint()\n");
  HIP_ASSERT(hints);

  // XX TODO: check flags?
  memset(hostname, 0, HIP_HOST_ID_HOSTNAME_LEN_MAX);
  err = gethostname(hostname, HIP_HOST_ID_HOSTNAME_LEN_MAX - 1);
  if (err) {
    HIP_ERROR("gethostname failed (%d)\n", err);
    err = EEI_NONAME;
    goto out_err;
  }

  /* System specific HIs should be added into the kernel with the
     HIP_HI_REUSE_ANY flag set, because this way we make the HIs
     readable by all processes. This function calls setmyeid() internally.. */
  hints->ei_flags |= HIP_HI_REUSE_ANY;

  /* select between anonymous/public HI based on the file name */
  if(!findsubstring(basename, pub_suffix))
    hints->ei_flags |= HIP_ENDPOINT_FLAG_ANON;

  /* check the algorithm from PEM format key */
  /* Bing, replace the following code:
  fp = fopen(basename, "rb");
  if (!fp) {
    HIP_ERROR("Couldn't open key file %s for reading\n", basename);
    err = -ENOMEM;
    goto out_err;
  }
  fgets(first_key_line,30,fp);  //read first line.
  _HIP_DEBUG("1st key line: %s",first_key_line);
  fclose(fp);

  if(findsubstring(first_key_line, "RSA"))
    algo = HIP_HI_RSA;
  else if(findsubstring(first_key_line, "DSA"))
    algo = HIP_HI_DSA;
  else {
    HIP_ERROR("Wrong kind of key file: %s\n",basename);
    err = -ENOMEM;
    goto out_err;
  }
  */
  /*Bing, the following code is used instead of the above code*/
  if(findsubstring(basename, "rsa"))
    algo = HIP_HI_RSA;
  else if(findsubstring(basename, "dsa"))
    algo = HIP_HI_DSA;
  else {
    HIP_ERROR("Wrong kind of key file: %s\n",basename);
    err = -ENOMEM;
    goto out_err;
  }

  if(algo == HIP_HI_RSA)
    //modified according Laura's suggestion
    //    err = load_rsa_private_key(basename, &rsa);
    err = load_rsa_public_key(basename, &rsa);
  else
    //err = load_dsa_private_key(basename, &dsa);
    err = load_dsa_public_key(basename, &dsa);
  if (err) {
    err = EEI_SYSTEM;
    HIP_ERROR("Loading of private key %s failed\n", basename);
    goto out_err;
  }

  if(algo == HIP_HI_RSA)
    err = rsa_to_hip_endpoint(rsa, &endpoint_hip, hints->ei_flags, hostname);
  else
    err = dsa_to_hip_endpoint(dsa, &endpoint_hip, hints->ei_flags, hostname);
  if (err) {
    HIP_ERROR("Failed to allocate and build endpoint.\n");
    err = EEI_SYSTEM;
    goto out_err;
  }

  _HIP_HEXDUMP("host identity in endpoint: ", &endpoint_hip->id.host_id,
	      hip_get_param_total_len(&endpoint_hip->id.host_id));


  _HIP_HEXDUMP("hip endpoint: ", endpoint_hip, endpoint_hip->length);

  if(algo == HIP_HI_RSA) {
    key_rr_len = rsa_to_dns_key_rr(rsa, &key_rr);
    if (key_rr_len <= 0) {
      HIP_ERROR("rsa_key_rr_len <= 0\n");
      err = -EFAULT;
      goto out_err;
    }
    //    err = hip_private_rsa_to_hit(rsa, key_rr, HIP_HIT_TYPE_HASH120, &lhi->hit);
    err = hip_public_rsa_to_hit(rsa, key_rr, HIP_HIT_TYPE_HASH100, &lhi->hit);
    if (err) {
      HIP_ERROR("Conversion from RSA to HIT failed\n");
      goto out_err;
    }
    _HIP_HEXDUMP("Calculated RSA HIT: ", &lhi->hit,
		sizeof(struct in6_addr));
  } else {
    key_rr_len = dsa_to_dns_key_rr(dsa, &key_rr);
    if (key_rr_len <= 0) {
      HIP_ERROR("dsa_key_rr_len <= 0\n");
      err = -EFAULT;
      goto out_err;
    }
    //err = hip_private_dsa_to_hit(dsa, key_rr, HIP_HIT_TYPE_HASH120, &lhi->hit);
    err = hip_public_dsa_to_hit(dsa, key_rr, HIP_HIT_TYPE_HASH100, &lhi->hit);
    if (err) {
      HIP_ERROR("Conversion from DSA to HIT failed\n");
      goto out_err;
    }
    _HIP_HEXDUMP("Calculated DSA HIT: ", &lhi->hit,
		sizeof(struct in6_addr));
  }

#if 0 /* XX FIXME */
  ifaces = if_nameindex();
  if (ifaces == NULL || (ifaces->if_index == 0)) {
    HIP_ERROR("%s\n", (ifaces == NULL) ? "Iface error" : "No ifaces.");
    err = 1;
    goto out_err;
  }
#endif

  *res = calloc(1, sizeof(struct endpointinfo));
  if (!*res) {
    err = EEI_MEMORY;
    goto out_err;
  }

  (*res)->ei_endpoint = malloc(sizeof(struct sockaddr_eid));
  if (!(*res)->ei_endpoint) {
    err = EEI_MEMORY;
    goto out_err;
  }

  if (hints->ei_flags & EI_CANONNAME) {
    int len = strlen(hostname) + 1;
    if (len > 1) {
      (*res)->ei_canonname = malloc(len);
      if (!((*res)->ei_canonname)) {
	err = EEI_MEMORY;
	goto out_err;
      }
      memcpy((*res)->ei_canonname, hostname, len);
    }
  }

  err = setmyeid(((struct sockaddr_eid *) (*res)->ei_endpoint), servname,
		 (struct endpoint *) endpoint_hip, ifaces);
  if (err) {
    HIP_ERROR("Failed to set up my EID (%d)\n", err);
    err = EEI_SYSTEM;
    goto out_err;
  }

#ifdef CONFIG_HIP_DEBUG
  {
    //struct sockaddr_eid *eid = (struct sockaddr_eid *) (*res)->ei_endpoint;
    _HIP_DEBUG("eid family=%d value=%d\n", eid->eid_family,
	       ntohs(eid->eid_val));
  }
#endif

 out_err:

  if (rsa)
    RSA_free(rsa);

  if (dsa)
    DSA_free(dsa);

  if (endpoint_hip)
    free(endpoint_hip);

  if (ifaces)
    if_freenameindex(ifaces);

  if (key_rr)
    free(key_rr);

  return err;
}

/**
 * get_local_hits - Query about local HITs and add the corresponding HIs into
 * kernel database. This function is used by getaddrinfo() in getaddrinfo.c
 *
 * @param servname the service port name (e.g. "http" or "12345")
 * @param adr the result of the query - HITs in a linked list
 *
 * @return zero on success, or negative error value on failure
 *
 * @todo: rewrite the function to actually return a list
 *
 */
int get_local_hits(const char *servname, struct gaih_addrtuple **adr) {
  int err = 0, i;
  struct hip_lhi hit;
  char *filenamebase = NULL;
  int filenamebase_len, ret;
  struct endpointinfo modified_hints;
  struct endpointinfo *new = NULL;
  //struct hip_common *msg;
  //struct in6_addr *hiphit;
  //struct hip_tlv_common *det;
  List list;

  _HIP_DEBUG("\n");

  /* assign default hints */
  memset(&modified_hints, 0, sizeof(struct endpointinfo));
  modified_hints.ei_family = PF_HIP;

  initlist(&list);
  /* find key files from /etc/hosts */
  /* or */
  /* find key files from /etc/hip */
  findkeyfiles(DEFAULT_CONFIG_DIR, &list);
  _HIP_DEBUG("LEN:%d\n",length(&list));

  //hip_build_user_hdr(&msg,HIP_PARAM_IPV6_ADDR, sizeof(struct endpointinfo));
  for(i=0; i<length(&list); i++) {

	_HIP_DEBUG("%s\n",getitem(&list,i));
	filenamebase_len = strlen(DEFAULT_CONFIG_DIR) + 1 +
      	strlen(getitem(&list,i)) + 1;

    filenamebase = malloc(filenamebase_len);
    HIP_IFEL(!filenamebase, -ENOMEM, "Couldn't allocate file name\n");

    ret = snprintf(filenamebase, filenamebase_len, "%s/%s",
		   DEFAULT_CONFIG_DIR,
		   getitem(&list,i));
    HIP_IFE(ret <= 0, -EINVAL);

    //    get_localhost_endpoint(filenamebase, servname,
    //		   &modified_hints, &new, &hit);
    get_localhost_endpoint_no_setmyeid(filenamebase, servname,
				       &modified_hints, &new, &hit);

    _HIP_DEBUG_HIT("Got HIT: ", &hit.hit);

    if (*adr == NULL) {
      *adr = malloc(sizeof(struct gaih_addrtuple));
      (*adr)->scopeid = 0;
    }
    (*adr)->next = NULL;
    (*adr)->family = AF_INET6;
    memcpy((*adr)->addr, &hit.hit, sizeof(struct in6_addr));
    adr = &((*adr)->next); // for opp mode -miika

    free(filenamebase);
    free(new->ei_canonname);
    free(new->ei_endpoint);
    free(new);
  }

  filenamebase = NULL;
  //new = NULL;

 out_err:
  if(filenamebase)
    free(filenamebase);
  //if(new)
    //free(new);
  if(list.head)
    destroy(&list);

  return err;

}

<<<<<<< HEAD
/**
 * Handles the hipconf commands where the type is @c load. This function is in
 * this file due to some interlibrary dependencies -miika
 *
 * @param msg    a pointer to the buffer where the message for hipd will
 *               be written.
 * @param action the numeric action identifier for the action to be performed.
 * @param opt    an array of pointers to the command line arguments after
 *               the action and type.
 * @param optc   the number of elements in the array (@b 0).
 * @return       zero on success, or negative error value on error.
 */
int hip_conf_handle_load(struct hip_common *msg, int action,
		    const char *opt[], int optc, int send_only)
{
  	int err = 0, i, len;
	FILE *hip_config = NULL;

	List list;
	char *c, line[128], *hip_arg, str[128], *fname, *args[64],
		*comment, *nl;

	HIP_IFEL((optc != 1), -1, "Missing arguments\n");

	if (!strcmp(opt[0], "default"))
		fname = HIPD_CONFIG_FILE;
	else
		fname = (char *) opt[0];


	HIP_IFEL(!(hip_config = fopen(fname, "r")), -1,
		 "Error: can't open config file %s.\n", fname);

	while(err == 0 && fgets(line, sizeof(line), hip_config) != NULL) {
		_HIP_DEBUG("line %s\n", line);
		/* Remove whitespace */
		c = line;
		while (*c == ' ' || *c == '\t')
			c++;

		/* Line is a comment or empty */
		if (c[0] =='#' || c[0] =='\n' || c[0] == '\0')
			continue;

		/* Terminate before (the first) trailing comment */
		comment = strchr(c, '#');
		if (comment)
			*comment = '\0';

		/* prefix the contents of the line with" hipconf"  */
		memset(str, '\0', sizeof(str));
		strcpy(str, "hipconf");
		str[strlen(str)] = ' ';
		hip_arg = strcat(str, c);
		/* replace \n with \0  */
		nl = strchr(hip_arg, '\n');
		if (nl)
			*nl = '\0';

		/* split the line into an array of strings and feed it
		   recursively to hipconf */
		initlist(&list);
		extractsubstrings(hip_arg, &list);
		len = length(&list);
		for(i = 0; i < len; i++) {
			/* the list is backwards ordered */
			args[len - i - 1] = getitem(&list, i);
		}
		err = hip_do_hipconf(len, args, 1);
		if (err) {
			HIP_ERROR("Error on the following line: %s\n", line);
			HIP_ERROR("Ignoring error on hipd configuration\n");
			err = 0;
		}

		destroy(&list);
	}

 out_err:
	if (hip_config)
		fclose(hip_config);

	return err;
}

int get_peer_addrinfo_hit(const char *hostsfile,
			  const char *nodename,
			  const char *servname,
			  const struct addrinfo *hints,
			  struct addrinfo **res)
{
  int err = 0;
  unsigned int fqdn_str_len = 0;
  char fqdn_str[HOST_NAME_MAX];
  struct in6_addr hit;
  struct sockaddr_hip *addr;

  HIP_DEBUG("Called, nodename: %s\n", nodename);
  *res = NULL;
  memset(fqdn_str, 0, sizeof(fqdn_str));

  if (inet_pton(AF_INET6, nodename, &hit) > 0) {
    HIP_DEBUG("Nodename is numerical address\n");
    if (hip_for_each_hosts_file_line(HIPD_HOSTS_FILE,
		hip_map_first_id_to_hostname_from_hosts, &hit, fqdn_str))
    {
	hip_for_each_hosts_file_line(HOSTS_FILE,
		hip_map_first_id_to_hostname_from_hosts, &hit, fqdn_str);
    }
  } else {
    strncpy(fqdn_str, nodename, HOST_NAME_MAX);

    HIP_IFEL(hip_for_each_hosts_file_line(hostsfile,
		hip_map_first_hostname_to_hit_from_hosts, fqdn_str, &hit), -1,
		"Couldn't map nodename to HIT\n");
  }

  fqdn_str_len = strlen(fqdn_str);

  (*res) = calloc(1, sizeof(struct addrinfo));
  HIP_IFE(!(*res), EEI_MEMORY);
  (*res)->ai_addr = calloc(1, sizeof(struct sockaddr_hip));
  HIP_IFE(!(*res)->ai_addr, EEI_MEMORY);

  if (hints->ai_flags & AI_CANONNAME) {
    (*res)->ai_canonname = malloc(fqdn_str_len + 1);
    HIP_IFE(!(*res)->ai_canonname, EEI_MEMORY);
    HIP_ASSERT(strlen(fqdn_str) == fqdn_str_len);
    strcpy((*res)->ai_canonname, fqdn_str);
    /* XX FIX: we should append the domain name if it does not exist */
  }

  addr = (struct sockaddr_hip *)(*res)->ai_addr;
  memcpy(&addr->ship_hit, &hit, sizeof(hit));

  (*res)->ai_flags = hints->ai_flags;
  (*res)->ai_family = PF_HIP;
  (*res)->ai_socktype = hints->ai_socktype;
  (*res)->ai_protocol = hints->ai_protocol;
  (*res)->ai_addrlen = sizeof(struct sockaddr_hip);

 out_err:

  if (err && *res) {
      if((*res)->ai_addr)
        free((*res)->ai_addr);
      if((*res)->ai_canonname)
	free((*res)->ai_canonname);
      free(*res);
      *res = NULL;
  }

  return err;
}

=======
>>>>>>> 2ab0a60c
/* getendpointfo() modified for sockaddr_hip instead of sockaddr_eid */

int get_hit_addrinfo(const char *nodename, const char *servname,
		    const struct addrinfo *hints,
		    struct addrinfo **res)
{
  int err = 0;
  struct addrinfo modified_hints;
  struct addrinfo *current = NULL;

  struct sockaddr_hip *sock_hip;
  struct hip_tlv_common *current_param = NULL;
  hip_tlv_type_t param_type = 0;
  struct endpoint_hip *endp = NULL;
  struct hip_common *msg;

  *res = NULL;

  if (hints) {
    memcpy(&modified_hints, hints, sizeof(struct addrinfo));
  } else {
    memset(&modified_hints, 0, sizeof(struct addrinfo));
    modified_hints.ai_family = PF_HIP;
  }

  if (!nodename) { /* Query local hits from daemon */

    HIP_IFE(!(msg = hip_msg_alloc()), -ENOMEM);
    HIP_IFEL(hip_build_user_hdr(msg, SO_HIP_GET_HITS, 0), -1,
			"Failed to build message to daemon\n");
    HIP_IFEL(hip_send_recv_daemon_info(msg, 0, 0), -1, 
			"Failed to receive message from daemon\n");

    while((current_param = hip_get_next_param(msg, current_param)) != NULL) {
      param_type = hip_get_param_type(current_param);
      if (param_type == HIP_PARAM_EID_ENDPOINT){
	if(!current) {
	  *res = calloc(1, sizeof(struct addrinfo));
	  HIP_IFE(!*res, -ENOMEM);
	  current = *res;
	} else {
	  current->ai_next = calloc(1, sizeof(struct addrinfo));
	  HIP_IFE(!current->ai_next, -ENOMEM);
	  current = current->ai_next;
	}

	sock_hip = calloc(1, sizeof(struct sockaddr_hip));
	HIP_IFE(!sock_hip, -ENOMEM);
	endp = hip_get_param_contents_direct(current_param);
	memcpy(&sock_hip->ship_hit , &endp->id.hit, sizeof(struct in6_addr));

	current->ai_addr = (struct sockaddr *)sock_hip;
	current->ai_family = PF_HIP;
	current->ai_socktype = hints->ai_socktype;
	current->ai_protocol = hints->ai_protocol;
	current->ai_addrlen = sizeof(struct sockaddr_hip);
	}
  }

  } else if (!strcmp(nodename, "0.0.0.0")) {

    (*res) = calloc(1, sizeof(struct addrinfo));
    (*res)->ai_addr = calloc(1, sizeof(struct sockaddr_hip));
    (*res)->ai_family = PF_HIP;
    (*res)->ai_socktype = hints->ai_socktype;
    (*res)->ai_protocol = hints->ai_protocol;
    (*res)->ai_addrlen = sizeof(struct sockaddr_hip);

  } else {

    err = (get_peer_addrinfo_hit(HIPD_HOSTS_FILE, nodename, servname,
				&modified_hints, res) &&
		get_peer_addrinfo_hit(HOSTS_FILE, nodename, servname,
				&modified_hints, res));
  }
 out_err:

  return err;
}


int get_addrinfo_from_key(const char *basename,
			       const char *servname,
			       struct addrinfo *hints,
			       struct addrinfo **res)
{
  int err = 0, algo = 0, anon = 0;
  DSA *dsa = NULL;
  RSA *rsa = NULL;
  char hostname[HIP_HOST_ID_HOSTNAME_LEN_MAX];
  FILE* fp;
  struct sockaddr_hip *sock_hip;

  *res = NULL;

  HIP_ASSERT(hints);

  if (hints->ai_flags & AI_CANONNAME) {
    memset(hostname, 0, HIP_HOST_ID_HOSTNAME_LEN_MAX);
    err = gethostname(hostname, HIP_HOST_ID_HOSTNAME_LEN_MAX - 1);
    if (err) {
      HIP_ERROR("gethostname failed (%d)\n", err);
      err = EEI_NONAME;
      goto out_err;
    }
  }

  if(!findsubstring(basename, DEFAULT_PUB_HI_FILE_NAME_SUFFIX))
    anon = HIP_ENDPOINT_FLAG_ANON;

  fp = fopen(basename, "rb");
  if (!fp) {
    HIP_ERROR("Couldn't open key file %s for reading\n", basename);
    err = -ENOMEM;
    goto out_err;
  }

  if(findsubstring(basename, "rsa"))
    algo = HIP_HI_RSA;
  else if(findsubstring(basename, "dsa"))
    algo = HIP_HI_DSA;
  else {
    HIP_ERROR("Key file not RSA or DSA: %s\n",basename);
    err = -ENOMEM;
    goto out_err;
  }

  HIP_DEBUG("basename %s\n", basename);

  if(algo == HIP_HI_RSA)
    err = load_rsa_public_key(basename, &rsa);
  else
    err = load_dsa_public_key(basename, &dsa);
  if (err) {
    err = EEI_SYSTEM;
    HIP_ERROR("Loading of key %s failed\n", basename);
    goto out_err;
  }

  *res = calloc(1, sizeof(struct addrinfo));
  if (!*res) {
    err = EEI_MEMORY;
    goto out_err;
  }

  (*res)->ai_addr = malloc(sizeof(struct sockaddr_hip));
  if (!(*res)->ai_addr) {
    err = EEI_MEMORY;
    goto out_err;
  }

  sock_hip = (struct sockaddr_hip *)(*res)->ai_addr;
  if (algo == HIP_HI_RSA)
    err = hip_public_rsa_to_hit(rsa, NULL, anon, &sock_hip->ship_hit);
  else
    err = hip_public_dsa_to_hit(dsa, NULL, anon, &sock_hip->ship_hit);

  if (err) {
    HIP_ERROR("Failed to get HIT from key.\n");
    err = EEI_SYSTEM;
    goto out_err;
  }

  if (hints->ai_flags & AI_CANONNAME) {
    int len = strlen(hostname) + 1;
    if (len > 1) {
      (*res)->ai_canonname = malloc(len);
      if (!((*res)->ai_canonname)) {
	err = EEI_MEMORY;
	goto out_err;
      }
      memcpy((*res)->ai_canonname, hostname, len);
    }
  }

  (*res)->ai_flags = 0;
  (*res)->ai_family = PF_HIP;
  (*res)->ai_socktype = hints->ai_socktype;
  (*res)->ai_protocol = hints->ai_protocol;
  (*res)->ai_addrlen = sizeof(struct sockaddr_hip);
  /* ai_addr, ai_canonname already set */

 out_err:

  if (rsa)
    RSA_free(rsa);
  if (dsa)
    DSA_free(dsa);

  if (err && *res) {
    if ((*res)->ai_addr)
      free((*res)->ai_addr);
    if ((*res)->ai_canonname)
      free((*res)->ai_canonname);
    free(*res);
    *res = NULL;
  }
  
  return err;
}

int get_sockaddr_hip_from_key(const char *filename, struct sockaddr_hip **hit)
{
  int err = 0;
  struct addrinfo hints;
  struct addrinfo *res = NULL;

  memset(&hints, 0, sizeof(hints));

  err = get_addrinfo_from_key(filename, NULL, &hints, &res);
  if (err)
    goto out_err;

  *hit = (struct sockaddr_hip *)res->ai_addr;

 out_err:
  if (res)
    free(res);
  return err;
}<|MERGE_RESOLUTION|>--- conflicted
+++ resolved
@@ -1900,92 +1900,6 @@
 
 }
 
-<<<<<<< HEAD
-/**
- * Handles the hipconf commands where the type is @c load. This function is in
- * this file due to some interlibrary dependencies -miika
- *
- * @param msg    a pointer to the buffer where the message for hipd will
- *               be written.
- * @param action the numeric action identifier for the action to be performed.
- * @param opt    an array of pointers to the command line arguments after
- *               the action and type.
- * @param optc   the number of elements in the array (@b 0).
- * @return       zero on success, or negative error value on error.
- */
-int hip_conf_handle_load(struct hip_common *msg, int action,
-		    const char *opt[], int optc, int send_only)
-{
-  	int err = 0, i, len;
-	FILE *hip_config = NULL;
-
-	List list;
-	char *c, line[128], *hip_arg, str[128], *fname, *args[64],
-		*comment, *nl;
-
-	HIP_IFEL((optc != 1), -1, "Missing arguments\n");
-
-	if (!strcmp(opt[0], "default"))
-		fname = HIPD_CONFIG_FILE;
-	else
-		fname = (char *) opt[0];
-
-
-	HIP_IFEL(!(hip_config = fopen(fname, "r")), -1,
-		 "Error: can't open config file %s.\n", fname);
-
-	while(err == 0 && fgets(line, sizeof(line), hip_config) != NULL) {
-		_HIP_DEBUG("line %s\n", line);
-		/* Remove whitespace */
-		c = line;
-		while (*c == ' ' || *c == '\t')
-			c++;
-
-		/* Line is a comment or empty */
-		if (c[0] =='#' || c[0] =='\n' || c[0] == '\0')
-			continue;
-
-		/* Terminate before (the first) trailing comment */
-		comment = strchr(c, '#');
-		if (comment)
-			*comment = '\0';
-
-		/* prefix the contents of the line with" hipconf"  */
-		memset(str, '\0', sizeof(str));
-		strcpy(str, "hipconf");
-		str[strlen(str)] = ' ';
-		hip_arg = strcat(str, c);
-		/* replace \n with \0  */
-		nl = strchr(hip_arg, '\n');
-		if (nl)
-			*nl = '\0';
-
-		/* split the line into an array of strings and feed it
-		   recursively to hipconf */
-		initlist(&list);
-		extractsubstrings(hip_arg, &list);
-		len = length(&list);
-		for(i = 0; i < len; i++) {
-			/* the list is backwards ordered */
-			args[len - i - 1] = getitem(&list, i);
-		}
-		err = hip_do_hipconf(len, args, 1);
-		if (err) {
-			HIP_ERROR("Error on the following line: %s\n", line);
-			HIP_ERROR("Ignoring error on hipd configuration\n");
-			err = 0;
-		}
-
-		destroy(&list);
-	}
-
- out_err:
-	if (hip_config)
-		fclose(hip_config);
-
-	return err;
-}
-
 int get_peer_addrinfo_hit(const char *hostsfile,
 			  const char *nodename,
 			  const char *servname,
@@ -2056,8 +1970,6 @@
   return err;
 }
 
-=======
->>>>>>> 2ab0a60c
 /* getendpointfo() modified for sockaddr_hip instead of sockaddr_eid */
 
 int get_hit_addrinfo(const char *nodename, const char *servname,
