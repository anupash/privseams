--- conflicted
+++ resolved
@@ -108,19 +108,14 @@
                          struct hip_crypto_key *);
 int hip_build_param_locator(struct hip_common *,
                             struct hip_locator_info_addr_item *, int);
-int hip_build_param_cert(struct hip_common *, uint8_t, uint8_t, uint8_t,
+int hip_build_param_cert(struct hip_common *, uint8_t, uint8_t, uint8_t,                                                                                                                                     
 			 uint8_t, void *, size_t);
 int hip_build_param_notification(struct hip_common *, uint16_t, void *, size_t);
-<<<<<<< HEAD
 int hip_build_param_puzzle(struct hip_common *, uint8_t, uint8_t, uint32_t, uint64_t);
-=======
-int hip_build_param_puzzle(struct hip_common *, uint8_t, uint8_t, uint32_t,
-                           uint64_t);
-#ifdef CONFIG_HIP_MIDAUTH
-int hip_build_param_challenge_request(struct hip_common *, uint8_t, uint8_t, uint8_t *,
-                             uint8_t);
-#endif
->>>>>>> b14dba45
+#ifdef CONFIG_HIP_MIDAUTH                                                                                                                                                                                    
+int hip_build_param_challenge_request(struct hip_common *, uint8_t, uint8_t, uint8_t *,                                                                                                                      
+				      uint8_t);
+#endif
 int hip_build_param_r1_counter(struct hip_common *, uint64_t);
 
 int hip_build_param_rvs_hmac_contents(struct hip_common *,
