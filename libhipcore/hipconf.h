--- conflicted
+++ resolved
@@ -308,25 +308,13 @@
 int hip_get_action(char *action);
 int hip_get_type(char *type);
 int hip_conf_handle_ha(hip_common_t *msg, int action,const char *opt[], int optc, int send_only);
-<<<<<<< HEAD
 int hip_conf_handle_handoff(hip_common_t *msg, int action,const char *opt[], int optc, int send_only);
-=======
 int hip_conf_handle_handover(hip_common_t *msg, int action,const char *opt[], int optc, int send_only);
 int hip_conf_handle_mhaddr(hip_common_t *msg, int action,const char *opt[], int optc, int send_only);
-int hip_conf_handle_opptcp(hip_common_t *, int type, const char *opt[], int optc, int send_only);
->>>>>>> b14dba45
 int hip_do_hipconf(int argc, char *argv[], int send_only);
 int hip_conf_handle_heartbeat(hip_common_t *msg, int action, const char *opt[], int optc, int);
 int hip_conf_handle_get_dnsproxy(hip_common_t *, int action, const char *opt[], int optc, int);
-<<<<<<< HEAD
-=======
-int hip_conf_handle_buddies_toggle(hip_common_t *msg, int action, const char *opt[], int optc, int);
-int hip_conf_handle_shotgun_toggle(hip_common_t *msg, int action, const char *opt[], int optc, int);
-int hip_conf_handle_hi3(hip_common_t *, int type, const char *opt[], int optc, int);
 int hip_conf_handle_manual_update(hip_common_t *msg, int action, const char *opt[], int optc, int send_only);
-int hip_conf_handle_sava (struct hip_common * msg, int action, 
-			  const char * opt[], int optc, int send_only); 
->>>>>>> b14dba45
 int hip_conf_handle_nsupdate(hip_common_t *msg,
 			     int action,
 			     const char *opt[],
