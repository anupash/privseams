--- conflicted
+++ resolved
@@ -2524,67 +2524,6 @@
      return err;
 }
 
-<<<<<<< HEAD
-int hip_conf_print_info_ha(struct hip_hadb_user_info_state *ha)
-{
-	_HIP_HEXDUMP("HEXHID ", ha, sizeof(struct hip_hadb_user_info_state));
-
-        HIP_INFO("HA is %s\n", hip_state_str(ha->state));
-        if (ha->shotgun_status == SO_HIP_SHOTGUN_ON)
-                HIP_INFO(" Shotgun mode is on.\n");
-        else
-                HIP_INFO(" Shotgun mode is off.\n");
-
-        HIP_INFO_HIT(" Local HIT", &ha->hit_our);
-	HIP_INFO_HIT(" Peer  HIT", &ha->hit_peer);
-	HIP_DEBUG_LSI(" Local LSI", &ha->lsi_our);
-        HIP_DEBUG_LSI(" Peer  LSI", &ha->lsi_peer);
-        HIP_INFO_IN6ADDR(" Local IP", &ha->ip_our);
-        HIP_INFO(" Local NAT traversal UDP port: %d\n", ha->nat_udp_port_local);
-        HIP_INFO_IN6ADDR(" Peer  IP", &ha->ip_peer);
-        HIP_INFO(" Peer  NAT traversal UDP port: %d\n", ha->nat_udp_port_peer);
-	HIP_INFO(" Peer  hostname: %s\n", &ha->peer_hostname);
-	if (ha->heartbeats_on > 0 && ha->state == HIP_STATE_ESTABLISHED) {
-		HIP_DEBUG(" Heartbeat %.3f ms mean RTT, "
-			  "%.3f ms std dev,\n"
-			  " %d packets sent,"
-			  " %d packets received,"
-			  " %d packet lost\n",
-			  (ha->heartbeats_mean),
-			  (ha->heartbeats_variance),
-			  ha->heartbeats_sent,
-			  ha->heartbeats_received,
-			  (ha->heartbeats_sent - ha->heartbeats_received));
-        }
-	if (ha->state == HIP_STATE_ESTABLISHED) {
-	  HIP_DEBUG("HIP base exchange duration %ld.%ld sec \n", ha->bex_duration.tv_sec, ha->bex_duration.tv_usec);
-	}
-	if (ha->peer_controls & HIP_HA_CTRL_PEER_GRANTED_ESCROW)
-		HIP_INFO(" Peer has granted us escrow service\n");
-	if (ha->peer_controls & HIP_HA_CTRL_PEER_GRANTED_RELAY)
-		HIP_INFO(" Peer has granted us relay service\n");
-	if (ha->peer_controls & HIP_HA_CTRL_PEER_GRANTED_RVS)
-		HIP_INFO(" Peer has granted us rendezvous service\n");
-	if (ha->peer_controls & HIP_HA_CTRL_PEER_GRANTED_SAVAH)
-		HIP_INFO(" Peer has granted us SAVAH service\n");
-	if (ha->peer_controls & HIP_HA_CTRL_PEER_GRANTED_UNSUP)
-		HIP_DEBUG(" Peer has granted us an unknown service\n");
-	if (ha->peer_controls & HIP_HA_CTRL_PEER_REFUSED_ESCROW)
-		HIP_INFO(" Peer has refused to grant us escrow service\n");
-	if (ha->peer_controls & HIP_HA_CTRL_PEER_REFUSED_RELAY)
-		HIP_INFO(" Peer has refused to grant us relay service\n");
-	if (ha->peer_controls & HIP_HA_CTRL_PEER_REFUSED_RVS)
-		HIP_INFO(" Peer has refused to grant us RVS service\n");
-	if (ha->peer_controls & HIP_HA_CTRL_PEER_REFUSED_SAVAH)
-		HIP_INFO(" Peer has refused to grant us SAVAH service\n");
-	if (ha->peer_controls & HIP_HA_CTRL_PEER_REFUSED_UNSUP)
-		HIP_DEBUG(" Peer has refused to grant us an unknown service\n");
-
-    return 0;
-}
-
-=======
->>>>>>> 0d1e02ea
 int hip_conf_handle_mhaddr(hip_common_t *msg, int action,const char *opt[], int optc, int send_only)
 {
      int err=0;
