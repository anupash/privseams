/** @file
 * This file defines functions for configuring the the Host Identity
 * Protocol daemon (hipd).
 *
 * @author  Janne Lundberg <jlu_tcs.hut.fi>
 * @author  Miika Komu <miika_iki.fi>
 * @author  Mika Kousa <mkousa_cc.hut.fi>
 * @author  Anthony D. Joseph <adj_hiit.fi>
 * @author  Abhinav Pathak <abhinav.pathak_hiit.fi>
 * @author  Bing Zhou <bingzhou_cc.hut.fi>
 * @author  Anu Markkola
 * @author  Lauri Silvennoinen
 * @author  Tao Wan  <twan@cc.hut.fi>
 * @author  Teresa Finez <tfinezmo_cc.hut.fi> Modifications
 * @author  Samu Varjonen
 * @note    Distributed under <a href="http://www.gnu.org/licenses/gpl2.txt">GNU/GPL</a>
 * @todo    add/del map
 * @todo    fix the rst kludges
 * @todo    read the output message from send_msg?
 */
#include "hipconf.h"

/**
 * A help string containing the usage of @c hipconf.
 *
 * @note If you added a new action, do not forget to add a brief usage below
 *       for the action.
 */
const char *hipconf_usage =
"add|del map <hit> <ipv6> [lsi]\n"
"del hi <hit>|all\n"
"get hi default|all\n"
"new|add hi anon|pub rsa|dsa filebasename\n"
"new hi anon|pub rsa|dsa filebasename keylen\n"
"new|add hi default (HI must be created as root)\n"
"new hi default rsa_keybits dsa_keybits\n"
"get|inc|dec|new puzzle all\n"
"set puzzle all new_value\n"
//modify by santtu
//"nat on|off|<peer_hit>\n"
"nat none|plain-udp|ice-udp\n"
"nat port local <port>\n"
"nat port peer <port>\n"	
//end modify
"rst all|peer_hit <peer_HIT>\n"
"load config default\n"
"mhaddr mode lazy|active\n"
"handover mode hard|soft\n"
"run normal|opp <binary>\n"
"Server side:\n"
"\tadd|del service rvs|relay\n"
"\treinit service rvs|relay\n"
"Client side:\n"
"\tadd server rvs|relay [HIT] <IP|hostname> <lifetime in seconds>\n"
"\tdel server rvs|relay [HIT] <IP|hostname>\n"
#ifdef CONFIG_HIP_OPPORTUNISTIC
"set opp normal|advanced|none\n"
#endif
"heartbeat <seconds> (0 seconds means off)\n"
"get ha all|HIT\n"
"opendht on|off\n"
"dht gw <IPv4|hostname> <port (OpenDHT default = 5851)> <TTL>\n"
"dht get <fqdn/hit>\n"
"dht set <name>\n"
"locator on|off|get\n"
"debug all|medium|none\n"
"restart daemon\n"
"set tcptimeout on|off\n" /*added by Tao Wan*/
"transform order <integer> "
" (1=AES, 2=3DES, 3=NULL and place them to order\n"
"  like 213 for the order 3DES, AES and NULL)\n"
#ifdef CONFIG_HIP_HIPPROXY
"hipproxy on|off\n"
#endif
<<<<<<< HEAD
=======
"manual-update <interface>\n"
"hi3 on|off\n"
>>>>>>> b14dba45
"nsupdate on|off\n"
"hit-to-ip on|off\n"
"hit-to-ip-zone <hit-to-ip.zone.>\n"
"buddies on|off\n"
"datapacket on|off\n"
"id-to-addr hit|lsi\n"                                                                                              
;

/**
 * Function pointer array containing pointers to handler functions.
 * Add a handler function for your new action in the action_handler[] array.
 * If you added a handler function here, do not forget to define that function
 * somewhere in this source file.
 *
 *  @note Keep the elements in the same order as the @c TYPE values are defined
 *        in hipconf.h because type values are used as @c action_handler array
 *        index. Locations and order of these handlers are important.
 */
int (*action_handler[])(hip_common_t *, int action,const char *opt[], int optc, int send_only) =
{
<<<<<<< HEAD
	NULL,								/* reserved */
	hip_conf_handle_hi,					/* 1: TYPE_HI */
	hip_conf_handle_map,				/* 2: TYPE_MAP */
	hip_conf_handle_rst,				/* 3: TYPE_RST */
	hip_conf_handle_server,				/* 4: TYPE_SERVER */
	/* Any client side registration action. */
	NULL,								/* 5: unused, was TYPE_BOS*/
	hip_conf_handle_puzzle,				/* 6: TYPE_PUZZLE */
	hip_conf_handle_nat,				/* 7: TYPE_NAT */
	NULL,								/* 8: unused, was TYPE_OPP */
	NULL,								/* 9: unused, was TYPE_BLIND */
	hip_conf_handle_service,			/* 10: TYPE_SERVICE */
	/* Any server side registration action. */
	hip_conf_handle_load,				/* 11: TYPE_CONFIG */
	hip_conf_handle_run_normal,			/* 12: TYPE_RUN */
	hip_conf_handle_ttl,				/* 13: TYPE_TTL */
	NULL,								/* 14: unused, was TYPE_GW */
	NULL, 								/* 15: unused, was TYPE_GET */
	hip_conf_handle_ha,					/* 16: TYPE_HA */
	hip_conf_handle_handoff,			/* 17: TYPE_MODE */
	hip_conf_handle_debug,				/* 18: TYPE_DEBUG */
	hip_conf_handle_restart,			/* 19: TYPE_DAEMON */
	NULL,								/* 20: unused, was TYPE_LOCATOR */
	NULL,								/* 21: unused, was TYPE_SET */
	NULL,								/* 22: unused, was TYPE_DHT */
	NULL,								/* 23: unused, was TYPE_OPPTCP */
	hip_conf_handle_trans_order,		/* 24: TYPE_ORDER */
	NULL,								/* 25: unused, was TYPE_TCPTIMEOUT */
	NULL,								/* 26: unused, was TYPE_HIPPROXY */
	hip_conf_handle_heartbeat,			/* 27: TYPE_HEARTBEAT */
	NULL,								/* 28: unused, was TYPE_HI3 */
	NULL,								/* unused */
	NULL,								/* 30: unused, TYPE_BUDDIES */
	NULL, 								/* 31: reserved for TYPE_SAVAHR */
	hip_conf_handle_nsupdate,			/* 32: TYPE_NSUPDATE */
	hip_conf_handle_hit_to_ip,			/* 33: TYPE_HIT_TO_IP */
	hip_conf_handle_hit_to_ip_set,		/* 34: TYPE_HIT_TO_IP_SET */
	hip_conf_handle_get_peer_lsi,		/* 35: TYPE_MAP_GET_PEER_LSI */
	hip_conf_handle_nat_port,			/* 36: TYPE_NAT_LOCAL_PORT */
	hip_conf_handle_nat_port,			/* 37: TYPE_PEER_LOCAL_PORT */
	NULL,								/* 38: unused, was TYPE_DATAPACKET*/
	NULL,								/* 39: unused, was TYPE_SHOTGUN */
	hip_conf_handle_map_id_to_addr,		/* 40: TYPE_ID_TO_ADDR */
	hip_conf_handle_lsi_to_hit,			/* 41: TYPE_LSI_TO_HIT */
	NULL								/* TYPE_MAX, the end. */
=======
	NULL, /* reserved */
	hip_conf_handle_hi,		/* 1: TYPE_HI */
	hip_conf_handle_map,		/* 2: TYPE_MAP */
	hip_conf_handle_rst,		/* 3: TYPE_RST */
	hip_conf_handle_server,		/* 4: TYPE_SERVER */
				/* Any client side registration action. */
	hip_conf_handle_bos,		/* 5: TYPE_BOS */
	hip_conf_handle_puzzle,		/* 6: TYPE_PUZZLE */
	hip_conf_handle_nat,		/* 7: TYPE_NAT */
	hip_conf_handle_opp,		/* 8: TYPE_OPP */
	hip_conf_handle_blind,		/* 9: TYPE_BLIND */
	hip_conf_handle_service,	/* 10: TYPE_SERVICE */
				/* Any server side registration action. */
	hip_conf_handle_load,		/* 11: TYPE_CONFIG */
	hip_conf_handle_run_normal,	/* 12: TYPE_RUN */
	hip_conf_handle_ttl,		/* 13: TYPE_TTL */
	hip_conf_handle_gw,		/* 14: TYPE_GW */
	hip_conf_handle_get,		/* 15: TYPE_GET */
	hip_conf_handle_ha,		/* 16: TYPE_HA */
	hip_conf_handle_mhaddr,		/* 17: TYPE_MHADDR */
	hip_conf_handle_debug,		/* 18: TYPE_DEBUG */
	hip_conf_handle_restart,	/* 19: TYPE_DAEMON */
	hip_conf_handle_locator,	/* 20: TYPE_LOCATOR */
	hip_conf_handle_set,		/* 21: TYPE_SET */
	hip_conf_handle_dht_toggle,	/* 22: TYPE_DHT */
	hip_conf_handle_opptcp,		/* 23: TYPE_OPPTCP */
	hip_conf_handle_trans_order,	/* 24: TYPE_ORDER */
	hip_conf_handle_tcptimeout,	/* 25: TYPE_TCPTIMEOUT */
	hip_conf_handle_hipproxy,	/* 26: TYPE_HIPPROXY */
	hip_conf_handle_heartbeat,	/* 27: TYPE_HEARTBEAT */
	hip_conf_handle_hi3,		/* 28: TYPE_HI3 */
	NULL,                           /* 29: unused */
	hip_conf_handle_buddies_toggle,	/* 30: TYPE_BUDDIES */
	NULL, /* 31: TYPE_SAVAHR, reserved for sava */
	hip_conf_handle_nsupdate,	/* 32: TYPE_NSUPDATE */
	hip_conf_handle_hit_to_ip,	/* 33: TYPE_HIT_TO_IP */
	hip_conf_handle_hit_to_ip_set,	/* 34: TYPE_HIT_TO_IP_SET */
	hip_conf_handle_get_peer_lsi,	/* 35: TYPE_MAP_GET_PEER_LSI */
	hip_conf_handle_nat_port,       /* 36: TYPE_NAT_LOCAL_PORT */
	hip_conf_handle_nat_port,       /* 37: TYPE_PEER_LOCAL_PORT */
        hip_conf_handle_datapacket,     /* 38:TYPE_DATAPACKET*/
        hip_conf_handle_shotgun_toggle, /* 39: TYPE_SHOTGUN */
	hip_conf_handle_map_id_to_addr,  /* 40: TYPE_ID_TO_ADDR */
        hip_conf_handle_lsi_to_hit,      /* 41: TYPE_LSI_TO_HIT */
	hip_conf_handle_handover,	/* 42: TYPE_HANDOVER */
	hip_conf_handle_manual_update,	/* 43: TYPE_MANUAL_UPDATE */
	NULL /* TYPE_MAX, the end. */
>>>>>>> b14dba45
};

/**
 * Maps symbolic hipconf action (=add/del) names into numeric action
 * identifiers.
 *
 * @note If you defined a constant ACTION_NEWACT in hipconf.h,
 *       you also need to add a proper sentence in the strcmp() series,
 *       like that:
 *       ...
 *       else if (!strcmp("newaction", text))
 *           ret = ACTION_NEWACT;
 *       ...
 *
 * @param  text the action as a string.
 * @return the numeric action id correspoding to the symbolic text.
 */
int hip_conf_get_action(char *argv[])
{
	int ret = -1;

	if (!strcmp("add", argv[1]))
		ret = ACTION_ADD;
	else if (!strcmp("del", argv[1]))
		ret = ACTION_DEL;
	else if (!strcmp("new", argv[1]))
		ret = ACTION_NEW;
	else if (!strcmp("get", argv[1]))
		ret = ACTION_GET;
	else if (!strcmp("set", argv[1]))
		ret = ACTION_SET;
	else if (!strcmp("inc", argv[1]))
		ret = ACTION_INC;
	else if (!strcmp("dec", argv[1]))
		ret = ACTION_DEC;
	else if (!strcmp("rst", argv[1]))
		ret = ACTION_RST;
	else if (!strcmp("run", argv[1]))
		ret = ACTION_RUN;
	else if (!strcmp("load", argv[1]))
		ret = ACTION_LOAD;
	else if (!strcmp("dht", argv[1]))
		ret = ACTION_DHT;
	else if (!strcmp("opendht", argv[1]))
		ret = ACTION_OPENDHT;
	else if (!strcmp("heartbeat", argv[1]))
		ret = ACTION_HEARTBEAT;
	else if (!strcmp("locator", argv[1]))
		ret = ACTION_LOCATOR;
	else if (!strcmp("debug", argv[1]))
		ret = ACTION_DEBUG;
	else if (!strcmp("mhaddr", argv[1]))
		ret = ACTION_MHADDR;
	else if (!strcmp("handover", argv[1]))
		ret = ACTION_HANDOVER;
	else if (!strcmp("transform", argv[1]))
		ret = ACTION_TRANSORDER;
	else if (!strcmp("restart", argv[1]))
		ret = ACTION_RESTART;
	else if (!strcmp("tcptimeout", argv[1])) /*added by Tao Wan, 08.Jan.2008 */
		ret = ACTION_TCPTIMEOUT;
	else if (!strcmp("reinit", argv[1]))
		ret = ACTION_REINIT;
#ifdef CONFIG_HIP_HIPPROXY
	else if (!strcmp("hipproxy", argv[1]))
		ret = ACTION_HIPPROXY;
#endif
	else if (!strcmp("manual-update", argv[1]))
		ret = ACTION_MANUAL_UPDATE;
	else if (!strcmp("hit-to-lsi", argv[1]))
		ret = ACTION_HIT_TO_LSI;
	else if (!strcmp("buddies", argv[1]))
		ret = ACTION_BUDDIES;
	else if (!strcmp("nsupdate", argv[1]))
		ret = ACTION_NSUPDATE;
	else if (!strcmp("hit-to-ip-set", argv[1]))
		ret = ACTION_HIT_TO_IP_SET;
	else if (!strcmp("hit-to-ip", argv[1]))
		ret = ACTION_HIT_TO_IP;
	else if (!strcmp("lsi-to-hit", argv[1]))
		ret = ACTION_LSI_TO_HIT;
	else if (!strcmp("nat", argv[1]))
	{
		if (!strcmp("port", argv[2]))
		{
			if (!strcmp("local", argv[3]))
				ret = ACTION_NAT_LOCAL_PORT;
			else if (!strcmp("peer", argv[3]))
				ret = ACTION_NAT_PEER_PORT;
		}
		else	
		{
			ret = ACTION_NAT;
		}
	}
	else if (!strcmp("datapacket",argv[1]))
		ret = ACTION_DATAPACKET;
	
	return ret;
}

/**
 * Gets the minimum amount of arguments needed to be given to the action.
 *
 * @note If you defined a constant ACTION_NEWACT in hipconf.h,
 *       you also need to add a case block for the constant
 *       here in the switch(action) block.
 * @param  action action type
 * @return how many arguments needs to be given at least
 */
int hip_conf_check_action_argc(int action) {
	int count = 0;

	switch (action) {
	case ACTION_NEW: case ACTION_NAT: case ACTION_DEC: case ACTION_RST:
	case ACTION_LOCATOR: case ACTION_OPENDHT: case ACTION_HEARTBEAT:
	case ACTION_HIT_TO_LSI: case ACTION_DATAPACKET: case ACTION_MAP_ID_TO_ADDR:
	case ACTION_LSI_TO_HIT:
		count = 1;
		break;
	case ACTION_DEBUG: case ACTION_RESTART: case ACTION_REINIT:
	case ACTION_TCPTIMEOUT: case ACTION_NSUPDATE: case ACTION_HIT_TO_IP: case ACTION_HIT_TO_IP_SET:
	case ACTION_MANUAL_UPDATE:
		count = 1;
		break;
	case ACTION_ADD: case ACTION_DEL: case ACTION_SET: case ACTION_INC:
	case ACTION_GET: case ACTION_RUN: case ACTION_LOAD: case ACTION_DHT:
	case ACTION_HA: case ACTION_MHADDR: case ACTION_TRANSORDER: case ACTION_NAT_LOCAL_PORT:
	case ACTION_NAT_PEER_PORT:
	case ACTION_HANDOVER:
		count = 2;
		break;
#ifdef CONFIG_HIP_HIPPROXY
    case ACTION_HIPPROXY:
	        count = 1;
		break;
#endif
	default:
	        break;
	}

	return count;
}

/**
 * Maps symbolic hipconf type (=lhi/map) names to numeric types.
 *
 * @param  text the type as a string.
 * @return the numeric type id correspoding to the symbolic text.
 */
int hip_conf_get_type(char *text,char *argv[]) {
	int ret = -1;

	if (!strcmp("hi", text))
		ret = TYPE_HI;
	else if (!strcmp("map", text))
		ret = TYPE_MAP;
	else if (!strcmp("rst", text))
		ret = TYPE_RST;
	else if (!strcmp("server", text))
		ret = TYPE_SERVER;
	else if (!strcmp("puzzle", text))
		ret = TYPE_PUZZLE;
	else if (!strcmp("service", text))
		ret = TYPE_SERVICE;
	else if (!strcmp("normal", text))
		ret = TYPE_RUN;
	else if (!strcmp("ha", text))
		ret = TYPE_HA;
	else if ((!strcmp("all", text)) && (strcmp("rst",argv[1])==0))
		ret = TYPE_RST;
	else if ((!strcmp("peer_hit", text)) && (strcmp("rst",argv[1])==0))
		ret = TYPE_RST;
	else if	(strcmp("nat",argv[1])==0)
	{
		if (argv[2] && strcmp("port", argv[2]) == 0)
		{
			if (argv[3] && strcmp("local", argv[3]) == 0)		
				ret = TYPE_NAT_LOCAL_PORT;
			else if (argv[3] && strcmp("peer", argv[3]) == 0)
				ret = TYPE_NAT_PEER_PORT;
		}
		else
		{
			ret = TYPE_NAT;
		}
	}

        else if (strcmp("locator", argv[1])==0)
                ret = TYPE_LOCATOR;
	/* Tao Wan added tcptimeout on 08.Jan.2008 */
	else if (!strcmp("tcptimeout", text))
		ret = TYPE_TCPTIMEOUT;
	else if (!strcmp("debug", text))
		ret = TYPE_DEBUG;
	else if ((!strcmp("mode", text)) && (strcmp("mhaddr", argv[1])==0))
		ret = TYPE_MHADDR;
	else if (!strcmp("daemon", text))
		ret = TYPE_DAEMON;
	else if ((!strcmp("mode", text)) && (strcmp("handover", argv[1])==0))
		ret = TYPE_HANDOVER;
#ifdef CONFIG_HIP_OPPORTUNISTIC
	else if (!strcmp("opp", text))
		ret = TYPE_OPP;
#endif
	else if (!strcmp("order", text))
		ret = TYPE_ORDER;
	else if (strcmp("opendht", argv[1])==0)
		ret = TYPE_DHT;
	else if (strcmp("heartbeat", argv[1])==0)
		ret = TYPE_HEARTBEAT;
	else if (!strcmp("ttl", text))
		ret = TYPE_TTL;
	else if (!strcmp("gw", text)) 
		ret = TYPE_GW;
	else if (!strcmp("get", text))
		ret = TYPE_GET;
	else if (!strcmp("set", text))
                ret = TYPE_SET;
	else if (!strcmp("config", text))
		ret = TYPE_CONFIG;
#ifdef CONFIG_HIP_HIPPROXY
	else if (strcmp("hipproxy", argv[1])==0)
		ret = TYPE_HIPPROXY;
#endif
<<<<<<< HEAD
=======
	else if (strcmp("manual-update", argv[1])==0)
		ret = TYPE_MANUAL_UPDATE;
	else if (strcmp("hi3", argv[1])==0)
			ret = TYPE_HI3;
>>>>>>> b14dba45
	else if (strcmp("hit-to-lsi", argv[1])==0)
                ret = TYPE_HIT_TO_LSI;
	else if (strcmp("buddies", argv[1])==0)
		ret = TYPE_BUDDIES;
	else if (strcmp("nsupdate", argv[1])==0)
		ret = TYPE_NSUPDATE;
	else if (strcmp("hit-to-ip-set", argv[1])==0)
		ret = TYPE_HIT_TO_IP_SET;
	else if (strcmp("hit-to-ip", argv[1])==0)
		ret = TYPE_HIT_TO_IP;
	else if(strcmp("datapacket", argv[1]) == 0)
		ret = TYPE_DATAPACKET;
	else if (strcmp("lsi-to-hit", argv[1])==0)
		ret = TYPE_LSI_TO_HIT;
	else
		HIP_DEBUG("ERROR: NO MATCHES FOUND \n");

	return ret;
}

/**
 * Get a type argument index, in argv[].
 *
 * @note If you defined a constant ACTION_NEWACT in hipconf.h,
 *       you also need to add a case block for the constant
 *       here in the switch(action) block.
 * @param  integer value for an action
 * @return an index for argv[], which indicates the type argument.
 *         Usually either 1 or 2.
 */
int hip_conf_get_type_arg(int action)
{
	int type_arg = -1;

	switch (action) {
<<<<<<< HEAD
		case ACTION_ADD:
		case ACTION_DEL:
		case ACTION_NEW:
		case ACTION_NAT:
		case ACTION_NAT_LOCAL_PORT:
		case ACTION_NAT_PEER_PORT:
		case ACTION_INC:
		case ACTION_DEC:
		case ACTION_SET:
		case ACTION_GET:
		case ACTION_RUN:
		case ACTION_LOAD:
		case ACTION_DHT:
		case ACTION_OPENDHT:
		case ACTION_BUDDIES:
		case ACTION_HEARTBEAT:
		case ACTION_LOCATOR:
		case ACTION_RST:
		case ACTION_HANDOFF:
		case ACTION_TCPTIMEOUT:
		case ACTION_TRANSORDER:
		case ACTION_REINIT:
=======
	case ACTION_ADD:
	case ACTION_DEL:
	case ACTION_NEW:
	case ACTION_NAT:
	case ACTION_NAT_LOCAL_PORT:
	case ACTION_NAT_PEER_PORT:
	case ACTION_INC:
	case ACTION_DEC:
	case ACTION_SET:
	case ACTION_GET:
	case ACTION_RUN:
	case ACTION_LOAD:
	case ACTION_DHT:
	case ACTION_OPENDHT:
	case ACTION_BUDDIES:
        case ACTION_HEARTBEAT:
	case ACTION_LOCATOR:
	case ACTION_RST:
	case ACTION_BOS:
	case ACTION_MHADDR:
	case ACTION_HANDOVER:
	case ACTION_TCPTIMEOUT:
        case ACTION_TRANSORDER:
	case ACTION_REINIT:
>>>>>>> b14dba45
#ifdef CONFIG_HIP_HIPPROXY
		case ACTION_HIPPROXY:
#endif
<<<<<<< HEAD
		case ACTION_RESTART:
		case ACTION_NSUPDATE:
		case ACTION_HIT_TO_IP:
		case ACTION_HIT_TO_IP_SET:
			type_arg = 2;
			break;
		case ACTION_DATAPACKET:
		case ACTION_HIT_TO_LSI:
		case ACTION_LSI_TO_HIT:
		case ACTION_DEBUG:
			type_arg = 1;
			break;
		default:
			break;
=======
	case ACTION_HI3:
	case ACTION_RESTART:
	case ACTION_NSUPDATE:
	case ACTION_HIT_TO_IP:
	case ACTION_HIT_TO_IP_SET:
        case ACTION_DATAPACKET:
        case ACTION_SHOTGUN:
		type_arg = 2;
		break;
	case ACTION_MANUAL_UPDATE:
	case ACTION_HIT_TO_LSI:
	case ACTION_LSI_TO_HIT:
	case ACTION_DEBUG:
		type_arg = 1;
		break;
	default:
		break;
>>>>>>> b14dba45
	}

    _HIP_DEBUG("TYPE ARG =  %d ", type_arg);
	return type_arg;
}

/**
 * Resolves a given hostname to a HIT/LSI or IP address depending on match_hip flag
 */
int resolve_hostname_to_id(const char *hostname, struct in6_addr *id,
	                   int match_hip) {
	int err = 1;
	struct addrinfo *res = NULL, *rp;
	struct in_addr *in4;
	struct in6_addr *in6;

	HIP_IFEL(getaddrinfo(hostname, NULL, NULL, &res), -1,
		 "getaddrinfo failed\n");
	for (rp = res; rp != NULL; rp = rp->ai_next) {
			in4 = &((struct sockaddr_in *) rp->ai_addr)->sin_addr;
			in6 = &((struct sockaddr_in6 *) rp->ai_addr)->sin6_addr;
			if (rp->ai_family == AF_INET6) {
				_HIP_DEBUG_IN6ADDR("addr", in6);
				_HIP_DEBUG("hit=%s\n",
					  (ipv6_addr_is_hit(in6) ? "yes" : "no"));
			}

			if (rp->ai_family == AF_INET) {
				_HIP_DEBUG_INADDR("addr", in4);
				_HIP_DEBUG("lsi=%s\n",
					  (IS_LSI32(in4->s_addr) ? "yes" : "no"));
			}

			if (rp->ai_family == AF_INET6 &&
			    (ipv6_addr_is_hit(in6) ? match_hip : !match_hip)) {
				ipv6_addr_copy(id, in6);
				err = 0;
				_HIP_DEBUG("Match\n");
				break;
			} else if (rp->ai_family == AF_INET &&
				   (IS_LSI32(in4->s_addr) ? match_hip : !match_hip)) {
				IPV4_TO_IPV6_MAP(in4, id);
				err = 0;
				break;
				_HIP_DEBUG("Match\n");
			}
			
	}

out_err:
	if (res)
		freeaddrinfo(res);

	return err;
}

/**
 * Handles the hipconf commands where the type is @c server. Creates a user
 * message from the function parameters @c msg, @c action and @c opt[]. The
 * command line that this function parses is of type:
 * <code>tools/hipconf <b>add</b> server &lt;SERVICES&gt; &lt;SERVER HIT&gt;
 * &lt;SERVER IP ADDRESS&gt; &lt;LIFETIME&gt;</code> or
 * <code>tools/hipconf <b>del</b> server &lt;SERVICES&gt; &lt;SERVER HIT&gt;
 * &lt;SERVER IP ADDRESS&gt;</code>, where <code>&lt;SERVICES&gt;</code> is a list of
 * the services to which we want to register or cancel or registration. The
 * list can consist of any number of the strings @c rvs, @c relay or @c escrow,
 * or any number of service type numbers between 0 and 255. The list can be a
 * combination of these with repetitions allowed. At least one string or
 * service type number must be provided.
 *
 * @param msg    a pointer to a target buffer where the message for HIP daemon
 *               is to put
 * @param action the numeric action identifier for the action to be performed.
 * @param opt    an array of pointers to the command line arguments after
 *               the action and type.
 * @param optc   the number of elements in array @c opt.
 * @return       zero on success, or negative error value on error.
 * @note         Currently only action @c add is supported.
 * @todo         If the current machine has more than one IP address
 *               there should be a way to choose which of the addresses
 *               to register to the server.
 * @todo         There are currently four different HITs at the @c dummy0
 *               interface. There should be a way to choose which of the HITs
 *               to register to the server.
 */
int hip_conf_handle_server(hip_common_t *msg, int action, const char *opt[],
			   int optc, int send_only)
{
	hip_hit_t hit;
	in6_addr_t ipv6;
	int err = 0, seconds = 0, i = 0, number_of_regtypes = 0, reg_type = 0;
	int index_of_hit = 0, index_of_ip = 0;
	uint8_t lifetime = 0, *reg_types = NULL;
	time_t seconds_from_lifetime = 0;
	char lowercase[30];
	int opp_mode = 0;
		
	_HIP_DEBUG("hip_conf_handle_server() invoked.\n");

	memset(&hit, 0, sizeof(hit));
	memset(&ipv6, 0, sizeof(ipv6));

	if(action != ACTION_ADD && action != ACTION_DEL) {
		HIP_ERROR("Only actions \"add\" and \"del\" are supported for "\
			  "\"server\".\n");
		err = -1;
		goto out_err;
	} else if (action == ACTION_ADD) {
		if(optc < 4) {
		  if (optc < 3) { 
			HIP_ERROR("Missing arguments.\n");
			err = -1;
			goto out_err;
		  } else {
		    HIP_DEBUG("Opportunistic mode or direct HIT registration \n");
		    opp_mode = 1;
		  }
		}

		if (!opp_mode) {
		  number_of_regtypes = optc - 3;
		  index_of_hit = optc - 3;
		  index_of_ip  = optc - 2;		 
		} else {
		  number_of_regtypes = optc - 2;
		  index_of_ip = optc - 2;
		}

		HIP_IFEL(hip_string_is_digit(opt[optc - 1]), -1,
			 "Invalid lifetime value \"%s\" given.\n"	\
			 "Please give a lifetime value between 1 and "	\
			 "15384774 seconds.\n", opt[optc - 1]);
		
		seconds = atoi(opt[optc - 1]);

		if(seconds <= 0 || seconds > 15384774) {
		  HIP_ERROR("Invalid lifetime value \"%s\" given.\n"	\
			    "Please give a lifetime value between 1 and " \
			    "15384774 seconds.\n", opt[optc - 1]);
		  goto out_err;
		}

		HIP_IFEL(hip_get_lifetime_value(seconds, &lifetime), -1,
			 "Unable to convert seconds to a lifetime value.\n");

		hip_get_lifetime_seconds(lifetime, &seconds_from_lifetime);

	} else if (action == ACTION_DEL) {
		if (optc < 3) {
			HIP_ERROR("Missing arguments.\n");
			err = -1;
			goto out_err;
		}
		number_of_regtypes = optc - 2;
		index_of_hit = optc - 2;
		index_of_ip  = optc - 1;
	}

	if (!opp_mode) {
		/* Check the HIT value. */
		if(inet_pton(AF_INET6, opt[index_of_hit], &hit) <= 0) {
			if (resolve_hostname_to_id(opt[index_of_hit], &hit, 1)) {
				HIP_ERROR("'%s' is not a valid HIT.\n", opt[index_of_hit]);
				err = -1;
				goto out_err;
			}
		}
	}
	/* Check the IPv4 or IPV6 value. */

	if(inet_pton(AF_INET6, opt[index_of_ip], &ipv6) <= 0) {
		struct in_addr ipv4;
		if(inet_pton(AF_INET, opt[index_of_ip], &ipv4) <= 0) {
			int i;
			/* First try to find an IPv4 or IPv6 address. Second,
			   settle for HIT if no routable address found.
			   The second step is required with dnsproxy
			   (see bug id 880) */
			for (i = 0; i < 2; i++) {
				err = resolve_hostname_to_id(opt[index_of_ip], &ipv6, i);
				if (err == 0)
					break;
			}

			if (err) {
				HIP_ERROR("'%s' is not a valid IPv4 or IPv6 address.\n",
					  opt[index_of_ip]);
				err = -1;
				goto out_err;
			}
		} else {
			IPV4_TO_IPV6_MAP(&ipv4, &ipv6);
		}
	}

	reg_types = malloc(number_of_regtypes * sizeof(uint8_t));

	if(reg_types == NULL) {
		err = -1;
		HIP_ERROR("Unable to allocate memory for registration "\
			  "types.\n");
		goto out_err;
	}

	if(optc > 13) {
		HIP_ERROR("Too many services requested.\n");
		err = -1;
		goto out_err;
	}

	/* Every commandline argument in opt[] from '0' to 'optc - 4' should
	   be either one of the predefined strings or a number between
	   0 and 255 (inclusive). */
	for(; i < number_of_regtypes; i++) {
		if(strlen(opt[i]) > 30) {
			HIP_ERROR("'%s' is not a valid service name.\n", opt[i]);
			err = -1;
			goto out_err;
		}

		hip_string_to_lowercase(lowercase, opt[i], strlen(opt[i]) + 1);
		if(strcmp("rvs", lowercase) == 0){
			reg_types[i] = HIP_SERVICE_RENDEZVOUS;
		} else if(strcmp("relay", lowercase) == 0) {
			reg_types[i] = HIP_SERVICE_RELAY;
		}
		/* To cope with the atoi() error value we handle the 'zero'
		     case here. */
		 else if(strcmp("0", lowercase) == 0) {
			reg_types[i] = 0;
		} else {
			reg_type = atoi(lowercase);
			if(reg_type <= 0 || reg_type > 255) {
				HIP_ERROR("'%s' is not a valid service name "\
					  "or service number.\n", opt[i]);
				err = -1;
				goto out_err;
			} else {
				reg_types[i] = reg_type;
			}
		}
	}
		
	if (!opp_mode) 
	  HIP_IFEL(hip_build_param_contents(msg, &hit, HIP_PARAM_HIT,
					    sizeof(in6_addr_t)), -1, 
		   "Failed to build HIT parameter to hipconf user message.\n");
	
	/* Routable address or dnsproxy returning transparently
	   HITs (bug id 880) */
	HIP_IFEL(hip_build_param_contents(msg, &ipv6,
					  HIP_PARAM_IPV6_ADDR,
					  sizeof(in6_addr_t)), -1,
		 "Failed to build IPv6 parameter to hipconf user message.\n");

	HIP_IFEL(hip_build_param_reg_request(msg, lifetime, reg_types ,
					     number_of_regtypes), -1,
		 "Failed to build REG_REQUEST parameter to hipconf user "\
		 "message.\n");

	HIP_IFEL(hip_build_user_hdr(msg, SO_HIP_ADD_DEL_SERVER, 0), -1,
		 "Failed to build hipconf user message header.\n");

	if(action == ACTION_ADD) {
		HIP_INFO("Requesting %u service%s for %d seconds "
			 "(lifetime 0x%x) from %s "\
			 "%s.\n", number_of_regtypes,
			 (number_of_regtypes > 1) ? "s" : "",
			 seconds_from_lifetime, lifetime, opt[index_of_hit],
			 opt[index_of_ip]);
	} else {
		HIP_INFO("Requesting the cancellation of %u service%s from\n"\
			 "HIT %s located at\nIP address %s.\n",
			 number_of_regtypes,
			 (number_of_regtypes > 1) ? "s" : "", opt[index_of_hit],
			 opt[index_of_ip]);

	}
 out_err:
	if(reg_types != NULL)
		free(reg_types);

	return err;
}

/**
 * Handles the hipconf commands where the type is @c hi.
 *
 * @param msg    a pointer to the buffer where the message for kernel will
 *               be written.
 * @param action the numeric action identifier for the action to be performed.
 * @param opt    an array of pointers to the command line arguments after
 *               the action and type.
 * @param optc   the number of elements in the array.
 * @return       zero on success, or negative error value on error.
 */
int hip_conf_handle_hi(hip_common_t *msg, int action, const char *opt[],
		       int optc, int send_only)
{
	int err = 0, anon = 0, use_default = 0, rsa_key_bits = 0;
	int dsa_key_bits = 0;
	const char *fmt = NULL, *file = NULL;

	if (action == ACTION_DEL) {
		return hip_conf_handle_hi_del(msg, action, opt, optc);
	} else if (action == ACTION_GET) {
		HIP_IFEL((optc < 1), -1, "Missing arguments.\n");
		HIP_IFEL((optc > 1), -1, "Too many arguments.\n");

		return hip_get_hits(msg, opt[0], 1, send_only);
	} else if (action != ACTION_ADD && action != ACTION_NEW) {
		HIP_ERROR("Only actions \"add\", \"new\", \"del\" and \"get\" "\
			  "are supported for \"hi\".\n");
		err = -1;
		goto out_err;
	}

	HIP_IFEL((optc < 1), -1, "Missing arguments.\n");
	HIP_IFEL((optc > 4), -1, "Too many arguments.\n");

	if(strcmp(opt[0], "pub") == 0) {
		anon = 0;
	} else if(strcmp(opt[0], "anon") == 0) {
		anon = 1;
	} else if(strcmp(opt[OPT_HI_TYPE], "default") == 0) {
		use_default = 1;
	} else {
		HIP_ERROR("Bad HI type %s. Please use \"public\", \"anon\" or "\
			  "\"default\".\n", opt[0]);
		err = -EINVAL;
		goto out_err;
	}

	if (use_default && action == ACTION_ADD) {
		/* Add default keys in three steps: dsa, rsa anon, rsa pub.
		   Necessary for large keys. */

		if (err = hip_serialize_host_id_action(msg, ACTION_ADD, 0, 1,
						       "dsa", NULL, 0, 0))
			goto out_err;
		HIP_IFEL(hip_send_recv_daemon_info(msg, send_only, 0), -1,
			 "Sending msg failed.\n");

		hip_msg_init(msg);
		if (err = hip_serialize_host_id_action(msg, ACTION_ADD, 1, 1,
						       "rsa", NULL, 0, 0))
			goto out_err;
		HIP_IFEL(hip_send_recv_daemon_info(msg, send_only, 0), -1,
			 "Sending msg failed.\n");

		hip_msg_init(msg);
		err = hip_serialize_host_id_action(msg, ACTION_ADD, 0, 1,
						   "rsa", NULL, 0, 0);

		goto out_err;
	}

	if (use_default) {

		if (optc == 3) {
			rsa_key_bits = atoi(opt[1]);
			dsa_key_bits = atoi(opt[2]);
		} else {
			HIP_IFEL(optc != 1, -EINVAL, "Invalid number of arguments\n");
		}

	} else {

		if (optc == 4)
			rsa_key_bits = dsa_key_bits = atoi(opt[OPT_HI_KEYLEN]);
		else
			HIP_IFEL(optc != 3, -EINVAL, "Invalid number of arguments\n");

		fmt = opt[OPT_HI_FMT];
		file = opt[OPT_HI_FILE];
	}

	if (rsa_key_bits < 384 || rsa_key_bits > HIP_MAX_RSA_KEY_LEN ||
	    rsa_key_bits % 64 != 0)
		rsa_key_bits = RSA_KEY_DEFAULT_BITS;
	if (dsa_key_bits < 512 || dsa_key_bits > HIP_MAX_DSA_KEY_LEN ||
	    dsa_key_bits % 64 != 0)
		dsa_key_bits = DSA_KEY_DEFAULT_BITS;

	err = hip_serialize_host_id_action(msg, action, anon, use_default,
					   fmt, file, rsa_key_bits, dsa_key_bits);

	//HIP_INFO("\nNew default HI is now created.\nYou must restart hipd to make "\
		"the changes effective.\n\n");

out_err:
     return err;
}

/**
 * Handles the hipconf commands where the type is @c map.
 *
 * @param msg    a pointer to the buffer where the message for kernel will
 *               be written.
 * @param action the numeric action identifier for the action to be performed.
 * @param opt    an array of pointers to the command line arguments after
 *               the action and type. (should be the HIT and the corresponding
 *               IPv6 address).
 * @param optc   the number of elements in the array (@b 2).
 * @return       zero on success, or negative error value on error.
 * @note         Does not support @c del action.
 */
int hip_conf_handle_map(hip_common_t *msg, int action, const char *opt[],
			int optc, int send_only)
{
     int err = 0;
     int ret;
     struct in_addr lsi, aux;
     in6_addr_t hit, ip6;

     HIP_DEBUG("action=%d optc=%d\n", action, optc);

     HIP_IFEL((optc != 2 && optc != 3), -1, "Missing arguments\n");

     HIP_IFEL(convert_string_to_address(opt[0], &hit), -1,
	      "string to address conversion failed\n");

     HIP_IFEL(err = convert_string_to_address(opt[1], &ip6), -1,
	      "string to address conversion failed\n");

     if (err && !convert_string_to_address_v4(opt[1], &aux)){
	     HIP_IFEL(IS_LSI32(aux.s_addr), -1, "Missing ip address before lsi\n");
     }

     HIP_IFEL(hip_build_param_contents(msg, (void *) &hit, HIP_PARAM_HIT,
				       sizeof(in6_addr_t)), -1,
	      "build param hit failed\n");

     HIP_IFEL(hip_build_param_contents(msg, (void *) &ip6,
				       HIP_PARAM_IPV6_ADDR,
				       sizeof(in6_addr_t)), -1,
	      "build param hit failed\n");

     if(optc == 3){
	     HIP_IFEL(convert_string_to_address_v4(opt[2], &lsi), -1,
		      "string to address conversion failed\n");
	     HIP_IFEL(!IS_LSI32(lsi.s_addr),-1, "Wrong LSI value\n");
	     HIP_IFEL(hip_build_param_contents(msg, (void *) &lsi,
				       HIP_PARAM_LSI,
				       sizeof(struct in_addr)), -1,
	      "build param lsi failed\n");
     }

     switch(action) {
     case ACTION_ADD:
	  HIP_IFEL(hip_build_user_hdr(msg, SO_HIP_ADD_PEER_MAP_HIT_IP,
	      		              0), -1, "add peer map failed\n");

	  break;
     case ACTION_DEL:
	  HIP_IFEL(hip_build_user_hdr(msg, SO_HIP_DEL_PEER_MAP_HIT_IP,
				      0), -1, "del peer map failed\n");
	  break;
     default:
	  err = -1;
	  break;
     }

 out_err:
     return err;
}

/**
 * Handles the hipconf commands where the type is @c del.
 *
 * @param msg    a pointer to the buffer where the message for kernel will
 *               be written.
 * @param action the numeric action identifier for the action to be performed.
 * @param opt    an array of pointers to the command line arguments after
 *               the action and type.
 * @param optc   the number of elements in the array.
 * @return       zero on success, or negative error value on error.
 */
int hip_conf_handle_hi_del(hip_common_t *msg, int action,
			   const char *opt[], int optc, int send_only)
{
     int err = 0;
     int ret;
     in6_addr_t hit;

     HIP_IFEL(optc != 1, -EINVAL, "Invalid number of arguments\n");

     if (!strcmp(opt[0], "all"))
	return hip_conf_handle_hi_del_all(msg);

     ret = inet_pton(AF_INET6, opt[0], &hit);
     HIP_IFEL((ret < 0 && errno == EAFNOSUPPORT), -EAFNOSUPPORT,
				    "inet_pton: not a valid address family\n");
     HIP_IFEL((ret == 0), -EINVAL,
		       "inet_pton: %s: not a valid network address\n", opt[0]);

     HIP_HEXDUMP("HIT to delete: ", &hit, sizeof(in6_addr_t));

     if (err = hip_build_param_contents(msg, (void *) &hit, HIP_PARAM_HIT,
				    sizeof(in6_addr_t))) {
	  HIP_ERROR("build param HIT failed: %s\n", strerror(err));
	  goto out_err;
     }

     if (err = hip_build_user_hdr(msg, SO_HIP_DEL_LOCAL_HI, 0)) {
	  HIP_ERROR("Failed to build user message header.: %s\n", strerror(err));
	  goto out_err;
     }

 out_err:
     return err;
}

/**
 * Handles the hipconf command heartbeat <seconds>.
 *
 * @param msg    a pointer to the buffer where the message for kernel will
 *               be written.
 * @param action the numeric action identifier for the action to be performed.
 * @param opt    an array of pointers to the command line arguments after
 *               the action and type.
 * @param optc   the number of elements in the array.
 * @return       zero on success, or negative error value on error.
 */
int hip_conf_handle_heartbeat(hip_common_t *msg, int action,
			   const char *opt[], int optc, int send_only)
{
	int err = 0, seconds = 0;
	struct hip_heartbeat heartbeat;

	seconds = atoi(opt[0]);
	if (seconds < 0) {
		HIP_ERROR("Invalid argument\n");
		err = -EINVAL;
		goto out_err;
	}

	HIP_IFEL(hip_build_param_heartbeat(msg, seconds),
		 -1, "Failed to build param heartbeat\n");

	HIP_IFEL(hip_build_user_hdr(msg, SO_HIP_HEARTBEAT, 0),
		 -1, "Failed to build user message header\n");


 out_err:
     return err;
}

int hip_conf_handle_hi_del_all(hip_common_t *msg, int action,
			       const char *opt[], int optc, int send_only)
{
    int err = 0;
    struct hip_tlv_common *param = NULL;
    struct endpoint_hip *endp;
    hip_common_t *msg_tmp = NULL;

    msg_tmp = hip_msg_alloc();
    HIP_IFEL(!msg_tmp, -ENOMEM, "Malloc for msg_tmp failed\n");

    HIP_IFEL(hip_build_user_hdr(msg_tmp, SO_HIP_GET_HITS, 0),
				  -1, "Failed to build user message header\n");
    HIP_IFEL(hip_send_recv_daemon_info(msg_tmp, send_only, 0), -1,
	     "Sending msg failed.\n");

    while((param = hip_get_next_param(msg_tmp, param)) != NULL) {

	endp = (struct endpoint_hip *)hip_get_param_contents_direct(param);
	HIP_IFEL(hip_build_param_contents(msg, (void *) &endp->id.hit,
					    HIP_PARAM_HIT, sizeof(in6_addr_t)),
					    -1, "Failed to build HIT param\n");

	HIP_IFEL(hip_build_user_hdr(msg, SO_HIP_DEL_LOCAL_HI, 0),
		 -1, "Failed to build user message header\n");
	HIP_IFEL(hip_send_recv_daemon_info(msg, send_only, 0), -1,
		 "Sending msg failed.\n");

	hip_msg_init(msg);

    }

    /*FIXME Deleting HITs from the interface isn't working, so we restart it */
    HIP_IFEL(hip_build_user_hdr(msg, SO_HIP_RESTART_DUMMY_INTERFACE, 0),
				-1, "Failed to build message header\n");

    HIP_INFO("All HIs deleted.\n");

  out_err:
    if (msg_tmp)
	free(msg_tmp);
    return err;
}

/**
 * Handles the hipconf transform order command.
 *
 * @param msg    a pointer to the buffer where the message for kernel will
 *               be written.
 * @param action the numeric action identifier for the action to be performed.
 * @param opt    an array of pointers to the command line arguments after
 *               the action and type.
 * @param optc   the number of elements in the array.
 * @return       zero on success, or negative error value on error.
 */
int hip_conf_handle_trans_order(hip_common_t *msg, int action,
                                const char *opt[], int optc, int send_only)
{
	int err = 0, ret = 0, transorder = 0, i = 0, k = 0;

	if (optc != 1) {
		HIP_ERROR("Missing arguments\n");
		err = -EINVAL;
		goto out;
	}

	transorder = atoi(opt[0]);

	/* has to be over 100 three options (and less than 321) */
	if (transorder < 100 && transorder > 322)  {
		HIP_ERROR("Invalid argument\n");
		err = -EINVAL;
		goto out;
	}

	/* Check individual numbers has to be in range 1 to 3 (3 options) */
	for (i = 0; i<3; i++) {
		k = (int)opt[0][i];
		k -= 48; // easy way to remove junk
		if (k < 0 || k > 3) {
			HIP_ERROR("Invalid argument\n");
			err = -EINVAL;
			goto out;
		}
	}

	err = hip_build_param_transform_order(msg, transorder);
	if (err) {
		HIP_ERROR("build param hit failed: %s\n", strerror(err));
		goto out;
	}

	err = hip_build_user_hdr(msg, SO_HIP_TRANSFORM_ORDER, 0);
	if (err) {
		HIP_ERROR("Failed to build user message header.: %s\n", strerror(err));
		goto out;
	}

 out:
	return err;
}

/**
 * Handles the hipconf commands where the type is @c rst.
 *
 * @param msg    a pointer to the buffer where the message for kernel will
 *               be written.
 * @param action the numeric action identifier for the action to be performed.
 * @param opt    an array of pointers to the command line arguments after
 *               the action and type.
 * @param optc   the number of elements in the array.
 * @return       zero on success, or negative error value on error.
 */
int hip_conf_handle_rst(hip_common_t *msg, int action,
			const char *opt[], int optc, int send_only)
{
     int err;
     int ret;
     in6_addr_t hit;

     if (!strcmp("all",opt[0]))
     {
	  memset(&hit,0,sizeof(in6_addr_t));
     } else
     {
	  ret = inet_pton(AF_INET6, opt[0], &hit);
	  if (ret < 0 && errno == EAFNOSUPPORT)
	  {
	       HIP_PERROR("inet_pton: not a valid address family\n");
	       err = -EAFNOSUPPORT;
	       goto out;
	  } else if (ret == 0)
	  {
	       HIP_ERROR("inet_pton: %s: not a valid network address\n", opt[0]);
	       err = -EINVAL;
	       goto out;
	  }
     }

     err = hip_build_param_contents(msg, (void *) &hit, HIP_PARAM_HIT,
				    sizeof(in6_addr_t));
     if (err)
     {
	  HIP_ERROR("build param hit failed: %s\n", strerror(err));
	  goto out;
     }

     err = hip_build_user_hdr(msg, SO_HIP_RST, 0);
     if (err)
     {
	  HIP_ERROR("Failed to build user message header.: %s\n", strerror(err));
	  goto out;
     }

 out:
     return err;
}

/**
 * Handles the hipconf commands where the type is @c debug.
 *
 * @param msg    a pointer to the buffer where the message for kernel will
 *               be written.
 * @param action the numeric action identifier for the action to be performed.
 * @param opt    an array of pointers to the command line arguments after
 *               the action and type.
 * @param optc   the number of elements in the array.
 * @return       zero on success, or negative error value on error.
 */
int hip_conf_handle_debug(hip_common_t *msg, int action,
			  const char *opt[], int optc, int send_only)
{

     int err = 0;
     int status = 0;
     in6_addr_t hit;

     if(optc != 0)
	  HIP_IFEL(1, -EINVAL, "Wrong amount of arguments. Usage:\nhipconf debug all|medium|none\n");

     if (!strcmp("all", opt[0]))
     {
	  HIP_INFO("Displaying all debugging messages\n");
	  memset(&hit, 0, sizeof(in6_addr_t));
	  status = SO_HIP_SET_DEBUG_ALL;
     } else if (!strcmp("medium", opt[0]))
     {
	  HIP_INFO("Displaying ERROR and INFO debugging messages\n");
	  memset(&hit, 0, sizeof(in6_addr_t));
	  status = SO_HIP_SET_DEBUG_MEDIUM;
     } else if (!strcmp("none", opt[0]))
     {
	  HIP_INFO("Displaying no debugging messages\n");
	  memset(&hit, 0, sizeof(in6_addr_t));
	  status = SO_HIP_SET_DEBUG_NONE;
     } else
	  HIP_IFEL(1, -EINVAL, "Unknown argument\n");

     HIP_IFEL(hip_build_user_hdr(msg, status, 0), -1, "Failed to build user message header.: %s\n", strerror(err));

 out_err:
     return err;
}

/**
<<<<<<< HEAD
=======
 * Handles the hipconf commands where the type is @c bos.
 *
 * @param msg    a pointer to the buffer where the message for kernel will
 *               be written.
 * @param action the numeric action identifier for the action to be performed.
 * @param opt    an array of pointers to the command line arguments after
 *               the action and type.
 * @param optc   the number of elements in the array (@b 0).
 * @return       zero on success, or negative error value on error.
 */
int hip_conf_handle_bos(hip_common_t *msg, int action,
			const char *opt[], int optc, int send_only)
{
     int err;

     /* Check that there are no extra args */
     if (optc != 0)
     {
	  HIP_ERROR("Extra arguments\n");
	  err = -EINVAL;
	  goto out;
     }

     /* Build the message header */
     err = hip_build_user_hdr(msg, SO_HIP_BOS, 0);
     if (err)
     {
	  HIP_ERROR("Failed to build user message header.: %s\n", strerror(err));
	  goto out;
     }

 out:
     return err;
}

/**
 * Handles the hipconf commands where the type is @c trigger-update.
 *
 * @param msg    a pointer to the buffer where the message for hipd will
 *               be written.
 * @param action the numeric action identifier for the action to be performed.
 * @param opt    an array of pointers to the command line arguments after
 *               the action and type.
 * @param optc   the number of elements in the array (@b 0).
 * @return       zero on success, or negative error value on error.
 */
int hip_conf_handle_manual_update(hip_common_t *msg, int action,
				  const char *opt[], int optc, int send_only)
{
	int err = 0, s = 0;
	unsigned int ifidx;
	struct ifreq ifr;

	HIP_IFEL(optc != 0, -1, "Too many parameters for manual-update.\n");

	bzero(&ifr, sizeof(ifr));
	strncpy(ifr.ifr_name, opt[0], sizeof(ifr.ifr_name));

	HIP_IFEL((s = socket(AF_INET, SOCK_DGRAM, 0)) == -1, -1,
		 "Failed to open socket.\n");
	HIP_IFEL(ioctl(s, SIOCGIFINDEX, &ifr) == -1, -1,
		 "Failed to find interface %s.\n", opt[0]);
	ifidx = ifr.ifr_ifindex;

	HIP_IFEL(hip_build_user_hdr(msg, SO_HIP_MANUAL_UPDATE_PACKET, 0), -1,
		 "Failed to build user message header.: %s\n", strerror(err));

	err = hip_build_param_contents(msg, (void *) &ifidx, HIP_PARAM_UINT,
				       sizeof(unsigned int));

out_err:
	if (s != 0)
		close(s);
	return err;
}

/**
>>>>>>> b14dba45
 * Handles the hipconf commands where the type is @c nat port.
 *
 * @param msg    a pointer to the buffer where the message for hipd will
 *               be written.
 * @param action the numeric action identifier for the action to be performed.
 * @param opt    an array of pointers to the command line arguments after
 *               the action and type.
 * @param optc   the number of elements in the array (@b 0).
 * @return       zero on success, or negative error value on error.
 */

int hip_conf_handle_nat_port(hip_common_t * msg, int action, 
			     const char *opt[], int optc, int send_only)
{
	int err = 0;
	
	in_port_t port = (in_port_t)atoi(opt[1]);
	if (port < 0 || port > 65535) 
		goto inv_arg;		

	if (action == ACTION_NAT_LOCAL_PORT)
	{
		HIP_IFEL(hip_build_param_nat_port(msg, port, HIP_PARAM_LOCAL_NAT_PORT), -1,
			"Failed to build nat port parameter.: %s\n", strerror(err));
	}
	else
	{
		HIP_IFEL(hip_build_param_nat_port(msg, port, HIP_PARAM_PEER_NAT_PORT), -1,
			"Failed to build nat port parameter.: %s\n", strerror(err));			
	}
	
	HIP_IFEL(hip_build_user_hdr(msg, SO_HIP_SET_NAT_PORT, 0), -1, 
		"Failed to build user message header.: %s\n", strerror(err));
	
	goto out_err;

inv_arg:
	HIP_ERROR("Invalid argument\n");
	err = -EINVAL;
	     
out_err:
     return err;
}


/**
 * Handles the hipconf commands where the type is @c nat.
 *
 * @param msg    a pointer to the buffer where the message for hipd will
 *               be written.
 * @param action the numeric action identifier for the action to be performed.
 * @param opt    an array of pointers to the command line arguments after
 *               the action and type.
 * @param optc   the number of elements in the array (@b 0).
 * @return       zero on success, or negative error value on error.
 */
int hip_conf_handle_nat(hip_common_t *msg, int action,
			const char *opt[], int optc, int send_only)
{
	int err = 0;
	int status = 0;
	in6_addr_t hit;
	
	if (!strcmp("plain-udp",opt[0]))
	{
		memset(&hit,0,sizeof(in6_addr_t));
		status = SO_HIP_SET_NAT_PLAIN_UDP;
	} else if (!strcmp("none",opt[0]))
	{
		memset(&hit,0,sizeof(struct in6_addr));
		status = SO_HIP_SET_NAT_NONE;
	}

#if 0 /* Not used currently */
     else {
	  ret = inet_pton(AF_INET6, opt[0], &hit);
	  if (ret < 0 && errno == EAFNOSUPPORT)
	  {
	       HIP_PERROR("inet_pton: not a valid address family\n");
	       err = -EAFNOSUPPORT;
	       goto out_err;
	  } else if (ret == 0)
	  {
	       HIP_ERROR("inet_pton: %s: not a valid network address\n", opt[0]);
	       err = -EINVAL;
	       goto out_err;
	  }
	  status = SO_HIP_SET_NAT_ON;
     }

     HIP_IFEL(hip_build_param_contents(msg, (void *) &hit, HIP_PARAM_HIT,
				       sizeof(in6_addr_t)), -1,
	      "build param hit failed: %s\n", strerror(err));
#endif

	HIP_IFEL(hip_build_user_hdr(msg, status, 0), -1, 
		"Failed to build user message header.: %s\n", strerror(err));
     
out_err:
     return err;

}

/**
 * Handles the hipconf commands where type is @c datapacket. This mode swithces the Hip Firewall to work in data packet mode , meaning it can communicate without establishing BEX with peer node.
 *
 */
 
int hip_conf_handle_datapacket(hip_common_t *msg, int action, const char *opt[],int optc, int send_only) {
    int err = 0, status = 0;

    if (!strcmp("on", opt[0])) {
	    status = SO_HIP_SET_DATAPACKET_MODE_ON;
    } else if (!strcmp("off", opt[0])) {
	    status = SO_HIP_SET_DATAPACKET_MODE_OFF;
    } else {
	    HIP_IFEL(1, -1, "bad args\n");
    }

    HIP_IFEL(hip_build_user_hdr(msg, status, 0), -1, 
	     "Failed to build user message header.: %s\n", strerror(err));

out_err:

    return 0;

}

#if 0
/**
 * Handles the hipconf commands where the type is @c locator. You can turn 
 * locator sending in BEX on or query the set of local locators with this 
 * function. 
 *
 * @param msg    a pointer to the buffer where the message for hipd will
 *               be written.
 * @param action the numeric action identifier for the action to be performed.
 * @param opt    an array of pointers to the command line arguments after
 *               the action and type.
 * @param optc   the number of elements in the array (@b 0).
 * @return       zero on success, or negative error value on error.
 */
int hip_conf_handle_locator(hip_common_t *msg, int action,
		   const char *opt[], int optc, int send_only) {
    int err = 0, status = 0;
    struct hip_locator *locator = NULL;

    if (!strcmp("on", opt[0])) {
	    status = SO_HIP_SET_LOCATOR_ON;
    } else if (!strcmp("off", opt[0])) {
	    status = SO_HIP_SET_LOCATOR_OFF;
    } else if (!strcmp("get", opt[0])) {
	    status = SO_HIP_LOCATOR_GET;
    } else {
        HIP_IFEL(1, -1, "bad args\n");
    }
    HIP_IFEL(hip_build_user_hdr(msg, status, 0), -1, 
	     "Failed to build user message header.: %s\n", strerror(err));
    if (status == SO_HIP_LOCATOR_GET) {
	    HIP_IFEL(hip_send_recv_daemon_info(msg, send_only, 0), -1, 
		     "Send recv daemon info failed\n");
	    locator = hip_get_param(msg, HIP_PARAM_LOCATOR);
	    if (locator) {
		    hip_print_locator_addresses(msg);
	    } else {
		    HIP_DEBUG("No LOCATOR found from daemon msg\n");
	    }
    }
 out_err:
    return err;
}

#endif
/**
 * Handles the hipconf commands where the type is @c puzzle.
 *
 * @param msg    a pointer to the buffer where the message for kernel will
 *               be written.
 * @param action the numeric action identifier for the action to be performed.
 * @param opt    an array of pointers to the command line arguments after
 *               the action and type.
 * @param optc   the number of elements in the array.
 * @return       zero on success, or negative error value on error.
 */
int hip_conf_handle_puzzle(hip_common_t *msg, int action,
			   const char *opt[], int optc, int send_only){
     int err = 0, ret, msg_type, all, *diff = NULL, newVal = 0;
     hip_hit_t hit = {0}, all_zero_hit = {0};
     struct hip_tlv_common *current_param = NULL;
     hip_tlv_type_t param_type = 0;
     char hit_s[INET6_ADDRSTRLEN];
     in6_addr_t *defhit = NULL;

     if(action == ACTION_SET){
          if(optc != 2){
	       HIP_ERROR("Missing arguments\n");
	       err = -EINVAL;
	       goto out_err;
          }
     }
     else if (optc != 1){
	  HIP_ERROR("Missing arguments\n");
	  err = -EINVAL;
	  goto out_err;
     }

     switch (action)
     {
     case ACTION_NEW:
	  msg_type = SO_HIP_CONF_PUZZLE_NEW;
	  break;
     case ACTION_INC:
	  msg_type = SO_HIP_CONF_PUZZLE_INC;
	  break;
     case ACTION_DEC:
	  msg_type = SO_HIP_CONF_PUZZLE_DEC;
	  break;
     case ACTION_SET:
	  msg_type = SO_HIP_CONF_PUZZLE_SET;
	  break;
     case ACTION_GET:
	  msg_type = SO_HIP_CONF_PUZZLE_GET;
	  break;
     default:
	  err = -1;
     }

     if(err){
	  HIP_ERROR("Action (%d) not supported yet\n", action);
	  goto out_err;
     }

     all = !strcmp("all", opt[0]);

     if(!all){
	  ret = inet_pton(AF_INET6, opt[0], &hit);
	  if (ret < 0 && errno == EAFNOSUPPORT){
	       HIP_PERROR("inet_pton: not a valid address family\n");
	       err = -EAFNOSUPPORT;
	       goto out_err;
	  } else if (ret == 0){
	       HIP_ERROR("inet_pton: %s: not a valid network address\n", opt[0]);
	       err = -EINVAL;
	       goto out_err;
	  }
     }

     //obtain the new value for set
     if((msg_type == SO_HIP_CONF_PUZZLE_SET) && (optc == 2)){
          newVal = atoi(opt[1]);
     }

     //attach the hit into the message
     err = hip_build_param_contents(msg, (void *) &hit, HIP_PARAM_HIT,
				    sizeof(in6_addr_t));
     if(err){
	  HIP_ERROR("build param hit failed: %s\n", strerror(err));
	  goto out_err;
     }

     //attach new val for the set action
     if(msg_type == SO_HIP_CONF_PUZZLE_SET){
          err = hip_build_param_contents(msg, (void *) &newVal, HIP_PARAM_INT,
				    sizeof(int));
          if(err){
	       HIP_ERROR("build param int failed: %s\n", strerror(err));
	       goto out_err;
          }
     }

     //obtain the result for the get action
     if(msg_type == SO_HIP_CONF_PUZZLE_GET){
          /* Build a HIP message with socket option to get puzzle difficulty. */
          HIP_IFE(hip_build_user_hdr(msg, msg_type, 0), -1);
          /* Send the message to the daemon. The daemon fills the message. */
          HIP_IFE(hip_send_recv_daemon_info(msg, send_only, 0), -ECOMM);

          /* Loop through all the parameters in the message just filled. */
          while((current_param = hip_get_next_param(msg, current_param)) != NULL){
               param_type = hip_get_param_type(current_param);
               if(param_type == HIP_PARAM_HIT){
                    //no need to get the hit from msg
               }else if(param_type == HIP_PARAM_INT){
                    diff = (int *)hip_get_param_contents_direct(current_param);
               }else{
			HIP_ERROR("Unrelated parameter in user "\
				  "message.\n");
               }
          }

          HIP_INFO("Puzzle difficulty is: %d\n", *diff);

          if(ipv6_addr_cmp(&all_zero_hit, &hit) != 0){
               inet_ntop(AF_INET6, &hit, hit_s, INET6_ADDRSTRLEN);
               HIP_INFO("for peer hit: %s\n", hit_s);
          }
     }
     else{
          err = hip_build_user_hdr(msg, msg_type, 0);
     }

     if(err){
	  HIP_ERROR("Failed to build user message header.: %s\n", strerror(err));
	  goto out_err;
     }

     if((msg_type == SO_HIP_CONF_PUZZLE_GET)
	     || (msg_type == SO_HIP_CONF_PUZZLE_SET)){
	  goto out_err;
     }

     if(all){
	  HIP_INFO("New puzzle difficulty effective immediately\n");
     }else{
	  HIP_INFO("New puzzle difficulty is effective in %d seconds\n",
		 HIP_R1_PRECREATE_INTERVAL);
     }

out_err:
	if(msg_type == SO_HIP_CONF_PUZZLE_GET)
		memset(msg, 0, HIP_MAX_PACKET);
	return err;
}

/**
 * Handles the hipconf commands where the type is @c opp.
 *
 * @param msg    a pointer to the buffer where the message for kernel will
 *               be written.
 * @param action the numeric action identifier for the action to be performed.
 * @param opt    an array of pointers to the command line arguments after
 *               the action and type.
 * @param optc   the number of elements in the array.
 * @return       zero on success, or negative error value on error.
 */
int hip_conf_handle_opp(hip_common_t *msg, int action,
			const char *opt[], int optc, int send_only)
{
     unsigned int oppmode = 0;
     int err = 0;

	if (action == ACTION_RUN)
		return hip_handle_exec_application(0, EXEC_LOADLIB_OPP, optc, (char **) &opt[0]);
	if (optc != 1) {
		HIP_ERROR("Incorrect number of arguments\n");
		err = -EINVAL;
		goto out;
	}

	if (!strcmp("normal",opt[0])) {
		oppmode = 1;
	} else if (!strcmp("advanced",opt[0])) {
		oppmode = 2;
	} else if (!strcmp("none", opt[0])){
		oppmode = 0;
	} else {
		HIP_ERROR("Invalid argument\n");
		err = -EINVAL;
		goto out;
	}

	err = hip_build_param_contents(msg, (void *) &oppmode, HIP_PARAM_UINT,
				       sizeof(unsigned int));
	if (err) {
		HIP_ERROR("build param oppmode failed: %s\n", strerror(err));
		goto out;
	}

	/* Build the message header */
	err = hip_build_user_hdr(msg, SO_HIP_SET_OPPORTUNISTIC_MODE, 0);
	if (err) {
		HIP_ERROR("Failed to build user message header.: %s\n", strerror(err));
		goto out;
	}

 out:
     return err;
}

int hip_conf_handle_ttl(hip_common_t *msg, int action, const char *opt[], int optc, int send_only)
{
	int ret = 0;
	HIP_INFO("Got to the DHT ttl handle for hipconf, NO FUNCTIONALITY YET\n");
	/* useless function remove */
	return(ret);
}

int hip_conf_handle_get_peer_lsi(hip_common_t *msg, int action, const char *opt[], int optc, int send_only) {
	int err = 0;
	hip_hit_t hit;
	hip_tlv_common_t *param;
	hip_lsi_t *lsi;
	char lsi_str[INET_ADDRSTRLEN];
	const char *hit_str = opt[0];

	HIP_IFEL((inet_pton(AF_INET6, hit_str, &hit) <= 0), 1,
		 "Not an IPv6 address\n");
	HIP_IFEL(!ipv6_addr_is_hit(&hit), -1, "Not a HIT\n");

        HIP_IFEL(hip_build_user_hdr(msg, SO_HIP_GET_LSI_PEER, 0), -1, 
                 "Failed to build user message header.: %s\n", strerror(err));        

	HIP_IFE(hip_build_param_contents(msg, &hit, HIP_PARAM_HIT, sizeof(hit)), -1);
	
	HIP_IFEL(hip_send_recv_daemon_info(msg, send_only, 0), -1,
		 "send recv daemon info\n");

	param = hip_get_param(msg, HIP_PARAM_LSI);
	HIP_IFEL(!param, -1, "No LSI in msg\n");
	lsi = hip_get_param_contents_direct(param);
	HIP_IFEL(!inet_ntop(AF_INET, lsi, lsi_str, sizeof(lsi_str)), -1,
		 "LSI string conversion failed\n");
	HIP_INFO("HIT %s maps to LSI %s\n", hit_str, lsi_str);

out_err:
	return err;
}

#if 0
/**
 * Function that gets data from hipd for the dns proxy - hipconf dnsproxy IP/hostname
 *
 * @return       zero on success, or negative error value on error.
 */
int hip_conf_handle_get_dnsproxy(hip_common_t *msg, int action, const char *opt[], int optc, int send_only) {
	int err = 0, ret4 = 0, ret6 = 0, ret = 0;
	struct in_addr  ipv4_addr = {0}, ipv4_addr_all_zero = {0}, lsi;
	struct in6_addr ipv6_addr = {0}, ipv6_addr_all_zero = {0};
	//char hostname[HIP_HOST_ID_HOSTNAME_LEN_MAX];
	char hostname[HOST_NAME_MAX];
	char hit_str[INET6_ADDRSTRLEN + 2], lsi_str[INET6_ADDRSTRLEN];
	char ip_str[INET6_ADDRSTRLEN];
	hip_hit_t hit = {0};
	struct in6_addr mapped_lsi;
	
	_HIP_INFO("Asking dnsproxy info from daemon...\n");
	
	memset(hostname, '\0', HIP_HOST_ID_HOSTNAME_LEN_MAX);
	
	memset(ip_str, 0, sizeof(ip_str));
	memset(lsi_str, 0, sizeof(lsi_str));
	memset(&mapped_lsi, 0, sizeof(&mapped_lsi));
	
	//obtain ipv4/ipv6 address
	ret4 = inet_pton(AF_INET,  opt[0], &ipv4_addr);
	ret6 = inet_pton(AF_INET6, opt[0], &ipv6_addr);
	if(ret4)
		IPV4_TO_IPV6_MAP(&ipv4_addr, &ipv6_addr);
	if(!(ret4 || ret6)){
		memcpy(hostname, opt[0], HIP_HOST_ID_HOSTNAME_LEN_MAX - 1);
		hostname[HIP_HOST_ID_HOSTNAME_LEN_MAX] = '\0';
	}
	
	//hostname provided
	if(!(ret4 || ret6)){
		/*map hostname to hit*/
		err = hip_for_each_hosts_file_line(HIPD_HOSTS_FILE,
						   hip_map_first_hostname_to_hit_from_hosts,
						   hostname, &hit);
		//hit string
		hip_convert_hit_to_str(&hit, NULL, hit_str);
		
		/*map hostname to ip*/
		err = hip_for_each_hosts_file_line(HOSTS_FILE,
						   hip_map_first_hostname_to_ip_from_hosts,
						   hostname, &ipv6_addr);
		
		/*map hostname to lsi*/
		err = hip_for_each_hosts_file_line(HIPD_HOSTS_FILE,
						   hip_map_first_hostname_to_lsi_from_hosts,
						   hostname, &mapped_lsi);
		IPV6_TO_IPV4_MAP(&mapped_lsi, &lsi);
	}
	else{
		if(IS_LSI32(ipv4_addr.s_addr)){/*map lsi to hit*/
			err = hip_for_each_hosts_file_line(HOSTS_FILE,
							   hip_map_lsi_to_hit_from_hosts_files,
							   &ipv6_addr, hostname);
		}
		else{/*map ipv4/ipv6 to hit*/
			err = hip_for_each_hosts_file_line(HOSTS_FILE,
							   hip_map_first_id_to_hostname_from_hosts,
							   &ipv6_addr, hostname);
		}
		
		if(strlen(hostname) == 0)
			goto out_err;
		
		/*map hostname to hit*/
		err = hip_for_each_hosts_file_line(HIPD_HOSTS_FILE,
						   hip_map_first_hostname_to_hit_from_hosts,
						   hostname, &hit);
		//hit string
		hip_convert_hit_to_str(&hit, NULL, hit_str);
		
		/*map hostname to lsi*/
		err = hip_for_each_hosts_file_line(HIPD_HOSTS_FILE,
						   hip_map_first_hostname_to_lsi_from_hosts,
						   hostname, &mapped_lsi);
	}
	
	//set the ip string
	if (IN6_IS_ADDR_V4MAPPED(&ipv6_addr)) {
		IPV6_TO_IPV4_MAP(&ipv6_addr, &ipv4_addr);
		if (ipv4_addr_cmp(&ipv4_addr_all_zero, &ipv4_addr) != 0) {
			inet_ntop(AF_INET, &ipv4_addr, ip_str, INET_ADDRSTRLEN);
		}
	} else if (ipv4_addr_cmp(&ipv6_addr_all_zero, &ipv6_addr) != 0) {
		inet_ntop(AF_INET6, &ipv6_addr, ip_str, INET6_ADDRSTRLEN);
	}
	
	
	//set the lsi string
	IPV6_TO_IPV4_MAP(&mapped_lsi, &lsi);
	if (IS_LSI32(lsi.s_addr))
		inet_ntop(AF_INET, &lsi, lsi_str, INET_ADDRSTRLEN);
	
	////HIP_DEBUG("strings -  %s - %s - %s\n", hit_str, ip_str, lsi_str);
	if ((((ipv4_addr_cmp(&ipv4_addr_all_zero, &ipv4_addr) != 0) ||
	      (ipv6_addr_cmp(&ipv6_addr_all_zero, &ipv6_addr) != 0))) &&
	    (ipv6_addr_cmp(&ipv6_addr_all_zero, &hit) != 0)) {
		HIP_DEBUG("hipconf add map %s %s %s\n", hit_str, ip_str, lsi_str);
	} else {
		HIP_DEBUG("No ip or hit in hosts files\n");
	}
	    
out_err:
	memset(msg, 0, HIP_MAX_PACKET);
	return 0;
}
#endif /* 0 */

/**
 * Handles @c service commands received from @c hipconf.
 *
 * Create a message to the kernel module from the function parameters @c msg,
 * @c action and @c opt[].
 *
 * @param msg    a pointer to the buffer where the message for kernel will
 *               be written.
 * @param action the numeric action identifier for the action to be performed on
 *               the given mapping.
 * @param opt    an array of pointers to the command line arguments after
 *               the action and type (pointer to @b "escrow", @b "rvs" or @b "relay").
 * @param optc   the number of elements in the array.
 * @return       zero on success, or negative error value on error.
 */
int hip_conf_handle_service(hip_common_t *msg, int action, const char *opt[],
			    int optc, int send_only)
{
	int err = 0;

	HIP_IFEL((action != ACTION_ADD && action != ACTION_REINIT
		  && action != ACTION_DEL), -1,
		 "Only actions \"add\", \"del\" and \"reinit\" are supported "\
		 "for \"service\".\n");

	HIP_IFEL((optc < 1), -1, "Missing arguments.\n");
	HIP_IFEL((optc > 1), -1, "Too many arguments.\n");

	if(action == ACTION_ADD){
		if (strcmp(opt[0], "rvs") == 0) {
			HIP_INFO("Adding rendezvous service.\n");
			HIP_IFEL(hip_build_user_hdr(msg, SO_HIP_OFFER_RVS, 0), -1,
				 "Failed to build user message header.\n");
		} else if (strcmp(opt[0], "relay") == 0) {
			HIP_INFO("Adding HIP UDP relay service.\n");
			HIP_IFEL(hip_build_user_hdr(msg, SO_HIP_OFFER_HIPRELAY, 0), -1,
				 "Failed to build user message header.\n");
		} else {
			HIP_ERROR("Unknown service \"%s\".\n", opt[0]);
		}
	} else if(action == ACTION_REINIT){
		if (strcmp(opt[0], "rvs") == 0) {
			HIP_IFEL(hip_build_user_hdr(msg, SO_HIP_REINIT_RVS, 0), -1,
				 "Failed to build user message header.\n");
		} else if (strcmp(opt[0], "relay") == 0) {
			HIP_IFEL(hip_build_user_hdr(msg, SO_HIP_REINIT_RELAY, 0), -1,
				 "Failed to build user message header.\n");
		} else {
			HIP_ERROR("Unknown service \"%s\".\n", opt[0]);
		}
	} else if(action == ACTION_DEL) {
		if (strcmp(opt[0], "rvs") == 0) {
			HIP_INFO("Deleting rendezvous service.\n");
			HIP_IFEL(hip_build_user_hdr(msg, SO_HIP_CANCEL_RVS, 0),
				 -1, "Failed to build user message header.\n");
		} else if (strcmp(opt[0], "relay") == 0) {
			HIP_INFO("Deleting HIP UDP relay service.\n");
			HIP_IFEL(hip_build_user_hdr(
					 msg, SO_HIP_CANCEL_HIPRELAY, 0), -1,
				 "Failed to build user message header.\n");
		} else if(strcmp(opt[0], "full-relay") == 0) { 
			HIP_INFO("Adding HIP_FULLRELAY service.\n");
			HIP_IFEL(hip_build_user_hdr(msg, SO_HIP_OFFER_FULLRELAY, 0), -1,
				 "Failed to build user message header.\n");
		} else {
			HIP_ERROR("Unknown service \"%s\".\n", opt[0]);
		}
	}

 out_err:
	return err;

}

int hip_conf_handle_run_normal(hip_common_t *msg, int action,
			       const char *opt[], int optc, int send_only)
{
	return hip_handle_exec_application(0, EXEC_LOADLIB_HIP, optc,
					   (char **) &opt[0]);
}

int hip_do_hipconf(int argc, char *argv[], int send_only)
{
	int err = 0, type_arg = 0;
	long int action = 0, type = 0;
	hip_common_t *msg = NULL;
	//char *text = NULL;

	/* Check that we have at least one command line argument. */
	HIP_IFEL((argc < 2), -1, "Invalid arguments.\n\n%s usage:\n%s\n",
		 argv[0], hipconf_usage);

	/* Get a numeric value representing the action. */
	action = hip_conf_get_action(argv);

	HIP_IFEL((action == -1), -1,
		 "Invalid action argument '%s'\n", argv[1]);

	/* Check that we have at least the minumum number of arguments
	   for the given action. */
	HIP_IFEL((argc < hip_conf_check_action_argc(action) + 2), -1,
		 "Not enough arguments given for the action '%s'\n",
		 argv[1]);

	/* Is this redundant? What does it do? -Lauri 19.03.2008 19:46. */
	HIP_IFEL(((type_arg = hip_conf_get_type_arg(action)) < 0), -1,
		 "Could not parse type\n");

	_HIP_DEBUG("ARGV[TYPE_ARG] = %s\n", argv[type_arg]);
	type = hip_conf_get_type(argv[type_arg],argv);
	HIP_IFEL((type <= 0 || type > TYPE_MAX), -1,
		 "Invalid type argument '%s' %d\n", argv[type_arg], type);

	/* Get the type argument for the given action. */
	HIP_IFEL(!(msg = malloc(HIP_MAX_PACKET)), -1, "malloc failed.\n");
	memset(msg, 0, HIP_MAX_PACKET);

	/* Call handler function from the handler function pointer
	   array at index "type" with given commandline arguments.
	   The functions build a hip_common message. */
	if (argc == 3)
		err = (*action_handler[type])(msg, action, (const char **)&argv[2], argc - 3, send_only);
	else
		err = (*action_handler[type])(msg, action, (const char **)&argv[3], argc - 3, send_only);

	if(err != 0) {
		HIP_ERROR("Failed to send a message to the HIP daemon.\n");
		goto out_err;
	}

	/* hipconf new hi does not involve any messages to hipd */
	if (hip_get_msg_type(msg) == 0)
		goto out_err;

	/* Send message to hipd */
	HIP_IFEL(hip_send_recv_daemon_info(msg, send_only, 0), -1,
		 "Failed to send user message to the HIP daemon.\n");

	HIP_INFO("User message was sent successfully to the HIP daemon.\n");

 out_err:
	if (msg != NULL) {
		free(msg);
	}

	if (err)
		HIP_ERROR("(Check syntax for hipconf. Is hipd running or root privilege needed?)\n");

	return err;
}

int hip_conf_handle_ha(hip_common_t *msg, int action,const char *opt[], int optc, int send_only)
{
     struct hip_tlv_common *current_param = NULL;
     int err = 0, state, ret;
     in6_addr_t arg1, hit1;

     HIP_IFEL(optc > 1, -1, "Too many arguments\n");

     HIP_IFEL(hip_build_user_hdr(msg, SO_HIP_GET_HA_INFO, 0), -1,
	      "Building of daemon header failed\n");

     HIP_IFEL(hip_send_recv_daemon_info(msg, send_only, 0), -1,
	      "send recv daemon info\n");

     while((current_param = hip_get_next_param(msg, current_param)) != NULL) {
	  struct hip_hadb_user_info_state *ha =
	       hip_get_param_contents_direct(current_param);

	  if (!strcmp("all", opt[0]))
	          hip_conf_print_info_ha(ha);
	  else {
	    HIP_IFE(convert_string_to_address(opt[0], &hit1), -1);

	    if ((ipv6_addr_cmp(&hit1, &ha->hit_our) == 0) ||  (ipv6_addr_cmp(&hit1, &ha->hit_peer) == 0))
	            hip_conf_print_info_ha(ha);
	  }
     }

out_err:
     memset(msg, 0, HIP_MAX_PACKET);

     return err;
}

int hip_conf_print_info_ha(struct hip_hadb_user_info_state *ha)
{
	_HIP_HEXDUMP("HEXHID ", ha, sizeof(struct hip_hadb_user_info_state));

        HIP_INFO("HA is %s\n", hip_state_str(ha->state));
        HIP_INFO_HIT(" Local HIT", &ha->hit_our);
	HIP_INFO_HIT(" Peer  HIT", &ha->hit_peer);
	HIP_DEBUG_LSI(" Local LSI", &ha->lsi_our);
        HIP_DEBUG_LSI(" Peer  LSI", &ha->lsi_peer);
        HIP_INFO_IN6ADDR(" Local IP", &ha->ip_our);
        HIP_INFO(" Local NAT traversal UDP port: %d\n", ha->nat_udp_port_local);
        HIP_INFO_IN6ADDR(" Peer  IP", &ha->ip_peer);
        HIP_INFO(" Peer  NAT traversal UDP port: %d\n", ha->nat_udp_port_peer);
	HIP_INFO(" Peer  hostname: %s\n", &ha->peer_hostname);
	if (ha->heartbeats_on > 0 && ha->state == HIP_STATE_ESTABLISHED) {
		HIP_DEBUG(" Heartbeat %.3f ms mean RTT, "
			  "%.3f ms std dev,\n"
			  " %d packets sent,"
			  " %d packets received,"
			  " %d packet lost\n",
			  (ha->heartbeats_mean),
			  (ha->heartbeats_variance),
			  ha->heartbeats_sent,
			  ha->heartbeats_received,
			  (ha->heartbeats_sent - ha->heartbeats_received));
        }
	if (ha->peer_controls & HIP_HA_CTRL_PEER_GRANTED_RELAY)
		HIP_INFO(" Peer has granted us relay service\n");
	if (ha->peer_controls & HIP_HA_CTRL_PEER_GRANTED_RVS)
		HIP_INFO(" Peer has granted us rendezvous service\n");
	if (ha->peer_controls & HIP_HA_CTRL_PEER_GRANTED_UNSUP)
		HIP_DEBUG(" Peer has granted us an unknown service\n");
	if (ha->peer_controls & HIP_HA_CTRL_PEER_REFUSED_RELAY)
		HIP_INFO(" Peer has refused to grant us relay service\n");
	if (ha->peer_controls & HIP_HA_CTRL_PEER_REFUSED_RVS)
		HIP_INFO(" Peer has refused to grant us RVS service\n");
	if (ha->peer_controls & HIP_HA_CTRL_PEER_REFUSED_UNSUP)
		HIP_DEBUG(" Peer has refused to grant us an unknown service\n");

    return 0;
}

int hip_conf_handle_mhaddr(hip_common_t *msg, int action,const char *opt[], int optc, int send_only)
{
     int err=0;

     if (strcmp("active",opt[0]) ==0)
     {
	  HIP_IFEL(hip_build_user_hdr(msg,SO_HIP_MHADDR_ACTIVE, 0), -1,
		   "Building of daemon header failed\n");
	  HIP_INFO("mhaddr mode set to active successfully\n");
     }else
     {
	  HIP_IFEL(hip_build_user_hdr(msg,SO_HIP_MHADDR_LAZY, 0), -1,
		   "Building of daemon header failed\n");
	  HIP_INFO("mhaddr mode set to lazy successfully\n");
     }

     HIP_IFEL(hip_send_recv_daemon_info(msg, send_only, 0), -1,
	      "send recv daemon info\n");

 out_err:
     return err;
}

int hip_conf_handle_handover(hip_common_t *msg, int action,const char *opt[], int optc, int send_only)
{	
     int err=0;
		
     if (strcmp("hard",opt[0]) ==0)
     {
	  HIP_IFEL(hip_build_user_hdr(msg, SO_HIP_HANDOVER_HARD, 0), -1,
		   "Building of daemon header failed\n");
	  HIP_INFO("handover mode set to hard successfully\n");
     }else
     {
	  HIP_IFEL(hip_build_user_hdr(msg, SO_HIP_HANDOVER_SOFT, 0), -1,
		   "Building of daemon header failed\n");
	  HIP_INFO("handover mode set to soft successfully\n");
     }

     HIP_IFEL(hip_send_recv_daemon_info(msg, send_only, 0), -1,
	      "send recv daemon info\n");

 out_err:
     memset(msg, 0, HIP_MAX_PACKET);

     return err;
}

int hip_get_hits(hip_common_t *msg, const char *opt, int optc, int send_only)
{
	int err = 0;
	struct hip_tlv_common *current_param = NULL;
	struct endpoint_hip *endp = NULL;
	struct in_addr *deflsi = NULL;
	in6_addr_t *defhit = NULL;
	hip_tlv_type_t param_type = 0;
	char hit_s[INET6_ADDRSTRLEN], lsi_s[INET_ADDRSTRLEN];

	if (strcmp(opt, "all") == 0) {
		/* Build a HIP message with socket option to get default HIT. */
		HIP_IFE(hip_build_user_hdr(msg, SO_HIP_GET_HITS, 0), -1);
		/* Send the message to the daemon. The daemon fills the
		   message. */
		HIP_IFE(hip_send_recv_daemon_info(msg, send_only, 0), -ECOMM);

		/* Loop through all the parameters in the message just filled. */
		while((current_param =
		       hip_get_next_param(msg, current_param)) != NULL) {

			param_type = hip_get_param_type(current_param);

			if (param_type == HIP_PARAM_EID_ENDPOINT){
				endp = (struct endpoint_hip *)
					hip_get_param_contents_direct(
						current_param);
				inet_ntop(AF_INET6, &endp->id.hit, hit_s,
					  INET6_ADDRSTRLEN);

				if(endp->flags == HIP_ENDPOINT_FLAG_PUBKEY) {
					HIP_INFO("Public   ");
				} else if(endp->flags ==
					  HIP_ENDPOINT_FLAG_ANON) {
					HIP_INFO("Anonymous");
				} else if(endp->flags ==
					  HIP_ENDPOINT_FLAG_HIT) {
					HIP_INFO("?????????");
				}

				if(endp->algo == HIP_HI_DSA) {
					HIP_INFO(" DSA ");
				} else if(endp->algo == HIP_HI_RSA) {
					HIP_INFO(" RSA ");
				} else {
					HIP_INFO(" Unknown algorithm ");
				}
				HIP_INFO("%s", hit_s);

				inet_ntop(AF_INET, &endp->lsi, lsi_s,
					  INET_ADDRSTRLEN);

				HIP_INFO("     LSI %s\n", lsi_s);

			} else {
				HIP_ERROR("Unrelated parameter in user "\
					  "message.\n");
			}
		}

	} else if (strcmp(opt, "default") == 0) {
		/* Build a HIP message with socket option to get default HIT. */
		HIP_IFE(hip_build_user_hdr(msg, SO_HIP_DEFAULT_HIT, 0), -1);
		/* Send the message to the daemon. The daemon fills the
		   message. */
		HIP_IFE(hip_send_recv_daemon_info(msg, send_only, 0), -ECOMM);

		/* Loop through all the parameters in the message just filled. */
		while((current_param =
		       hip_get_next_param(msg, current_param)) != NULL) {

			param_type = hip_get_param_type(current_param);

			if (param_type == HIP_PARAM_HIT){
				defhit = (struct in6_addr *)
					hip_get_param_contents_direct(
						current_param);
				inet_ntop(AF_INET6, defhit, hit_s,
					  INET6_ADDRSTRLEN);
			} else if (param_type == HIP_PARAM_LSI){
				deflsi = (struct in_addr *)
					hip_get_param_contents_direct(
						current_param);
				inet_ntop(AF_INET, deflsi, lsi_s,
					  INET_ADDRSTRLEN);
			} else {
				HIP_ERROR("Unrelated parameter in user message.\n");
			}
		}

		HIP_INFO("Default HIT: %s\nDefault LSI: %s\n", hit_s, lsi_s);
	} else {
		HIP_ERROR("Invalid argument \"%s\". Use \"default\" or "\
			  "\"all\".\n", opt);
		err = -EINVAL;
		goto out_err;
	}

 out_err:
	memset(msg, 0, HIP_MAX_PACKET);

	return err;
}


/**
 * hip_append_pathtolib: Creates the string intended to set the
 * environmental variable LD_PRELOAD. The function recibes the required
 * libraries, and then includes the prefix (path where these libraries
 * are located) to each one. Finally it appends all of the them to the
 * same string.
 *
 * @param libs            an array of pointers to the required libraries
 * @param lib_all         a pointer to the string to store the result
 * @param lib_all_length  length of the string lib_all
 * @return                zero on success, or -1 overflow in string lib_all
 */

int hip_append_pathtolib(char **libs, char *lib_all, int lib_all_length)
{

     int c_count = lib_all_length, err = 0;
     char *lib_aux = lib_all;
     char *prefix = HIPL_DEFAULT_PREFIX; /* translates to "/usr/local" etc */

     while(*libs != NULL){

	  // Copying prefix to lib_all
	  HIP_IFEL(c_count<strlen(prefix), -1, "Overflow in string lib_all\n");
	  strncpy(lib_aux, prefix, c_count);
	  while(*lib_aux != '\0')
	  {
	       lib_aux++;
	       c_count--;
	  }

	  // Copying "/lib/" to lib_all
	  HIP_IFEL(c_count<5, -1, "Overflow in string lib_all\n");
	  strncpy(lib_aux, "/lib/", c_count);
	  c_count -= 5;
	  lib_aux += 5;

	  // Copying the library name to lib_all
	  HIP_IFEL(c_count<strlen(*libs), -1, "Overflow in string lib_all\n");
	  strncpy(lib_aux, *libs, c_count);
	  while(*lib_aux != '\0')
	  {
	       lib_aux++;
	       c_count--;
	  }

	  // Adding ':' to separate libraries
	  *lib_aux = ':';
	  c_count--;
	  lib_aux++;

	  // Next library
	  libs++;
     }

     // Delete the last ':'
     *--lib_aux = '\0';

 out_err:
     return err;
}


/**
 * Handles the hipconf commands where the type is @c run. Execute new
 * application and set environment variable "LD_PRELOAD" to as type
 * says.
 * @note In order to this function to work properly, "make install"
 * must be executed to install libraries to right paths. Also library
 * paths must be set right.
 *
 * @see
 * exec_app_types\n
 * EXEC_LOADLIB_OPP\n
 * EXEC_LOADLIB_HIP\n
 * EXEC_LOADLIB_NONE\n
 *
 * @param do_fork Whether to fork or not.
 * @param type   the numeric action identifier for the action to be performed.
 * @param argc   the number of elements in the array.
 * @param argv   an array of pointers to the command line arguments after
 *               the action and type.
 * @return       zero on success, or negative error value on error.
 */
int hip_handle_exec_application(int do_fork, int type, int argc, char *argv[])
{
	/* Variables. */
	char *path = "/usr/lib:/lib:/usr/local/lib";
	char lib_all[LIB_LENGTH];
	va_list args;
	int err = 0;
	char *libs[5];


	if (do_fork)
		err = fork();
	if (err < 0)
	{
		HIP_ERROR("Failed to exec new application.\n");
	}
	else if (err > 0)
	{
		err = 0;
	}
	else if(err == 0)
	{
		HIP_DEBUG("Exec new application.\n");
		if (type == EXEC_LOADLIB_HIP)
		{
		      libs[0] = "libinet6.so";
		      libs[1] = "libhiptool.so";
		      libs[3] = NULL;
		      libs[4] = NULL;
		      libs[2] = "libhipopendht.so";
		}
		else if (type == EXEC_LOADLIB_OPP)
		{
		      libs[0] = "libopphip.so";
		      libs[1] = "libinet6.so";
		      libs[2] = "libhiptool.so";
		      libs[4] = NULL;
		      libs[3] = "libhipopendht.so";
		}

#if 0
		if (type != EXEC_LOADLIB_NONE)
		{
			setenv("LD_PRELOAD", libs, 1);
			HIP_DEBUG("LD_PRELOADing\n");
		}
#endif

		hip_append_pathtolib(libs, lib_all, LIB_LENGTH);
		setenv("LD_PRELOAD", lib_all, 1);
		HIP_DEBUG("LD_PRELOADing: %s\n", lib_all);
		err = execvp(argv[0], argv);

		if (err != 0)
		{
			HIP_DEBUG("Executing new application failed!\n");
			exit(1);
		}
	}

out_err:
	return (err);
}


/**
 * Send restart request to HIP daemon.
 */
int hip_conf_handle_restart(hip_common_t *msg, int type, const char *opt[],
			    int optc, int send_only)
{
	int err = 0;

	HIP_IFEL(hip_build_user_hdr(msg, SO_HIP_RESTART, 0), -1,
		 "hip_build_user_hdr() failed!");

 out_err:
	return err;
}

int hip_conf_handle_nsupdate(hip_common_t *msg,
			     int action,
			     const char *opt[],
			     int optc, int send_only) {
	int err = 0, status;

	if (!strcmp("on",opt[0])) {
		status = SO_HIP_NSUPDATE_ON; 
	} else if (!strcmp("off",opt[0])) {
		status = SO_HIP_NSUPDATE_OFF;
	} else {
		HIP_IFEL(1, -1, "bad args\n");
	}
	HIP_IFEL(hip_build_user_hdr(msg, status, 0), -1,
		 "Failed to build user message header.: %s\n", strerror(err));
	
out_err:
	return err;
}

int hip_conf_handle_hit_to_ip(hip_common_t *msg,
			     int action,
			     const char *opt[],
			     int optc, int send_only) {
	int err = 0, status;

	if (!strcmp("on",opt[0])) {
		status = SO_HIP_HIT_TO_IP_ON; 
	} else if (!strcmp("off",opt[0])) {
		status = SO_HIP_HIT_TO_IP_OFF;
	} else {
		return hip_conf_handle_map_id_to_addr(msg, action, opt, optc, send_only);
	}
	HIP_IFEL(hip_build_user_hdr(msg, status, 0), -1,
		 "Failed to build user message header.: %s\n", strerror(err));
	
out_err:
	return err;
}


int hip_conf_handle_hit_to_ip_set(hip_common_t *msg, int action, const char *opt[], int optc, int send_only)
{
    int err = 0;
    int len_name = 0;
    len_name = strlen(opt[0]);
    HIP_DEBUG("hit-to-ip zone received from user: %s (len = %d (max %d))\n", opt[0], len_name, HIT_TO_IP_ZONE_MAX_LEN);
    HIP_IFEL((len_name >= HIT_TO_IP_ZONE_MAX_LEN), -1, "Name too long (max %s)\n", HIT_TO_IP_ZONE_MAX_LEN);
    err = hip_build_param_hit_to_ip_set(msg, opt[0]);
    if (err) {
        HIP_ERROR("build param failed: %s\n", strerror(err));
        goto out_err;
    }

    err = hip_build_user_hdr(msg, SO_HIP_HIT_TO_IP_SET, 0);
    if (err) {
        HIP_ERROR("Failed to build user message header.: %s\n", strerror(err));
        goto out_err;
    }
 out_err:
    return(err);
}


int hip_conf_handle_map_id_to_addr (struct hip_common *msg, int action,
				const char * opt[], int optc, int send_only)
{
	int err = 0;
	struct in6_addr hit;
	struct in_addr lsi;
	struct in6_addr *ip;
	struct in_addr ip4;
	struct hip_tlv_common *param = NULL;
	char addr_str[INET6_ADDRSTRLEN];

	if (inet_pton(AF_INET6, opt[0], &hit) != 1) {
		HIP_IFEL(inet_pton(AF_INET, opt[0], &lsi) != 1, -1,
							"inet_pton failed\n");
		IPV4_TO_IPV6_MAP(&lsi, &hit);
	}

	HIP_IFEL(hip_build_param_contents(msg, &hit, HIP_PARAM_IPV6_ADDR,
					  sizeof(hit)), -1,
					 "Failed to build message contents\n");
	HIP_IFEL(hip_build_user_hdr(msg, SO_HIP_MAP_ID_TO_ADDR, 0), -1,
					   "Failed to build message header\n");
	HIP_IFEL(hip_send_recv_daemon_info(msg, send_only, 0), -1,
						   "Sending message failed\n");

	while (param = hip_get_next_param(msg, param)) {
		if (hip_get_param_type(param) != HIP_PARAM_IPV6_ADDR)
			continue;
		ip = hip_get_param_contents_direct(param);
		if (IN6_IS_ADDR_V4MAPPED(ip)) {
			IPV6_TO_IPV4_MAP(ip, &ip4);
			HIP_IFEL(!inet_ntop(AF_INET, &ip4, addr_str,
				 INET_ADDRSTRLEN), -1, "inet_ntop() failed\n");
		} else {
			HIP_IFEL(!inet_ntop(AF_INET6, ip, addr_str,
				INET6_ADDRSTRLEN), -1, "inet_ntop() failed\n");
		}

		HIP_INFO("Found IP: %s\n", addr_str);
	}

	hip_msg_init(msg);

  out_err:
	return err;
}

int hip_conf_handle_lsi_to_hit (struct hip_common *msg, int action,
				const char * opt[], int optc, int send_only)
{
	int err = 0;
	hip_lsi_t lsi;
	struct in6_addr *hit;
	struct hip_tlv_common *param = NULL;

	HIP_IFEL(inet_pton(AF_INET, opt[0], &lsi) != 1, -1, "inet_pton()\n");
	HIP_IFEL(hip_build_param_contents(msg, &lsi, HIP_PARAM_LSI, sizeof(lsi)),
				       -1, "Failed to build message contents\n");
	HIP_IFEL(hip_build_user_hdr(msg, SO_HIP_LSI_TO_HIT, 0), -1,
					"Failed to build message header\n");
	HIP_IFEL(hip_send_recv_daemon_info(msg, send_only, 0), -1,
					"Sending message failed\n");

	while (param = hip_get_next_param(msg, param)) {
		if (hip_get_param_type(param) != HIP_PARAM_IPV6_ADDR)
			continue;
		hit = hip_get_param_contents_direct(param);
		HIP_INFO_HIT("Found HIT: ", hit);
	}

	hip_msg_init(msg);

  out_err:
	return err;
}<|MERGE_RESOLUTION|>--- conflicted
+++ resolved
@@ -72,11 +72,7 @@
 #ifdef CONFIG_HIP_HIPPROXY
 "hipproxy on|off\n"
 #endif
-<<<<<<< HEAD
-=======
 "manual-update <interface>\n"
-"hi3 on|off\n"
->>>>>>> b14dba45
 "nsupdate on|off\n"
 "hit-to-ip on|off\n"
 "hit-to-ip-zone <hit-to-ip.zone.>\n"
@@ -97,7 +93,6 @@
  */
 int (*action_handler[])(hip_common_t *, int action,const char *opt[], int optc, int send_only) =
 {
-<<<<<<< HEAD
 	NULL,								/* reserved */
 	hip_conf_handle_hi,					/* 1: TYPE_HI */
 	hip_conf_handle_map,				/* 2: TYPE_MAP */
@@ -142,56 +137,9 @@
 	NULL,								/* 39: unused, was TYPE_SHOTGUN */
 	hip_conf_handle_map_id_to_addr,		/* 40: TYPE_ID_TO_ADDR */
 	hip_conf_handle_lsi_to_hit,			/* 41: TYPE_LSI_TO_HIT */
-	NULL								/* TYPE_MAX, the end. */
-=======
-	NULL, /* reserved */
-	hip_conf_handle_hi,		/* 1: TYPE_HI */
-	hip_conf_handle_map,		/* 2: TYPE_MAP */
-	hip_conf_handle_rst,		/* 3: TYPE_RST */
-	hip_conf_handle_server,		/* 4: TYPE_SERVER */
-				/* Any client side registration action. */
-	hip_conf_handle_bos,		/* 5: TYPE_BOS */
-	hip_conf_handle_puzzle,		/* 6: TYPE_PUZZLE */
-	hip_conf_handle_nat,		/* 7: TYPE_NAT */
-	hip_conf_handle_opp,		/* 8: TYPE_OPP */
-	hip_conf_handle_blind,		/* 9: TYPE_BLIND */
-	hip_conf_handle_service,	/* 10: TYPE_SERVICE */
-				/* Any server side registration action. */
-	hip_conf_handle_load,		/* 11: TYPE_CONFIG */
-	hip_conf_handle_run_normal,	/* 12: TYPE_RUN */
-	hip_conf_handle_ttl,		/* 13: TYPE_TTL */
-	hip_conf_handle_gw,		/* 14: TYPE_GW */
-	hip_conf_handle_get,		/* 15: TYPE_GET */
-	hip_conf_handle_ha,		/* 16: TYPE_HA */
-	hip_conf_handle_mhaddr,		/* 17: TYPE_MHADDR */
-	hip_conf_handle_debug,		/* 18: TYPE_DEBUG */
-	hip_conf_handle_restart,	/* 19: TYPE_DAEMON */
-	hip_conf_handle_locator,	/* 20: TYPE_LOCATOR */
-	hip_conf_handle_set,		/* 21: TYPE_SET */
-	hip_conf_handle_dht_toggle,	/* 22: TYPE_DHT */
-	hip_conf_handle_opptcp,		/* 23: TYPE_OPPTCP */
-	hip_conf_handle_trans_order,	/* 24: TYPE_ORDER */
-	hip_conf_handle_tcptimeout,	/* 25: TYPE_TCPTIMEOUT */
-	hip_conf_handle_hipproxy,	/* 26: TYPE_HIPPROXY */
-	hip_conf_handle_heartbeat,	/* 27: TYPE_HEARTBEAT */
-	hip_conf_handle_hi3,		/* 28: TYPE_HI3 */
-	NULL,                           /* 29: unused */
-	hip_conf_handle_buddies_toggle,	/* 30: TYPE_BUDDIES */
-	NULL, /* 31: TYPE_SAVAHR, reserved for sava */
-	hip_conf_handle_nsupdate,	/* 32: TYPE_NSUPDATE */
-	hip_conf_handle_hit_to_ip,	/* 33: TYPE_HIT_TO_IP */
-	hip_conf_handle_hit_to_ip_set,	/* 34: TYPE_HIT_TO_IP_SET */
-	hip_conf_handle_get_peer_lsi,	/* 35: TYPE_MAP_GET_PEER_LSI */
-	hip_conf_handle_nat_port,       /* 36: TYPE_NAT_LOCAL_PORT */
-	hip_conf_handle_nat_port,       /* 37: TYPE_PEER_LOCAL_PORT */
-        hip_conf_handle_datapacket,     /* 38:TYPE_DATAPACKET*/
-        hip_conf_handle_shotgun_toggle, /* 39: TYPE_SHOTGUN */
-	hip_conf_handle_map_id_to_addr,  /* 40: TYPE_ID_TO_ADDR */
-        hip_conf_handle_lsi_to_hit,      /* 41: TYPE_LSI_TO_HIT */
 	hip_conf_handle_handover,	/* 42: TYPE_HANDOVER */
 	hip_conf_handle_manual_update,	/* 43: TYPE_MANUAL_UPDATE */
-	NULL /* TYPE_MAX, the end. */
->>>>>>> b14dba45
+	NULL								/* TYPE_MAX, the end. */
 };
 
 /**
@@ -417,13 +365,8 @@
 	else if (strcmp("hipproxy", argv[1])==0)
 		ret = TYPE_HIPPROXY;
 #endif
-<<<<<<< HEAD
-=======
 	else if (strcmp("manual-update", argv[1])==0)
 		ret = TYPE_MANUAL_UPDATE;
-	else if (strcmp("hi3", argv[1])==0)
-			ret = TYPE_HI3;
->>>>>>> b14dba45
 	else if (strcmp("hit-to-lsi", argv[1])==0)
                 ret = TYPE_HIT_TO_LSI;
 	else if (strcmp("buddies", argv[1])==0)
@@ -459,7 +402,6 @@
 	int type_arg = -1;
 
 	switch (action) {
-<<<<<<< HEAD
 		case ACTION_ADD:
 		case ACTION_DEL:
 		case ACTION_NEW:
@@ -482,36 +424,11 @@
 		case ACTION_TCPTIMEOUT:
 		case ACTION_TRANSORDER:
 		case ACTION_REINIT:
-=======
-	case ACTION_ADD:
-	case ACTION_DEL:
-	case ACTION_NEW:
-	case ACTION_NAT:
-	case ACTION_NAT_LOCAL_PORT:
-	case ACTION_NAT_PEER_PORT:
-	case ACTION_INC:
-	case ACTION_DEC:
-	case ACTION_SET:
-	case ACTION_GET:
-	case ACTION_RUN:
-	case ACTION_LOAD:
-	case ACTION_DHT:
-	case ACTION_OPENDHT:
-	case ACTION_BUDDIES:
-        case ACTION_HEARTBEAT:
-	case ACTION_LOCATOR:
-	case ACTION_RST:
-	case ACTION_BOS:
-	case ACTION_MHADDR:
-	case ACTION_HANDOVER:
-	case ACTION_TCPTIMEOUT:
-        case ACTION_TRANSORDER:
-	case ACTION_REINIT:
->>>>>>> b14dba45
+	        case ACTION_MHADDR:
+	        case ACTION_HANDOVER:
 #ifdef CONFIG_HIP_HIPPROXY
 		case ACTION_HIPPROXY:
 #endif
-<<<<<<< HEAD
 		case ACTION_RESTART:
 		case ACTION_NSUPDATE:
 		case ACTION_HIT_TO_IP:
@@ -522,29 +439,11 @@
 		case ACTION_HIT_TO_LSI:
 		case ACTION_LSI_TO_HIT:
 		case ACTION_DEBUG:
+	        case ACTION_MANUAL_UPDATE:
 			type_arg = 1;
 			break;
 		default:
 			break;
-=======
-	case ACTION_HI3:
-	case ACTION_RESTART:
-	case ACTION_NSUPDATE:
-	case ACTION_HIT_TO_IP:
-	case ACTION_HIT_TO_IP_SET:
-        case ACTION_DATAPACKET:
-        case ACTION_SHOTGUN:
-		type_arg = 2;
-		break;
-	case ACTION_MANUAL_UPDATE:
-	case ACTION_HIT_TO_LSI:
-	case ACTION_LSI_TO_HIT:
-	case ACTION_DEBUG:
-		type_arg = 1;
-		break;
-	default:
-		break;
->>>>>>> b14dba45
 	}
 
     _HIP_DEBUG("TYPE ARG =  %d ", type_arg);
@@ -1298,44 +1197,6 @@
 }
 
 /**
-<<<<<<< HEAD
-=======
- * Handles the hipconf commands where the type is @c bos.
- *
- * @param msg    a pointer to the buffer where the message for kernel will
- *               be written.
- * @param action the numeric action identifier for the action to be performed.
- * @param opt    an array of pointers to the command line arguments after
- *               the action and type.
- * @param optc   the number of elements in the array (@b 0).
- * @return       zero on success, or negative error value on error.
- */
-int hip_conf_handle_bos(hip_common_t *msg, int action,
-			const char *opt[], int optc, int send_only)
-{
-     int err;
-
-     /* Check that there are no extra args */
-     if (optc != 0)
-     {
-	  HIP_ERROR("Extra arguments\n");
-	  err = -EINVAL;
-	  goto out;
-     }
-
-     /* Build the message header */
-     err = hip_build_user_hdr(msg, SO_HIP_BOS, 0);
-     if (err)
-     {
-	  HIP_ERROR("Failed to build user message header.: %s\n", strerror(err));
-	  goto out;
-     }
-
- out:
-     return err;
-}
-
-/**
  * Handles the hipconf commands where the type is @c trigger-update.
  *
  * @param msg    a pointer to the buffer where the message for hipd will
@@ -1377,7 +1238,6 @@
 }
 
 /**
->>>>>>> b14dba45
  * Handles the hipconf commands where the type is @c nat port.
  *
  * @param msg    a pointer to the buffer where the message for hipd will
