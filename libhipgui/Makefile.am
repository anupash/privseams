--- conflicted
+++ resolved
@@ -1,12 +1,5 @@
-## Makefile.am for HIP GUI
+## Makefile.am for HIP GTK GUI
 AUTOMAKE_OPTIONS = foreign
-
-#GTKCFLAGS  = `pkg-config gtk+-2.0 --cflags`
-#GTKLDADD   = `pkg-config gtk+-2.0 --libs`
-#GTHREADLDADD  = `pkg-config --cflags --libs gthread-2.0`
-#GOBJECTLDADD  = `pkg-config --cflags --libs gobject-2.0`
-
-include_HEADERS = create.h  events.h  exec.h  hipstart.h  main.h  manage.h  nh.h  rhit_dnd.h  terminal.h  tools.h  tw.h  widgets.h  x.h
 
 CFLAGS = $(hipl_common_cflags)
 
@@ -16,14 +9,9 @@
 
 noinst_LIBRARIES = libhipgui.a
 
-<<<<<<< HEAD
-libhipgui_a_SOURCES = main.c events.c manage.c widgets.c exec.c tools.c terminal.c tw_create.c tw_manage.c main_create.c nh_create.c create.c nh_manage.c terminal_server.c terminal_client.c rhit_dnd.c
-#libhipgui_a_DATA = logo.png
-=======
 include_HEADERS = create.h  dragndrop.h  events.h  hipgui.h  tools.h  widgets.h
 
 libhipgui_a_SOURCES = hipgui.c widgets.c tools.c events.c create.c dragndrop.c
->>>>>>> 4e3bdb1f
 
 libhipgui_a_CFLAGS = $(CFLAGS) -DHIP_GUI_DATADIR=\"$(pkgdatadir)/libhipgui\"
 LIBADD = @GTK_LIBS@
@@ -35,3 +23,6 @@
 
 tags:
 	etags $(libhipgui_a_SOURCES) $(include_HEADERS)
+
+install:
+	cp hipmanager.png /usr/share/pixmaps/hipmanager.png