<<<<<<< HEAD
## Makefile.am for HIP GUI

AM_CFLAGS = $(hipl_common_cflags) -O0

GTKCFLAGS  = `pkg-config gtk+-2.0 --cflags`
GTKLDADD   = `pkg-config gtk+-2.0 --libs`
GTHREADLDADD  = `pkg-config --cflags --libs gthread-2.0`
GOBJECTLDADD  = `pkg-config --cflags --libs gobject-2.0`

include_HEADERS =

#if HIP_AGENT
#  sbin_PROGRAMS = hipstart
##  noinst_LIBRARIES = libhipgui.a
#  hipstart_SOURCES = hipstart.c widgets.c
#  libhipgui_a_SOURCES = main.c events.c manage.c widgets.c exec.c tools.c terminal.c tw_create.c tw_manage.c main_create.c nh_create.c create.c nh_manage.c
#  hipstart_LDFLAGS = $(CFLAGS) $(GTKCFLAGS) $(GTHREADLDADD) $(GOBJECTLDADD)
#  hipstart_LDADD = ../libhiptool/.libs/libhiptool.a
##  #libhipgui_a_CFLAGS = $(CFLAGS) @GTK_CFLAGS@
#  libhipgui_a_CFLAGS = $(CFLAGS) $(GTKCFLAGS) $(GTHREADLDADD) $(GOBJECTLDADD)
#  INCLUDES = $(hipl_common_include_paths)
#  #INCLUDES += -I$(HIPL_AGENT) @GTK_CFLAGS@
#  INCLUDES += -I$(HIPL_AGENT) $(GTKCFLAGS)
#endif

tags:
	etags $(libhipgui_a_SOURCES) $(include_HEADERS)

=======
## Makefile.am for HIP GUI
AUTOMAKE_OPTIONS = foreign

GTKCFLAGS  = `pkg-config gtk+-2.0 --cflags`
GTKLDADD   = `pkg-config gtk+-2.0 --libs`
GTHREADLDADD  = `pkg-config --cflags --libs gthread-2.0`
GOBJECTLDADD  = `pkg-config --cflags --libs gobject-2.0`

CFLAGS = $(hipl_common_cflags)

include_HEADERS =

if HIP_AGENT

sbin_PROGRAMS = hipstart
noinst_LIBRARIES = libhipgui.a

hipstart_SOURCES = hipstart.c widgets.c
libhipgui_a_SOURCES = main.c events.c manage.c widgets.c exec.c tools.c terminal.c tw_create.c tw_manage.c main_create.c nh_create.c create.c nh_manage.c terminal_server.c terminal_client.c

hipstart_LDFLAGS = $(CFLAGS) $(GTKCFLAGS) $(GTHREADLDADD) $(GOBJECTLDADD)
hipstart_LDADD = ../libhiptool/.libs/libhiptool.a

#libhipgui_a_CFLAGS = $(CFLAGS) @GTK_CFLAGS@
libhipgui_a_CFLAGS = $(CFLAGS) $(GTKCFLAGS) $(GTHREADLDADD) $(GOBJECTLDADD) ../libinet6/.libs/libinet6.a ../libhiptool/.libs/libhiptool.a

INCLUDES += $(hipl_common_include_paths) -I$(HIPL_LIBINET6_INCLUDE) -I$(HIPL_AGENT) $(GTKCFLAGS)

endif

tags:
	etags $(libhipgui_a_SOURCES) $(include_HEADERS)
>>>>>>> f3497285
<|MERGE_RESOLUTION|>--- conflicted
+++ resolved
@@ -1,33 +1,3 @@
-<<<<<<< HEAD
-## Makefile.am for HIP GUI
-
-AM_CFLAGS = $(hipl_common_cflags) -O0
-
-GTKCFLAGS  = `pkg-config gtk+-2.0 --cflags`
-GTKLDADD   = `pkg-config gtk+-2.0 --libs`
-GTHREADLDADD  = `pkg-config --cflags --libs gthread-2.0`
-GOBJECTLDADD  = `pkg-config --cflags --libs gobject-2.0`
-
-include_HEADERS =
-
-#if HIP_AGENT
-#  sbin_PROGRAMS = hipstart
-##  noinst_LIBRARIES = libhipgui.a
-#  hipstart_SOURCES = hipstart.c widgets.c
-#  libhipgui_a_SOURCES = main.c events.c manage.c widgets.c exec.c tools.c terminal.c tw_create.c tw_manage.c main_create.c nh_create.c create.c nh_manage.c
-#  hipstart_LDFLAGS = $(CFLAGS) $(GTKCFLAGS) $(GTHREADLDADD) $(GOBJECTLDADD)
-#  hipstart_LDADD = ../libhiptool/.libs/libhiptool.a
-##  #libhipgui_a_CFLAGS = $(CFLAGS) @GTK_CFLAGS@
-#  libhipgui_a_CFLAGS = $(CFLAGS) $(GTKCFLAGS) $(GTHREADLDADD) $(GOBJECTLDADD)
-#  INCLUDES = $(hipl_common_include_paths)
-#  #INCLUDES += -I$(HIPL_AGENT) @GTK_CFLAGS@
-#  INCLUDES += -I$(HIPL_AGENT) $(GTKCFLAGS)
-#endif
-
-tags:
-	etags $(libhipgui_a_SOURCES) $(include_HEADERS)
-
-=======
 ## Makefile.am for HIP GUI
 AUTOMAKE_OPTIONS = foreign
 
@@ -60,4 +30,3 @@
 
 tags:
 	etags $(libhipgui_a_SOURCES) $(include_HEADERS)
->>>>>>> f3497285
