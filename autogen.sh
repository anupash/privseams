--- conflicted
+++ resolved
@@ -10,13 +10,10 @@
 # Note: autogen options are also passed to HIPL configure.
 # See bug id 524)
 echo "Pjproject was configured successfully"
-<<<<<<< HEAD
-echo "Now configuring hipl"
-autoreconf --install --force && \
-=======
+
 echo "Now configuring hipl with default configure options"
 autoreconf --install --force && ./configure $@ && make  && \
->>>>>>> 266488a8
+
   echo "" && \
   echo "NOTE: The commands above only build the userspace apps." && \
   echo "NOTE: You have to build and install the linux kernel separately." && \
