#!/bin/sh

IN_OPTS=$@

echo "Generating configure files... may take a while."

<<<<<<< HEAD
autoreconf --install --force && \
  echo "Preparing was successful if there was no error messages above." && \
  echo "Now type:" && \
  echo "  ./configure && make"  && \
=======
echo "Configuring pjproject"
cd pjproject && ./configure ${IN_OPTS} || (echo "Failed to configure pjproject" && exit 1)
make dep
cd ..

echo "Pjproject was configured successfully"
echo "Now configuring hipl"
autoreconf --install --force && ./configure && make  && \
  echo "" && \
>>>>>>> a4d0e3e8
  echo "NOTE: The commands above only build the userspace apps." && \
  echo "NOTE: You have to build and install the linux kernel separately." && \
  echo "NOTE: You cannot use HIP without applying the interfamily and beet from the patches directory to your kernel!"
  echo "NOTE: Some features (e.g. firewall ) require './configure --enable-FEATURE'"
  echo "NOTE: Run './configure --help' for more information"
  echo "NOTE: libjip and hipsock need to be compiled separately with make"<|MERGE_RESOLUTION|>--- conflicted
+++ resolved
@@ -4,12 +4,6 @@
 
 echo "Generating configure files... may take a while."
 
-<<<<<<< HEAD
-autoreconf --install --force && \
-  echo "Preparing was successful if there was no error messages above." && \
-  echo "Now type:" && \
-  echo "  ./configure && make"  && \
-=======
 echo "Configuring pjproject"
 cd pjproject && ./configure ${IN_OPTS} || (echo "Failed to configure pjproject" && exit 1)
 make dep
@@ -19,7 +13,6 @@
 echo "Now configuring hipl"
 autoreconf --install --force && ./configure && make  && \
   echo "" && \
->>>>>>> a4d0e3e8
   echo "NOTE: The commands above only build the userspace apps." && \
   echo "NOTE: You have to build and install the linux kernel separately." && \
   echo "NOTE: You cannot use HIP without applying the interfamily and beet from the patches directory to your kernel!"
