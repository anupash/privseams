#!/bin/sh

### Functions ###

display_dependencies() {
    echo "The following packages are needed for building HIPL software bundle:"
    if test -e /etc/debian_version
	then
<<<<<<< HEAD
	echo "apt-get install tla libncurses5-dev kernel-package autoreconf automake autoconf libtool g++ libgtk2.0-dev libssl-dev libxml2-dev xmlto doxygen iproute netcat6 
iptables-dev libcap-dev libsqlite3-dev uuid-dev miredo libnet-ip-perl libnet-dns-perl"
=======
	echo "apt-get install tla autoreconf automake autoconf libtool g++ libgtk2.0-dev libssl-dev libxml2-dev xmlto doxygen iproute netcat6 iptables-dev libcap-dev libsqlite3-dev uuid-dev miredo libnet-ip-perl libsocket6-perl libio-socket-inet6-perl"
>>>>>>> 36f5b762
    elif test -e /etc/redhat-release
	then
	echo "yum install tla openssl-devel libxml2-devel autoconf automake libtool iproute gtk2-devel xmlto doxygen iptables-devel libcap-devel sqlite-devel uuid-devel rpm-build miredo perl-Net-IP perl-Net-DNS perl-Socket6 perl-IO-Socket-INET6"
    else
	echo -n "Unknown linux system:"
	cat /etc/lsb-release
	echo "You should install the following software:"
<<<<<<< HEAD
	echo "tla, autoreconf, automake, autoconf, libtool, g++, xmlto, doxygen, iproute, netcat6, miredo, Socket6, IO::Socket::INET6, Net::IP and Net::DNS modules for perl"
=======
	echo "tla, autoreconf, automake, autoconf, libtool, g++, xmlto, doxygen, iproute, netcat6, miredo"
>>>>>>> 36f5b762
	echo "And the following packages with their development headers:"
	echo "libncurses5,libgtk2.0, openssl, libxml2, iptables, libcap, libsqlite3, uuid"
    fi
}

display_kernel_info() {
    release=`uname -r`
    major=`echo $release|cut -d. -f 1`
    middle=`echo $release|cut -d. -f 2`
    minor=`echo $release|cut -d. -f 3`
    minor=`echo $minor|cut -d- -f 1` # e.g. 2.6.27-7-generic
    echo "HIPL kernel dependencies:"
    echo "Current kernel version is $release"
    if test $major -ge 2 && test $middle -ge 6 && test $minor -ge 27
	then
	echo "Your kernel version does not require patching"
    elif echo $release|grep -q hipl
	then
	echo "Seems like your current kernel does not require patching"
    else
	echo "You have to patch your kernel (see patches/kernel directory) or use userspace ipsec provided by hipfw"
    fi
    echo "(Note: if you want to use the optional native programming interface, you need to patch your kernel anyway, see patches/kernel directory)"
}

display_post_info() {
  echo "" && \
  echo "NOTE: The commands above only build the userspace software." && \
  display_kernel_info && \
  echo "NOTE: Run './configure --help' for more information"
  echo "NOTE: libjip and hipsock need to be compiled separately with make"
}

display_pre_info() {
    echo "Generating configure files... may take a while."
    echo "Configuring pjproject"
}

setup_pjproject() {
    cd pjproject && ./configure $@ || \
       (echo "Failed to configure pjproject" && display_dependencies && exit 1)
    make dep
    cd ..
    # Note: autogen options are also passed to HIPL configure.
    # See bug id 524)
   echo "Pjproject was configured successfully"
}

setup_hipl() {
    echo "Now configuring hipl with default configure options"
    autoreconf --install --force || \
	(echo "Missing libtool, automake, autoconf or autoreconf?" && exit 1)
    ./configure $@ || \
	(echo "Failed to configure hipl" && display_dependencies && exit 1)
    make
}

help() {
    echo "HIPL software dependencies:"
    display_dependencies
    display_kernel_info
    echo "When you have installed the software mentioned above, please run ./autogen.sh"
}

### Main program ###

if echo $1|grep -q help
then
    help
    exit
fi

display_pre_info
setup_pjproject $@

setup_hipl $@ && display_post_info
display_kernel_info<|MERGE_RESOLUTION|>--- conflicted
+++ resolved
@@ -6,26 +6,17 @@
     echo "The following packages are needed for building HIPL software bundle:"
     if test -e /etc/debian_version
 	then
-<<<<<<< HEAD
-	echo "apt-get install tla libncurses5-dev kernel-package autoreconf automake autoconf libtool g++ libgtk2.0-dev libssl-dev libxml2-dev xmlto doxygen iproute netcat6 
-iptables-dev libcap-dev libsqlite3-dev uuid-dev miredo libnet-ip-perl libnet-dns-perl"
-=======
 	echo "apt-get install tla autoreconf automake autoconf libtool g++ libgtk2.0-dev libssl-dev libxml2-dev xmlto doxygen iproute netcat6 iptables-dev libcap-dev libsqlite3-dev uuid-dev miredo libnet-ip-perl libsocket6-perl libio-socket-inet6-perl"
->>>>>>> 36f5b762
     elif test -e /etc/redhat-release
 	then
-	echo "yum install tla openssl-devel libxml2-devel autoconf automake libtool iproute gtk2-devel xmlto doxygen iptables-devel libcap-devel sqlite-devel uuid-devel rpm-build miredo perl-Net-IP perl-Net-DNS perl-Socket6 perl-IO-Socket-INET6"
+	echo "yum install tla openssl-devel libxml2-devel autoconf automake libtool iproute gtk2-devel xmlto doxygen iptables-devel libcap-devel sqlite-devel uuid-devel rpm-build miredo perl-Net-IP"
     else
 	echo -n "Unknown linux system:"
 	cat /etc/lsb-release
 	echo "You should install the following software:"
-<<<<<<< HEAD
 	echo "tla, autoreconf, automake, autoconf, libtool, g++, xmlto, doxygen, iproute, netcat6, miredo, Socket6, IO::Socket::INET6, Net::IP and Net::DNS modules for perl"
-=======
-	echo "tla, autoreconf, automake, autoconf, libtool, g++, xmlto, doxygen, iproute, netcat6, miredo"
->>>>>>> 36f5b762
 	echo "And the following packages with their development headers:"
-	echo "libncurses5,libgtk2.0, openssl, libxml2, iptables, libcap, libsqlite3, uuid"
+	echo "libgtk2.0, openssl, libxml2, iptables, libcap, libsqlite3, uuid"
     fi
 }
 
