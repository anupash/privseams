#!/bin/sh

### Functions ###

display_dependencies() {
    echo "The following packages are needed for building HIPL software bundle:"
    if test -e /etc/debian_version
	then
	echo "apt-get install tla automake autoconf libtool g++ libgtk2.0-dev libssl-dev libxml2-dev xmlto doxygen iproute netcat6 iptables-dev libcap-dev libsqlite3-dev libuuid1 miredo libnet-ip-perl libnet-dns-perl libsocket6-perl libio-socket-inet6-perl"
    elif test -e /etc/redhat-release
	then
	echo "yum install tla openssl-devel libxml2-devel autoconf automake libtool iproute gtk2-devel xmlto doxygen iptables-devel libcap-devel sqlite-devel uuid rpm-build miredo perl-Net-IP perl-Net-DNS perl-Socket6 perl-IO-Socket-INET6"
    else
	echo -n "Unknown linux system:"
	cat /etc/lsb-release
	echo "You should install the following software:"
<<<<<<< HEAD
	echo "tla, autoreconf, automake, autoconf, libtool, g++, xmlto, doxygen, iproute, netcat6, miredo, Socket6, IO::Socket::INET6, Net::IP and Net::DNS modules for perl"
=======
	echo "tla, automake, autoconf, libtool, g++, xmlto, doxygen, iproute, netcat6, miredo"
>>>>>>> 3c8b1b4c
	echo "And the following packages with their development headers:"
	echo "libgtk2.0, openssl, libxml2, iptables, libcap, libsqlite3, uuid"
    fi
}

display_kernel_info() {
    release=`uname -r`
    major=`echo $release|cut -d. -f 1`
    middle=`echo $release|cut -d. -f 2`
    minor=`echo $release|cut -d. -f 3`
    minor=`echo $minor|cut -d- -f 1` # e.g. 2.6.27-7-generic
    echo "HIPL kernel dependencies:"
    echo "Current kernel version is $release"
    if test $major -ge 2 && test $middle -ge 6 && test $minor -ge 27
	then
	echo "Your kernel version does not require patching"
    elif echo $release|grep -q hipl
	then
	echo "Seems like your current kernel does not require patching"
    else
	echo "You have to patch your kernel (see patches/kernel directory) or use userspace ipsec provided by hipfw"
    fi
    echo "(Note: if you want to use the optional native programming interface, you need to patch your kernel anyway, see patches/kernel directory)"
}

display_post_info() {
  echo "" && \
  echo "NOTE: The commands above only build the userspace software." && \
  display_kernel_info && \
  echo "NOTE: Run './configure --help' for more information"
  echo "NOTE: libjip and hipsock need to be compiled separately with make"
}

display_pre_info() {
    echo "Generating configure files... may take a while."
    echo "Configuring pjproject"
}

setup_pjproject() {
    cd pjproject && ./configure $@ || \
       (echo "Failed to configure pjproject" && display_dependencies && exit 1)
    make dep
    cd ..
    # Note: autogen options are also passed to HIPL configure.
    # See bug id 524)
   echo "Pjproject was configured successfully"
}

setup_hipl() {
    echo "Now configuring hipl with default configure options"
    autoreconf --install --force || \
	(echo "Missing libtool, automake, autoconf or autoreconf?" && exit 1)
    ./configure $@ || \
	(echo "Failed to configure hipl" && display_dependencies && exit 1)
    make
}

help() {
    echo "HIPL software dependencies:"
    display_dependencies
    display_kernel_info
    echo "When you have installed the software mentioned above, please run ./autogen.sh"
}

### Main program ###

if echo $1|grep -q help
then
    help
    exit
fi

display_pre_info
setup_pjproject $@

setup_hipl $@ && display_post_info
display_kernel_info<|MERGE_RESOLUTION|>--- conflicted
+++ resolved
@@ -14,11 +14,7 @@
 	echo -n "Unknown linux system:"
 	cat /etc/lsb-release
 	echo "You should install the following software:"
-<<<<<<< HEAD
 	echo "tla, autoreconf, automake, autoconf, libtool, g++, xmlto, doxygen, iproute, netcat6, miredo, Socket6, IO::Socket::INET6, Net::IP and Net::DNS modules for perl"
-=======
-	echo "tla, automake, autoconf, libtool, g++, xmlto, doxygen, iproute, netcat6, miredo"
->>>>>>> 3c8b1b4c
 	echo "And the following packages with their development headers:"
 	echo "libgtk2.0, openssl, libxml2, iptables, libcap, libsqlite3, uuid"
     fi
