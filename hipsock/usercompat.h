--- conflicted
+++ resolved
@@ -22,11 +22,8 @@
 #define MAX_HASH_LENGTH 0
 
 #define IN6_IS_ADDR_V4MAPPED(id) 0
-<<<<<<< HEAD
 #define HIP_INFO_LOCATOR(a,b) {}
-=======
 #define HIP_IFEL(a, b, c) goto out_err
->>>>>>> 6dab040d
 
 /* hipsock won't compile unless this is done in protodefs.h */
 /* typedef uint16_t in_port_t; */
