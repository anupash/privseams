--- conflicted
+++ resolved
@@ -128,22 +128,6 @@
 fi
 AM_CONDITIONAL(HIP_OPPORTUNISTIC, test x"$ac_cv_use_opportunistic" = x"yes")
 
-<<<<<<< HEAD
-=======
-AC_ARG_ENABLE(blind,
-               AS_HELP_STRING([--enable-blind],
-                              [HIP BLIND extensions (default is NO)]),
-               [ac_cv_use_blind=$enableval],
-               [ac_cv_use_blind=no])
-AC_CACHE_CHECK([whether to use BLIND],
-               [ac_cv_use_blind],
-               [ac_cv_use_blind=no])
-if test x"$ac_cv_use_blind" = x"yes"; then
-    AC_DEFINE(CONFIG_HIP_BLIND)
-    AH_TEMPLATE(CONFIG_HIP_BLIND, [Defined to 1 if  blind is enabled.])
-fi
-
->>>>>>> a86743ed
 AC_ARG_ENABLE(profiling,
                AS_HELP_STRING([--enable-profiling],
                               [gprof profiling support (default is NO)]),
