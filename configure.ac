--- conflicted
+++ resolved
@@ -30,7 +30,7 @@
 AC_HEADER_STDC
 
 AC_HEADER_STDBOOL
-AC_CHECK_HEADERS([arpa/inet.h fcntl.h inttypes.h libintl.h limits.h locale.h malloc.h netdb.h netinet/in.h paths.h stddef.h stdint.h stdlib.h string.h strings.h sys/file.h sys/ioctl.h sys/param.h sys/socket.h sys/time.h sys/vfs.h syslog.h termios.h unistd.h utime.h utmp.h openssl/dsa.h])
+AC_CHECK_HEADERS([arpa/inet.h fcntl.h inttypes.h limits.h locale.h malloc.h netdb.h netinet/in.h paths.h stddef.h stdint.h stdlib.h string.h strings.h sys/file.h sys/ioctl.h sys/param.h sys/socket.h sys/time.h sys/vfs.h syslog.h termios.h unistd.h utime.h utmp.h openssl/dsa.h])
 
 # Checks for typedefs, structures, and compiler characteristics.
 #AC_C_CONST
@@ -183,13 +183,13 @@
 fi
 
 AC_ARG_ENABLE(openwrt,
-             AC_HELP_STRING([--enable-opewrt],
+             AC_HELP_STRING([--enable-openwrt],
                             [OpenWRT (default is NO)]),
              [ac_cv_use_openwrt=$enableval], [ac_cv_use_openwrt=no])
 AC_CACHE_CHECK([whether to use OpenWRT],
-               [ac_cv_use_openwrt], [ac_cv_use_opewrt=no])
+               [ac_cv_use_openwrt], [ac_cv_use_openwrt=no])
 if test x"$ac_cv_use_openwrt" = x"yes"; then
-        AC_DEFINE(CONFIG_HIP_OPENWRT, AC_PREREQ(2.53))
+        AC_DEFINE(CONFIG_HIP_OPENWRT, AC_PREREQ(2.53))5B
 	AC_SUBST(OPENWRT_CFLAGS, "-lc")
 fi
 AM_CONDITIONAL(HIP_OPENWRT, test x"$ac_cv_use_openwrt" = x"yes")
@@ -333,12 +333,14 @@
 AC_SUBST(HIPL_PJPROJECT_MEDIA, "$HIPL_PJPROJECT/pjmedia")
 AC_SUBST(HIPL_PJPROJECT_SIP, "$HIPL_PJPROJECT/pjsip")
 
-AC_SUBST(hipl_common_include_paths, "-I $HIPL -I $HIPL_HIPD -I $HIPL_LIBINET6 -I $HIPL_LIBINET6_INCLUDE -I $HIPL_LIBHIPTOOL -I $HIPL_LIBOPPHIP -I $HIPL_TOOLS -I $HIPL_OPENDHT -I $HIPL_LIBIPSEC -I $HIPL_I3 -I $HIPL_I3_CLIENT -I $HIPL_AESHASH -I $HIPL_I3_CHORD -I $HIPL_I3_UTILS -I $HIPL_PJPROJECT_LIB/include -I $HIPL_PJPROJECT_LIB_UTIL/include -I $HIPL_PJPROJECT_NATH/include -I $HIPL_PJPROJECT_MEDIA/include -I $HIPL_PJPROJECT_SIP/include")
-
-<<<<<<< HEAD
+# XX FIXME: there should be some ifdefs here for OpenWRT
+
+#AC_SUBST(hipl_common_include_paths, "-I $HIPL -I $HIPL_HIPD -I $HIPL_LIBINET6 -I $HIPL_LIBINET6_INCLUDE -I $HIPL_LIBHIPTOOL -I $HIPL_LIBOPPHIP -I $HIPL_TOOLS -I $HIPL_OPENDHT -I $HIPL_LIBIPSEC -I $HIPL_I3 -I $HIPL_I3_CLIENT -I $HIPL_AESHASH -I $HIPL_I3_CHORD -I $HIPL_I3_UTILS -I $HIPL_PJPROJECT_LIB/include -I $HIPL_PJPROJECT_LIB_UTIL/include -I $HIPL_PJPROJECT_NATH/include -I $HIPL_PJPROJECT_MEDIA/include -I $HIPL_PJPROJECT_SIP/include")
+
 AC_SUBST(hipl_common_include_paths, "-I $HIPL -I $HIPL_HIPD -I $HIPL_LIBINET6 -I $HIPL_LIBINET6_INCLUDE -I $HIPL_LIBHIPTOOL -I $HIPL_LIBOPPHIP -I $HIPL_TOOLS -I $HIPL_OPENDHT -I $HIPL_LIBIPSEC -I $HIPL_I3 -I $HIPL_I3_CLIENT -I $HIPL_AESHASH -I $HIPL_I3_CHORD -I $HIPL_I3_UTILS")
-=======
->>>>>>> d447c8ac
+
+# end XX FIXME
+
 AC_SUBST(hipl_common_cflags, "$OPENWRT_CFLAGS $GDB_CFLAG $XMLI")
 
 AC_CONFIG_FILES([ Makefile
