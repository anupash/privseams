--- conflicted
+++ resolved
@@ -93,24 +93,6 @@
 fi
 AM_CONDITIONAL(HIP_FIREWALL, test x"$ac_cv_use_firewall" = x"yes")
 
-<<<<<<< HEAD
-AC_ARG_ENABLE(pfkey,
-               AS_HELP_STRING([--enable-pfkey],
-                              [HIP pfkey extensions (default is NO)]),
-               [ac_cv_use_pfkey=$enableval],
-               [ac_cv_use_pfkey=no])
-AC_CACHE_CHECK([whether to use pfkey extensions],
-               [ac_cv_use_pfkey],
-               [ac_cv_use_pfkey=no])
-if test x"$ac_cv_use_pfkey" = x"yes"; then
-    AC_DEFINE(CONFIG_HIP_PFKEY)
-    AH_TEMPLATE(CONFIG_HIP_PFKEY, [Defined to 1 if pfkey is enabled.])
-    AM_PROG_LEX
-fi
-AM_CONDITIONAL(HIP_PFKEY, test x"$ac_cv_use_pfkey" = x"yes")
-
-=======
->>>>>>> f7ee493c
 AC_ARG_ENABLE(rvs,
                AS_HELP_STRING([--enable-rvs],
                               [HIP Rendezvous Extensions (default is YES)]),
@@ -124,22 +106,6 @@
     AH_TEMPLATE(CONFIG_HIP_RVS, [Defined to 1 if RVS is enabled.])
 fi
 
-<<<<<<< HEAD
-=======
-AC_ARG_ENABLE(hipproxy,
-               AS_HELP_STRING([--enable-hipproxy],
-                              [HIP Proxy (default is YES)]),
-               [ac_cv_use_hipproxy=$enableval],
-               [ac_cv_use_hipproxy=yes])
-AC_CACHE_CHECK([whether to use HIP proxy],
-               [ac_cv_use_hipproxy],
-               [ac_cv_use_hipproxy=yes])
-if test x"$ac_cv_use_hipproxy" = x"yes"; then
-    AC_DEFINE(CONFIG_HIP_HIPPROXY)
-    AH_TEMPLATE(CONFIG_HIP_HIPPROXY, [Defined to 1 if HIP Proxy is enabled.])
-fi
-
->>>>>>> f7ee493c
 AC_ARG_ENABLE(opportunistic,
                AS_HELP_STRING([--enable-opportunistic],
                               [HIP opportunistic mode (default is YES)]),
