--- conflicted
+++ resolved
@@ -2,7 +2,6 @@
 AC_INIT([HIP for Linux], [main], [hipl-users@freelists.org], [hipl])
 AC_CONFIG_HEADERS([config.h])
 AC_CONFIG_MACRO_DIR([m4])
-AC_CONFIG_SRCDIR([tools/hipconftool.c])
 
 # This needs to be placed before AM_INIT_AUTOMAKE, otherwise $@ is modified.
 # Note that the value of $@ changes if configure is rerun automatically during
@@ -66,18 +65,16 @@
 AH_TEMPLATE(HIPL_CONFIG_FILE, [default config file location])
 
 
-<<<<<<< HEAD
 AC_ARG_WITH(nomodules,
             AS_HELP_STRING([--with-nomodules=list],
                            [comma-separated list of disabled modules]))
-=======
+
 # Set default AM_CFLAGS for the complete project.
 AC_SUBST(AM_CFLAGS, "-std=c99 -Werror -Wall -Wredundant-decls -Wdisabled-optimization -Wundef -Wstrict-prototypes -Wmissing-prototypes -Wno-deprecated-declarations -fno-strict-aliasing")
 
 # Set the preprocessor flags for the entire project
 AC_SUBST(AM_CPPFLAGS, "-D_POSIX_C_SOURCE=200112L -D_XOPEN_SOURCE=500")
 
->>>>>>> e1d381ef
 
 AC_ARG_ENABLE(firewall,
                AS_HELP_STRING([--enable-firewall],
