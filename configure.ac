AC_PREREQ([2.53])
AC_INIT([HIP for Linux], [main], [hipl-users@freelists.org], [hipl])
<<<<<<< HEAD

AC_CONFIG_FILES([Makefile])
=======
>>>>>>> cf17cc80
AC_CONFIG_HEADERS([config.h])
AC_CONFIG_MACRO_DIR([m4])
AC_CONFIG_SRCDIR([tools/hipconftool.c])

# This needs to be placed before AM_INIT_AUTOMAKE, otherwise $@ is modified.
# Note that the value of $@ changes if configure is rerun automatically during
# a rebuild. In this case "--no-create --no-recursion" appear to get passed to
# configure in addition to the stored command line options. Since this is a
# harmless sideeffect, it is ignored. Clean release builds should be made from
# a pristine tree.
AC_DEFINE_UNQUOTED(HIPL_CONFIGURATION, "$@")
AH_TEMPLATE(HIPL_CONFIGURATION, [options passed to configure])

# Checks for programs.
AC_PROG_CC
AC_PROG_INSTALL
# AC_PROG_LIBTOOL() could be replaced with LT_INIT(disable-shared) but
# OpenWRT (Mar 2010) is running too old version of libtool
# LT_INIT(disable-shared)
AC_PROG_LIBTOOL(disable-shared)

AM_INIT_AUTOMAKE([foreign subdir-objects])
AM_PROG_CC_C_O # Required in CentOS

# Check for python for tools directory
AM_PATH_PYTHON([2.4.3],, [:])
AM_CONDITIONAL([HAVE_PYTHON], [test "$PYTHON" != :])

# Checks for libraries.
AC_CHECK_LIB(crypto, DSA_generate_key,, AC_MSG_ERROR(openssl lib not found))
# Check for ec crypto in openssl
AC_CHECK_FUNC(EC_KEY_new,
              AC_DEFINE(HAVE_EC_CRYPTO)
              AH_TEMPLATE(HAVE_EC_CRYPTO, [Defined to 1 if ec is enabled.]),)
# We need the math lib in the registration extension.
AC_CHECK_LIB(m, pow,, AC_MSG_ERROR(Math lib not found))

# If no --prefix option is passed to configure, $prefix is empty. But we want
# to expand $sysconfdir, which defaults to ${prefix}/etc. So set $prefix.
if test "x$prefix" = "xNONE"; then
    prefix="$ac_default_prefix"
fi

AC_DEFINE_UNQUOTED(HIPL_DEFAULT_PREFIX, "$(eval echo ${prefix})")
AH_TEMPLATE(HIPL_DEFAULT_PREFIX, [default prefix])

# Default sysconf and lockfile directory
# TODO: @Miika is there any better way to define this?
AC_SUBST(sysconfdir, /etc/hip/)
AC_DEFINE_UNQUOTED(HIPL_SYSCONFDIR, "$(eval echo $sysconfdir)")
AH_TEMPLATE(HIPL_SYSCONFDIR, [default configuration file location])

AC_SUBST(lockdir, /var/lock/)
AC_DEFINE_UNQUOTED(HIPL_LOCKDIR, "$(eval echo $lockdir)")
AH_TEMPLATE(HIPL_LOCKDIR, [default lock file location])

AC_DEFINE_UNQUOTED(HIPL_HOSTS_FILE, "$(eval echo ${sysconfdir}hosts)")
AH_TEMPLATE(HIPL_HOSTS_FILE, [default hosts file location])

AC_DEFINE_UNQUOTED(HIPL_CONFIG_FILE, "$(eval echo ${sysconfdir}hipd_config)")
AH_TEMPLATE(HIPL_CONFIG_FILE, [default config file location])


AC_ARG_WITH(nomodules,
            AS_HELP_STRING([--with-nomodules=list],
                           [comma-separated list of disabled modules]))

AC_ARG_ENABLE(firewall,
               AS_HELP_STRING([--enable-firewall],
                              [HIP enabled firewall daemon (default is YES)]),
               [ac_cv_use_firewall=$enableval],
               [ac_cv_use_firewall=yes])
AC_CACHE_CHECK([whether to use firewall],
               [ac_cv_use_firewall],
               [ac_cv_use_firewall=yes])
if test x"$ac_cv_use_firewall" = x"yes"; then
    AC_CHECK_LIB(ipq, ipq_create_handle,, [AC_MSG_ERROR([libipq not found])])
    AC_CHECK_LIB(config, config_setting_index,,
                 [AC_MSG_WARN([libconfig not found, using default config])])
    AC_DEFINE(CONFIG_HIP_FIREWALL)
    AH_TEMPLATE(CONFIG_HIP_FIREWALL, [Defined to 1 if firewall is enabled.])
fi
AM_CONDITIONAL(HIP_FIREWALL, test x"$ac_cv_use_firewall" = x"yes")

AC_ARG_ENABLE(pfkey,
               AS_HELP_STRING([--enable-pfkey],
                              [HIP pfkey extensions (default is NO)]),
               [ac_cv_use_pfkey=$enableval],
               [ac_cv_use_pfkey=no])
AC_CACHE_CHECK([whether to use pfkey extensions],
               [ac_cv_use_pfkey],
               [ac_cv_use_pfkey=no])
if test x"$ac_cv_use_pfkey" = x"yes"; then
    AC_DEFINE(CONFIG_HIP_PFKEY)
    AH_TEMPLATE(CONFIG_HIP_PFKEY, [Defined to 1 if pfkey is enabled.])
    AM_PROG_LEX
fi
AM_CONDITIONAL(HIP_PFKEY, test x"$ac_cv_use_pfkey" = x"yes")

AC_ARG_ENABLE(rvs,
               AS_HELP_STRING([--enable-rvs],
                              [HIP Rendezvous Extensions (default is YES)]),
               [ac_cv_use_rvs=$enableval],
               [ac_cv_use_rvs=yes])
AC_CACHE_CHECK([whether to use RVS],
               [ac_cv_use_rvs],
               [ac_cv_use_rvs=yes])
if test x"$ac_cv_use_rvs" = x"yes"; then
    AC_DEFINE(CONFIG_HIP_RVS)
    AH_TEMPLATE(CONFIG_HIP_RVS, [Defined to 1 if RVS is enabled.])
fi

<<<<<<< HEAD
AC_ARG_ENABLE(maemo,
               AS_HELP_STRING([--enable-maemo],
                              [Maemo (default is NO)]),
               [ac_cv_use_maemo=$enableval],
               [ac_cv_use_maemo=no])
AC_CACHE_CHECK([whether to use Maemo],
               [ac_cv_use_maemo],
               [ac_cv_use_maemo=no])
if test x"$ac_cv_use_maemo" = x"yes"; then
    AC_DEFINE(CONFIG_HIP_MAEMO)
    AH_TEMPLATE(CONFIG_HIP_MAEMO, [Defined to 1 if Maemo build is enabled.])
    AC_SUBST(MAEMO_CFLAGS, "-O2 -g -fgnu89-inline")
    AC_SUBST(MAEMO_CPPFLAGS, "-I/usr/include/libipq/")
fi

AC_ARG_ENABLE(openwrt,
               AS_HELP_STRING([--enable-openwrt],
                              [OpenWRT (default is NO)]),
               [ac_cv_use_openwrt=$enableval],
               [ac_cv_use_openwrt=no])
AC_CACHE_CHECK([whether to use OpenWRT],
               [ac_cv_use_openwrt],
               [ac_cv_use_openwrt=no])
if test x"$ac_cv_use_openwrt" = x"yes"; then
    AC_DEFINE(CONFIG_HIP_OPENWRT)
    AH_TEMPLATE(CONFIG_HIP_OPENWRT,
                [Defined to 1 if openwrt support is enabled.])
    if test x"$TARGET" = x"MIPS_LINUX"; then
        AC_DEFINE(CONFIG_HIP_OPENWRT_MIPSLINUX)
        AH_TEMPLATE(CONFIG_HIP_OPENWRT_MIPSLINUX,
                    [Defined to 1 if mipslinux is enabled.])
    fi
=======
AC_ARG_ENABLE(hipproxy,
               AS_HELP_STRING([--enable-hipproxy],
                              [HIP Proxy (default is YES)]),
               [ac_cv_use_hipproxy=$enableval],
               [ac_cv_use_hipproxy=yes])
AC_CACHE_CHECK([whether to use HIP proxy],
               [ac_cv_use_hipproxy],
               [ac_cv_use_hipproxy=yes])
if test x"$ac_cv_use_hipproxy" = x"yes"; then
    AC_DEFINE(CONFIG_HIP_HIPPROXY)
    AH_TEMPLATE(CONFIG_HIP_HIPPROXY, [Defined to 1 if HIP Proxy is enabled.])
>>>>>>> cf17cc80
fi

AC_ARG_ENABLE(altsep,
               AS_HELP_STRING([--enable-altsep],
                              [Alternative privilege separation (default is NO)]),
               [ac_cv_use_altsep=$enableval],
               [ac_cv_use_altsep=no])
AC_CACHE_CHECK([whether to use Alternative privilege separation],
               [ac_cv_use_altsep],
               [ac_cv_use_altsep=no])
if test x"$ac_cv_use_altsep" = x"yes"; then
    AC_DEFINE(CONFIG_HIP_ALTSEP)
    AH_TEMPLATE(CONFIG_HIP_ALTSEP,
                [Defined to 1 if alternative privilege separation is enabled.])
fi

AC_ARG_ENABLE(privsep,
               AS_HELP_STRING([--enable-privsep],
                              [Privilege separation (default is YES)]),
               [ac_cv_use_privsep=$enableval],
               [ac_cv_use_privsep=yes])
AC_CACHE_CHECK([whether to use privsep],
               [ac_cv_use_privsep],
               [ac_cv_use_privsep=yes])
if test x"$ac_cv_use_privsep" = x"yes"; then
    if test x"$ac_cv_use_altsep" != x"yes"; then
        AC_CHECK_LIB(cap, cap_get_proc,,
                     AC_MSG_ERROR(libcap-dev developer headers not found))
    fi
    AC_DEFINE(CONFIG_HIP_PRIVSEP)
    AH_TEMPLATE(CONFIG_HIP_PRIVSEP,
                [Defined to 1 if privilege separation is enabled.])
fi
AM_CONDITIONAL(HIP_PRIVSEP, test x"$ac_cv_use_privsep" = x"yes")

AC_ARG_ENABLE(opportunistic,
               AS_HELP_STRING([--enable-opportunistic],
                              [HIP opportunistic mode (default is YES)]),
               [ac_cv_use_opportunistic=$enableval],
               [ac_cv_use_opportunistic=yes])
AC_CACHE_CHECK([whether to use opportunistic],
               [ac_cv_use_opportunistic],
               [ac_cv_use_opportunistic=yes])
if test x"$ac_cv_use_opportunistic" = x"yes"; then
    AC_DEFINE(CONFIG_HIP_OPPORTUNISTIC)
    AH_TEMPLATE(CONFIG_HIP_OPPORTUNISTIC,
                [Defined to 1 if opportunistic mode is enabled.])
fi
AM_CONDITIONAL(HIP_OPPORTUNISTIC, test x"$ac_cv_use_opportunistic" = x"yes")

AC_ARG_ENABLE(profiling,
               AS_HELP_STRING([--enable-profiling],
                              [gprof profiling support (default is NO)]),
               [ac_cv_use_profiling=$enableval],
               [ac_cv_use_profiling=no])
AC_CACHE_CHECK([whether to use grof support],
               [ac_cv_use_profiling],
               [ac_cv_use_profiling=no])
if test x"$ac_cv_use_profiling" = x"yes"; then
    AC_SUBST(GPROF_CFLAGS, "-pg")
fi

AC_ARG_ENABLE(debug,
               AS_HELP_STRING([--enable-debug],
                              [Enable debug (default is YES)]),
               [ac_cv_use_debug=$enableval],
               [ac_cv_use_debug=yes])
AC_CACHE_CHECK([whether to have verbose debug],
               [ac_cv_use_debug],
               [ac_cv_use_debug=yes])
if test x"$ac_cv_use_debug" = x"yes"; then
        AC_DEFINE(HIP_LOGFMT_LONG)
        AH_TEMPLATE(HIP_LOGFMT_LONG, [Defined to 1 if long log format output is enabled.])
        AC_DEFINE(CONFIG_HIP_DEBUG)
        AH_TEMPLATE(CONFIG_HIP_DEBUG, [Defined to 1 if debug output is enabled.])
fi

AC_ARG_ENABLE(midauth,
               AS_HELP_STRING([--enable-midauth],
                              [Enable middlebox authentification (default is NO)]),
               [ac_cv_use_midauth=$enableval],
               [ac_cv_use_midauth=no])
AC_CACHE_CHECK([whether to have middlebox authentification],
               [ac_cv_use_midauth],
               [ac_cv_use_midauth=no])
if test x"$ac_cv_use_midauth" = x"yes"; then
    AC_DEFINE(CONFIG_HIP_MIDAUTH)
    AH_TEMPLATE(CONFIG_HIP_MIDAUTH,
                [Defined to 1 if midauth extension is enabled.])
fi
AM_CONDITIONAL(HIP_MIDAUTH, test x"$ac_cv_use_midauth" = x"yes")

AC_ARG_ENABLE(performance,
               AS_HELP_STRING([--enable-performance],
                              [Performace measurement support (default is NO)]),
               [ac_cv_use_performance=$enableval],
               [ac_cv_use_performance=no])
AC_CACHE_CHECK([whether to use performance measurement],
               [ac_cv_use_performance],
               [ac_cv_use_performance=no])
if test x"$ac_cv_use_performance" = x"yes"; then
    AC_DEFINE(CONFIG_HIP_PERFORMANCE)
    AH_TEMPLATE(CONFIG_HIP_PERFORMANCE,
                [Defined to 1 if performance measurements are enabled.])
fi
AM_CONDITIONAL(HIP_PERFORMANCE, test x"$ac_cv_use_performance" = x"yes")

AC_ARG_ENABLE(demo,
               AS_HELP_STRING([--enable-demo],
                              [Demo output (default is NO)]),
               [ac_cv_use_demo=$enableval],
               [ac_cv_use_demo=no])
AC_CACHE_CHECK([whether to print output for demos],
               [ac_cv_use_demo],
               [ac_cv_use_demo=no])
if test x"$ac_cv_use_demo" = x"yes"; then
    AC_DEFINE(CONFIG_HIP_DEMO)
    AH_TEMPLATE(CONFIG_HIP_DEMO, [Defined to 1 if demo is enabled.])
fi

# Set default AM_CFLAGS for the complete project.
AC_SUBST(AM_CFLAGS, "-std=c99 -Werror -Wall -Wredundant-decls -Wdisabled-optimization -Wundef -Wstrict-prototypes -Wno-deprecated-declarations -fno-strict-aliasing $GPROF_CFLAGS")

# Set the preprocessor flags for the entire project
AC_SUBST(AM_CPPFLAGS, "-D_POSIX_C_SOURCE=200112L -D_XOPEN_SOURCE=500")

<<<<<<< HEAD
# Parse modules directory
echo ""
echo "+-----------------------------------------------";
echo "| processing modules...";
echo "|";
python ${srcdir}/process_modules.py -s ${srcdir} -d "${with_nomodules}"
if [[ "$?" != "0" ]]; then
    echo "configure: error: Module processing failed"
    exit 1
fi
echo "|";
echo "+-----------------------------------------------"
echo ""
=======
AC_CONFIG_FILES([ Doxyfile Makefile ])
>>>>>>> cf17cc80

AC_OUTPUT<|MERGE_RESOLUTION|>--- conflicted
+++ resolved
@@ -1,10 +1,5 @@
 AC_PREREQ([2.53])
 AC_INIT([HIP for Linux], [main], [hipl-users@freelists.org], [hipl])
-<<<<<<< HEAD
-
-AC_CONFIG_FILES([Makefile])
-=======
->>>>>>> cf17cc80
 AC_CONFIG_HEADERS([config.h])
 AC_CONFIG_MACRO_DIR([m4])
 AC_CONFIG_SRCDIR([tools/hipconftool.c])
@@ -115,54 +110,6 @@
 if test x"$ac_cv_use_rvs" = x"yes"; then
     AC_DEFINE(CONFIG_HIP_RVS)
     AH_TEMPLATE(CONFIG_HIP_RVS, [Defined to 1 if RVS is enabled.])
-fi
-
-<<<<<<< HEAD
-AC_ARG_ENABLE(maemo,
-               AS_HELP_STRING([--enable-maemo],
-                              [Maemo (default is NO)]),
-               [ac_cv_use_maemo=$enableval],
-               [ac_cv_use_maemo=no])
-AC_CACHE_CHECK([whether to use Maemo],
-               [ac_cv_use_maemo],
-               [ac_cv_use_maemo=no])
-if test x"$ac_cv_use_maemo" = x"yes"; then
-    AC_DEFINE(CONFIG_HIP_MAEMO)
-    AH_TEMPLATE(CONFIG_HIP_MAEMO, [Defined to 1 if Maemo build is enabled.])
-    AC_SUBST(MAEMO_CFLAGS, "-O2 -g -fgnu89-inline")
-    AC_SUBST(MAEMO_CPPFLAGS, "-I/usr/include/libipq/")
-fi
-
-AC_ARG_ENABLE(openwrt,
-               AS_HELP_STRING([--enable-openwrt],
-                              [OpenWRT (default is NO)]),
-               [ac_cv_use_openwrt=$enableval],
-               [ac_cv_use_openwrt=no])
-AC_CACHE_CHECK([whether to use OpenWRT],
-               [ac_cv_use_openwrt],
-               [ac_cv_use_openwrt=no])
-if test x"$ac_cv_use_openwrt" = x"yes"; then
-    AC_DEFINE(CONFIG_HIP_OPENWRT)
-    AH_TEMPLATE(CONFIG_HIP_OPENWRT,
-                [Defined to 1 if openwrt support is enabled.])
-    if test x"$TARGET" = x"MIPS_LINUX"; then
-        AC_DEFINE(CONFIG_HIP_OPENWRT_MIPSLINUX)
-        AH_TEMPLATE(CONFIG_HIP_OPENWRT_MIPSLINUX,
-                    [Defined to 1 if mipslinux is enabled.])
-    fi
-=======
-AC_ARG_ENABLE(hipproxy,
-               AS_HELP_STRING([--enable-hipproxy],
-                              [HIP Proxy (default is YES)]),
-               [ac_cv_use_hipproxy=$enableval],
-               [ac_cv_use_hipproxy=yes])
-AC_CACHE_CHECK([whether to use HIP proxy],
-               [ac_cv_use_hipproxy],
-               [ac_cv_use_hipproxy=yes])
-if test x"$ac_cv_use_hipproxy" = x"yes"; then
-    AC_DEFINE(CONFIG_HIP_HIPPROXY)
-    AH_TEMPLATE(CONFIG_HIP_HIPPROXY, [Defined to 1 if HIP Proxy is enabled.])
->>>>>>> cf17cc80
 fi
 
 AC_ARG_ENABLE(altsep,
@@ -289,7 +236,6 @@
 # Set the preprocessor flags for the entire project
 AC_SUBST(AM_CPPFLAGS, "-D_POSIX_C_SOURCE=200112L -D_XOPEN_SOURCE=500")
 
-<<<<<<< HEAD
 # Parse modules directory
 echo ""
 echo "+-----------------------------------------------";
@@ -303,8 +249,7 @@
 echo "|";
 echo "+-----------------------------------------------"
 echo ""
-=======
+
 AC_CONFIG_FILES([ Doxyfile Makefile ])
->>>>>>> cf17cc80
 
 AC_OUTPUT