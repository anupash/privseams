--- conflicted
+++ resolved
@@ -70,40 +70,26 @@
     const unsigned int HIT_LEN = 39; // 16 bytes -> 32 hex chars + 7 ':'s
     const unsigned int SUFFIX_LEN = sizeof(suffix); // includes null char
     const unsigned int AFTER_LEN = 30;
-<<<<<<< HEAD
-    struct {
-        char before[BEFORE_LEN];
-        char hit[HIT_LEN];
-        char suffix[SUFFIX_LEN];
-        char after[AFTER_LEN];
-    } buf;
-    char ones[sizeof(buf)];
-    hip_hit_t hit;
-
-    memset(&buf, 1, sizeof(buf));
-    memset(ones, 1, sizeof(ones));
-=======
     char buf[BEFORE_LEN + HIT_LEN + SUFFIX_LEN + AFTER_LEN];
     char ones[BEFORE_LEN + HIT_LEN + SUFFIX_LEN + AFTER_LEN];
     hip_hit_t hit;
 
     memset(buf, '1', sizeof(buf));
     memset(ones, '1', sizeof(ones));
->>>>>>> e89b21ac
     memset(&hit.s6_addr, 0x22, sizeof(hit.s6_addr));
 
     // write the HIT string into the middle of the buffer
-    fail_unless(hip_convert_hit_to_str(&hit, suffix, (char *)&buf.hit) == 0, NULL);
+    fail_unless(hip_convert_hit_to_str(&hit, suffix, buf + BEFORE_LEN) == 0, NULL);
     // is the buffer before the HIT untouched?
-    fail_unless(memcmp(&buf.before, ones, BEFORE_LEN) == 0, NULL);
+    fail_unless(memcmp(buf, ones, BEFORE_LEN) == 0, NULL);
     // is the first part of the HIT correct?
-    fail_unless(buf.hit[0] == '2', NULL);
+    fail_unless(*(buf + BEFORE_LEN) == '2', NULL);
     // is the last part of the HIT correct?
-    fail_unless(buf.hit[HIT_LEN - 1] == '2', NULL);
+    fail_unless(*(buf + BEFORE_LEN + HIT_LEN - 1) == '2', NULL);
     // is the suffix correct including the terminating null character?
-    fail_unless(memcmp(&buf.suffix, suffix, SUFFIX_LEN) == 0, NULL);
+    fail_unless(memcmp(buf + BEFORE_LEN + HIT_LEN, suffix, SUFFIX_LEN) == 0, NULL);
     // is the buffer after the suffix untouched?
-    fail_unless(memcmp(&buf.after, ones, AFTER_LEN) == 0, NULL);
+    fail_unless(memcmp(buf + BEFORE_LEN + HIT_LEN + SUFFIX_LEN, ones, AFTER_LEN) == 0, NULL);
 }
 END_TEST
 
