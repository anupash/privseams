--- conflicted
+++ resolved
@@ -16,14 +16,8 @@
 int main(int argc, char *argv[]) {
   struct timeval stats_before, stats_after, stats_res;
   int err = 0, bits, use_rsa;
-<<<<<<< HEAD
-  /*
-  DSA *dsa;
-  RSA *rsa;
-=======
   DSA *dsa = NULL;
   RSA *rsa = NULL;
->>>>>>> 1ad1aa73
   int use_dsa;
 
   if (argc != 3) {
@@ -58,6 +52,6 @@
 	   (use_dsa ? "dsa" : "rsa"), stats_res.tv_sec, stats_res.tv_usec);
 
  out_err:
-  */
+
   return err;
 }