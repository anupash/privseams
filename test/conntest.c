#include "conntest.h"
<<<<<<< HEAD
#if 0
/* @todo: why the heck do we need this here on linux? */
struct in6_pktinfo
=======

/* Workaround: in6_pktinfo does not compile on Fedora and Ubuntu anymore.
   This works also with CentOS */
struct inet6_pktinfo
>>>>>>> 5b0a68ad
{
  struct in6_addr ipi6_addr;  /* src/dst IPv6 address */
  unsigned int ipi6_ifindex;  /* send/recv interface index */
};
#endif
/**
 * create_serversocket - given the port and the protocol
 * it binds the socket and listen to it
 * @param proto type of protocol
 * @param port the kind of protocol
 *
 * @return the socket id,
 * exits on error.
 */
int create_serversocket(int type, in_port_t port) {
	int fd = -1, on = 1, err = 0;
	struct sockaddr_in6 addr;
	
	fd = socket(AF_INET6, type, 0);
	if (fd < 0) {
		perror("socket");
		err = -1;
		goto out_err;
	}

	/* Receive anchillary data with UDP */
        err = setsockopt(fd, IPPROTO_IPV6,
			 IPV6_2292PKTINFO, &on, sizeof(on));
	if (err != 0) {
		perror("setsockopt IPV6_RECVPKTINFO");
		goto out_err;
	}

	err = setsockopt(fd, SOL_SOCKET, SO_REUSEADDR, &on, sizeof(on));
	if (err != 0) {
		perror("setsockopt SO_REUSEADDR,");
		goto out_err;
	}

	/* UDP cannot bind to both IPv4 and IPv6 */
	if (type == SOCK_DGRAM) {
		err = setsockopt(fd, IPPROTO_IPV6, IPV6_V6ONLY,
				 &on, sizeof(on));
		if (err != 0) {
			perror("setsockopt IPV6_V6ONLY");
			goto out_err;
		}
	}

 	memset(&addr, 0, sizeof(addr));
	addr.sin6_family = AF_INET6;
	addr.sin6_port = htons(port);
	addr.sin6_addr = in6addr_any;
	addr.sin6_flowinfo = 0;
	
	if (bind(fd, (struct sockaddr *)&addr,
		 sizeof(struct sockaddr_in6)) < 0) {
		perror("bind");
		err = -1;
		goto out_err;
	}

	if (type == SOCK_STREAM) {
		if (listen(fd, 1) < 0) {
			perror("listen");
			err = -1;
			goto out_err;
		}
	}

out_err:
	if (err) {
		close(fd);
		fd = -1;
	}

	return fd;
}

int main_server_tcp(int serversock) {
	int peerfd = 0, err = 0;
	socklen_t locallen;
	unsigned int peerlen;
	struct sockaddr_in6 localaddr, peeraddr;
	char mylovemostdata[IP_MAXPACKET];
	int recvnum, sendnum;
	char addrstr[INET6_ADDRSTRLEN];

	peerlen = sizeof(struct sockaddr_in6);

	peerfd = accept(serversock, (struct sockaddr *)&peeraddr, &peerlen);
	
	if (peerfd < 0) {
		perror("accept");
		err = -1;
		goto out_err;
	}

	locallen = sizeof(localaddr);
	if (!getsockname(serversock,
			 (struct sockaddr *)&localaddr,
			 &locallen))
		HIP_DEBUG_HIT("local addr", &localaddr.sin6_addr);
	HIP_DEBUG_HIT("peer addr", &peeraddr.sin6_addr);
	
	while((recvnum = recv(peerfd, mylovemostdata,
			      sizeof(mylovemostdata), 0)) > 0 ) {
		mylovemostdata[recvnum] = '\0';
		printf("Client sends:\n%s", mylovemostdata);
		fflush(stdout);
		if (recvnum == 0) {
			close(peerfd);
			err = -1;
			break;
		}
		
		/* send reply */
		sendnum = send(peerfd, mylovemostdata, recvnum, 0);
		if (sendnum < 0) {
			perror("send");
			err = -1;
			break;
		}
		printf("Client has been replied.\n");
	}
	if (peerfd)
		close(peerfd);

out_err:
	return err;
}

int create_udp_ipv4_socket(in_port_t local_port) {
	int ipv4_sock = -1, err = 0, on = 1, sendnum;
	struct sockaddr_in inaddr_any;

	/* IPv6 "server" sockets support incoming IPv4 packets with
	   IPv4-in-IPv6 format. However, outgoing packets with IPv4-in-IPv6
	   formatted address stop working in some kernel version. Here
	   we create a socket for sending IPv4 packets. */
	ipv4_sock = socket(AF_INET, SOCK_DGRAM, 0);
	if (ipv4_sock < 0) {
		printf("ipv4 socket\n");
		err = -1;
		goto out_err;
	}

	err = setsockopt(ipv4_sock, SOL_SOCKET, SO_REUSEADDR, &on, sizeof(on));
	if (err != 0) {
		perror("setsockopt SO_REUSEADDR");
		goto out_err;
	}

        err = setsockopt(ipv4_sock, IPPROTO_IP,
			 IP_PKTINFO, &on, sizeof(on));
	if (err != 0) {
		perror("setsockopt IP_PKTINFO");
		goto out_err;
	}

	/* Weird, but we have to set this option to receive
	   IPv4 addresses for UDP. We don't get them in mapped format. */ 
        err = setsockopt(ipv4_sock, IPPROTO_IP,
			 IP_PKTINFO, &on, sizeof(on));
	if (err != 0) {
		perror("setsockopt IP_PKTINFO");
		goto out_err;
	}

	_HIP_DEBUG("my local port %d\n", local_port);

	inaddr_any.sin_family = AF_INET;
	inaddr_any.sin_port = htons(local_port);
	inaddr_any.sin_addr.s_addr = htonl(INADDR_ANY);
	err = bind(ipv4_sock, (struct sockaddr *) &inaddr_any,
		   sizeof(inaddr_any));
	if (err) {
		perror("bind\n");
		goto out_err;
	}

out_err:
	if (err == 0)
		return ipv4_sock;
	else
		return -1;

}

int udp_send_msg(int sock, uint8_t *data, size_t data_len,
		 struct sockaddr *local_addr,
		 struct sockaddr *peer_addr) {
	int err = 0, on = 1, sendnum;
	int is_ipv4 = ((peer_addr->sa_family == AF_INET) ? 1 : 0);
	uint8_t cmsgbuf[CMSG_SPACE(sizeof(struct inet6_pktinfo))];
        struct cmsghdr *cmsg; // = (struct cmsghdr *) cmsgbuf;
	struct msghdr msg;
	struct iovec iov;
	union {
		struct in_pktinfo *in4;
		struct inet6_pktinfo *in6;
	} pktinfo;

	/* The first memset is mandatory. Results in otherwise weird
	   EMSGSIZE errors. */
	memset(&msg, 0, sizeof(struct msghdr));	
	memset(cmsgbuf, 0, sizeof(cmsgbuf));

	/* Fill message header */

	msg.msg_name = peer_addr;
	if (is_ipv4)
		msg.msg_namelen = sizeof(struct sockaddr_in);
	else
		msg.msg_namelen = sizeof(struct sockaddr_in6);
	msg.msg_iov = &iov;
	msg.msg_iovlen = 1;
	msg.msg_control = cmsgbuf;
	msg.msg_controllen = sizeof(cmsgbuf);
	msg.msg_flags = 0;
	
	iov.iov_base = data;
	iov.iov_len = data_len;

	/* Set local address */
	cmsg = CMSG_FIRSTHDR(&msg);
	if (is_ipv4)
		cmsg->cmsg_len = CMSG_LEN(sizeof(struct in_pktinfo));
	else
		cmsg->cmsg_len = CMSG_LEN(sizeof(struct inet6_pktinfo));
	cmsg->cmsg_level = (is_ipv4) ? IPPROTO_IP : IPPROTO_IPV6;
	cmsg->cmsg_type = (is_ipv4) ? IP_PKTINFO : IPV6_2292PKTINFO;

	pktinfo.in6 = (struct inet6_pktinfo *) CMSG_DATA(cmsg);
	if (is_ipv4)
		pktinfo.in4->ipi_addr.s_addr =
			((struct sockaddr_in *) local_addr)->sin_addr.s_addr;
	else
		memcpy(&pktinfo.in6->ipi6_addr,
		       &(((struct sockaddr_in6 *) local_addr)->sin6_addr),
		       sizeof(struct in6_addr));
	
	/* Send reply using the ORIGINAL src/dst address pair */
	sendnum = sendmsg(sock, &msg, 0);
	if (sendnum < 0) {
		perror("sendmsg");
		err = -1;
		goto out_err;
	}
	
	printf("=== Sent string successfully back ===\n");
	printf("=== Server listening IN6ADDR_ANY ===\n");

out_err:

	return err;
}

int main_server_udp(int ipv4_sock, int ipv6_sock, in_port_t local_port) {
	/* Use recvmsg/sendmsg instead of recvfrom/sendto because
	   the latter combination may choose a different source
	   HIT for the server */
	int err = 0, on = 1, recvnum, sendnum, is_ipv4 = 0;
	int cmsg_level, cmsg_type, highest_descriptor = -1;
        fd_set read_fdset;
	union {
		struct sockaddr_in in4;
		struct sockaddr_in6 in6;
	} peer_addr, local_addr;
	uint8_t cmsgbuf[CMSG_SPACE(sizeof(struct inet6_pktinfo))];
	uint8_t mylovemostdata[IP_MAXPACKET];
	struct iovec iov;
        struct cmsghdr *cmsg = (struct cmsghdr *) cmsgbuf;
	union {
		struct in_pktinfo *in4;
		struct inet6_pktinfo *in6;
	} pktinfo;
	struct msghdr msg;

	FD_ZERO(&read_fdset);
	FD_SET(ipv4_sock, &read_fdset);
	FD_SET(ipv6_sock, &read_fdset);
	highest_descriptor = maxof(2, ipv4_sock, ipv6_sock);

	printf("=== Server listening INADDR_ANY/IN6ADDR_ANY ===\n");
	
	while(select((highest_descriptor + 1), &read_fdset,
		     NULL, NULL, NULL)) {

		/* XX FIXME: receiving two packets at the same time */

		if (FD_ISSET(ipv4_sock, &read_fdset)) {
			is_ipv4 = 1;
			//FD_CLR(ipv4_sock, &read_fdset);
		} else if (FD_ISSET(ipv6_sock, &read_fdset)) {
			is_ipv4 = 0;
			//FD_CLR(ipv6_sock, &read_fdset);
		} else {
			printf("Unhandled select event\n");
			goto reset;
		}

		msg.msg_name = &peer_addr.in6;
		msg.msg_namelen = sizeof(struct sockaddr_in6);
		msg.msg_iov = &iov;
		msg.msg_iovlen = 1;
		msg.msg_control = cmsgbuf;
		msg.msg_controllen = sizeof(cmsgbuf);
		msg.msg_flags = 0;
		
		iov.iov_base = mylovemostdata;
		iov.iov_len = sizeof(mylovemostdata);
		
		memset(mylovemostdata, 0, sizeof(mylovemostdata));
		memset(&peer_addr, 0, sizeof(peer_addr));
		memset(cmsgbuf, 0, sizeof(cmsgbuf));

		recvnum = recvmsg((is_ipv4 ? ipv4_sock : ipv6_sock), &msg, 0);
		if (recvnum < 0) {
			perror("recvmsg\n");
			goto reset;
		}
		printf("Received %d bytes\n", recvnum);

		//is_ipv4 = IN6_IS_ADDR_V4MAPPED(&peer_addr.in6.sin6_addr);
	
		cmsg_level = (is_ipv4) ? IPPROTO_IP : IPPROTO_IPV6;
		cmsg_type = (is_ipv4) ? IP_PKTINFO : IPV6_2292PKTINFO;
	
		/* Local address comes from ancillary data passed
		 * with msg due to IPV6_PKTINFO socket option */
		for (cmsg=CMSG_FIRSTHDR(&msg); cmsg;
		     cmsg=CMSG_NXTHDR(&msg,cmsg)){
			if ((cmsg->cmsg_level == cmsg_level) &&
			    (cmsg->cmsg_type == cmsg_type)) {
				/* The structure is a union, so this fills
				   also the pktinfo_in6 pointer */
				pktinfo.in4 =
					(struct in_pktinfo *)CMSG_DATA(cmsg);
				break;
			}
		}
	
		if (is_ipv4) {
			local_addr.in4.sin_family = AF_INET;
			local_addr.in4.sin_port = htons(local_port);
			//local_addr.in4.sin_port = peer_addr.in6.sin6_port;
			local_addr.in4.sin_addr.s_addr =
				pktinfo.in4->ipi_addr.s_addr;
			HIP_DEBUG_INADDR("local addr",
					 &local_addr.in4.sin_addr);
			HIP_DEBUG("local port %d\n",
				  ntohs(local_addr.in4.sin_port));
			HIP_DEBUG_INADDR("peer addr",
					 &peer_addr.in4.sin_addr);
			HIP_DEBUG("peer port %d\n",
				  ntohs(peer_addr.in4.sin_port));
			
		} else {
			local_addr.in6.sin6_family = AF_INET6;
			memcpy(&local_addr.in6.sin6_addr,
			       &pktinfo.in6->ipi6_addr,
			       sizeof(struct in6_addr));
			local_addr.in6.sin6_port = htons(local_port);
			HIP_DEBUG_IN6ADDR("local addr",
					  &local_addr.in6.sin6_addr);
			HIP_DEBUG("local port %d\n",
				  ntohs(local_addr.in6.sin6_port));
			HIP_DEBUG_IN6ADDR("peer addr",
					  &peer_addr.in6.sin6_addr);
			HIP_DEBUG("peer port %d\n",
				  ntohs(peer_addr.in6.sin6_port));
		}

		err = udp_send_msg((is_ipv4 ? ipv4_sock : ipv6_sock),
				   mylovemostdata, recvnum,
				   (struct sockaddr *) &local_addr,
				   (struct sockaddr *) &peer_addr);
		if (err) {
			printf("Failed to echo data back\n");
		}

	reset:

		FD_ZERO(&read_fdset);
		FD_SET(ipv4_sock, &read_fdset);
		FD_SET(ipv6_sock, &read_fdset);
	}

out_err:
	return err;
}

/**
 * main_server - given the port and the protocol
 * it handles the functionality of the responder
 * @param proto type of protocol
 * @param port the kind of protocol
 *
 * @return the socket id,
 * exits on error.
 */
int main_server(int type, in_port_t port)
{
	int ipv6_sock = 0, err = 0, ipv4_sock = -1;
	
	ipv6_sock = create_serversocket(type, port);
	if (ipv6_sock < 0)
		err = -1;

	/* Create a separate IPv4 socket for receiving and sending UDP
	   packets even though a single IPv6 socket could be used
	   for receiving IPv4 packets, but not sending them. */
	if (type == SOCK_DGRAM) {
		ipv4_sock = create_udp_ipv4_socket(port);
		if (ipv4_sock < 0) {
			printf("Could not create ipv4 socket\n");
			err = -1;
			goto out_err;
		}
	}
  
	while(err == 0) {
		if (type == SOCK_STREAM) {
			err = main_server_tcp(ipv6_sock);
		} else {
			err = main_server_udp(ipv4_sock, ipv6_sock, port);
		}
	}

out_err:

	if (ipv6_sock)
		close(ipv6_sock);
	if (ipv4_sock < 0)
		close(ipv4_sock);
	return err;
}

/**
 * Creates a socket and connects it a remote socket address. The connection is
 * tried using addresses in the @c peer_ai in the order specified by the linked
 * list of the structure. If a connection is successful, the rest of the
 * addresses are omitted. The socket is bound to the peer HIT, not to the peer
 * IP addresses.
 *
 * @param peer_ai a pointer to peer address info.
 * @param sock    a target buffer where the socket file descriptor is to be
 *                stored.
 * @return        zero on success, negative on failure. Possible error values
 *                are the @c errno values of socket(), connect() and close()
 *                with a minus sign.
 */
int hip_connect_func(struct addrinfo *peer_ai, int *sock)
{
	int err = 0, connect_err = 0;
	unsigned long microseconds = 0;
	struct timeval stats_before, stats_after;
	char ip_str[INET6_ADDRSTRLEN];
	struct addrinfo *ai = NULL;
	struct in_addr *ipv4 = NULL;
	struct in6_addr *ipv6 = NULL;

	/* Set the memory allocated from the stack to zeros. */
	memset(&stats_before, 0, sizeof(stats_before));
	memset(&stats_after, 0, sizeof(stats_after));
	memset(ip_str, 0, sizeof(ip_str));
	
	/* Loop through every address in the address info. */
	for(ai = peer_ai; ai != NULL; ai = ai->ai_next) {
	        if (ai->ai_family == AF_INET)
		  _HIP_DEBUG("AF_INET\n");
		else
		  _HIP_DEBUG("af_inet6\n");
	}
	for(ai = peer_ai; ai != NULL; ai = ai->ai_next) {
	        ipv4 = &((struct sockaddr_in *)ai->ai_addr)->sin_addr;
		ipv6 = &((struct sockaddr_in6 *)ai->ai_addr)->sin6_addr;

		/* Check the type of address we are connecting to and print
		   information about the address to the user. If address is
		   not supported the move to next address in peer_ai. */
		if (ai->ai_family == AF_INET) {
			inet_ntop(AF_INET, ipv4, ip_str, sizeof(ip_str));
			
			if(IS_LSI32(ipv4->s_addr)) {
				HIP_INFO("Connecting to LSI %s.\n", ip_str);
			} else {
				HIP_INFO("Connecting to IPv4 address %s.\n",
					 ip_str);
			}
		} else if(ai->ai_family == AF_INET6 ||
			  ai->ai_family == AF_HIP) {
			inet_ntop(AF_INET6, ipv6, ip_str, sizeof(ip_str));
			
			if(ipv6_addr_is_hit(ipv6)){
				HIP_INFO("Connecting to HIT %s.\n", ip_str);
			} else if (IN6_IS_ADDR_V4MAPPED(ipv6)) {
				HIP_INFO("Connecting to IPv6-mapped IPv4 "\
					 "address %s.\n", ip_str);
			} else {
				HIP_INFO("Connecting to IPv6 address %s.\n",
					 ip_str);
			}
		} else {
			_HIP_DEBUG("Trying to connect to a non-inet address "\
				  "family address. Skipping.\n");
			/* If there are no more address in peer_ai, these err
			   and errno values are returned. */
			errno = EAFNOSUPPORT;
			err = -1;
			continue;
		}

		err = 0;
		errno = 0;
		
		/* Get a socket for sending. */
		*sock = socket(ai->ai_family, ai->ai_socktype, ai->ai_protocol);

		if(*sock < 3) {
			HIP_ERROR("Unable to get a socket for sending.\n");
			err = -1;
			goto out_err;
		}
		
		gettimeofday(&stats_before, NULL);
		connect_err = connect(*sock, ai->ai_addr, ai->ai_addrlen);
		
		/* If we're unable to connect to the remote address we try next
		   address in peer_ai. We back off if the closing of the socket
		   fails. */
		if(connect_err != 0){
			_HIP_ERROR("Unable to connect to the remote address.\n");
			if(close(*sock) != 0) {
				HIP_ERROR("Unable to close a socket.\n");
				err = -1;
				break;
			}
			*sock = 0;
			err = -1;
			continue;
		}
	
		gettimeofday(&stats_after, NULL);
		
		microseconds  =
			((stats_after.tv_sec - stats_before.tv_sec) * 1000000)
			+ (stats_after.tv_usec - stats_before.tv_usec);
		
		printf("Connecting socket to remote socket address took "\
		       "%.5f seconds.\n", microseconds / 1000000.0 );
		
		if (connect_err != 0) {
			if(close(*sock) != 0) {
				HIP_ERROR("Unable to close a socket.\n");
				err = -1;
				break;
			}
			*sock = 0;
			/* Try the next address in peer_ai. */
			continue;
		} else {
			/* Connect succeeded and data can be sent/received. */
			break;
		}
	}
		
 out_err:
	return err;
}

/**
 * Does the logic of the "conntest-client-gai" command line utility. 
 *
 * @param socktype  the type of socket (SOCK_STREAM or SOCK_DGRAM)
 * @param peer_name the host name of the peer as read from the command lien
 * @param port_name the port number as a string as read from the command line
 * @param flags     flags that are set to addrinfo flags.
 *
 * @return          zero on success, non-zero otherwise.
 * @note            This function uses printf instead of the debug macros because
 *                  conntest-client-opp and opp library debugs get tangled.
 */
int main_client_gai(int socktype, char *peer_name, char *port_name, int flags)
{
	int recvnum = 0, sendnum = 0, datalen = 0, port = 0, bytes_sent = 0;
	int bytes_received = 0, c = 0, sock = 0, err = 0;
	char sendbuffer[IP_MAXPACKET], receivebuffer[IP_MAXPACKET];
	unsigned long microseconds = 0;
	struct addrinfo search_key, *peer_ai = NULL;
	struct timeval stats_before, stats_after;
	
	/* Set the memory allocated from the stack to zeros. */
	memset(&search_key, 0, sizeof(search_key));
	memset(&stats_before, 0, sizeof(stats_before));
	memset(&stats_after, 0, sizeof(stats_after));
	memset(sendbuffer, 0, sizeof(sendbuffer));
	memset(receivebuffer, 0, sizeof(receivebuffer));
	
	/* Fill in the socket address structure to host and service name. */
	search_key.ai_flags = flags;
	/* If peer_name is not specified the destination is looked in the
	   hadb. (?) */
	if (peer_name == NULL)
		search_key.ai_flags |= AI_KERNEL_LIST;

	/* Legacy API supports only HIT-in-IPv6 */
	search_key.ai_family = AF_UNSPEC;
	search_key.ai_socktype = socktype;
	
	/* Get the peer's address info. Set a generic -EHADDRINFO for */
	if (getaddrinfo(peer_name, port_name, &search_key, &peer_ai)) {
	    err = -EHADDRINFO;
	    printf("Name '%s' or service '%s' is unknown.\n",
		   peer_name, port_name);
	    goto out_err;
	}
	
	printf("Please input some text to be sent to '%s'.\n"\
	       "Empty row or \"CTRL+d\" sends data.\n", peer_name);
	
	/* Read user input from the standard input. */
	while((c = getc(stdin)) != EOF && (datalen < IP_MAXPACKET))
	{
		datalen++;
		if((sendbuffer[datalen-1] = c) == '\n'){
			/* First character is a newlinefeed. */
			if(datalen == 1){
				break;
			}
			c = getc(stdin);
			if(c == '\n' || c == EOF){
				break;
			} else {
				ungetc(c, stdin);
			}
		}
	}
	
	if(datalen == 0) {
		printf("No input data given.\nRunning plain connection test "\
		       "with no payload data exchange.\n");
	}
	
	/* Get a socket for sending and receiving data. */
	if (err = hip_connect_func(peer_ai, &sock)) {
		printf("Failed to connect.\n");
		goto out_err;
	}

	gettimeofday(&stats_before, NULL);
	
	if(datalen > 0) {
		/* Send and receive data from the socket. */
		while((bytes_sent < datalen) || (bytes_received < datalen)) {
			/* send() returns the number of bytes sent or negative
			   on error. */
			if (bytes_sent < datalen) {
				HIP_IFEL(((sendnum =
					   send(sock, sendbuffer + bytes_sent,
						datalen - bytes_sent, 0)) < 0),
					 err = -ECOMM,
					 "Communication error on send.\n");
				bytes_sent += sendnum;
			}
		
			/* recv() returns the number of bytes sent, negative
			   on error or zero when the peer has performed an
			   orderly shutdown. */
			if (bytes_received < datalen) {
				recvnum = recv(sock,
					       receivebuffer + bytes_received,
					       datalen - bytes_received, 0);
			
				if (recvnum == 0) {
					HIP_INFO("The peer has performed an "\
						 "orderly shutdown.\n");
					goto out_err;
				} else if(recvnum < 0) {
					err = -ENODATA;
					HIP_ERROR("Communication error on "\
						  "receive.\n");
				}
				
				bytes_received += recvnum;
			}
		}
	}

	gettimeofday(&stats_after, NULL);
	
	microseconds  =
		((stats_after.tv_sec - stats_before.tv_sec) * 1000000)
		+ (stats_after.tv_usec - stats_before.tv_usec);
	
	printf("Data exchange took %.5f seconds.\n",
	       microseconds / 1000000.0 );

	printf("Sent/received %d/%d bytes payload data to/from '%s'.\n",
	       bytes_sent, bytes_received, peer_name);
	
	if (memcmp(sendbuffer, receivebuffer, IP_MAXPACKET) != 0) {
		err = -EBADMSG;
	}

 out_err:
	if (peer_ai != NULL) {
		freeaddrinfo(peer_ai);
	}
	if (sock > 0) {
		close(sock);
	}

	return err;
}

/**
 * main_client_native - it handles the functionality of the client-native
 * @param proto type of protocol
 * @param socktype the type of socket
 * @param peer_name the peer name
 * @param peer_port_name the prot number
 *
 * @return 1 with success, 0 otherwise.
 */
int main_client_native(int socktype, char *peer_name, char *peer_port_name)
{
	//struct endpointinfo hints, *epinfo = NULL, *res = NULL;
	//struct endpointinfo *epinfo;
	struct addrinfo hints, *res = NULL;
	struct timeval stats_before, stats_after;
	struct sockaddr_hip peer_sock;
	unsigned long stats_diff_sec, stats_diff_usec;
	char mylovemostdata[IP_MAXPACKET];
	char receiveddata[IP_MAXPACKET];
	int recvnum, sendnum;
	int datalen = 0;
	int datasent = 0;
	int datareceived = 0;
	int ch;
	int err = 0;
	int sockfd = -1;
	se_family_t endpoint_family;

	endpoint_family = PF_HIP;

	sockfd = socket(endpoint_family, socktype, 0);
	HIP_IFEL(sockfd < 0, 1, "creation of socket failed\n");

#if 0
	/* set up host lookup information  */
	memset(&hints, 0, sizeof(hints));
	//hints.ei_socktype = socktype;
	//hints.ei_family = endpoint_family;
	hints.ai_socktype = socktype;
	hints.ai_family = endpoint_family;
	/* Use the following flags to use only the kernel list for name resolution
	 * hints.ei_flags = AI_HIP | AI_KERNEL_LIST;
	 */

	/* lookup host */
	//err = getendpointinfo(peer_name, peer_port_name, &hints, &res);
	if (err) {
		HIP_ERROR("getendpointfo failed\n");
		goto out_err;
	}
	//hints.ai_flags |= AI_EXTFLAGS;
	//hints.ai_eflags |= HIP_PREFER_ORCHID;

	err = getaddrinfo(peer_name, peer_port_name, &hints, &res);
	if (err) {
		HIP_ERROR("getaddrinfo failed (%d): %s\n", err, gepi_strerror(err));
		goto out_err;
	}
	if (!res) {
		HIP_ERROR("NULL result, TODO\n");
		goto out_err;
	}

/*
	HIP_DEBUG("family=%d value=%d\n", res->ei_family,
		  ntohs(((struct sockaddr_eid *) res->ei_endpoint)->eid_val));
*/
#endif

	/* XX TODO: Do a proper getaddrinfo() */
	memset(&peer_sock, 0, sizeof(peer_sock));
	peer_sock.ship_family = PF_HIP;
	HIP_IFEL(inet_pton(AF_INET6, peer_name, &peer_sock.ship_hit) != 1, 1, "Failed to parse HIT\n");
	peer_sock.ship_port = htons(atoi(peer_port_name));
	HIP_DEBUG("Connecting to %s port %d\n", peer_name, peer_sock.ship_port);

	// data from stdin to buffer
	memset(receiveddata, 0, IP_MAXPACKET);
	memset(mylovemostdata, 0, IP_MAXPACKET);

	printf("Input some text, press enter and ctrl+d\n");

	// horrible code
	while ((ch = fgetc(stdin)) != EOF && (datalen < IP_MAXPACKET)) {
		mylovemostdata[datalen] = (unsigned char) ch;
		datalen++;
	}

	gettimeofday(&stats_before, NULL);

#if 0
	epinfo = res;
	while(epinfo) {
		err = connect(sockfd, (struct sockaddr *) epinfo->ei_endpoint, epinfo->ei_endpointlen);
		//err = connect(sockfd, res->ai_addr, res->ai_addrlen);
		if (err) {
			HIP_PERROR("connect");
			goto out_err;
		}
		epinfo = epinfo->ei_next;
	}
#endif

	err = connect(sockfd, &peer_sock, sizeof(peer_sock));
	if (err) {
		HIP_PERROR("connect: ");
		goto out_err;
	}

	gettimeofday(&stats_after, NULL);
	stats_diff_sec  = (stats_after.tv_sec - stats_before.tv_sec) * 1000000;
	stats_diff_usec = stats_after.tv_usec - stats_before.tv_usec;

	HIP_DEBUG("connect took %.10f sec\n",
		  (stats_diff_sec + stats_diff_usec) / 1000000.0);

	/* Send the data read from stdin to the server and read the response.
	   The server should echo all the data received back to here. */
	while((datasent < datalen) || (datareceived < datalen)) {

		if (datasent < datalen) {
			sendnum = send(sockfd, mylovemostdata + datasent, datalen - datasent, 0);
      
			if (sendnum < 0) {
				HIP_PERROR("send");
				err = 1;
				goto out_err;
			}
			datasent += sendnum;
		}

		if (datareceived < datalen) {
			recvnum = recv(sockfd, receiveddata + datareceived,
				       datalen-datareceived, 0);
			if (recvnum <= 0) {
				HIP_PERROR("recv");
				err = 1;
				goto out_err;
			}
			datareceived += recvnum;
		}
	}

	HIP_IFEL(memcmp(mylovemostdata, receiveddata, IP_MAXPACKET),
				1, "Sent and received data did not match\n");

out_err:
	/*if (res)
		//free_endpointinfo(res);
		freeaddrinfo(res);*/
	if (sockfd > -1)
		close(sockfd); // discard errors

	HIP_INFO("Result of data transfer: %s.\n", (err ? "FAIL" : "OK"));

	return err;
}

/**
 * main_server_native - it handles the functionality of the client-native
 * @param socktype the type of socket
 * @param port_name the prot number
 *
 * @return 1 with success, 0 otherwise.
 */
int main_server_native(int socktype, char *port_name, char *name)
{
	struct endpointinfo hints, *res = NULL;
	struct sockaddr_eid peer_eid;
	struct sockaddr_hip our_sockaddr, peer_sock;
	char mylovemostdata[IP_MAXPACKET];
	int recvnum, sendnum, serversock = 0, sockfd = 0, err = 0, on = 1;
	int endpoint_family = PF_HIP;
	socklen_t peer_eid_len = sizeof(struct sockaddr_hip);

	/* recvmsg() stuff for UDP multihoming */
	char control[CMSG_SPACE(40)];
	struct cmsghdr *cmsg;
	struct inet6_pktinfo *pktinfo;
	struct iovec iov = { &mylovemostdata, sizeof(mylovemostdata) - 1 };
	struct msghdr msg = { &peer_sock, sizeof(peer_sock), &iov, 1,
						&control, sizeof(control), 0 };

	serversock = socket(endpoint_family, socktype, 0);
	if (serversock < 0) {
		HIP_PERROR("socket: ");
		err = 1;
		goto out_err;
	}

	setsockopt(serversock, SOL_SOCKET, SO_REUSEADDR, &on, sizeof(on));
	if (socktype == SOCK_DGRAM)
		setsockopt(serversock, IPPROTO_IPV6, IPV6_2292PKTINFO, &on, sizeof(on));

	memset(&hints, 0, sizeof(struct endpointinfo));
	hints.ei_family = endpoint_family;
	hints.ei_socktype = socktype;

	HIP_DEBUG("Native server calls getendpointinfo\n");

	err = getendpointinfo(NULL, port_name, &hints, &res);
	if (err || !res) {
		HIP_ERROR("Resolving of peer identifiers failed (%d)\n", err);
		goto out_err;
	}

	memset(&our_sockaddr, 0, sizeof(struct sockaddr_hip));
	if (name) {
		HIP_IFEL(inet_pton(AF_INET6, name, &our_sockaddr.ship_hit) != 1,
						    1, "Failed to parse HIT\n");
	}
	our_sockaddr.ship_port = htons(atoi(port_name));
	HIP_DEBUG("Binding to port %d\n", ntohs(our_sockaddr.ship_port));
	our_sockaddr.ship_family = endpoint_family;

	if (bind(serversock, &our_sockaddr, sizeof(struct sockaddr_hip)) < 0) {
		HIP_PERROR("bind: ");
		err = 1;
		goto out_err;
	}
	
	HIP_DEBUG("Native server calls listen\n");

	if (socktype == SOCK_STREAM && listen(serversock, 1) < 0) {
		HIP_PERROR("listen: ");
		err = 1;
		goto out_err;
	}

	HIP_DEBUG("Native server waits connection request\n");

	while(1) {
		if (socktype == SOCK_STREAM) {
			sockfd = accept(serversock, (struct sockaddr *) &peer_sock,
					&peer_eid_len);
			if (sockfd < 0) {
				HIP_PERROR("accept: ");
				err = 1;
				goto out_err;
			}

			while((recvnum = recv(sockfd, mylovemostdata,
					      sizeof(mylovemostdata), 0)) > 0 ) {
				mylovemostdata[recvnum] = '\0';
				printf("%s", mylovemostdata);
				fflush(stdout);

				sendnum = send(sockfd, mylovemostdata, recvnum, 0);
				if (sendnum < 0) {
					HIP_PERROR("send: ");
					err = 1;
					goto out_err;
				}
			}
		} else { /* UDP */
			sockfd = serversock;
			serversock = 0;
			while((recvnum = recvmsg(sockfd, &msg, 0)) > 0) {
				for (cmsg = CMSG_FIRSTHDR(&msg); cmsg; cmsg = CMSG_NXTHDR(&msg, cmsg)) {
					if (cmsg->cmsg_level == IPPROTO_IPV6 &&
					    cmsg->cmsg_type == IPV6_2292PKTINFO) {
						pktinfo = CMSG_DATA(cmsg);
						break;
					}
				}
				HIP_DEBUG_HIT("localaddr", &pktinfo->ipi6_addr);
				iov.iov_len = strlen(mylovemostdata);

				/* ancillary data contains the src
				 * and dst addresses */
				sendnum = sendmsg(sockfd, &msg, 0);
				if (sendnum < 0) {
					HIP_PERROR("sendto: ");
					err = 1;
					goto out_err;
				}
			}
		}
	}

out_err:

	if (res)
		free_endpointinfo(res);

	if (sockfd)
		close(sockfd); // discard errors
	if (serversock)
		close(serversock); // discard errors

	return err;
}<|MERGE_RESOLUTION|>--- conflicted
+++ resolved
@@ -1,19 +1,13 @@
 #include "conntest.h"
-<<<<<<< HEAD
-#if 0
-/* @todo: why the heck do we need this here on linux? */
-struct in6_pktinfo
-=======
 
 /* Workaround: in6_pktinfo does not compile on Fedora and Ubuntu anymore.
    This works also with CentOS */
 struct inet6_pktinfo
->>>>>>> 5b0a68ad
 {
   struct in6_addr ipi6_addr;  /* src/dst IPv6 address */
   unsigned int ipi6_ifindex;  /* send/recv interface index */
 };
-#endif
+
 /**
  * create_serversocket - given the port and the protocol
  * it binds the socket and listen to it
