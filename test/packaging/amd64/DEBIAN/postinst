#!/bin/sh

update-rc.d hipd defaults 
<<<<<<< HEAD
# For some weird reason, hipd is killed silently in ubuntu hardy and gutsy
# without the at kludge when installing the package with apt-get/aptitude
# from a remote repository. Until the problem is properly solve, this
# workaround stays here. --miika
echo "hipd will start in one minute"
echo "invoke-rc.d --quiet hipd start" | at now + 1 min 2>/dev/null
=======
#/usr/sbin/hipd hipd -bk
#invoke-rc.d hipd start 
#/usr/sbin/hipd hipd -bk 
#/etc/init.d/hipd start 
#pidof hipd 
#/etc/init.d/hipd restart
 
echo testxxx
invoke-rc.d hipd start
 


 

>>>>>>> 1af9e219
<|MERGE_RESOLUTION|>--- conflicted
+++ resolved
@@ -1,26 +1,9 @@
 #!/bin/sh
 
 update-rc.d hipd defaults 
-<<<<<<< HEAD
 # For some weird reason, hipd is killed silently in ubuntu hardy and gutsy
 # without the at kludge when installing the package with apt-get/aptitude
 # from a remote repository. Until the problem is properly solve, this
 # workaround stays here. --miika
 echo "hipd will start in one minute"
-echo "invoke-rc.d --quiet hipd start" | at now + 1 min 2>/dev/null
-=======
-#/usr/sbin/hipd hipd -bk
-#invoke-rc.d hipd start 
-#/usr/sbin/hipd hipd -bk 
-#/etc/init.d/hipd start 
-#pidof hipd 
-#/etc/init.d/hipd restart
- 
-echo testxxx
-invoke-rc.d hipd start
- 
-
-
- 
-
->>>>>>> 1af9e219
+echo "invoke-rc.d --quiet hipd start" | at now + 1 min 2>/dev/null