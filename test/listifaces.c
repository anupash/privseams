#include <sys/types.h>
#include <sys/socket.h>
#include <ifaddrs.h>
#include <net/if.h>
#include <sys/types.h>
#include <sys/socket.h>
#include <netinet/in.h>
#include <arpa/inet.h>
#include "debug.h"


int main(int argc,char *argv[]) {
  struct ifaddrs *g_ifaces = NULL, *g_iface;
  struct if_nameindex *i_ifaces = NULL, *i_iface;
  int err = 0;

  /* getifaddrs */
  
  err = getifaddrs(&g_ifaces);
  if (err) {
    HIP_ERROR("getifaddr failed\n");
    goto out;
  }
  
  printf("===getifaddrs===\n");
  for (g_iface = g_ifaces; g_iface; g_iface = g_iface->ifa_next) {
    sa_family_t family = g_iface->ifa_addr->sa_family;
    fprintf(stderr, "name: %s, family: %d, address ", g_iface->ifa_name, family);
    HIP_DEBUG_SOCKADDR(NULL, g_iface->ifa_addr);
  }

  /* if_nameindex */

  printf("===nameindex===\n");
  i_ifaces = if_nameindex();
  for (i_iface = i_ifaces; i_iface->if_index; i_iface++) {
    fprintf(stderr, "name: %s index: %d\n", i_iface->if_name, i_iface->if_index);
  }

 out:

  if (g_ifaces)
    freeifaddrs(g_ifaces);
  if (i_ifaces)
    if_freenameindex(i_ifaces);
<<<<<<< HEAD
}
=======

  return 0;
}
>>>>>>> 424af722
<|MERGE_RESOLUTION|>--- conflicted
+++ resolved
@@ -43,10 +43,6 @@
     freeifaddrs(g_ifaces);
   if (i_ifaces)
     if_freenameindex(i_ifaces);
-<<<<<<< HEAD
-}
-=======
 
   return 0;
 }
->>>>>>> 424af722
