/*
 * Copyright (c) 2010 Aalto University and RWTH Aachen University.
 *
 * Permission is hereby granted, free of charge, to any person
 * obtaining a copy of this software and associated documentation
 * files (the "Software"), to deal in the Software without
 * restriction, including without limitation the rights to use,
 * copy, modify, merge, publish, distribute, sublicense, and/or sell
 * copies of the Software, and to permit persons to whom the
 * Software is furnished to do so, subject to the following
 * conditions:
 *
 * The above copyright notice and this permission notice shall be
 * included in all copies or substantial portions of the Software.
 *
 * THE SOFTWARE IS PROVIDED "AS IS", WITHOUT WARRANTY OF ANY KIND,
 * EXPRESS OR IMPLIED, INCLUDING BUT NOT LIMITED TO THE WARRANTIES
 * OF MERCHANTABILITY, FITNESS FOR A PARTICULAR PURPOSE AND
 * NONINFRINGEMENT. IN NO EVENT SHALL THE AUTHORS OR COPYRIGHT
 * HOLDERS BE LIABLE FOR ANY CLAIM, DAMAGES OR OTHER LIABILITY,
 * WHETHER IN AN ACTION OF CONTRACT, TORT OR OTHERWISE, ARISING
 * FROM, OUT OF OR IN CONNECTION WITH THE SOFTWARE OR THE USE OR
 * OTHER DEALINGS IN THE SOFTWARE.
 */

#define _BSD_SOURCE

#include <net/if.h>
#include <arpa/inet.h>
#include <netinet/in.h>
#include <netinet/ip.h>
#include <check.h>
#include <signal.h>
#include <time.h>
#include <assert.h>

#include "firewall/conntrack.h"
#include "firewall/conntrack.c"
#include "test_suites.h"


static time_t fake_time = 0;

time_t time(time_t *t)
{
    if (t) {
        *t = fake_time;
    }

    return fake_time;
}

static struct connection *setup_connection(void)
{
    const struct hip_fw_context ctx  = { };   // only ctx.udp_encap_hdr is examined
    struct hip_data             data = { };

    inet_pton(AF_INET6, "2001:12:bd2d:d23e:4a09:b2ab:6414:e110", &data.src_hit);
    inet_pton(AF_INET6, "2001:10:f039:6bc5:cab3:0727:7fbc:9dcb", &data.dst_hit);

    insert_new_connection(&data, &ctx);

    fail_if(conn_list       == NULL, "No connection inserted.");
    fail_if(conn_list->next != NULL, "More than one connection inserted.");
    fail_if(conn_list->data == NULL, "No connection allocated.");
    return conn_list->data;
}

START_TEST(test_hip_fw_conntrack_periodic_cleanup_timeout)
{
    struct connection *conn;

    cleanup_interval   = 0;
    connection_timeout = 2;
    conn               = setup_connection();
    conn->timestamp    = 1;

    fake_time = 2;
    hip_fw_conntrack_periodic_cleanup(); // don't time out yet
    fail_if(conn_list == NULL, "Connection was removed too early.");

    fake_time = 3;
    hip_fw_conntrack_periodic_cleanup(); // time out this time
    fail_unless(conn_list == NULL, "Idle connection was not removed.");
}
END_TEST

START_TEST(test_hip_fw_conntrack_periodic_cleanup_glitched_system_time)
{
    struct connection *conn;

    cleanup_interval   = 0;
    connection_timeout = 2;
    conn               = setup_connection();
    conn->timestamp    = 1;

    fake_time = 2;
    hip_fw_conntrack_periodic_cleanup();
    fail_if(conn_list == NULL, "Connection was removed too early.");

    fake_time = 1; // travel back in time
    hip_fw_conntrack_periodic_cleanup();
    fail_if(conn_list == NULL,
            "Connection was removed despite system time glitch.");

    fake_time = 3;
    hip_fw_conntrack_periodic_cleanup();
    fail_if(conn_list != NULL, "Connection was not removed.");
}
END_TEST

START_TEST(test_hip_fw_conntrack_periodic_cleanup_glitched_packet_time)
{
    struct connection *conn;

    cleanup_interval   = 0;
    connection_timeout = 2;
<<<<<<< HEAD
    fake_time          = 1;

    conn            = setup_connection();
=======
    conn               = setup_connection();

    fake_time       = 1;
>>>>>>> fc406203
    conn->timestamp = 1;
    hip_fw_conntrack_periodic_cleanup();
    fail_if(conn_list == NULL, "Connection was removed too early.");

    conn->timestamp = 0xC0FFEE; // timestamp in the future
    hip_fw_conntrack_periodic_cleanup();
    fail_if(conn_list == NULL,
            "Connection was removed despite packet time glitch.");
    fail_if(conn->timestamp != 1, "Packet timestamp was not reset.");

    fake_time = 3;
    hip_fw_conntrack_periodic_cleanup();
    fail_if(conn_list != NULL, "Connection was not removed.");
}
END_TEST

START_TEST(test_parse_iptables_esp_rule)
{
    struct {
        const char  *input;
        bool         valid;
        unsigned int pkts;
        const char  *ip;
        uint32_t     spi;
    } test_cases[] = {
        { "Chain HIPFW-FORWARD (1 references)",                                                                        .valid = false },
        { " pkts bytes target     prot opt in     out     source               destination         ",                  .valid = false },
        { "    2   312 ACCEPT     esp      *      *       ::/0                 3ffe:2::1/128       esp spi:469913213", .valid = true, .pkts = 2, .ip = "3ffe:2::1", .spi = 0x1c024e7d },
        { "    0     0 QUEUE      udp      *      *       ::/0                 ::/0                udp spt:10500",     .valid = false },
        { "    0     0 QUEUE      esp      *      *       ::/0                 ::/0                ",                  .valid = false },
        { "    4  2264 QUEUE      139      *      *       ::/0                 ::/0                ",                  .valid = false },
        { "    3   336 ACCEPT     udp  --  *      *       0.0.0.0/0            192.168.2.1         udp spt:10500 dpt:10500 u32 0x4&0x1fff=0x0&&0x0>>0x16&0x3c@0x8=0xab772758", .valid = true, .pkts = 3, .ip = "::ffff:192.168.2.1", .spi = 0xab772758 }
    };

    const int num_tests = sizeof(test_cases) / sizeof(*test_cases);
    int       i;

    for (i = 0; i < num_tests; ++i) {
        struct in6_addr dest, reference;
        unsigned int    pkts;
        uint32_t        spi;

        if (parse_iptables_esp_rule(test_cases[i].input, &pkts, &spi, &dest)) {
            fail_unless(test_cases[i].valid,        "Invalid rule was considered valid");
            fail_unless(pkts == test_cases[i].pkts, "Packet count not parsed correctly");
            fail_unless(spi  == test_cases[i].spi,  "SPI not parsed correctly");

            assert(inet_pton(AF_INET6, test_cases[i].ip, &reference) == 1);
            fail_unless(IN6_ARE_ADDR_EQUAL(&dest, &reference),
                        "Destination IP not parsed correctly.");
        } else {
            fail_unless(test_cases[i].valid == false, "Valid rule was considered invalid");
        }
    }
}
END_TEST

Suite *firewall_conntrack(void)
{
    Suite *s = suite_create("firewall/conntrack");

    TCase *tc_conntrack = tcase_create("Conntrack");
    tcase_add_test(tc_conntrack, test_hip_fw_conntrack_periodic_cleanup_timeout);
<<<<<<< HEAD
    tcase_add_test(tc_conntrack, test_parse_iptables_esp_rule);
    tcase_add_exit_test(tc_conntrack, test_hip_fw_conntrack_periodic_cleanup_glitched_system_time, 1);
    tcase_add_exit_test(tc_conntrack, test_hip_fw_conntrack_periodic_cleanup_glitched_packet_time, 1);
=======
    tcase_add_test(tc_conntrack, test_hip_fw_conntrack_periodic_cleanup_glitched_system_time);
    tcase_add_test(tc_conntrack, test_hip_fw_conntrack_periodic_cleanup_glitched_packet_time);
>>>>>>> fc406203
    suite_add_tcase(s, tc_conntrack);

    return s;
}<|MERGE_RESOLUTION|>--- conflicted
+++ resolved
@@ -115,15 +115,9 @@
 
     cleanup_interval   = 0;
     connection_timeout = 2;
-<<<<<<< HEAD
-    fake_time          = 1;
-
-    conn            = setup_connection();
-=======
     conn               = setup_connection();
 
     fake_time       = 1;
->>>>>>> fc406203
     conn->timestamp = 1;
     hip_fw_conntrack_periodic_cleanup();
     fail_if(conn_list == NULL, "Connection was removed too early.");
@@ -187,14 +181,9 @@
 
     TCase *tc_conntrack = tcase_create("Conntrack");
     tcase_add_test(tc_conntrack, test_hip_fw_conntrack_periodic_cleanup_timeout);
-<<<<<<< HEAD
     tcase_add_test(tc_conntrack, test_parse_iptables_esp_rule);
-    tcase_add_exit_test(tc_conntrack, test_hip_fw_conntrack_periodic_cleanup_glitched_system_time, 1);
-    tcase_add_exit_test(tc_conntrack, test_hip_fw_conntrack_periodic_cleanup_glitched_packet_time, 1);
-=======
     tcase_add_test(tc_conntrack, test_hip_fw_conntrack_periodic_cleanup_glitched_system_time);
     tcase_add_test(tc_conntrack, test_hip_fw_conntrack_periodic_cleanup_glitched_packet_time);
->>>>>>> fc406203
     suite_add_tcase(s, tc_conntrack);
 
     return s;
