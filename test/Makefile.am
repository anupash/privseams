AUTOMAKE_OPTIONS = foreign

# Specify HIPL topdir manually. top_srcdir may not work otherwise if configure
# is invoked manually directly in this dir. The global include file uses the
# HIPL variable to setup some HIPL_* variables.
# 
HIPL = $(PWD)/..
include $(HIPL)/Makefile.am.global

# Note: HIPL is included because "libinet6/debug.h" is included; otherwise this
# won't build because there is also the linux/net/ipv6/hip/debug.h include.
#
CFLAGS += -I$(HIPL_TOOLS) -I$(HIPL_LIBINET6_INCLUDE) -I$(HIPL)
CFLAGS += -I$(HIPL_LINUX_INCLUDE) -I$(HIPL_LINUX_MODULE) -I$(HIPL_HIPD)
CFLAGS += -DHIP_UNITTEST_MODE -DCONFIG_HIP_DEBUG -DHIP_LOGFMT_LONG -g
CFLAGS += -L$(HIPL_LIBINET6_LIB)

# For some weird reason, you cannot use $(HIPL_LIBINET6_LIB_STATIC) below
LDADD  = ../libinet6/.libs/libinet6.a

bin_PROGRAMS = conntest-client
bin_PROGRAMS += conntest-server
bin_PROGRAMS += conntest-client-gai
bin_PROGRAMS += conntest-client-native
bin_PROGRAMS += conntest-client-native-user-key
bin_PROGRAMS += conntest-server-native
<<<<<<< HEAD
bin_PROGRAMS += unittest
bin_PROGRAMS += hipsetupNew
bin_PROGRAMS += libinet6test
bin_PROGRAMS += listifaces
bin_PROGRAMS += first_test
=======
>>>>>>> 0aaa4c87

bin_SCRIPTS = hipsetup

conntest_client_SOURCES = conntest-client.c 
conntest_client_gai_SOURCES = conntest-client-gai.c conntest.c
conntest_client_native_SOURCES = conntest-client-native.c conntest.c
conntest_client_native_user_key_SOURCES = \
                        conntest-client-native-user-key.c
<<<<<<< HEAD
conntest_server_native_SOURCES = conntest-server-native.c conntest.c
conntest_server_SOURCES = conntest-server.c conntest.c
libinet6test_SOURCES = libinet6test.c
listifaces_SOURCES = listifaces.c
unittest_SOURCES = unit.c unittest.c hipconf.c suite.c
hipsetupNew_SOURCES = hipsetupNew.c hipconf.c conntest.c
first_test_SOURCES = first_test.c hipconf.c conntest.c

=======
conntest_server_native_SOURCES = conntest-server-native.c
conntest_server_SOURCES = conntest-server.c
>>>>>>> 0aaa4c87

# The sources depend on FILE.c, but it is located elsewhere. Linking is
# the probably the best way to access it because the object must be built
# on this directory and we do't want to make reduntant copies.
#
hipconf.h:
	$(LN_S) -f $(HIPL_TOOLS)/hipconf.h .
hipconf.c: hipconf.h
	$(LN_S) -f $(HIPL_TOOLS)/hipconf.c .
unit.h:
	$(LN_S) -f $(HIPL_LINUX_MODULE)/unit.h .
unit.c: unit.h
	$(LN_S) -f $(HIPL_LINUX_MODULE)/unit.c .
$(HIPL_LIBINET6_LIB_STATIC):
	$(MAKE) -C $(HIPL)/libinet6<|MERGE_RESOLUTION|>--- conflicted
+++ resolved
@@ -24,14 +24,8 @@
 bin_PROGRAMS += conntest-client-native
 bin_PROGRAMS += conntest-client-native-user-key
 bin_PROGRAMS += conntest-server-native
-<<<<<<< HEAD
-bin_PROGRAMS += unittest
 bin_PROGRAMS += hipsetupNew
-bin_PROGRAMS += libinet6test
-bin_PROGRAMS += listifaces
 bin_PROGRAMS += first_test
-=======
->>>>>>> 0aaa4c87
 
 bin_SCRIPTS = hipsetup
 
@@ -40,19 +34,11 @@
 conntest_client_native_SOURCES = conntest-client-native.c conntest.c
 conntest_client_native_user_key_SOURCES = \
                         conntest-client-native-user-key.c
-<<<<<<< HEAD
 conntest_server_native_SOURCES = conntest-server-native.c conntest.c
 conntest_server_SOURCES = conntest-server.c conntest.c
-libinet6test_SOURCES = libinet6test.c
-listifaces_SOURCES = listifaces.c
-unittest_SOURCES = unit.c unittest.c hipconf.c suite.c
 hipsetupNew_SOURCES = hipsetupNew.c hipconf.c conntest.c
 first_test_SOURCES = first_test.c hipconf.c conntest.c
 
-=======
-conntest_server_native_SOURCES = conntest-server-native.c
-conntest_server_SOURCES = conntest-server.c
->>>>>>> 0aaa4c87
 
 # The sources depend on FILE.c, but it is located elsewhere. Linking is
 # the probably the best way to access it because the object must be built
