--- conflicted
+++ resolved
@@ -18,6 +18,7 @@
 
 conntest_client_opp_LDFLAGS = 
 conntest_client_opp_LDADD = 
+LDADD = 
 
 if HIP_OPPORTUNISTIC
   # currently opp. library does not work with conntest-client-hip
@@ -43,16 +44,10 @@
   conntest_client_opp_LDADD += ../opendht/.libs/libhipopendht.a ../libhiptool/.libs/libhiptool.a
 endif
 
-<<<<<<< HEAD
-conntest_client_opp_LDADD += ../opendht/.libs/libhipopendht.a
-LDADD += ../opendht/.libs/libhipopendht.a
 if HIP_PERFORMANCE
   conntest_client_opp_LDADD += ../performance/.libs/libperformance.a
-  hashtest_LDADD += ../performance/.libs/libperformance.a
-  LDADD += ../performance/.libs/libperformance.a
 endif
-=======
->>>>>>> eb905fbe
+
 CFLAGS += $(HIPL_XMLL)
 
 opendhtteststub_LDFLAGS = -lcrypto $(HIP_XMLL) 
@@ -68,13 +63,17 @@
   opendhtteststub_LDADD += ../libinet6/.libs/libinet6.a ../libhiptool/.libs/libhiptool.a
 endif
 
+if HIP_PERFORMANCE
+  opendhtteststub_LDADD += ../performance/.libs/libperformance.a
+endif
+
 # For some weird reason, you cannot use $(HIPL_LIBINET6_LIB_STATIC) below
 # Note: libhiptool needs to be the last library in LDADD!!
 #
 if HIP_OPENWRT
-  LDADD = $(OPENWRT_LIB_STATIC)
+  LDADD += $(OPENWRT_LIB_STATIC)
 else
-  LDADD = 
+  LDADD += 
 endif
 
 if HIP_FORCE_SHLIB
@@ -90,7 +89,7 @@
 endif
 
 if HIP_PERFORMANCE
-  opendhtteststub_LDADD += ../performance/.libs/libperformance.a
+  LDADD += ../performance/.libs/libperformance.a
 endif
 
 bin_PROGRAMS = conntest-client-opp
