/*
 * This file contains KEYMAT handling functions for HIPL.
 *  
 *  TODO:
 *  - include copyright information here
 */

#include "keymat.h"
#include "misc.h"

#if 0
/**
 * keymat_hit_is_bigger - compare two HITs
 * @hit1: the first HIT to be compared
 * @hit2: the second HIT to be compared
 *
 * Returns: 1 if @hit1 was bigger than @hit2, or else 0
 */
int keymat_hit_is_bigger(const struct in6_addr *hit1,
			 const struct in6_addr *hit2)
{
	int i;

	for (i=0; i<sizeof(struct in6_addr); i++) {
		if (hit1->s6_addr[i] > hit2->s6_addr[i])
			return 1;
		if (hit1->s6_addr[i] < hit2->s6_addr[i])
			return 0;
	}

	return 0;
}
#endif

u8 *hip_create_keymat_buffer(u8 *kij, size_t kij_len, size_t hash_len, 
			     struct in6_addr *smaller_hit,
			     struct in6_addr *bigger_hit)

{
	u8 *buffer;
	size_t requiredmem;

	if (2 * sizeof(struct in6_addr) < hash_len)
		requiredmem = kij_len + hash_len + sizeof(u8);
	else
		requiredmem = kij_len + 2 * sizeof(struct in6_addr) +
			sizeof(u8);


	buffer = kmalloc(requiredmem, GFP_KERNEL);
	if (!buffer) {
		HIP_ERROR("Out of memory\n");
		return buffer;
	}

	memcpy(buffer,kij,kij_len);
	memcpy(buffer+kij_len,(u8 *)smaller_hit,sizeof(struct in6_addr));
	memcpy(buffer+kij_len+sizeof(struct in6_addr),(u8 *)bigger_hit,
	       sizeof(struct in6_addr));
	*(buffer+kij_len+sizeof(struct in6_addr)*2) = 1;

	return buffer;
}

void hip_update_keymat_buffer(u8 *keybuf, u8 *Kold, size_t Kold_len, 
			      size_t Kij_len, u8 cnt)
{
	HIP_ASSERT(keybuf);

	memcpy(keybuf+Kij_len, Kold, Kold_len);
	*(keybuf + Kij_len + Kold_len) = cnt;

	return;
}

/**
 * hip_make_keymat - generate HIP keying material
 * @kij:     Diffie-Hellman Kij (as in the HIP drafts)
 * @kij_len: the length of the Kij material
 * @keymat:  pointer to a keymat structure which will be updated according
 *           to the generated keymaterial
 * @dstbuf:  the generated keymaterial will be written here
 * @hit1:    source HIT
 * @hit2:    destination HIT
 *
 */
void hip_make_keymat(char *kij, size_t kij_len, struct hip_keymat_keymat *keymat, 
		     void *dstbuf, size_t dstbuflen, struct in6_addr *hit1,
		     struct in6_addr *hit2)
{
	int err;
	struct crypto_tfm *sha = impl_sha1;
	uint8_t index_nbr = 1;
	int dstoffset = 0;
	void *seedkey;
	struct in6_addr *smaller_hit, *bigger_hit;
	int hit1_is_bigger;
	u8 *shabuffer;
	struct scatterlist sg[HIP_MAX_SCATTERLISTS];
	int nsg = HIP_MAX_SCATTERLISTS;

<<<<<<< HEAD
	/* XX TODO: is this the correct one to test for 32 bit multiplicity? */
=======
	if (dstbuflen < HIP_AH_SHA_LEN) {
		HIP_ERROR("dstbuf is too short (%d)\n", dstbuflen);
		return;
	}

	HIP_ASSERT(dstbuflen % 32 == 0);
>>>>>>> 1ba1f1be
	HIP_ASSERT(sizeof(index_nbr) == HIP_KEYMAT_INDEX_NBR_SIZE);

	//hit1_is_bigger = keymat_hit_is_bigger(hit1, hit2);
	hit1_is_bigger = hip_hit_is_bigger(hit1, hit2);

	bigger_hit =  hit1_is_bigger ? hit1 : hit2;
	smaller_hit = hit1_is_bigger ? hit2 : hit1;

	HIP_HEXDUMP("bigger hit", bigger_hit, 16);
	HIP_HEXDUMP("smaller hit", smaller_hit, 16);
	HIP_HEXDUMP("index_nbr", (char *) &index_nbr,
		    HIP_KEYMAT_INDEX_NBR_SIZE);

	shabuffer = hip_create_keymat_buffer(kij, kij_len, HIP_AH_SHA_LEN,
					     smaller_hit, bigger_hit);
	if (!shabuffer) {
		HIP_ERROR("No memory for keymat\n");
		return;
	}
	
	err = hip_map_virtual_to_pages(sg, &nsg, shabuffer, 
				       kij_len+2*sizeof(struct in6_addr)+1);
	HIP_ASSERT(!err);

	crypto_digest_digest(sha, sg, nsg, dstbuf);

	dstoffset = HIP_AH_SHA_LEN;
	index_nbr++;

	/*
	 * K2 = SHA1(Kij | K1 | 2)
	 * K3 = SHA1(Kij | K2 | 3)
	 * ...
	 */
	seedkey = dstbuf;
	hip_update_keymat_buffer(shabuffer, seedkey, HIP_AH_SHA_LEN,
				 kij_len, index_nbr);
	nsg = HIP_MAX_SCATTERLISTS;
	err = hip_map_virtual_to_pages(sg, &nsg, shabuffer, kij_len + HIP_AH_SHA_LEN + 1);
	HIP_ASSERT(!err);
	
	while (dstoffset < dstbuflen) {

		crypto_digest_digest(sha, sg, nsg, dstbuf + dstoffset);
		seedkey = dstbuf + dstoffset;

		dstoffset += HIP_AH_SHA_LEN;
		index_nbr++;

		hip_update_keymat_buffer(shabuffer, seedkey, HIP_AH_SHA_LEN,
					 kij_len, index_nbr);
	}

	keymat->offset = 0;
	keymat->keymatlen = dstoffset;
	keymat->keymatdst = dstbuf;

	_HIP_HEXDUMP("GENERATED KEYMAT: ", dstbuf, dstbuflen);

	return;
}

/**
 * hip_keymat_draw - draw keying material
 * @keymat: pointer to the keymat structure which contains information
 *          about the actual
 * @length: size of keymat structure
 *
 * Returns: pointer the next point where one can draw the next keymaterial
 */
void* hip_keymat_draw(struct hip_keymat_keymat* keymat, int length)
{
	void *ret = NULL;

	if (length > keymat->keymatlen - keymat->offset) {
		_HIP_INFO("Tried to draw more keys than are available\n");
		goto out_err;
	}

	ret = keymat->keymatdst + keymat->offset;

	keymat->offset += length;

 out_err:
	return ret;
}


/* get next key_len bytes of keymat to key starting from requested offset keymat_offset */
/* fix name */
int hip_keymat_get_new(struct hip_hadb_state *entry, void *key, size_t key_len,

// remove entry,give all as params
		       char *kij, size_t kij_len,
// in_out params
		       uint16_t *keymat_offset, uint8_t *calc_index, /*int update_entry_values*/
		       unsigned char *calc_index_keymat /*Kn where n=calc_index */
	)
{
	/* must have the hadb lock when calling this function */
	int err = 0;
	int copied = 0;
	int tmp;
	u8 *tmp_data = NULL;
	size_t tmp_data_len;

	HIP_DEBUG("key_len=%d, requested keymat_offset=%u calc_index=%u\n",
		  key_len, *keymat_offset, *calc_index);
	HIP_HEXDUMP("calc_index_keymat",calc_index_keymat , HIP_AH_SHA_LEN);
	if (key_len == 0) {
		HIP_ERROR("key_len = 0\n");
		err = -EINVAL;
		goto out_err;
	}

	memset(key, 0, key_len); /* during testing only */

	/* test if we already have needed amount of ready keymat */
	HIP_DEBUG("Entry keymat data: current_keymat_index=%u keymat_calc_index=%u\n",
		  entry->current_keymat_index, entry->keymat_calc_index);

	HIP_DEBUG("byte index: keymat_offset / HIP_AH_SHA_LEN + 1 = %d\n", *keymat_offset / HIP_AH_SHA_LEN + 1);
	tmp = HIP_AH_SHA_LEN - (*keymat_offset % HIP_AH_SHA_LEN);
	/* requested keymat_offset belongs to the one byte offset at
	 * "keymat_offset / HIP_AH_SHA_LEN + 1" */
	HIP_DEBUG("tmp=%d\n", tmp);
//	if ( tmp > 0 && (*keymat_offset / HIP_AH_SHA_LEN + 1) == entry->keymat_calc_index ) {
	if ( tmp > 0 && (*keymat_offset / HIP_AH_SHA_LEN + 1) == *calc_index ) {
		HIP_DEBUG("test: can copy %d bytes from the end of sha K\n", tmp);
//		memcpy(key, entry->current_keymat_K + HIP_AH_SHA_LEN - tmp, tmp);
		memcpy(key, calc_index_keymat + HIP_AH_SHA_LEN - tmp, tmp);
		copied += tmp;
	}

	HIP_DEBUG("copied=%d\n", copied);
	HIP_HEXDUMP("KEY (0)", key, key_len);

	if (copied == key_len) {
		HIP_DEBUG("copied all, return\n");
		goto out;
	}

	HIP_DEBUG("need %d bytes more data\n", key_len-copied);

//	kij = entry->dh_shared_key;
//	kij_len = entry->dh_shared_key_len;

	tmp_data_len = kij_len + HIP_AH_SHA_LEN + 1;
	tmp_data = kmalloc(tmp_data_len, GFP_KERNEL);
	if (!tmp_data) {
		HIP_ERROR("kmalloc failed\n");
		err = -ENOMEM;
		goto out_err;
	}
	memcpy(tmp_data, kij, kij_len);
//	memcpy(last_keymat, entry->current_keymat_K, HIP_AH_SHA_LEN);
//	calc_index = entry->keymat_calc_index;

	while (copied < key_len) {
		(*calc_index)++;
		if (*calc_index == 0 || *calc_index == 1) {
			/* overflow */
			HIP_ERROR("one byte index 0 || 1 (%u) (error or not ?)\n", *calc_index);
			err = -EINVAL;
			goto out_err;
		}

		//memcpy(tmp_data+kij_len, last_keymat, HIP_AH_SHA_LEN); /* copy previous K */
		memcpy(tmp_data+kij_len, calc_index_keymat, HIP_AH_SHA_LEN); /* copy previous K */
		memcpy(tmp_data+kij_len+HIP_AH_SHA_LEN, calc_index, HIP_KEYMAT_INDEX_NBR_SIZE);
		err = hip_build_digest(HIP_DIGEST_SHA1, tmp_data, tmp_data_len, calc_index_keymat);
		if (err) {
			HIP_ERROR("build_digest failed (K%u)\n", *calc_index);
			goto out_err;
		}
#if 1
#ifdef CONFIG_HIP_DEBUG
		HIP_DEBUG("last keymat K%u\n", *calc_index);
		HIP_HEXDUMP("", calc_index_keymat, HIP_AH_SHA_LEN);
#endif
#endif
		if (*calc_index < (*keymat_offset / HIP_AH_SHA_LEN + 1)) {
			HIP_DEBUG("skip until we are at right calc_index %d (now at %u)\n",
				  *keymat_offset / HIP_AH_SHA_LEN + 1, *calc_index);
			continue;
		}

		HIP_DEBUG("copied=%u, key_len=%u calc_index=%u dst to 0x%p\n", copied, key_len, *calc_index, key+copied);
		if (copied + HIP_AH_SHA_LEN <= key_len) {
			HIP_DEBUG("copy whole sha block\n");
			memcpy(key+copied, calc_index_keymat, HIP_AH_SHA_LEN);
			copied += HIP_AH_SHA_LEN;
		} else {
			int t = HIP_AH_SHA_LEN - key_len % HIP_AH_SHA_LEN;
			t = key_len - copied;
			HIP_DEBUG("copy partial %d bytes\n", t);
			memcpy(key+copied, calc_index_keymat, t);
			copied += t;
		}
	}

	HIP_DEBUG("end: copied=%u\n", copied);

 out:
	HIP_HEXDUMP("CALCULATED KEY", key, key_len);
#if 0
	if (update_entry_values) {
		HIP_DEBUG("updating entry values\n");
		memcpy(entry->current_keymat_K, last_keymat, HIP_AH_SHA_LEN);
//		entry->current_keymat_index += copied;
		entry->current_keymat_index = keymat_offset + copied;
		entry->keymat_calc_index = calc_index;
		HIP_DEBUG("Entry keymat data on exit: current_keymat_index=%u keymat_calc_index=%u\n",
			  entry->current_keymat_index, entry->keymat_calc_index);
		HIP_HEXDUMP("entry->current_keymat_K", entry->current_keymat_K, HIP_AH_SHA_LEN);
	} else
		HIP_DEBUG("not updating entry values\n");
#endif

	HIP_DEBUG("at end: *keymat_offset=%u *calc_index=%u\n",
		  *keymat_offset, *calc_index);

 out_err:
	if(tmp_data)
		kfree(tmp_data);
	return err;
}

/* replace entry's previous keymat data with new data from new_km */
int hip_update_entry_keymat(struct hip_hadb_state *entry, struct hip_keymat_keymat *new_km,
			    uint16_t new_keymat_index, uint8_t new_calc_index,
			    unsigned char *new_current_keymat)
{
	int err = 0;

	/* must have the hadb lock when calling this function */
	entry->current_keymat_index = new_keymat_index;
	entry->keymat_calc_index = new_calc_index;
	HIP_DEBUG("Entry keymat data: current_keymat_index=%u keymat_calc_index=%u\n",
		  entry->current_keymat_index, entry->keymat_calc_index);
	if (new_current_keymat) {
		memcpy(entry->current_keymat_K, new_current_keymat, HIP_AH_SHA_LEN);
		HIP_HEXDUMP("new_current_keymat", new_current_keymat, HIP_AH_SHA_LEN);
	}

	if (!new_km) {
		/* test */
		HIP_DEBUG("null new_km, not updating entry keymat struct\n");
		goto out;
	}

	/* free previous data if any */
	if (entry->keymat.keymatdst) {
		/* move this to hadb_entry_reinit ? */ 
		HIP_DEBUG("kfreeing old keymat data at 0x%p\n",
			  entry->keymat.keymatdst);
		kfree(entry->keymat.keymatdst);
		entry->keymat.keymatdst = NULL;
	}

	entry->keymat.offset = new_km->offset;
	entry->keymat.keymatlen = new_km->keymatlen;

	if (entry->keymat.keymatlen > 0) {
		HIP_DEBUG("entry leftover keymat, allocated %u bytes\n", entry->keymat.keymatlen);
		entry->keymat.keymatdst = kmalloc(entry->keymat.keymatlen, GFP_KERNEL);
		if (!entry->keymat.keymatdst) {
			HIP_ERROR("entry leftover keymat kmalloc failed\n");
			err = -ENOMEM;
			goto out_err;
		}
		memcpy(entry->keymat.keymatdst, new_km->keymatdst, entry->keymat.keymatlen);
		HIP_HEXDUMP("Entry leftover KEYMAT", entry->keymat.keymatdst, entry->keymat.keymatlen);
	} else {
		HIP_DEBUG("leftover keymat len was 0\n");
	}

 out:
	HIP_DEBUG("Entry keymat: offset=%d keymatlen=%d keymatdst=0x%p\n",
		  entry->keymat.offset, entry->keymat.keymatlen, entry->keymat.keymatdst);
	return err;

 out_err:
	if (entry->keymat.keymatdst)
		kfree(entry->keymat.keymatdst);

	return err;
}<|MERGE_RESOLUTION|>--- conflicted
+++ resolved
@@ -99,19 +99,13 @@
 	struct scatterlist sg[HIP_MAX_SCATTERLISTS];
 	int nsg = HIP_MAX_SCATTERLISTS;
 
-<<<<<<< HEAD
-	/* XX TODO: is this the correct one to test for 32 bit multiplicity? */
-=======
-	if (dstbuflen < HIP_AH_SHA_LEN) {
-		HIP_ERROR("dstbuf is too short (%d)\n", dstbuflen);
-		return;
-	}
-
-	HIP_ASSERT(dstbuflen % 32 == 0);
->>>>>>> 1ba1f1be
+ 	if (dstbuflen < HIP_AH_SHA_LEN) {
+ 		HIP_ERROR("dstbuf is too short (%d)\n", dstbuflen);
+ 		return;
+ 	}
+ 
 	HIP_ASSERT(sizeof(index_nbr) == HIP_KEYMAT_INDEX_NBR_SIZE);
 
-	//hit1_is_bigger = keymat_hit_is_bigger(hit1, hit2);
 	hit1_is_bigger = hip_hit_is_bigger(hit1, hit2);
 
 	bigger_hit =  hit1_is_bigger ? hit1 : hit2;
