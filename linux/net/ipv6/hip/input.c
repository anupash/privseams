--- conflicted
+++ resolved
@@ -2176,12 +2176,9 @@
 {
 	int err;
 	struct hip_common *i1;
-<<<<<<< HEAD
-=======
 #ifdef CONFIG_HIP_RVS
-	struct hip_from *from;
+  	struct hip_from *from;
 #endif
->>>>>>> c5dbc30d
 	struct in6_addr *dst;
 	struct in6_addr *dstip;
 
