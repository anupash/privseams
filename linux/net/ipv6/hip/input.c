/*
 * HIP input
 *
 * Authors: Janne Lundberg <jlu@tcs.hut.fi>
 *          Miika Komu <miika@iki.fi>
 *          Mika Kousa <mkousa@cc.hut.fi>
 *          Kristian Slavov <kslavov@hiit.fi>
 *
 * TODO:
 * - hip_inbound: the state should be changed in hip_inbound, not in the
 *   functions that are called from hip_inbound!
 * - If a function returns a value, we MUST NOT ignore it
 * - hip_handle_i2_finish_sig, hip_handle_r2_finish: check return values of
 *   hip_setup_ipsec
 * - make null-cipher optional, so that the module can be loaded without it
 * - decrypt encrypted field in handle_i2
 * - check buffer overflow (ctx->htpr) issues in building of R1
 * - convert building of r1 to use only builder functions
 * - later on everything should be built/parsed using builder
 * - No hip packets should be sent or received before autosetup
 *   is finished:
 *     if (hipd_get_auto_setup_state() != HIPD_AUTO_SETUP_STATE_FINISHED)
 *       fail_somehow();
 * - verify signatures in base exchange handlers
 * - separate the tlv checking code into an own function from handle_r1?
 * - LOCKING TO REA
 * - AC/ACR: more accurate RTT timing than jiffies ?
 * - cancel sent rea timer when ACR is received
 *
 * BUGS:
 * - possible kernel panic if module is rmmod'd and REA timer
 *   expires after that
 * - It should be signalled somehow when building of R1 is 100 %
 *   complete. Otherwise an incomplete packet could be sent for
 *   the initiator?
 * - handle_i2 trusts the source HIT in the received I2 packet: DoS?
 * - the functions in this file probably leak memory (skbs?)
 *
 */

#include <net/ipv6.h>
#include <net/checksum.h>

#include "input.h"
#include "debug.h"
#include "hadb.h"
#include "keymat.h"
#include "crypto/dsa.h"
#include "rea.h"
#include "builder.h"
#include "hip.h"
#include "security.h"
#include "misc.h"
#include "workqueue.h"
#include "db.h"
#include "cookie.h"
#include "output.h"
#ifdef CONFIG_HIP_RVS
# include "rvs.h"
#endif

#ifdef MAX
#undef MAX
#endif

#define MAX(a, b) (((a) > (b)) ? (a) : (b))

static int hip_verify_hmac(struct hip_common *buffer, u8 *hmac, 
			   void *hmac_key, int hmac_type);

/*****************************************************************************
 *                            UTILITY FUNCTIONS                              *
 *****************************************************************************/

/**
 * hip_controls_sane - check for illegal controls
 * @controls: control value to be checked
 * @legal: legal control values to check @controls against
 *
 * Controls are given in host byte order.
 *
 * Returns 1 if there are no illegal control values in @controls,
 * otherwise 0.
 */
int hip_controls_sane(u16 controls, u16 legal)
{
	u16 known;

	known = controls & ( HIP_CONTROL_CERTIFICATES |
			     HIP_CONTROL_HIT_ANON
#ifdef CONFIG_HIP_RVS
			     | HIP_CONTROL_RVS_CAPABLE
#endif
			     );

	if ((known | legal) != legal)
		return 0;

	return 1;
}


/**
 * hip_handle_esp - handle incoming ESP packet
 * @spi: SPI from the incoming ESP packet
 * @hdr: IPv6 header of the packet
 *
 * If the packet's SPI belongs to a HIP connection, the IPv6 addresses
 * are replaced with the corresponding HITs before the packet is
 * delivered to ESP.
 */
void hip_handle_esp(uint32_t spi, struct ipv6hdr *hdr)
{
	hip_ha_t *ha;

	/* We are called only from bh.
	 * No locking will take place since the data
	 * that we are copying is very static
	 */
	_HIP_DEBUG("SPI=0x%x\n", spi);
	ha = hip_hadb_find_byspi_list(spi);
	if (!ha) {
		HIP_INFO("HT BYSPILIST: NOT found, unknown SPI 0x%x\n",spi);
		return;
	}

	/* New in draft-10: If we are responder and in some proper state, then
	   as soon as we receive ESP packets for a valid SA, we should transition
	   to ESTABLISHED state.
	   Since we want to avoid excessive hooks, we will do it here, although the
	   SA check is done later... (and the SA might be invalid).
	*/
	if (ha->state == HIP_STATE_R2_SENT) {
		ha->state = HIP_STATE_ESTABLISHED;
		HIP_DEBUG("Transition to ESTABLISHED state from R2_SENT\n");
	}

	ipv6_addr_copy(&hdr->daddr, &ha->hit_our);
	ipv6_addr_copy(&hdr->saddr, &ha->hit_peer);

	hip_put_ha(ha);
	return;
}

/**
 * hip_create_signature - Calculate SHA1 hash over the data and sign it.
 * @buffer_start: Pointer to start of the buffer over which the hash is
 *                calculated.
 * @buffer_length: Length of the buffer.
 * @host_id: DSA private key.
 * @signature: Place for signature.
 *
 * Signature size for DSA is 41 bytes.
 *
 * Returns 1 if success, otherwise 0.
 */
int hip_create_signature(void *buffer_start, int buffer_length, 
			 struct hip_host_id *host_id, u8 *signature)
{
	int err = 0;
	u8 sha1_digest[HIP_AH_SHA_LEN];

	/* this has to be modified so that other signature algorithms
	   are accepted
	*/

	if (hip_get_host_id_algo(host_id) != HIP_HI_DSA) {
		HIP_ERROR("Unsupported algorithm:%d\n", hip_get_host_id_algo(host_id));
		goto out_err;
	}


	_HIP_HEXDUMP("Signature data (create)", buffer_start, buffer_length);

	if (hip_build_digest(HIP_DIGEST_SHA1, buffer_start, buffer_length,
			     sha1_digest) < 0)
	{
		HIP_ERROR("Building of SHA1 digest failed\n");
		goto out_err;
	}

	_HIP_HEXDUMP("create digest", sha1_digest, HIP_AH_SHA_LEN);

	_HIP_HEXDUMP("dsa key", (u8 *)(host_id + 1), ntohs(host_id->hi_length));

	err = hip_dsa_sign(sha1_digest,(u8 *)(host_id + 1),signature);
	if (err) {
		HIP_ERROR("DSA Signing error\n");
		return 0;
	}

	/* 1 + 20 + 20 */
	_HIP_HEXDUMP("signature",signature,41);

	err = 1;
 out_err:
	return err;
}


/**
 * hip_verify_signature - Verifies that the signature matches the data it has 
 * been calculated over.
 * @buffer_start: Pointer to the start of the buffer over which to calculate
 *                SHA1-160 digest.
 * @buffer_length: Length of the buffer at @buffer_start
 * @host_id: Pointer to HOST_ID (as specified by the HIP draft).
 * @signature: Pointer to the signature
 *
 * Returns true (1) if ok, false (0) otherwise.
 */
int hip_verify_signature(void *buffer_start, int buffer_length, 
			 struct hip_host_id *host_id, u8 *signature)
{
	u8 *public_key = (u8 *) (host_id + 1);
	int tmp, err;
	unsigned char sha1_digest[HIP_AH_SHA_LEN];
	size_t public_key_len;

	err = 0;

	/* check for all algorithms */

	if (hip_get_host_id_algo(host_id) != HIP_HI_DSA) {
		HIP_ERROR("Unsupported algorithm:%d\n", hip_get_host_id_algo(host_id));
		return 0;
	}

	_HIP_HEXDUMP("Signature data (verify)",buffer_start,buffer_length);
	_HIP_DEBUG("buffer_length=%d\n", buffer_length);

	if (hip_build_digest(HIP_DIGEST_SHA1,buffer_start,buffer_length,sha1_digest)) {
		HIP_ERROR("Could not calculate SHA1 digest\n");
		goto out_err;
	}

	_HIP_HEXDUMP("Verify hexdump", sha1_digest, HIP_AH_SHA_LEN);

	public_key_len = hip_get_param_contents_len(host_id) - 4;
	public_key_len = ntohs(host_id->hi_length);

	_HIP_HEXDUMP("verify key", public_key, public_key_len);

	_HIP_HEXDUMP("Verify hexdump sig **", signature, 42);

	tmp = hip_dsa_verify(sha1_digest, public_key, signature);

	switch(tmp) {
	case 0:
		HIP_INFO("Signature: [CORRECT]\n");
		break;
	case 1:
		HIP_INFO("Signature: [INCORRECT]\n");
		HIP_HEXDUMP("digest",sha1_digest,20);
		HIP_HEXDUMP("signature",signature,41);
		HIP_HEXDUMP("public key",public_key,public_key_len);
		//break; // uncomment if you don't care about the correctness of the DSA signature
	default:
		HIP_ERROR("Signature verification failed: %d\n", tmp);
		goto out_err;
	}

	err = 1;

 out_err:
	return err;
}

/**
 * hip_verify_packet_hmac - verify packet HMAC
 * @msg: HIP packet
 * @entry: HA
 *
 * Returns: 0 if HMAC was validated successfully, < 0 if HMAC could
 * not be validated.
 */
int hip_verify_packet_hmac(struct hip_common *msg, hip_ha_t *entry)
{
	int err;
	int len;
	struct hip_crypto_key tmpkey;
	struct hip_hmac *hmac;

	hmac = hip_get_param(msg, HIP_PARAM_HMAC);
	if (!hmac) {
		HIP_ERROR("Packet contained no HMAC parameter\n");
		err = -ENOMSG;
		goto out_err;
	}
	_HIP_DEBUG("HMAC found\n");

	len = (u8 *) hmac - (u8*) msg;
	hip_set_msg_total_len(msg, len);

	_HIP_HEXDUMP("HMACced data", msg, len);

	HIP_LOCK_HA(entry);
	memcpy(&tmpkey, &entry->hip_hmac_in, sizeof(tmpkey));
	HIP_UNLOCK_HA(entry);

	err = hip_verify_hmac(msg, hmac->hmac_data,
			      tmpkey.key, HIP_DIGEST_SHA1_HMAC);
	if (err) {
		HIP_ERROR("HMAC validation failed\n");
		goto out_err;
	} 

 out_err:
	return err;
}

/**
 * hip_verify_packet_signature - verify packet SIGNATURE
 * @msg: HIP packet
 * @hid: HOST ID
 *
 * Returns: 0 if SIGNATURE was validated successfully, < 0 if SIGNATURE could
 * not be validated.
 */
int hip_verify_packet_signature(struct hip_common *msg,
				struct hip_host_id *hid)
{
	int err = 0;
	struct hip_sig *sig;
 	int len;

 	sig = hip_get_param(msg, HIP_PARAM_HIP_SIGNATURE);
 	if (!sig) {
 		err = -ENOENT;
		HIP_ERROR("Could not find signature\n");
 		goto out_err;
 	}

	_HIP_HEXDUMP("SIG", sig, hip_get_param_total_len(sig));

 	len = ((u8 *) sig) - ((u8 *) msg);
 	hip_zero_msg_checksum(msg);
 	hip_set_msg_total_len(msg, len);

 	if (len < 0) {
 		err = -ENOENT;
		HIP_ERROR("Invalid signature len\n");
 		goto out_err;
 	}

 	if (!hip_verify_signature(msg, len, hid,
 				  (u8 *) (sig + 1))) {
 		HIP_ERROR("Verification of signature failed\n");
		err = -EINVAL;
 		goto out_err;
	}

 out_err:
	return err;
}

/**
 * hip_verify_packet_signature2 - verify packet SIGNATURE2
 * @msg: HIP packet
 * @hid: HOST ID
 *
 * Returns: 0 if SIGNATURE2 was validated successfully, < 0 if
 * SIGNATURE2 could not be validated.
 */
int hip_verify_packet_signature2(struct hip_common *msg,
				struct hip_host_id *hid)
{
	int err = 0;
	struct hip_sig2 *sig2;
	int origlen, len;
	struct in6_addr tmpaddr;
	struct hip_puzzle *pz;
	uint8_t opaque[3];
	uint64_t randi;

	sig2 = hip_get_param(msg, HIP_PARAM_HIP_SIGNATURE2);
	if (!sig2) {
		HIP_ERROR("No SIGNATURE2 found\n");
		err = -ENOENT;
		goto out_err;
	}

	len = (((u8 *)sig2 - ((u8 *) msg)));

 	ipv6_addr_copy(&tmpaddr, &msg->hitr);
 	memset(&msg->hitr, 0, sizeof(struct in6_addr));

	origlen = hip_get_msg_total_len(msg);
	hip_set_msg_total_len(msg, len);
	msg->checksum = 0;

	pz = hip_get_param(msg, HIP_PARAM_PUZZLE);
	if (!pz) {
		HIP_ERROR("Illegal R1 packet (puzzle missing)\n");
		err = -ENOENT;
		goto out_err;
	}

	memcpy(opaque, pz->opaque, 3);
	randi = pz->I;

	memset(pz->opaque, 0, 3);
	pz->I = 0;

	if (!hip_verify_signature(msg, len, hid,
				  (u8 *)(sig2 + 1))) {
		HIP_ERROR("Signature verification failed\n");
		/* well if we fail, then we better dump the packet */
		HIP_HEXDUMP("Failed packet", msg, len);
		err = -EINVAL;
		goto out_err;
	}

	memcpy(pz->opaque, opaque, 3);
	pz->I = randi;

 	ipv6_addr_copy(&msg->hitr, &tmpaddr);
 	hip_set_msg_total_len(msg, origlen);

 	/* the checksum is not restored because it was already checked in
 	   hip_inbound */
 out_err:
	return err;
}


/**
 * hip_calculate_shared_secret - Creates a shared secret based on the
 * public key of the peer (passed as an argument) and own DH private key
 * (created beforehand).
 * @dhf: Peer's Diffie-Hellman public key
 * @buffer: Buffer that holds enough space for the shared secret.
 *
 * Returns the length of the shared secret in octets if successful,
 * or -1 if an error occured.
 */
int hip_calculate_shared_secret(struct hip_diffie_hellman *dhf, u8* buffer, 
				int bufsize)
{
	signed int len;
	int err;

	if (dh_table[dhf->group_id] == NULL) {
		HIP_ERROR("Unsupported DH group: %d\n",dhf->group_id);
		return -1;
        }

	len = hip_get_param_contents_len(dhf) - 1;

	_HIP_HEXDUMP("PEER DH key:",(dhf + 1),len);

	err = hip_gen_dh_shared_key(dh_table[dhf->group_id], (u8*)(dhf+1), len,
				    buffer, bufsize);
	if (err < 0) {
                HIP_ERROR("Could not create shared secret\n");
		return -1;
        }

	return err;
}

/**
 * hip_produce_keying_material - Create shared secret and produce keying material 
 * @msg: the HIP packet received from the peer
 * @ctx: context
 *
 * The initial ESP keys are drawn out of the keying material.
 *
 * Returns zero on success, or negative on error.
 */
int hip_produce_keying_material(struct hip_common *msg,
				struct hip_context *ctx)
{
	u8 *dh_shared_key = NULL;
	int hip_transf_length, hmac_transf_length;
	int auth_transf_length, esp_transf_length;
	int hip_tfm, esp_tfm;
	int dh_shared_len = 1024;
	int err = 0;
	struct hip_keymat_keymat km;
	char *keymat = NULL;
	size_t keymat_len_min; /* how many bytes we need at least for the KEYMAT */
	size_t keymat_len; /* note SHA boundary */
	struct hip_tlv_common *param = NULL;
	int we_are_HITg = 0;

	/* perform light operations first before allocating memory or
	 * using lots of cpu time */
	param = hip_get_param(msg, HIP_PARAM_HIP_TRANSFORM);
	if (!param) {
		HIP_ERROR("Could not find HIP transform\n");
		err = -EINVAL;
		goto out_err;
	}
	hip_tfm = hip_select_hip_transform((struct hip_hip_transform *) param);
	if (hip_tfm == 0) {
		HIP_ERROR("Could not select proper HIP transform\n");
		err = -EINVAL;
		goto out_err;
	}

	param = hip_get_param(msg, HIP_PARAM_ESP_TRANSFORM);
	if (!param) {
		HIP_ERROR("Could not find ESP transform\n");
		err = -EINVAL;
		goto out_err;
	}
	esp_tfm = hip_select_esp_transform((struct hip_esp_transform *) param);
	if (esp_tfm == 0) {
		HIP_ERROR("Could not select proper ESP transform\n");
		err = -EINVAL;
		goto out_err;
	}

	hip_transf_length = hip_transform_key_length(hip_tfm);
	hmac_transf_length = hip_hmac_key_length(esp_tfm);
	esp_transf_length = hip_enc_key_length(esp_tfm);
	auth_transf_length = hip_auth_key_length_esp(esp_tfm);

	/* Create only minumum amount of KEYMAT for now. From draft
	 * chapter HIP KEYMAT we know how many bytes we need for all
	 * keys used in the base exchange. */
	keymat_len_min = hip_transf_length + hmac_transf_length + hip_transf_length +
		hmac_transf_length + esp_transf_length + auth_transf_length +
		esp_transf_length + auth_transf_length;

	keymat_len = keymat_len_min;
	if (keymat_len % HIP_AH_SHA_LEN)
		keymat_len += HIP_AH_SHA_LEN - (keymat_len % HIP_AH_SHA_LEN);

	HIP_DEBUG("keymat_len_min=%u keymat_len=%u\n", keymat_len_min, keymat_len);

	keymat = kmalloc(keymat_len, GFP_KERNEL);
	if (!keymat) {
		HIP_ERROR("No memory for KEYMAT\n");
		err = -ENOMEM;
		goto out_err;
	}

	/* 1024 should be enough for shared secret. The length of the
	 * shared secret actually depends on the DH Group. */

	/* TODO: 1024 -> hip_get_dh_size ? */
	dh_shared_key = kmalloc(dh_shared_len, GFP_KERNEL);
	if (!dh_shared_key) {
		HIP_ERROR("No memory for DH shared key\n");
		err = -ENOMEM;
		goto out_err;
	}
	memset(dh_shared_key, 0, dh_shared_len);

	param = hip_get_param(msg, HIP_PARAM_DIFFIE_HELLMAN);
	if (!param) {
		err = -ENOENT;
		HIP_ERROR("No Diffie-Hellman param found\n");
		goto out_err;
	}

	dh_shared_len = hip_calculate_shared_secret((struct hip_diffie_hellman *) param, 
						    dh_shared_key, dh_shared_len);
	if (dh_shared_len < 0) {
		HIP_ERROR("Calculation of shared secret failed\n");
		err = -EINVAL;
		goto out_err;
	}
	_HIP_DEBUG("dh_shared_len=%u\n", dh_shared_len);
	_HIP_HEXDUMP("DH SHARED KEY", dh_shared_key, dh_shared_len);

	hip_make_keymat(dh_shared_key, dh_shared_len,
			&km, keymat, keymat_len,
			&msg->hits, &msg->hitr, &ctx->keymat_calc_index);

	/* for testing KEYMAT creation, set to 1 to dump 1000 bytes of
	   KEYMAT */
#if 0
	{
		struct hip_keymat_keymat km2;
		uint8_t ci;
		void *d = kmalloc(1000, GFP_KERNEL);
		if (!d) {
			HIP_ERROR("No memory for test KEYMAT\n");
			err = -ENOMEM;
			goto out_err;
		}
		memset(d, 0, 1000);
		hip_make_keymat(dh_shared_key, dh_shared_len,
				&km2, d, 1000, &msg->hits, &msg->hitr, &ci);
		HIP_HEXDUMP("test KEYMAT", d, 1000);
		kfree(d);
	}
#endif

	/* draw from km to keymat, copy keymat to dst, length of
	 * keymat is len */
#define KEYMAT_DRAW_AND_COPY(dst, len)				\
         {							\
	   void *p = hip_keymat_draw(&km, len);		        \
	   if (!p) {						\
		 HIP_ERROR("Could not draw from keymat\n");	\
		 err = -EINVAL;					\
		 goto out_err;					\
	   }							\
	   memcpy(dst, p, len);					\
        }

	/* Draw keys: */
	we_are_HITg = hip_hit_is_bigger(&msg->hitr, &msg->hits);
	HIP_DEBUG("we are HIT%c\n", we_are_HITg ? 'g' : 'l');
	if (we_are_HITg) {
		KEYMAT_DRAW_AND_COPY(&ctx->hip_enc_out.key, hip_transf_length);
		KEYMAT_DRAW_AND_COPY(&ctx->hip_hmac_out.key, hmac_transf_length);
		KEYMAT_DRAW_AND_COPY(&ctx->hip_enc_in.key, hip_transf_length);
 		KEYMAT_DRAW_AND_COPY(&ctx->hip_hmac_in.key, hmac_transf_length);
		KEYMAT_DRAW_AND_COPY(&ctx->esp_out.key, esp_transf_length);
 		KEYMAT_DRAW_AND_COPY(&ctx->auth_out.key, auth_transf_length);
 		KEYMAT_DRAW_AND_COPY(&ctx->esp_in.key, esp_transf_length);
 		KEYMAT_DRAW_AND_COPY(&ctx->auth_in.key, auth_transf_length);
 	} else {
 	 	KEYMAT_DRAW_AND_COPY(&ctx->hip_enc_in.key, hip_transf_length);
 		KEYMAT_DRAW_AND_COPY(&ctx->hip_hmac_in.key, hmac_transf_length);
 		KEYMAT_DRAW_AND_COPY(&ctx->hip_enc_out.key, hip_transf_length);
 		KEYMAT_DRAW_AND_COPY(&ctx->hip_hmac_out.key, hmac_transf_length);
 		KEYMAT_DRAW_AND_COPY(&ctx->esp_in.key, esp_transf_length);
 		KEYMAT_DRAW_AND_COPY(&ctx->auth_in.key, auth_transf_length);
 		KEYMAT_DRAW_AND_COPY(&ctx->esp_out.key, esp_transf_length);
 		KEYMAT_DRAW_AND_COPY(&ctx->auth_out.key, auth_transf_length);
 	}
 	HIP_HEXDUMP("HIP-gl encryption", &ctx->hip_enc_out.key, hip_transf_length);
 	HIP_HEXDUMP("HIP-gl integrity (HMAC) key", &ctx->hip_hmac_out.key,
 		    hmac_transf_length);
 	_HIP_DEBUG("skipping HIP-lg encryption key, %u bytes\n", hip_transf_length);
	HIP_HEXDUMP("HIP-lg encryption", &ctx->hip_enc_in.key, hip_transf_length);
 	HIP_HEXDUMP("HIP-lg integrity (HMAC) key", &ctx->hip_hmac_in.key, hmac_transf_length);
 	HIP_HEXDUMP("SA-gl ESP encryption key", &ctx->esp_out.key, esp_transf_length);
 	HIP_HEXDUMP("SA-gl ESP authentication key", &ctx->auth_out.key, auth_transf_length);
 	HIP_HEXDUMP("SA-lg ESP encryption key", &ctx->esp_in.key, esp_transf_length);
 	HIP_HEXDUMP("SA-lg ESP authentication key", &ctx->auth_in.key, auth_transf_length);

#undef KEYMAT_DRAW_AND_COPY

	/* the next byte when creating new keymat */
	ctx->current_keymat_index = keymat_len_min; /* offset value, so no +1 ? */
	ctx->keymat_calc_index = (ctx->current_keymat_index / HIP_AH_SHA_LEN) + 1;

	memcpy(ctx->current_keymat_K, keymat+(ctx->keymat_calc_index-1)*HIP_AH_SHA_LEN, HIP_AH_SHA_LEN);

	HIP_DEBUG("ctx: keymat_calc_index=%u current_keymat_index=%u\n",
		   ctx->keymat_calc_index, ctx->current_keymat_index);
	_HIP_HEXDUMP("CTX CURRENT KEYMAT", ctx->current_keymat_K, HIP_AH_SHA_LEN);

	/* store DH shared key */
	ctx->dh_shared_key = dh_shared_key;
	ctx->dh_shared_key_len = dh_shared_len;

	/* on success kfree for dh_shared_key is called by caller */
 out_err:
	if (err) {
		if (dh_shared_key)
			kfree(dh_shared_key);
	}
	if (keymat)
		kfree(keymat);

	return err;
}


/*****************************************************************************
 *                           PACKET/PROTOCOL HANDLING                        *
 *****************************************************************************/

/**
 * hip_create_i2 - Create I2 packet and send it
 * @ctx: Context that includes the incoming R1 packet
 * @solved_puzzle: Value that solves the puzzle
 * @entry: HA
 *
 * Returns: zero on success, non-negative on error.
 */
int hip_create_i2(struct hip_context *ctx, uint64_t solved_puzzle, 
		  hip_ha_t *entry)
{
	int err = 0;
	uint32_t spi_in = 0;
	int dh_size = 0;
	int written;
	hip_transform_suite_t transform_hip_suite, transform_esp_suite; 
	struct hip_host_id *host_id_pub = NULL;
	struct hip_host_id *host_id_private = NULL;
	char *host_id_in_enc = NULL;
	struct hip_encrypted *enc_in_msg = NULL;
	struct in6_addr daddr;
	u8 *dh_data = NULL;
	struct hip_spi *hspi;
	struct hip_common *i2 = NULL;
	struct hip_param *param;
	struct hip_diffie_hellman *dh_req;
	u8 signature[HIP_DSA_SIGNATURE_LEN];
	int x;
	struct hip_spi_in_item spi_in_data;
	HIP_DEBUG("\n");

	HIP_ASSERT(entry);

	/* allocate space for new I2 */
	i2 = hip_msg_alloc();
	if (!i2) {
		HIP_ERROR("Allocation of I2 failed\n");
		err = -ENOMEM;
		goto out_err;
	}

	/* allocate memory for writing Diffie-Hellman shared secret */
	dh_size = hip_get_dh_size(HIP_DEFAULT_DH_GROUP_ID);
	if (dh_size == 0) {
		HIP_ERROR("Could not get dh size\n");
		err = -EINVAL;
		goto out_err;
	}
	dh_data = kmalloc(dh_size, GFP_KERNEL);
	if (!dh_data) {
		HIP_ERROR("Failed to alloc memory for dh_data\n");
		err = -ENOMEM;
		goto out_err;
	}

	/* Get a localhost identity, allocate memory for the public key part
	   and extract the public key from the private key. The public key is
	   needed in the ESP-ENC below. */
	host_id_pub = hip_get_any_localhost_public_key();
	if (host_id_pub == NULL) {
		err = -EINVAL;
		HIP_ERROR("No localhost public key found\n");
		goto out_err;
	}

	host_id_private = hip_get_any_localhost_host_id();
	if (!host_id_private) {
		err = -EINVAL;
		HIP_ERROR("No localhost private key found\n");
		goto out_err;
	}

	/* TLV sanity checks are are already done by the caller of this
	   function. Now, begin to build I2 piece by piece. */

	/* Delete old SPDs and SAs, if present */
	//hip_delete_esp(&ctx->input->hitr,&ctx->input->hits);
	hip_delete_esp(entry);

	/* create I2 */
	hip_build_network_hdr(i2, HIP_I2, 0,
			      &(ctx->input->hitr),
			      &(ctx->input->hits));

	/********** SPI **********/

	/* SPI and LSI are set below where IPsec is set up */
	err = hip_build_param_spi(i2, 0);
	if (err) {
		HIP_ERROR("building of SPI_LSI failed (err=%d)\n", err);
		goto out_err;
	}

	/********** R1 COUNTER (OPTIONAL) ********/
	/* we build this, if we have recorded some value (from previous R1s) */
	{
		uint64_t rtmp;

		HIP_LOCK_HA(entry);
		rtmp = entry->birthday;
		HIP_UNLOCK_HA(entry);

		if (rtmp) {
			err = hip_build_param_r1_counter(i2, rtmp);
			if (err) {
				HIP_ERROR("Could not build R1 GENERATION parameter\n");
				goto out_err;
			}
		}
	}

	/********** SOLUTION **********/
	{
		struct hip_puzzle *pz;

		pz = hip_get_param(ctx->input, HIP_PARAM_PUZZLE);
		if (!pz) {
			HIP_ERROR("Internal error: PUZZLE parameter mysteriously gone\n");
			err = -ENOENT;
			goto out_err;
		}

		err = hip_build_param_solution(i2, pz, ntoh64(solved_puzzle));
		if (err) {
			HIP_ERROR("Building of solution failed (%d)\n", err);
			goto out_err;
		}
	}

	/********** Diffie-Hellman *********/
  	dh_req = hip_get_param(ctx->input, HIP_PARAM_DIFFIE_HELLMAN);
	if (!dh_req) {
		err = -ENOENT;
		HIP_ERROR("Internal error\n");
		goto out_err;
	}

	written = hip_insert_dh(dh_data, dh_size, dh_req->group_id);
	if (written < 0) {
		err = -ENOENT;
		HIP_ERROR("Error while extracting DH key\n");
		goto out_err;
	}

	_HIP_HEXDUMP("Own DH key", dh_data, n);

	err = hip_build_param_diffie_hellman_contents(i2,dh_req->group_id,
						      dh_data, written);
	if (err) {
		HIP_ERROR("Building of DH failed (%d)\n", err);
		goto out_err;
	}

        /********** HIP transform. **********/
	param = hip_get_param(ctx->input, HIP_PARAM_HIP_TRANSFORM);
	if (!param) {
		err = -ENOENT;
		goto out_err;
	}

	transform_hip_suite =
		hip_select_hip_transform((struct hip_hip_transform *) param);
	if (transform_hip_suite == 0) {
		HIP_ERROR("Could not find acceptable hip transform suite\n");
		err = -EINVAL;
		goto out_err;
	}

	/* Select only one transform */
	err = hip_build_param_transform(i2, HIP_PARAM_HIP_TRANSFORM,
					&transform_hip_suite, 1);
	if (err) {
		HIP_ERROR("Building of HIP transform failed\n");
		goto out_err;
	}

	/********** ESP-ENC transform. **********/
	param = hip_get_param(ctx->input, HIP_PARAM_ESP_TRANSFORM);
	if (!param) {
		err = -ENOENT;
		goto out_err;
	}

	/* Select only one transform */
	transform_esp_suite =
		hip_select_esp_transform((struct hip_esp_transform *) param);
	if (transform_esp_suite == 0) {
		HIP_ERROR("Could not find acceptable hip transform suite\n");
		goto out_err;
	}
	err = hip_build_param_transform(i2, HIP_PARAM_ESP_TRANSFORM,
					&transform_esp_suite, 1);
	if (err) {
		HIP_ERROR("Building of ESP transform failed\n");
		goto out_err;
	}

	/************ Encrypted ***********/
	_HIP_HEXDUMP("enc(host_id)", host_id_pub,
		    hip_get_param_total_len(host_id_pub));

	err = hip_build_param_encrypted(i2, host_id_pub);
 	if (err) {
 		HIP_ERROR("Building of param encrypted failed (%d)\n",
 			  err);
 		goto out_err;
 	}

 	enc_in_msg = hip_get_param(i2, HIP_PARAM_ENCRYPTED);
 	HIP_ASSERT(enc_in_msg); /* Builder internal error. */

 	host_id_in_enc = (char *) (enc_in_msg + 1);

	_HIP_HEXDUMP("hostidinmsg", host_id_in_enc,
		    hip_get_param_total_len(host_id_in_enc));
	x = hip_get_param_total_len(host_id_in_enc);
	_HIP_HEXDUMP("encinmsg", enc_in_msg,
		    hip_get_param_total_len(enc_in_msg));
	_HIP_HEXDUMP("enc key", &ctx->hip_enc_out.key, HIP_MAX_KEY_LEN);
	_HIP_HEXDUMP("IV", enc_in_msg->iv, 8);
	err = hip_crypto_encrypted(host_id_in_enc,
				   enc_in_msg->iv, /* IV: This is algorithm dependant, but we suck */
				   transform_hip_suite,
				   hip_get_param_total_len(host_id_in_enc),
				   &ctx->hip_enc_out.key,
				   HIP_DIRECTION_ENCRYPT);
	if (err) {
		HIP_ERROR("Building of param encrypted failed %d\n", err);
		goto out_err;
	}
	_HIP_HEXDUMP("encinmsg 2", enc_in_msg, hip_get_param_total_len(enc_in_msg));
	_HIP_HEXDUMP("hostidinmsg 2", host_id_in_enc, x);

	/* it appears as the crypto function overwrites the IV field, which
	 * definitely breaks our 2.4 responder... Perhaps 2.6 and 2.4 cryptos
	 * are not interoprable or we screw things pretty well in 2.4 :)
	 */

	//memset((u8 *)enc_in_msg->iv, 0, 8);

        /* Now that almost everything is set up except the signature, we can
	 * try to set up inbound IPsec SA, similarly as in hip_create_r2 */
	{
		int err;

		/* let the setup routine give us a SPI. */
		err = hip_setup_sa(&ctx->input->hits, &ctx->input->hitr,
				    &spi_in, transform_esp_suite, 
				    &ctx->esp_in.key, &ctx->auth_in.key, 0, HIP_SPI_DIRECTION_IN);

		if (err) {
			HIP_ERROR("failed to setup IPsec SPD/SA entries, peer:src (err=%d)\n", err);
			/* hip_delete_spd/hip_delete_sa ? */
			goto out_err;
		}
		/* XXX: -EAGAIN */
		HIP_DEBUG("set up inbound IPsec SA, SPI=0x%x (host)\n", spi_in);
	}

 	hspi = hip_get_param(i2, HIP_PARAM_SPI);
 	HIP_ASSERT(hspi); /* Builder internal error */
	hspi->spi = htonl(spi_in);

	/* LSI not created, as it is local, and we do not support IPv4 */

#ifdef CONFIG_HIP_RVS
	/************ RVA_REQUEST (OPTIONAL) ***************/
	
	{
		/* we've requested RVS, and the peer is rvs capable */
		int type = HIP_RVA_RELAY_I1;

		if (!(entry->local_controls & HIP_PSEUDO_CONTROL_REQ_RVS))
			goto next_echo_resp;

		if (!(entry->peer_controls & HIP_CONTROL_RVS_CAPABLE))
			goto next_echo_resp;

		err = hip_build_param_rva(i2, 0, &type, 1, 1);
		if (err) {
			HIP_ERROR("Could not build RVA_REQUEST parameter\n");
			goto out_err;
		}
	}
 next_echo_resp:

#endif
	/********** ECHO_RESPONSE_SIGN (OPTIONAL) **************/
	/* must reply... */
	{
		struct hip_echo_request *ping;

		ping = hip_get_param(ctx->input, HIP_PARAM_ECHO_REQUEST_SIGN);
		if (ping) {
			int ln;

			ln = hip_get_param_contents_len(ping);
			err = hip_build_param_echo(i2, ping + 1, ln, 1, 0);
			if (err) {
				HIP_ERROR("Error while creating echo reply parameter\n");
				goto out_err;
			}
		}
	}

	/********** Signature **********/

        /* Should have been fetched during making of hip_encrypted */
	HIP_ASSERT(host_id_private);

	/* Build a digest of the packet built so far. Signature will
	   be calculated over the digest. */
	if (!hip_create_signature(i2, hip_get_msg_total_len(i2), 
				  host_id_private, signature)) {
		HIP_ERROR("Could not create signature\n");
		err = -EINVAL;
		goto out_err;
	}

	/* Only DSA supported currently */
	HIP_ASSERT(hip_get_host_id_algo(host_id_private) == HIP_HI_DSA);

	err = hip_build_param_signature_contents(i2,
					signature,
					HIP_DSA_SIGNATURE_LEN,
					HIP_SIG_DSA);
	if (err) {
		HIP_ERROR("Building of signature failed (%d)\n", err);
		goto out_err;
	}

	/********** ECHO_RESPONSE (OPTIONAL) ************/

	/* must reply */
	{
		struct hip_echo_request *ping;

		ping = hip_get_param(ctx->input, HIP_PARAM_ECHO_REQUEST);
		if (ping) {
			int ln;

			ln = hip_get_param_contents_len(ping);
			err = hip_build_param_echo(i2, (ping + 1), ln, 0, 0);
			if (err) {
				HIP_ERROR("Error while creating echo reply parameter\n");
				goto out_err;
			}
		}
	}

      	/********** I2 packet complete **********/

	memset(&spi_in_data, 0, sizeof(struct hip_spi_in_item));
	spi_in_data.spi = spi_in;
	spi_in_data.ifindex = hip_ipv6_devaddr2ifindex(&ctx->skb_in->nh.ipv6h->daddr); /* ok ? */
	HIP_LOCK_HA(entry);
	err = hip_hadb_add_spi(entry, HIP_SPI_DIRECTION_IN, &spi_in_data);
	if (err) {
		HIP_UNLOCK_HA(entry);
		goto out_err;
	}
	entry->esp_transform = transform_esp_suite;
	/* Store the keys until we receive R2 */
	err = hip_store_base_exchange_keys(entry,ctx,1);
	HIP_UNLOCK_HA(entry);

	if (err) {
		HIP_DEBUG("hip_store_base_exchange_keys failed\n");
		goto out_err;
	}

	/* todo: Also store the keys that will be given to ESP later */

	HIP_DEBUG("sending I2\n");

	err = hip_hadb_get_peer_addr(entry, &daddr);
	if (err) {
		HIP_DEBUG("hip_sdb_get_peer_address failed, err = %d\n", err);
		goto out_err;
	}

	/* state E1: Receive R1, process. If successful,
	   send I2 and go to E2. */
	err = hip_csum_send(NULL, &daddr, i2);
	if (err) {
		HIP_ERROR("sending of I2 failed, err=%d\n", err);
		goto out_err;
	}

	HIP_DEBUG("moving to state I2_SENT\n");

 out_err:
	if (host_id_private)
		kfree(host_id_private);
	if (host_id_pub)
		kfree(host_id_pub);
	if (i2)
		kfree(i2);
	if (dh_data)
		kfree(dh_data);

	return err;
}

/**
 * hip_handle_r1 - handle incoming R1 packet
 * @skb: sk_buff where the HIP packet is in
 * @entry: HA
 *
 * This function is the actual point from where the processing of R1
 * is started and corresponding I2 is created.
 *
 * On success (R1 payloads are checked and daemon is called) 0 is
 * returned, otherwise < 0.
 */
int hip_handle_r1(struct sk_buff *skb, hip_ha_t *entry)
{
	int err = 0;
	uint64_t solved_puzzle;

	struct hip_common *r1 = NULL;
	struct hip_context *ctx = NULL;
	struct hip_host_id *peer_host_id;
	struct hip_r1_counter *r1cntr;
	struct hip_lhi peer_lhi;

	HIP_DEBUG("\n");

	ctx = kmalloc(sizeof(struct hip_context), GFP_KERNEL);
	if (!ctx) {
		HIP_ERROR("Could not allocate memory for context\n");
		err = -ENOMEM;
		goto out_err;
	}
	memset(ctx, 0, sizeof(struct hip_context));

	r1 = (struct hip_common*) skb->h.raw;
	ctx->input = r1;
	ctx->skb_in = skb;

	/* according to the section 8.6 of the base draft,
	 * we must first check signature
	 */
	peer_host_id = hip_get_param(r1, HIP_PARAM_HOST_ID);
 	if (!peer_host_id) {
 		HIP_ERROR("No HOST_ID found in R1\n");
 		err = -ENOENT;
 		goto out_err;
 	}

	err = hip_verify_packet_signature2(r1, peer_host_id);
	if (err) {
 		HIP_ERROR("Verification of R1 signature failed\n");
		err = -EINVAL;
 		goto out_err;
	}

	HIP_DEBUG("SIGNATURE in R1 ok\n");

	/* R1 generation check */

	/* we have problems with creating precreated R1s in reasonable
	   fashion... so we don't mind about generations */
	r1cntr = hip_get_param(r1, HIP_PARAM_R1_COUNTER);
#if 0
	if (r1cntr) {
		err = -EINVAL;
		HIP_LOCK_HA(entry);
		if (entry->state == HIP_STATE_I2_SENT) {
			if (entry->birthday) {
				if (entry->birthday < r1cntr->generation)
					/* perhaps changing the state should be performed somewhere else. */
					entry->state = HIP_STATE_I1_SENT;
				else {
					/* dropping due to generation check */
					HIP_UNLOCK_HA(entry);
					HIP_INFO("Dropping R1 due to the generation counter being too small\n");
					goto out_err;
				}
			}
		}
		HIP_UNLOCK_HA(entry);
	}
#endif		
	/* Do control bit stuff here... */

	/* validate HIT against received host id */
	{
		struct in6_addr tmphit;

		hip_host_id_to_hit(peer_host_id, &tmphit, HIP_HIT_TYPE_HASH126);
		if (ipv6_addr_cmp(&tmphit, &r1->hits) != 0) {
			HIP_ERROR("Sender HIT does not match the advertised host_id\n");
			err = -EINVAL;
			goto out_err;
		}
	}

	/* We must store the R1 generation counter, _IF_ it exists */
	if (r1cntr) {
		HIP_DEBUG("Storing R1 generation counter\n");
		HIP_LOCK_HA(entry);
		entry->birthday = r1cntr->generation;
		HIP_UNLOCK_HA(entry);
	}

	/* solve puzzle */
	{
		struct hip_puzzle *pz;

		pz = hip_get_param(r1, HIP_PARAM_PUZZLE);
		if (!pz) {
			HIP_ERROR("Malformed R1 packet. PUZZLE parameter missing\n");
			err = -EINVAL;
			goto out_err;
		}

		solved_puzzle = hip_solve_puzzle(pz, r1, HIP_SOLVE_PUZZLE);
		if (solved_puzzle == 0) {
			/* we should communicate to lower levels that we need a
			 * retransmission of I1
			 */
			HIP_ERROR("Solving of puzzle failed\n");
			err = -EINVAL;
			goto out_err;
		}
	}

	HIP_DEBUG("Puzzle solved successfully\n");

	/* calculate shared secret and create keying material */
	ctx->dh_shared_key = NULL;
	err = hip_produce_keying_material(r1, ctx);
	if (err) {
		HIP_ERROR("Could not produce keying material\n");
		err = -EINVAL;
		goto out_err;
	}

	/* Everything ok, save host id to db */
	{
		char *str;
		int len;

		if (hip_get_param_host_id_di_type_len(peer_host_id, &str, &len) < 0)
			goto out_err;
		HIP_DEBUG("Identity type: %s, Length: %d, Name: %s\n",
			  str, len, hip_get_param_host_id_hostname(peer_host_id));
	}

 	peer_lhi.anonymous = 0;
	ipv6_addr_copy(&peer_lhi.hit, &r1->hits);

 	err = hip_add_host_id(HIP_DB_PEER_HID, &peer_lhi,
			      peer_host_id);
 	if (err == -EEXIST) {
 		HIP_INFO("Host id already exists. Ignoring.\n");
 		err = 0;
 	} else if (err) {
 		HIP_ERROR("Failed to add peer host id to the database\n");
 		goto out_err;
  	}

	entry->peer_controls = ntohs(r1->control);
	
	HIP_INFO("R1 Successfully received\n");

 	err = hip_create_i2(ctx, solved_puzzle, entry);
 	if (err) {
 		HIP_ERROR("Creation of I2 failed (%d)\n", err);
 	}

	HIP_DEBUG("Created I2 successfully\n");

 out_err:
	if (ctx->dh_shared_key)
		kfree(ctx->dh_shared_key);
	if (ctx)
		kfree(ctx);
	return err;
}

/**
 * hip_receive_r1 - receive an R1 packet
 * @skb: sk_buff that contains the HIP packet
 *
 * This is the initial function which is called when an R1 packet is
 * received. First we check if we have sent the corresponding I1. If
 * yes, then the received R1 is handled in hip_handle_r1. In
 * established state we also handle the R1. Otherwise the packet is
 * dropped and not handled in any way.
 *
 * Always frees the skb
 */
int hip_receive_r1(struct sk_buff *skb)
{
	struct hip_common *hip_common;
	hip_ha_t *entry;
	int state, mask;
	int err = 0;

	HIP_DEBUG("Received R1\n");

	hip_common = (struct hip_common*) (skb)->h.raw;

	if (ipv6_addr_any(&hip_common->hitr)) {
		HIP_DEBUG("Received NULL receiver HIT in R1. Not dropping\n");
	}

 	mask = HIP_CONTROL_CERTIFICATES | HIP_CONTROL_HIT_ANON |
	       HIP_CONTROL_RVS_CAPABLE;

 	if (!hip_controls_sane(ntohs(hip_common->control), mask)) {
		HIP_ERROR("Received illegal controls in R1: 0x%x Dropping\n",
			  ntohs(hip_common->control));
		goto out_drop;
	}

	entry = hip_hadb_find_byhit(&hip_common->hits);
	if (!entry) {
		err = -EFAULT;
		HIP_ERROR("Received R1 with no local state. Dropping\n");
		goto out_drop;
	}

	/* An implicit and insecure REA. If sender's address is different than
	 * the one that was mapped, then we will overwrite the mapping with
	 * the newer address.
	 * This enables us to use the rendezvous server, while not supporting
	 * the REA TLV.
	 */

	{
		struct in6_addr daddr;

		hip_hadb_get_peer_addr(entry, &daddr);
		if (ipv6_addr_cmp(&daddr, &skb->nh.ipv6h->saddr) != 0) {
			HIP_DEBUG("Mapped address didn't match received address\n");
			HIP_DEBUG("Assuming that the mapped address was actually RVS's.\n");
			HIP_HEXDUMP("Mapping", &daddr, 16);
			HIP_HEXDUMP("Received", &skb->nh.ipv6h->saddr, 16);
			hip_hadb_delete_peer_addrlist_one(entry, &daddr);
			hip_hadb_add_peer_addr(entry, &skb->nh.ipv6h->saddr, 0, 0,
					       PEER_ADDR_STATE_ACTIVE);
		}

	}

	/* since the entry is in the hit-list and since the previous
	 * function increments by one, we must have at least 2 references
	 */
	HIP_ASSERT(atomic_read(&entry->refcnt) >= 2);

	/* I hope wmb() takes care of the locking needs */
	wmb();
	state = entry->state;

	HIP_DEBUG("entry->state is %s\n", hip_state_str(state));
	switch(state) {
	case HIP_STATE_I1_SENT:
	case HIP_STATE_I2_SENT:
		/* E1. The normal case. Process, send I2, goto E2. */
		err = hip_handle_r1(skb, entry);
		HIP_LOCK_HA(entry);
		if (err < 0)
			HIP_ERROR("Handling of R1 failed\n");
		else {
			if (state == HIP_STATE_I1_SENT)
				entry->state = HIP_STATE_I2_SENT;
		}
		HIP_UNLOCK_HA(entry);
		break;
	case HIP_STATE_R2_SENT:
		/* E2. Drop and stay. */
		HIP_ERROR("Received R1 in state R2_SENT. Dropping\n");
		break;
	case HIP_STATE_ESTABLISHED:
		HIP_ERROR("Received R1 in state ESTABLISHED. Dropping\n");
 		break;
 	case HIP_STATE_REKEYING:
		HIP_ERROR("Received R1 in state REKEYING. Dropping\n");
		break;
	case HIP_STATE_NONE:
	case HIP_STATE_UNASSOCIATED:
	default:
		/* Can't happen. */
		err = -EFAULT;
		HIP_ERROR("R1 received in odd state: %d. Dropping.\n", state); 
		break;
	}

	hip_put_ha(entry);
 out_drop:
	return err;
}

/**
 * hip_create_r2 - Creates and transmits R2 packet.
 * @ctx: Context of processed I2 packet.
 * @entry: HA
 *
 * Returns: 0 on success, < 0 on error.
 */
int hip_create_r2(struct hip_context *ctx, hip_ha_t *entry)
{
	uint32_t spi_in;
 	struct hip_host_id *host_id_private;
 	struct hip_common *r2 = NULL;
	struct hip_common *i2;
 	int err = 0;
	int clear = 0;
 	u8 signature[HIP_DSA_SIGNATURE_LEN];
#ifdef CONFIG_HIP_RVS
	int create_rva = 0;
#endif

	HIP_DEBUG("\n");

	i2 = ctx->input;

	/* Build and send R2
	   IP ( HIP ( SPI, HMAC, HIP_SIGNATURE ) ) */
	r2 =  hip_msg_alloc();
	if (!r2) {
		err = -ENOMEM;
		HIP_ERROR("No memory for R2\n");
		goto out_err;
	}

	/* just swap the addresses to use the I2's destination HIT as
	 * the R2's source HIT */
	hip_build_network_hdr(r2, HIP_R2, 0,
			      &ctx->input->hitr, &ctx->input->hits);

 	/********** SPI_LSI **********/
	barrier();
//	spi_in = entry->spi_in;
	HIP_DEBUG("entry should have only one spi_in now, fix\n");
	spi_in = hip_hadb_get_latest_inbound_spi(entry);

	err = hip_build_param_spi(r2, spi_in);
 	if (err) {
 		HIP_ERROR("building of SPI_LSI failed (err=%d)\n", err);
 		goto out_err;
	}

#ifdef CONFIG_HIP_RVS
 	/* Do the Rendezvous functionality */
 	{
 		struct hip_rva_request *rreq;
 		int rva_types[4] = {0};
 		int num;
 		uint32_t lifetime;

 		rreq = hip_get_param(i2, HIP_PARAM_RVA_REQUEST);
 		if (!rreq)
 			goto next_hmac;

 		num = hip_select_rva_types(rreq, rva_types, 4);
 		if (!num) {
 			HIP_ERROR("None of the RVA types were accepted. Abandoning connection\n");
 			rva_types[0] = 0;
			num = 1;
 		}

 		lifetime = ntohl(rreq->lifetime);
 		if (lifetime > HIP_DEFAULT_RVA_LIFETIME)
			lifetime = HIP_DEFAULT_RVA_LIFETIME;

 		err = hip_build_param_rva(r2, lifetime, rva_types, num, 0);
 		if (err) {
 			HIP_ERROR("Building of RVA_REPLY failed\n");
 			goto out_err;
 		}

 		create_rva = 1;
 	}

 next_hmac:
#endif

 	/*********** HMAC ************/
	{
		struct hip_crypto_key hmac;

		HIP_LOCK_HA(entry);
		memcpy(&hmac, &entry->hip_hmac_out, sizeof(hmac));
		HIP_UNLOCK_HA(entry);

		err = hip_build_param_hmac_contents(r2, &hmac);
		if (err) {
			HIP_ERROR("Building of hmac failed (%d)\n", err);
			goto out_err;
		}
	}

	/********** SIGNATURE *********/
	host_id_private = hip_get_any_localhost_host_id();
	if (!host_id_private) {
		HIP_ERROR("Could not get own host identity. Can not sign data\n");
		goto out_err;
	}

	if (!hip_create_signature(r2, hip_get_msg_total_len(r2),
				  host_id_private, signature)) {
		HIP_ERROR("Could not sign R2. Failing\n");
		err = -EINVAL;
		goto out_err;
	}

	err = hip_build_param_signature_contents(r2, signature,
						 HIP_DSA_SIGNATURE_LEN,
 						 HIP_SIG_DSA);
 	if (err) {
 		HIP_ERROR("Building of signature failed (%d)\n", err);
 		goto out_err;
 	}

	HIP_DEBUG("I2 created successfully\n");
 	/* Send the packet */

	HIP_DEBUG("sending R2\n");
	err = hip_csum_send(NULL, &(ctx->skb_in->nh.ipv6h->saddr), r2);
	if (err) {
		HIP_ERROR("csum_send failed\n");
	}

#ifdef CONFIG_HIP_RVS
	if (create_rva) {
		HIP_RVA *rva;

		rva = hip_ha_to_rva(entry, GFP_KERNEL);
		if (!rva) {
			/* RVA could not be created... notify the initiator */
			err = -ENOSYS;
			goto out_err;
		}

		err = hip_rva_insert(rva);
		if (err) 
			HIP_ERROR("Error while inserting RVA into hash table\n");
		
		hip_put_rva(rva);
	}
#endif
 out_err:
	if (r2)
		kfree(r2);
	if (clear && entry)
		hip_put_ha(entry);
	return err;
}


/**
 * hip_handle_i2 - handle incoming I2 packet
 * @skb: sk_buff where the HIP packet is in
 * @entry: HA
 *
 * This function is the actual point from where the processing of I2
 * is started and corresponding R2 is created.
 *
 * On success (I2 payloads are checked and R2 is created and sent) 0 is
 * returned, otherwise < 0.
 */
int hip_handle_i2(struct sk_buff *skb, hip_ha_t *ha)
{
	int err = 0;
	struct hip_common *i2 = NULL;
	struct hip_context *ctx = NULL;
	struct hip_encrypted *tmp_enc = NULL;
 	struct hip_tlv_common *param;
 	struct hip_encrypted *enc = NULL;
	struct hip_r1_counter *r1cntr;
 	struct hip_lhi lhi;
 	struct hip_host_id *host_id_in_enc = NULL;
	struct hip_spi *hspi = NULL;
	hip_ha_t *entry = ha;
	int esptfm;
	uint32_t spi_in, spi_out;
	struct hip_spi_in_item spi_in_data;
 	HIP_DEBUG("\n");

	ctx = kmalloc(sizeof(struct hip_context), GFP_KERNEL);
	if (!ctx) {
		err = -ENOMEM;
		goto out_err;
	}
	memset(ctx, 0, sizeof(struct hip_context));

	ctx->skb_in = skb;
	i2 = (struct hip_common*) skb->h.raw;
	ctx->input = (struct hip_common*) skb->h.raw;

	/* Check packet validity */
	/* We MUST check that the responder HIT is one of ours. */
	/* check the generation counter */
	/* We do not support generation counter (our precreated R1s suck) */

	r1cntr = hip_get_param(ctx->input, HIP_PARAM_R1_COUNTER);
#if 0		
	if (!r1cntr) {
		/* policy decision... */
		HIP_DEBUG("No R1 COUNTER in I2. Default policy is to drop the packet\n");
		err = -ENOMSG;
		goto out_err;
	}

	err = hip_verify_generation(&skb->nh.ipv6h->saddr, 
				    &skb->nh.ipv6h->daddr, 
				    r1cntr->generation);
	if (err) {
		HIP_ERROR("Birthday check failed\n");
		goto out_err;
	}

#endif 

	/* check solution for cookie */
	{
		struct hip_solution *sol;

		sol = hip_get_param(ctx->input, HIP_PARAM_SOLUTION);
		if (!sol) {
			HIP_ERROR("Invalid I2: SOLUTION parameter missing\n");
			err = -EINVAL;
			goto out_err;
		}

		if (!hip_verify_cookie(&skb->nh.ipv6h->saddr, &skb->nh.ipv6h->daddr, 
				       i2, sol)) {
			HIP_ERROR("Cookie solution rejected\n");
			err = -ENOMSG;
			goto out_err;
		}
	}

	/* Check HIP and ESP transforms, and produce keying material  */

	ctx->dh_shared_key = NULL;
	err = hip_produce_keying_material(ctx->input, ctx);
	if (err) {
		HIP_ERROR("Unable to produce keying material. Dropping I2\n");
		goto out_err;
	}

	/* decrypt the HOST_ID and verify it against the sender HIT */
	enc = hip_get_param(ctx->input, HIP_PARAM_ENCRYPTED);
	if (!enc) {
		err = -ENOENT;
		HIP_ERROR("Could not find enc parameter\n");
		goto out_err;
	}

	tmp_enc = kmalloc(hip_get_param_total_len(enc), GFP_KERNEL);
	if (!tmp_enc) {
		HIP_ERROR("No memory for temporary host_id\n");
		err = -ENOMEM;
		goto out_err;
	}

	/* little workaround...
	 * We have a function that calculates sha1 digest and then verifies the
	 * signature. But since the sha1 digest in I2 must be calculated over
	 * the encrypted data, and the signature requires that the encrypted
	 * data to be decrypted (it contains peer's host identity (DSA key)),
	 * we are forced to do some temporary copying...
	 * If ultimate speed is required, then calculate the digest here as
	 * usual and feed it to signature verifier. 
	 */

	memcpy(tmp_enc, enc, hip_get_param_total_len(enc));

	/* Decrypt ENCRYPTED field*/
	_HIP_HEXDUMP("Recv. Key", &ctx->hip_enc_in.key, 24);
	param = hip_get_param(ctx->input, HIP_PARAM_HIP_TRANSFORM);
	if (!param) {
		err = -ENOENT;
		HIP_ERROR("Did not find HIP transform\n");
		goto out_err;
	}

	/* Get the encapsulated host id in the encrypted parameter */
	host_id_in_enc = (struct hip_host_id *) (tmp_enc + 1);

	HIP_DEBUG("\n");
	err = hip_crypto_encrypted(host_id_in_enc,
				   tmp_enc->iv, /* IV */
				   hip_get_param_transform_suite_id(param, 0),
				   /* 4 = reserved, 8 = iv */
				   hip_get_param_contents_len(enc) - 4 - 8,
				   &ctx->hip_enc_in.key, HIP_DIRECTION_DECRYPT);
	if (err) {
		err = -EINVAL;
		HIP_ERROR("Decryption of Host ID failed\n");
		goto out_err;
	}

	if (hip_get_param_type(host_id_in_enc) != HIP_PARAM_HOST_ID) {
		err = -EINVAL;
		HIP_ERROR("The decrypted parameter is not a host id\n");
		goto out_err;
	}

	_HIP_HEXDUMP("Decrypted HOST_ID", host_id_in_enc,
		    hip_get_param_total_len(host_id_in_enc));

	/* Verify sender HIT */
	{
		hip_hit_t hit;

		if (hip_host_id_to_hit(host_id_in_enc, &hit, HIP_HIT_TYPE_HASH126)) {
			HIP_ERROR("Unable to verify sender's HOST_ID\n");
			err = -1;
			goto out_err;
		}

		if (ipv6_addr_cmp(&hit, &i2->hits) != 0) {
			HIP_ERROR("Sender's HIT does not match advertised public key\n");
			err = -EINVAL;
			goto out_err;
		}
	}

	/* NOTE! The original packet has the data still encrypted. But this is
	 * not a problem, since we have decrypted the data into a temporary
	 * storage and nobody uses the data in the original packet.
	 */

	/* validate signature */
	HIP_DEBUG("validate signature\n");

	// XX CHECK: is the host_id_in_enc correct??! it points to the temp
	err = hip_verify_packet_signature(ctx->input, host_id_in_enc);
	if (err) {
		HIP_ERROR("Verification of I2 signature failed\n");
		err = -EINVAL;
		goto out_err;
	}
	HIP_DEBUG("SIGNATURE in I2 ok\n");

	/* do the rest */
  	/* Add peer's host id to peer_id database (is there need to
  	   do this?) */
	{
		char *str;
		int len;

		if (hip_get_param_host_id_di_type_len(host_id_in_enc, &str, &len) < 0)
			goto out_err;

		HIP_DEBUG("Identity type: %s, Length: %d, Name: %s\n",
			  str, len, hip_get_param_host_id_hostname(host_id_in_enc));
	}

 	lhi.anonymous = 0;
	ipv6_addr_copy(&lhi.hit, &ctx->input->hits);

 	err = hip_add_host_id(HIP_DB_PEER_HID, &lhi, host_id_in_enc);
 	if (err == -EEXIST) {
 		err = 0;
 		HIP_INFO("Host id already exists. Ignoring.\n");
 	} else if (err) {
 		HIP_ERROR("Could not store peer's identity\n");
 		goto out_err;
  	}

	/* Create state (if not previously done) */
	if (!entry) {
		/* we have no previous infomation on the peer, create
		 * a new HIP HA */
		entry = hip_hadb_create_state(GFP_KERNEL);
		if (!entry) {
			HIP_ERROR("Failed to create or find entry\n");
			err = -ENOMSG;
			goto out_err;
		}

		ipv6_addr_copy(&entry->hit_peer, &i2->hits);
		ipv6_addr_copy(&entry->hit_our, &i2->hitr);

		HIP_DEBUG("INSERTING STATE\n");
		hip_hadb_insert_state(entry);
		hip_hold_ha(entry);
		/* insert automatically holds for the data structure
		 * references, but since we continue to use the entry,
		 * we have to hold for our own usage too
		 */
	}

	/* If we have old SAs with these HITs delete them */
	hip_delete_esp(entry);

	{
		struct hip_esp_transform *esp_tf;
		struct hip_spi_out_item spi_out_data;

		esp_tf = hip_get_param(ctx->input, HIP_PARAM_ESP_TRANSFORM);
		if (!esp_tf) {
			err = -ENOENT;
			HIP_ERROR("Did not find ESP transform on i2\n");
			goto out_err;
		}

		hspi = hip_get_param(ctx->input, HIP_PARAM_SPI);
		if (!hspi) {
			err = -ENOENT;
			HIP_ERROR("Did not find SPI LSI on i2\n");
			goto out_err;
		}

		HIP_LOCK_HA(entry);
		if (r1cntr)
			entry->birthday = r1cntr->generation;
		entry->peer_controls |= ntohs(i2->control);
		ipv6_addr_copy(&entry->hit_our, &i2->hitr);
		ipv6_addr_copy(&entry->hit_peer, &i2->hits);

		/* move this below setup_sa */
		memset(&spi_out_data, 0, sizeof(struct hip_spi_out_item));
		spi_out_data.spi = ntohl(hspi->spi);
		err = hip_hadb_add_spi(entry, HIP_SPI_DIRECTION_OUT, &spi_out_data);
		if (err) {
			HIP_UNLOCK_HA(entry);
			goto out_err;
		}
		entry->esp_transform = hip_select_esp_transform(esp_tf);
		esptfm = entry->esp_transform;
		HIP_UNLOCK_HA(entry);

		if (esptfm == 0) {
			HIP_ERROR("Could not select proper ESP transform\n");
			goto out_err;
		}
	}

	err = hip_hadb_add_peer_addr(entry, &(ctx->skb_in->nh.ipv6h->saddr), 0, 0,
				     PEER_ADDR_STATE_ACTIVE);
	if (err) {
		HIP_ERROR("error while adding a new peer address\n");
		goto out_err;
	}

	/* Set up IPsec associations */
	{
		spi_in = 0;
		err = hip_setup_sa(&i2->hits, &i2->hitr, &spi_in, esptfm, 
				   &ctx->esp_in.key, &ctx->auth_in.key, 0, HIP_SPI_DIRECTION_IN);

		if (err) {
			HIP_ERROR("failed to setup IPsec SPD/SA entries, peer:src (err=%d)\n", err);
			HIP_DEBUG("TODO: check if SA already exists\n");
			hip_delete_esp(entry);
		 	goto out_err;
		}
		/* XXX: Check -EAGAIN */

		/* ok, found an unused SPI to use */
		HIP_DEBUG("set up inbound IPsec SA, SPI=0x%x (host)\n", spi_in);
	}

	barrier();
	spi_out = ntohl(hspi->spi);

	HIP_DEBUG("setting up outbound IPsec SA, SPI=0x%x (host [db])\n", spi_out);

	err = hip_setup_sa(&i2->hitr, &i2->hits, &spi_out, esptfm, 
			   &ctx->esp_out.key, &ctx->auth_out.key, 0, HIP_SPI_DIRECTION_OUT);
	if (err == -EEXIST) {
		HIP_DEBUG("SA already exists for the SPI=0x%x\n", spi_out);
		HIP_DEBUG("TODO: what to do ? currently ignored\n");
	} else if (err) {
		HIP_ERROR("failed to setup IPsec SPD/SA entries, peer:dst (err=%d)\n", err);
		/* delete all IPsec related SPD/SA for this entry */
		hip_delete_esp(entry);
		goto out_err;
	}
	/* XXX: Check if err = -EAGAIN... */
	HIP_DEBUG("set up outbound IPsec SA, SPI=0x%x\n", spi_out);

	/* source IPv6 address is implicitly the preferred
	 * address after the base exchange */
	err = hip_hadb_add_addr_to_spi(entry, spi_out, &ctx->skb_in->nh.ipv6h->saddr,
				       1, 0, 1);
	HIP_DEBUG("add spi err ret=%d\n", err);
	if (err) {
		HIP_ERROR("failed to add an address to SPI list\n");
		goto out_err;
	}

	memset(&spi_in_data, 0, sizeof(struct hip_spi_in_item));
	spi_in_data.spi = spi_in;
	spi_in_data.ifindex = hip_ipv6_devaddr2ifindex(&skb->nh.ipv6h->daddr);
	if (spi_in_data.ifindex) {
		HIP_DEBUG("ifindex=%d\n", spi_in_data.ifindex);
	} else
		HIP_ERROR("Couldn't get device ifindex of address\n");

	HIP_LOCK_HA(entry);
	err = hip_hadb_add_spi(entry, HIP_SPI_DIRECTION_IN, &spi_in_data);
	if (err) {
		HIP_UNLOCK_HA(entry);
		goto out_err;
	}

	entry->default_spi_out = spi_out;
	HIP_DEBUG("set default SPI out=0x%x\n", spi_out);

	err = hip_store_base_exchange_keys(entry, ctx, 0);
	HIP_UNLOCK_HA(entry);
	if (err) {
		HIP_DEBUG("hip_store_base_exchange_keys failed\n");
		goto out_err;
	}

	HIP_DEBUG("INSERTING STATE\n");
	hip_hadb_insert_state(entry);

	err = hip_create_r2(ctx, entry);
	HIP_DEBUG("hip_handle_r2 returned %d\n", err);
	if (err) {
		HIP_ERROR("Creation of R2 failed\n");
		goto out_err;
	}

	/* change SA state from ACQ -> VALID, and wake up sleepers */
	hip_finalize_sa(&i2->hits, spi_out);
	hip_finalize_sa(&i2->hitr, spi_in);

	/* we cannot do this outside (in hip_receive_i2) since we don't have the
	   entry there and looking it up there would be unneccesary waste of cycles
	*/
	if (!ha && entry) {
		wmb();
		entry->state = HIP_STATE_R2_SENT;
	}

	HIP_DEBUG("Reached R2_SENT state\n");

	hip_hadb_dump_spis_in(entry);
	hip_hadb_dump_spis_out(entry);

 out_err:
	/* ha is not NULL if hip_receive_i2() fetched the HA for us.
	 * In that case we must not release our reference to it.
	 * Otherwise, if 'ha' is NULL, then we created the HIP HA in this function
	 * and we should free the reference.
	 */
	if (!ha) {
		if (entry) {
			hip_put_ha(entry);
		}
	}
	if (tmp_enc)
		kfree(tmp_enc);
	if (ctx->dh_shared_key)
		kfree(ctx->dh_shared_key);
	if (ctx)
		kfree(ctx);

	return err;
}

/**
 * hip_receive_i2 - receive I2 packet
 * @skb: sk_buff where the HIP packet is in
 *
 * This is the initial function which is called when an I2 packet is
 * received. If we are in correct state, the packet is handled to
 * hip_handle_i2() for further processing.
 *
 * Returns always 0.
 *
 * TODO: check if it is correct to return always 0 
 */
int hip_receive_i2(struct sk_buff *skb) 
{
	struct hip_common *i2;
	int state = 0;
	int err = 0;
	hip_ha_t *entry;

	i2 = (struct hip_common*) (skb)->h.raw;

	HIP_DEBUG("\n");

	if (ipv6_addr_any(&i2->hitr)) {
		HIP_ERROR("Received NULL receiver HIT in I2. Dropping\n");
		goto out;
	}

	if (!hip_controls_sane(ntohs(i2->control),
			       HIP_CONTROL_CERTIFICATES | HIP_CONTROL_HIT_ANON |
			       HIP_CONTROL_RVS_CAPABLE)) {
		HIP_ERROR("Received illegal controls in I2: 0x%x. Dropping\n",
			  ntohs(i2->control));
		goto out;
	}

	entry = hip_hadb_find_byhit(&i2->hits);
	if (!entry) {
		state = HIP_STATE_UNASSOCIATED;
	} else {
		barrier();
		state = entry->state;
	}

 	switch(state) {
 	case HIP_STATE_UNASSOCIATED:
		/* possibly no state created yet */
		err = hip_handle_i2(skb, NULL);
		break;
	case HIP_STATE_I1_SENT:
	case HIP_STATE_I2_SENT:
	case HIP_STATE_R2_SENT:
 		err = hip_handle_i2(skb, entry);

		HIP_LOCK_HA(entry);
		if (!err)
			entry->state = HIP_STATE_R2_SENT;
		HIP_UNLOCK_HA(entry);
 		break;
 	case HIP_STATE_ESTABLISHED:
 		HIP_DEBUG("Received I2 in state ESTABLISHED\n");
 		err = hip_handle_i2(skb, entry);

		HIP_LOCK_HA(entry);
		if (!err)
			entry->state = HIP_STATE_R2_SENT;
		HIP_UNLOCK_HA(entry);
 		break;
 	case HIP_STATE_REKEYING:
		HIP_DEBUG("Received I2 in state REKEYING\n");
 		err = hip_handle_i2(skb, entry);

		HIP_LOCK_HA(entry);
		if (!err)
			entry->state = HIP_STATE_R2_SENT;
		HIP_UNLOCK_HA(entry);
	default:
		HIP_ERROR("Internal state (%d) is incorrect\n", state);
		break;
	}

	if (entry)
		hip_put_ha(entry);
 out:
	return err;
}


/**
 * hip_handle_r2 - handle incoming R2 packet
 * @skb: sk_buff where the HIP packet is in
 * @entry: HA
 *
 * This function is the actual point from where the processing of R2
 * is started.
 *
 * On success (payloads are created and IPsec is set up) 0 is
 * returned, otherwise < 0.
 */
int hip_handle_r2(struct sk_buff *skb, hip_ha_t *entry)
{
	int err = 0;
	uint16_t len;
	struct hip_context *ctx = NULL;
	struct in6_addr *sender;
 	struct hip_host_id *peer_id = NULL;
 	struct hip_lhi peer_lhi;
 	struct hip_spi *hspi = NULL;
 	struct hip_sig *sig = NULL;
	struct hip_common *r2 = NULL;
	struct hip_spi_out_item spi_out_data;

	HIP_DEBUG("Entering handle_r2\n");

	ctx = kmalloc(sizeof(struct hip_context), GFP_KERNEL);
	if (!ctx) {
		err = -ENOMEM;
		goto out_err;
	}
	memset(ctx, 0, sizeof(struct hip_context));
	ctx->skb_in = skb;
        ctx->input = (struct hip_common*) skb->h.raw;
	r2 = ctx->input;

	sender = &r2->hits;

        /* verify HMAC */
	err = hip_verify_packet_hmac(r2,entry);
	if (err) {
		HIP_ERROR("HMAC validation on R2 failed\n");
		goto out_err;
	}
	_HIP_DEBUG("HMAC in R2 ok\n");

	/* signature validation */

 	sig = hip_get_param(r2, HIP_PARAM_HIP_SIGNATURE);
 	if (!sig) {
 		err = -ENOENT;
 		goto out_err;
 	}

 	hip_zero_msg_checksum(r2);
 	len = (u8*) sig - (u8*) r2;
 	hip_set_msg_total_len(r2, len);

 	peer_lhi.anonymous = 0;
 	ipv6_addr_copy(&peer_lhi.hit, &r2->hits);

 	peer_id = hip_get_host_id(HIP_DB_PEER_HID, &peer_lhi);
 	if (!peer_id) {
 		HIP_ERROR("Unknown peer (no identity found)\n");
 		err = -EINVAL;
 		goto out_err;
 	}

 	if (!hip_verify_signature(r2, len, peer_id,
 				  (u8*)(sig + 1))) {
 		HIP_ERROR("R2 signature verification failed\n");
 		err = -EINVAL;
 		goto out_err;
 	}

        /* The rest */
 	hspi = hip_get_param(r2, HIP_PARAM_SPI);
 	if (!hspi) {
		HIP_ERROR("Parameter SPI not found\n");
 		err = -EINVAL;
 		goto out_err;
 	}

	{
		int tfm;
		uint32_t spi_recvd, spi_in;

		spi_recvd = ntohl(hspi->spi);
		memset(&spi_out_data, 0, sizeof(struct hip_spi_out_item));
		spi_out_data.spi = spi_recvd;
		HIP_LOCK_HA(entry);
		err = hip_hadb_add_spi(entry, HIP_SPI_DIRECTION_OUT, &spi_out_data);
		if (err) {
			HIP_UNLOCK_HA(entry);
			goto out_err;
		}
		memcpy(&ctx->esp_out, &entry->esp_out, sizeof(ctx->esp_out));
		memcpy(&ctx->auth_out, &entry->auth_out, sizeof(ctx->auth_out));
		HIP_ERROR("entry should have only one spi_in now, fix\n");
		spi_in = hip_hadb_get_latest_inbound_spi(entry);
		tfm = entry->esp_transform;

		HIP_DEBUG("TODO: move HIP_UNLOCK_HA here ?\n");
		err = hip_setup_sa(&r2->hitr, sender, &spi_recvd, tfm,
				   &ctx->esp_out.key, &ctx->auth_out.key, 0, HIP_SPI_DIRECTION_OUT);
		if (err == -EEXIST) {
			HIP_DEBUG("SA already exists for the SPI=0x%x\n", spi_recvd);
			HIP_DEBUG("TODO: what to do ? currently ignored\n");
		} else 	if (err) {
			HIP_ERROR("hip_setup_sa failed, peer:dst (err=%d)\n", err);
			HIP_ERROR("** TODO: remove inbound IPsec SA**\n");
		}
		/* XXX: Check for -EAGAIN */
		HIP_DEBUG("set up outbound IPsec SA, SPI=0x%x (host)\n", spi_recvd);

		/* source IPv6 address is implicitly the preferred
		 * address after the base exchange */
		err = hip_hadb_add_addr_to_spi(entry, spi_recvd, &skb->nh.ipv6h->saddr,
					       1, 0, 1);
		entry->default_spi_out = spi_recvd;
		HIP_DEBUG("set default SPI out=0x%x\n", spi_recvd);
		HIP_DEBUG("add spi err ret=%d\n", err);
		//hip_hadb_dump_spi_list(entry, NULL);

		err = hip_ipv6_devaddr2ifindex(&skb->nh.ipv6h->daddr);
		if (err != 0) {
			HIP_DEBUG("ifindex=%d\n", err);
			hip_hadb_set_spi_ifindex(entry, spi_in, err);
		} else
			HIP_ERROR("Couldn't get device ifindex of address\n");
		err = 0;

		HIP_DEBUG("clearing the address used during the bex\n");
		ipv6_addr_copy(&entry->bex_address, &in6addr_any);
		HIP_UNLOCK_HA(entry);

		hip_hadb_insert_state(entry);
		/* these will change SAs' state from ACQUIRE to VALID, and
		 * wake up any transport sockets waiting for a SA */
		hip_finalize_sa(&r2->hits, spi_recvd);
		hip_finalize_sa(&r2->hitr, spi_in);
	}
	HIP_DEBUG("Reached ESTABLISHED state\n");

	hip_hadb_dump_spis_in(entry);
	hip_hadb_dump_spis_out(entry);

 out_err:
	if (ctx)
		kfree(ctx);
	return err;
}

int hip_handle_i1(struct sk_buff *skb, hip_ha_t *entry)
{
	int err;
	struct hip_common *i1;
#ifdef CONFIG_HIP_RVS
  	struct hip_from *from;
#endif
	struct in6_addr *dst;
	struct in6_addr *dstip;

	i1 = (struct hip_common *)skb->h.raw;

	dst = &i1->hits;
	dstip = NULL;

#ifdef CONFIG_HIP_RVS
	from = hip_get_param(i1, HIP_PARAM_FROM);
	if (from) {
		HIP_DEBUG("Found FROM parameter in I1\n");
		dstip = (struct in6_addr *)&from->address;
		if (entry) {
			struct in6_addr daddr;
			
			/* The entry contains wrong address mapping...
			   instead of the real IP, it has RVS's IP.
			   The RVS should probably be saved into the entry.
			   We need the RVS's IP in double-jump case.
			*/
			hip_hadb_get_peer_addr(entry, &daddr);
			hip_hadb_delete_peer_addrlist_one(entry, &daddr);
			hip_hadb_add_peer_addr(entry, dst, 0, 0, PEER_ADDR_STATE_ACTIVE);
		}
	} else {
		HIP_DEBUG("Didn't find FROM parameter in I1\n");
	}
#endif

	err = hip_xmit_r1(skb, dstip, dst);
	return err;
}


/**
 * hip_receive_i1 - receive I1 packet
 * @skb: sk_buff where the HIP packet is in
 *
 * This is the initial function which is called when an I1 packet is
 * received. If we are in correct state we reply with an R1 packet.
 *
 * This function never writes into hip_sdb_state entries.
 *
 * Returns: zero on success, or negative error value on error.
 */
int hip_receive_i1(struct sk_buff *skb) 
{
	struct hip_common *hip_i1 = (struct hip_common*) skb->h.raw;
	int err = 0;
	int state;
	hip_ha_t *entry;
 	int mask;
#ifdef CONFIG_HIP_RVS
 	HIP_RVA *rva;
#endif

	HIP_DEBUG("\n");

	if (ipv6_addr_any(&hip_i1->hitr)) {
		HIP_ERROR("Received NULL receiver HIT. Opportunistic HIP is not supported yet in I1. Dropping\n");
		err = -EPROTONOSUPPORT;
		goto out;
	}
	/* we support checking whether we are rvs capable even with RVS support not enabled */
	mask = HIP_CONTROL_NONE | HIP_CONTROL_RVS_CAPABLE;

 	if (!hip_controls_sane(ntohs(hip_i1->control), mask)) {
 		HIP_ERROR("Received illegal controls in I1: 0x%x. Dropping\n",
 			  ntohs(hip_i1->control));
		goto out;
	}

	entry = hip_hadb_find_byhit(&hip_i1->hits);
	if (entry) {
		wmb();
		state = entry->state;
		hip_put_ha(entry);
	} else {
#ifdef CONFIG_HIP_RVS
 		HIP_DEBUG("Doing RVA check\n");
 		rva = hip_rva_find_valid(&hip_i1->hitr);
 		if (rva) {
 			/* we should now relay the I1.
 			   We have two options: Rewrite destination address or
 			   rewrite both destination and source addresses.
 			   We'll try to do the former if the destination is in the
 			   same subnet, and we'll fall back to the latter in other
 			   cases.
 			*/

 			err = hip_relay_i1(skb, rva);
 			if (err)
 				HIP_ERROR("Relaying I1 failed\n");
 			else
 				HIP_DEBUG("Relayed I1\n");
 			return err;
 		}
#endif
		state = HIP_STATE_NONE;
	}

	HIP_DEBUG("Received I1 in state %s\n", hip_state_str(state));
	switch(state) {
	case HIP_STATE_NONE:
 		err = hip_handle_i1(skb, NULL);
		break;
	case HIP_STATE_UNASSOCIATED:
		err = hip_handle_i1(skb, entry);
		break;
	case HIP_STATE_I1_SENT:
		err = hip_handle_i1(skb, entry);
		break;
	case HIP_STATE_I2_SENT:
		err = hip_handle_i1(skb, entry);
		break;
	case HIP_STATE_R2_SENT:
		err = hip_handle_i1(skb, entry);
		HIP_DEBUG("Received I1 in state R2_SENT. Sent R1\n");
		break;
	case HIP_STATE_ESTABLISHED:
		err = hip_handle_i1(skb, entry);
		break;
	case HIP_STATE_REKEYING:

		break;
	default:
<<<<<<< HEAD
		HIP_ERROR("DEFAULT CASE, UNIMPLEMENTED STATE HANDLING OR A BUG\n");
=======
		/* should not happen */
		HIP_ERROR("DEFAULT CASE, UNIMPLEMENTED STATE HANDLING\n");
>>>>>>> 505ff2d1
		err = -EINVAL;
		break;
	}

 out:
	return err;
}

/**
 * hip_receive_r2 - receive R2 packet
 * @skb: sk_buff where the HIP packet is in
 *
 * This is the initial function which is called when an R1 packet is
 * received. If we are in correct state, the packet is handled to
 * hip_handle_r2() for further processing.
 *
 * Returns: 0 if R2 was processed succesfully, < 0 otherwise.
 */
int hip_receive_r2(struct sk_buff *skb) 
{
	struct hip_common *hip_common;
	hip_ha_t *entry = NULL;
	int err = 0;
	int state;

	hip_common = (struct hip_common *)skb->h.raw;

	if (ipv6_addr_any(&hip_common->hitr)) {
		HIP_ERROR("Received NULL receiver HIT in R2. Dropping\n");
		goto out_err;
	}

	if (!hip_controls_sane(ntohs(hip_common->control),
			       HIP_CONTROL_NONE | HIP_CONTROL_RVS_CAPABLE))
	{
		HIP_ERROR("Received illegal controls in R2: 0x%x. Dropping\n", ntohs(hip_common->control));
		goto out_err;
	}

	entry = hip_hadb_find_byhit(&hip_common->hits);
	if (!entry) {
		HIP_ERROR("Received R2 by unknown sender\n");
		//HIP_PRINT_HIT("Sender", &hip_common->hits);
		err = -EFAULT;
		goto out_err;
	}

	state = entry->state;

 	switch(state) {
	case HIP_STATE_UNASSOCIATED:
		err = -EFAULT;
		HIP_ERROR("Received R2 in UNASSOCIATED state. Dropping.\n");
		break;
 	case HIP_STATE_I1_SENT:
 		HIP_ERROR("Received R2 in I1_SENT. Dropping\n");
 		err = -EFAULT;
 		break;
 	case HIP_STATE_I2_SENT:
 		/* The usual case. */
 		err = hip_handle_r2(skb, entry);
		HIP_LOCK_HA(entry);
		if (!err) {
			entry->state = HIP_STATE_ESTABLISHED;
		} else {
			HIP_ERROR("hip_handle_r2 failed (err=%d)\n", err);
 		}
		HIP_UNLOCK_HA(entry);
 		break;
	case HIP_STATE_R2_SENT:
		HIP_ERROR("Received R2 in R2_SENT. Dropping\n");
		err = -EFAULT;
		break;
 	case HIP_STATE_ESTABLISHED:
 		HIP_ERROR("Received R2 in ESTABLISHED. Dropping\n");
 		err = -EFAULT;
 		break;
 	case HIP_STATE_REKEYING:
 		HIP_ERROR("Received R2 in REKEYING. Dropping.\n");
 		err = -EFAULT;
 		break;
 	default:
 		/* Cannot happen. */
 		HIP_ERROR("Received R2. The state machine is confused. Dropping\n");
 		err = -EFAULT;
 		break;
 	}

 out_err:
	if (entry)
		hip_put_ha(entry);
	return err;
}


/**
 * hip_receive_notify - receive NOTIFY packet
 * @skb: sk_buff where the HIP packet is in
 *
 * This is the initial function which is called when an NOTIFY packet is
 * received.
 *
 * Returns: 0 if R2 was processed succesfully, < 0 otherwise.
 */
int hip_receive_notify(struct sk_buff *skb) 
{
	struct hip_common *hip_common;
	hip_ha_t *entry = NULL;
	int err = 0;
	struct hip_notify *notify_param;

	hip_common = (struct hip_common *)skb->h.raw;

	HIP_HEXDUMP("Incoming NOTIFY", hip_common, (hip_common->payload_len+1) << 3);

	if (!hip_controls_sane(ntohs(hip_common->control),
			       HIP_CONTROL_NONE)) {
		HIP_ERROR("Received illegal controls in NOTIFY: 0x%x. Dropping\n",
			  ntohs(hip_common->control));
		goto out_err;
	}

	entry = hip_hadb_find_byhit(&hip_common->hits);
	if (!entry) {
		HIP_ERROR("Received NOTIFY by unknown sender\n");
		err = -EFAULT;
		goto out_err;
	}
	/* todo: check state */

	/* while (notify_param = hip_get_nth_param(msg, HIP_PARAM_NOTIFY, i)) { .. */

	notify_param = hip_get_param(hip_common, HIP_PARAM_NOTIFY);
	if (notify_param) {
		HIP_DEBUG("NOTIFY parameter:\n");
		HIP_DEBUG(" msgtype=%u\n", ntohs(notify_param->msgtype));
	}

 out_err:
	if (entry)
		hip_put_ha(entry);
	return err;
}

/**
 * hip_verify_hmac - verify HMAC
 * @buffer: the packet data used in HMAC calculation
 * @hmac: the HMAC to be verified
 * @hmac_key: integrity key used with HMAC
 * @hmac_type: type of the HMAC digest algorithm.
 *
 * Returns: 0 if calculated HMAC is same as @hmac, otherwise < 0. On
 * error < 0 is returned.
 *
 * FIX THE PACKET LEN BEFORE CALLING THIS FUNCTION
 */
static int hip_verify_hmac(struct hip_common *buffer, u8 *hmac,
			   void *hmac_key, int hmac_type)
{
	int err = 0;
	u8 *hmac_res = NULL;

	hmac_res = kmalloc(HIP_AH_SHA_LEN, GFP_KERNEL);
	if (!hmac_res) {
		HIP_ERROR("kmalloc failed\n");
		err = -ENOMEM;
		goto out_err;
	}

	_HIP_HEXDUMP("HMAC data", buffer, hip_get_msg_total_len(buffer));

	if (!hip_write_hmac(hmac_type, hmac_key, buffer,
			    hip_get_msg_total_len(buffer), hmac_res)) {
		HIP_ERROR("Could not build hmac\n");
		err = -EINVAL;
		goto out_err;
	}

	_HIP_HEXDUMP("HMAC", hmac_res, HIP_AH_SHA_LEN);

	if (memcmp(hmac_res, hmac, HIP_AH_SHA_LEN) != 0) {
		HIP_DEBUG("invalid HMAC\n");
		err = -EINVAL;
		goto out_err;
	}

 out_err:
	if (hmac_res)
		kfree(hmac_res);

	return err;
}


/**
 * hip_check_network_header - validate an incoming HIP header
 * @hip_common: pointer to the HIP header
 * @skb: sk_buff in which the HIP packet is in
 *
 * Returns: zero if the HIP message header was ok, or negative error value on
 *          failure
 */
int hip_verify_network_header(struct hip_common *hip_common,
			      struct sk_buff **skb)
{
	int err = 0;
	uint16_t csum;

	_HIP_DEBUG("skb len=%d, v6hdr payload_len=%d/hip hdr pkt total len=%d\n",
		  (*skb)->len, ntohs((*skb)->nh.ipv6h->payload_len),
		  (hip_common->payload_len+1)*8);

	if ( ntohs((*skb)->nh.ipv6h->payload_len) !=
	     (hip_common->payload_len+1)*8 ) {
		HIP_ERROR("Invalid HIP packet length (IPv6 hdr payload_len=%d/HIP pkt len=%d). Dropping\n",
			  ntohs((*skb)->nh.ipv6h->payload_len),
			  (hip_common->payload_len+1)*8);
		err = -EINVAL;
		goto out_err;
	}

	/* Currently no support for piggybacking */
	if (hip_common->payload_proto != IPPROTO_NONE) {
		HIP_ERROR("Protocol in packet (%u) was not IPPROTO_NONE. Dropping\n", 
			  hip_common->payload_proto);
		err = -EOPNOTSUPP;
		goto out_err;
	}

	if ((hip_common->ver_res & HIP_VER_MASK) != HIP_VER_RES) {
		HIP_ERROR("Invalid version in received packet. Dropping\n");
		err = -EPROTOTYPE;
		goto out_err;
	}

	if (!hip_is_hit(&hip_common->hits)) {
		HIP_ERROR("Received a non-HIT in HIT-source. Dropping\n");
		err = -EAFNOSUPPORT;
		goto out_err;
	}

	if (!hip_is_hit(&hip_common->hitr) &&
	    !ipv6_addr_any(&hip_common->hitr)) {
		HIP_ERROR("Received a non-HIT or non NULL in HIT-receiver. Dropping\n");
		err = -EAFNOSUPPORT;
		goto out_err;
	}

        /* Check checksum. */
	/* jlu XXX: We should not write into received skbuffs! */
	csum = hip_common->checksum;
	hip_zero_msg_checksum(hip_common);
	/* Interop with Julien: no htons here */
	if (hip_csum_verify(*skb) != csum) {
	       HIP_ERROR("HIP checksum failed (0x%x). Should have been: 0x%x\n", 
			 csum, ntohs(hip_csum_verify(*skb)) );
		err = -EBADMSG;
	}

 out_err:
	return err;
}

/**
 * hip_inbound - entry point for processing of an incoming HIP packet
 * @skb: sk_buff containing the HIP packet
 * @nhoff: XXX unused ?
 *
 * This function if the entry point for all incoming HIP packet. First
 * we try to parse and validate the HIP header, and if it is valid the
 * packet type is determined and control is passed to corresponding
 * handler function which processes the packet.
 *
 * We must free the skb by ourselves, if an error occures!
 *
 * Return 0, if packet accepted
 *       <0, if error
 *       >0, if other protocol payload (piggybacking)
 */
int hip_inbound(struct sk_buff **skb, unsigned int *nhoff)
{
	struct hip_common *hip_common;
	struct hip_work_order *hwo;
	int err = 0;

	/* See if there is at least the HIP header in the packet */
	if (!pskb_may_pull(*skb, sizeof(struct hip_common))) {
		HIP_ERROR("Received packet too small. Dropping\n");
		goto out_err;
	}

	hip_common = (struct hip_common*) (*skb)->h.raw;
	HIP_DEBUG("Received HIP packet type %d\n", hip_common->type_hdr);

	_HIP_DEBUG_SKB((*skb)->nh.ipv6h, skb);

	_HIP_HEXDUMP("HIP PACKET", hip_common,
		     (hip_common->payload_len+1) << 3);

	err = hip_verify_network_header(hip_common, skb);
	if (err) {
		HIP_ERROR("Verifying of the network header failed\n");
		goto out_err;
	}

	err = hip_check_network_msg(hip_common);
	if (err) {
		HIP_ERROR("HIP packet is invalid\n");
		goto out_err;
	}

	hwo = hip_init_job(GFP_ATOMIC);
	if (!hwo) {
		HIP_ERROR("No memory, dropping packet\n");
		err = -ENOMEM;
		goto out_err;
	}

	hwo->destructor = hip_hwo_input_destructor;

	/* should we do some early state processing now?
	 * we could prevent further DoSsing by dropping
	 * illegal packets right now.
	 */

	_HIP_DEBUG("Entering switch\n");
	hwo->type = HIP_WO_TYPE_INCOMING;
	hwo->arg1 = *skb;

	switch(hip_get_msg_type(hip_common)) {
	case HIP_I1:
		HIP_DEBUG("Received HIP I1 packet\n");
		hwo->subtype = HIP_WO_SUBTYPE_RECV_I1;
		break;
	case HIP_R1:
		HIP_DEBUG("Received HIP R1 packet\n");
		hwo->subtype = HIP_WO_SUBTYPE_RECV_R1;
		break;
	case HIP_I2:
		HIP_DEBUG("Received HIP I2 packet\n");
		hwo->subtype = HIP_WO_SUBTYPE_RECV_I2;
		break;
	case HIP_R2:
		HIP_DEBUG("Received HIP R2 packet\n");
		hwo->subtype = HIP_WO_SUBTYPE_RECV_R2;
		break;
	case HIP_UPDATE:
		HIP_DEBUG("Received HIP UPDATE packet\n");
		hwo->subtype = HIP_WO_SUBTYPE_RECV_UPDATE;
		break;
	case HIP_NOTIFY:
		HIP_DEBUG("Received HIP NOTIFY packet\n");
		hwo->subtype = HIP_WO_SUBTYPE_RECV_NOTIFY;
		break;
	case HIP_REA:
		HIP_DEBUG("Received HIP REA packet\n");
		hwo->subtype = HIP_WO_SUBTYPE_RECV_REA;
		break;
	case HIP_AC:
		HIP_DEBUG("Received HIP AC packet\n");
		hwo->subtype = HIP_WO_SUBTYPE_RECV_AC;
		break;
	case HIP_ACR:
		HIP_DEBUG("Received HIP ACR packet\n");
		hwo->subtype = HIP_WO_SUBTYPE_RECV_ACR;
		break;
	default:
		HIP_ERROR("Received HIP packet of unknown/unimplemented type %d\n",
			  hip_common->type_hdr);
		kfree_skb(*skb);  /* sic */
		kfree(hwo);
		/*  KRISUXXX: return value? */
		return -1;
		break;
	}

	hip_insert_work_order(hwo);

 out_err:
	/* We must not use kfree_skb here... (worker thread releases) */

	return 0;
}

/* Assumes that, arg1 is an SKB and arg2 any other allocated pointer.
 */
void hip_hwo_input_destructor(struct hip_work_order *hwo)
{
	if (hwo) {
		if (hwo->arg1)
			kfree_skb(hwo->arg1);
		if (hwo->arg2)
			kfree(hwo->arg2);
	}
}<|MERGE_RESOLUTION|>--- conflicted
+++ resolved
@@ -2304,15 +2304,11 @@
 		err = hip_handle_i1(skb, entry);
 		break;
 	case HIP_STATE_REKEYING:
-
+		err = hip_handle_i1(skb, entry);
 		break;
 	default:
-<<<<<<< HEAD
+		/* should not happen */
 		HIP_ERROR("DEFAULT CASE, UNIMPLEMENTED STATE HANDLING OR A BUG\n");
-=======
-		/* should not happen */
-		HIP_ERROR("DEFAULT CASE, UNIMPLEMENTED STATE HANDLING\n");
->>>>>>> 505ff2d1
 		err = -EINVAL;
 		break;
 	}
