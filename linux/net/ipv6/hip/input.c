/*
 * HIP input
 *
 * Licence: GNU/GPL
 * Authors: Janne Lundberg <jlu@tcs.hut.fi>
 *          Miika Komu <miika@iki.fi>
 *          Mika Kousa <mkousa@cc.hut.fi>
 *          Kristian Slavov <kslavov@hiit.fi>
 *          Anthony D. Joseph <adj@hiit.fi>
 *
 */

#include <net/ipv6.h>
#include <net/checksum.h>

#include "input.h"
#include "debug.h"
#include "hadb.h"
#include "keymat.h"
#include "crypto/dsa.h"
#include "builder.h"
#include "hip.h"
#include "security.h"
#include "misc.h"
#include "workqueue.h"
#include "db.h"
#include "cookie.h"
#include "output.h"
#include "socket.h"
#ifdef CONFIG_HIP_RVS
#include "rvs.h"
#endif
#include "crypto/rsa.h"

static int hip_verify_hmac(struct hip_common *buffer, u8 *hmac, 
			   void *hmac_key, int hmac_type);

/*****************************************************************************
 *                            UTILITY FUNCTIONS                              *
 *****************************************************************************/

/**
 * hip_controls_sane - check for illegal controls
 * @controls: control value to be checked
 * @legal: legal control values to check @controls against
 *
 * Controls are given in host byte order.
 *
 * Returns 1 if there are no illegal control values in @controls,
 * otherwise 0.
 */
int hip_controls_sane(u16 controls, u16 legal)
{
	u16 known;

	known = controls & ( HIP_CONTROL_CERTIFICATES |
			     HIP_CONTROL_HIT_ANON
#ifdef CONFIG_HIP_RVS
			     | HIP_CONTROL_RVS_CAPABLE //XX:FIXME
#endif
			     | HIP_CONTROL_SHT_MASK /* should check reserved ? */
			     | HIP_CONTROL_DHT_MASK
			     );

	if ((known | legal) != legal)
		return 0;

	return 1;
}


/**
 * hip_handle_esp - handle incoming ESP packet
 * @spi: SPI from the incoming ESP packet
 * @hdr: IPv6 header of the packet
 *
 * If the packet's SPI belongs to a HIP connection, the IPv6 addresses
 * are replaced with the corresponding HITs before the packet is
 * delivered to ESP.
 */
void hip_handle_esp(uint32_t spi, struct ipv6hdr *hdr)
{
	hip_ha_t *ha;

	/* We are called only from bh.
	 * No locking will take place since the data
	 * that we are copying is very static
	 */
	_HIP_DEBUG("SPI=0x%x\n", spi);
	ha = hip_hadb_find_byspi_list(spi);
	if (!ha) {
		HIP_INFO("HT BYSPILIST: NOT found, unknown SPI 0x%x\n",spi);
		return;
	}

	/* New in draft-10: If we are responder and in some proper state, then
	   as soon as we receive ESP packets for a valid SA, we should transition
	   to ESTABLISHED state.
	   Since we want to avoid excessive hooks, we will do it here, although the
	   SA check is done later... (and the SA might be invalid).
	*/
	if (ha->state == HIP_STATE_R2_SENT) {
		ha->state = HIP_STATE_ESTABLISHED;
		HIP_DEBUG("Transition to ESTABLISHED state from R2_SENT\n");
	}

	ipv6_addr_copy(&hdr->daddr, &ha->hit_our);
	ipv6_addr_copy(&hdr->saddr, &ha->hit_peer);

	hip_put_ha(ha);
	return;
}

/**
 * hip_create_signature - Calculate SHA1 hash over the data and sign it.
 * @buffer_start: Pointer to start of the buffer over which the hash is
 *                calculated.
 * @buffer_length: Length of the buffer.
 * @host_id: DSA private key.
 * @signature: Place for signature.
 *
 * Signature size for DSA is 41 bytes.
 *
 * Returns 1 if success, otherwise 0.
 */
int hip_create_signature(void *buffer_start, int buffer_length, 
			 struct hip_host_id *host_id, u8 *signature)
{
	int err = 0;
	int use_rsa = 0;
	u8 sha1_digest[HIP_AH_SHA_LEN];
	
	/* this has to be modified so that other signature algorithms
	   are accepted
	*/

	if (hip_get_host_id_algo(host_id) == HIP_HI_RSA)
		use_rsa = 1;
	else if (hip_get_host_id_algo(host_id) != HIP_HI_DSA) {
		HIP_ERROR("Unsupported algorithm:%d\n", hip_get_host_id_algo(host_id));
		goto out_err;
	}


	_HIP_HEXDUMP("Signature data (create)", buffer_start, buffer_length);

	if (hip_build_digest(HIP_DIGEST_SHA1, buffer_start, buffer_length,
			     sha1_digest) < 0)
	{
		HIP_ERROR("Building of SHA1 digest failed\n");
		goto out_err;
	}

	HIP_HEXDUMP("create digest", sha1_digest, HIP_AH_SHA_LEN);
	_HIP_HEXDUMP("dsa key", (u8 *)(host_id + 1), ntohs(host_id->hi_length));

	if (use_rsa) {
	  err = hip_rsa_sign(sha1_digest, (u8 *)(host_id + 1), signature, 
			     3+128*2+64+64
			     /*e+n+d+p+q*/
			     /*1 + 3 + 128 * 3*/ );
	} else {
		err = hip_dsa_sign(sha1_digest,(u8 *)(host_id + 1), signature);
	}

	if (err) {
		HIP_ERROR("DSA Signing error\n");
		return 0;
	}

	
	if(use_rsa) {
	  _HIP_HEXDUMP("signature",signature,HIP_RSA_SIGNATURE_LEN);
	} else {
	  /* 1 + 20 + 20 */
	  _HIP_HEXDUMP("signature",signature,HIP_DSA_SIGNATURE_LEN);
	}

	err = 1;

 out_err:
	return err;
}


/**
 * hip_verify_signature - Verifies that the signature matches the data it has 
 * been calculated over.
 * @buffer_start: Pointer to the start of the buffer over which to calculate
 *                SHA1-160 digest.
 * @buffer_length: Length of the buffer at @buffer_start
 * @host_id: Pointer to HOST_ID (as specified by the HIP draft).
 * @signature: Pointer to the signature
 *
 * Returns 1 if the signature was ok, else 0
 */
int hip_verify_signature(void *buffer_start, int buffer_length, 
			 struct hip_host_id *host_id, u8 *signature)
{
	u8 *public_key = (u8 *) (host_id + 1);
	int tmp, ok = 0;
	unsigned char sha1_digest[HIP_AH_SHA_LEN];
	int use_rsa = 0;

	/* check for all algorithms */

	if (hip_get_host_id_algo(host_id) == HIP_HI_RSA) {
		use_rsa = 1;
	} else if (hip_get_host_id_algo(host_id) != HIP_HI_DSA) {
		HIP_ERROR("Unsupported algorithm:%d\n",
			  hip_get_host_id_algo(host_id));
		goto out_err;
	}

	_HIP_HEXDUMP("Signature data (verify)",buffer_start,buffer_length);
	_HIP_DEBUG("buffer_length=%d\n", buffer_length);

	if (hip_build_digest(HIP_DIGEST_SHA1, buffer_start,
			     buffer_length,sha1_digest)) {
		HIP_ERROR("Could not calculate SHA1 digest\n");
		goto out_err;
	}

	HIP_HEXDUMP("Verify hexdump", sha1_digest, HIP_AH_SHA_LEN);

	//public_key_len = hip_get_param_contents_len(host_id) - 4;

	_HIP_HEXDUMP("verify key", public_key, public_key_len);

	if (use_rsa) {
		size_t public_key_len;
		public_key_len = ntohs(host_id->hi_length) - 
			sizeof(struct hip_host_id_key_rdata);
		_HIP_HEXDUMP("Verify hexdump sig **", signature, 
			     HIP_RSA_SIGNATURE_LEN);
		tmp = hip_rsa_verify(sha1_digest, public_key, signature, 
				     public_key_len);
		HIP_HEXDUMP("public key",public_key,public_key_len);
	} else {
		_HIP_HEXDUMP("Verify hexdump sig **", signature, 
			     HIP_DSA_SIGNATURE_LEN);
		tmp = hip_dsa_verify(sha1_digest, public_key, signature);
	}
	
	switch(tmp) {
	case 0:
		HIP_INFO("Signature: [CORRECT]\n");
		ok = 1;
		break;
	case 1:
		HIP_INFO("Signature: [INCORRECT]\n");
		HIP_HEXDUMP("digest",sha1_digest, HIP_AH_SHA_LEN);
		if(use_rsa) {
			HIP_HEXDUMP("signature", signature, 
				    HIP_RSA_SIGNATURE_LEN);
		} else {
			HIP_HEXDUMP("signature", signature, 
				    HIP_DSA_SIGNATURE_LEN);
		}
		break;
	default:
		HIP_ERROR("Signature verification failed: %d\n", tmp);
		break;
	}

 out_err:
	return ok;
}

/**
 * hip_verify_packet_hmac - verify packet HMAC
 * @msg: HIP packet
 * @entry: HA
 *
 * Returns: 0 if HMAC was validated successfully, < 0 if HMAC could
 * not be validated.
 */
int hip_verify_packet_hmac(struct hip_common *msg,
			   struct hip_crypto_key *crypto_key)
{
	int err;
	int len, orig_len;
	struct hip_crypto_key tmpkey;
	struct hip_hmac *hmac;

	hmac = hip_get_param(msg, HIP_PARAM_HMAC);
	if (!hmac) {
		HIP_ERROR("Packet contained no HMAC parameter\n");
		err = -ENOMSG;
		goto out_err;
	}
	_HIP_DEBUG("HMAC found\n");

	/* hmac verification modifies the msg length temporarile, so we have
	   to restore the length */
	orig_len = hip_get_msg_total_len(msg);

	len = (u8 *) hmac - (u8*) msg;
	hip_set_msg_total_len(msg, len);

	_HIP_HEXDUMP("HMACced data", msg, len);
	memcpy(&tmpkey, crypto_key, sizeof(tmpkey));
	err = hip_verify_hmac(msg, hmac->hmac_data,
			      tmpkey.key, HIP_DIGEST_SHA1_HMAC);
	if (err) {
		HIP_ERROR("HMAC validation failed\n");
		goto out_err;
	} 

	hip_set_msg_total_len(msg, orig_len);

 out_err:
	return err;
}

/**
 * hip_verify_packet_hmac2 - verify packet HMAC
 * @msg: HIP packet
 * @entry: HA
 *
 * Returns: 0 if HMAC was validated successfully, < 0 if HMAC could
 * not be validated. Assumes that the hmac includes only the header
 * and host id.
 */
int hip_verify_packet_hmac2(struct hip_common *msg,
			    struct hip_crypto_key *crypto_key,
			    struct hip_host_id *host_id)
{
	int err = 0;
	struct hip_crypto_key tmpkey;
	struct hip_hmac *hmac;
	struct hip_common *msg_copy = NULL;
	struct hip_spi *spi;

	msg_copy = hip_msg_alloc();
	if (!msg) {
		err = -ENOMEM;
		goto out_err;
	}

	memcpy(msg_copy, msg, sizeof(struct hip_common));
	hip_set_msg_total_len(msg_copy, 0);
	hip_zero_msg_checksum(msg_copy);

	spi = hip_get_param(msg, HIP_PARAM_SPI);
	HIP_ASSERT(spi);
	err = hip_build_param(msg_copy, spi);
	if (err) {
		err = -EFAULT;
		goto out_err;
	}

	hip_build_param(msg_copy, host_id);

	hmac = hip_get_param(msg, HIP_PARAM_HMAC2);
	if (!hmac) {
		HIP_ERROR("Packet contained no HMAC parameter\n");
		err = -ENOMSG;
		goto out_err;
	}
	_HIP_DEBUG("HMAC found\n");

	HIP_HEXDUMP("HMAC data", msg_copy, hip_get_msg_total_len(msg_copy));
	memcpy(&tmpkey, crypto_key, sizeof(tmpkey));
	err = hip_verify_hmac(msg_copy, hmac->hmac_data,
			      tmpkey.key, HIP_DIGEST_SHA1_HMAC);
	if (err) {
		HIP_ERROR("HMAC validation failed\n");
		goto out_err;
	} 

 out_err:

	if (msg_copy)
		kfree(msg_copy);

	return err;
}

/**
 * hip_verify_packet_signature - verify packet SIGNATURE
 * @msg: HIP packet
 * @hid: HOST ID
 *
 * Returns: 0 if SIGNATURE was validated successfully, < 0 if SIGNATURE could
 * not be validated.
 */
int hip_verify_packet_signature(struct hip_common *msg,
				struct hip_host_id *hid)
{
	int err = 0;
	struct hip_sig *sig;
 	int len, origlen;

	origlen = hip_get_msg_total_len(msg);

 	sig = hip_get_param(msg, HIP_PARAM_HIP_SIGNATURE);
 	if (!sig) {
 		err = -ENOENT;
		HIP_ERROR("Could not find signature\n");
 		goto out_err;
 	}

	_HIP_HEXDUMP("SIG", sig, hip_get_param_total_len(sig));

 	len = ((u8 *) sig) - ((u8 *) msg);
 	hip_zero_msg_checksum(msg);
 	hip_set_msg_total_len(msg, len);

 	if (len < 0) {
 		err = -ENOENT;
		HIP_ERROR("Invalid signature len\n");
 		goto out_err;
 	}

 	if (!hip_verify_signature(msg, len, hid,
 				  (u8 *) (sig + 1))) {
 		HIP_ERROR("Verification of signature failed\n");
		err = -EINVAL;
 		goto out_err;
	}

 out_err:
 	hip_set_msg_total_len(msg, origlen);
	return err;
}

/**
 * hip_verify_packet_signature2 - verify packet SIGNATURE2
 * @msg: HIP packet
 * @hid: HOST ID
 *
 * Returns: 0 if SIGNATURE2 was validated successfully, < 0 if
 * SIGNATURE2 could not be validated.
 */
int hip_verify_packet_signature2(struct hip_common *msg,
				struct hip_host_id *hid)
{
	int err = 0;
	struct hip_sig2 *sig2;
	int origlen, len;
	struct in6_addr tmpaddr;
	struct hip_puzzle *pz;
	uint8_t opaque[3];
	uint64_t randi;

	origlen = hip_get_msg_total_len(msg);

	sig2 = hip_get_param(msg, HIP_PARAM_HIP_SIGNATURE2);
	if (!sig2) {
		HIP_ERROR("No SIGNATURE2 found\n");
		err = -ENOENT;
		goto out_err;
	}

	len = (((u8 *)sig2 - ((u8 *) msg)));

 	ipv6_addr_copy(&tmpaddr, &msg->hitr);
 	memset(&msg->hitr, 0, sizeof(struct in6_addr));

	hip_set_msg_total_len(msg, len);
	msg->checksum = 0;

	pz = hip_get_param(msg, HIP_PARAM_PUZZLE);
	if (!pz) {
		HIP_ERROR("Illegal R1 packet (puzzle missing)\n");
		err = -ENOENT;
		goto out_err;
	}

	memcpy(opaque, pz->opaque, 3);
	randi = pz->I;

	memset(pz->opaque, 0, 3);
	pz->I = 0;

	if (!hip_verify_signature(msg, len, hid,
				  (u8 *)(sig2 + 1))) {
		HIP_ERROR("Signature verification failed\n");
		/* well if we fail, then we better dump the packet */
		HIP_HEXDUMP("Failed packet", msg, len);
		err = -EINVAL;
		goto out_err;
	}

	memcpy(pz->opaque, opaque, 3);
	pz->I = randi;

 	ipv6_addr_copy(&msg->hitr, &tmpaddr);

 	/* the checksum is not restored because it was already checked in
 	   hip_inbound */
 out_err:
 	hip_set_msg_total_len(msg, origlen);
	return err;
}


/**
 * hip_calculate_shared_secret - Creates a shared secret based on the
 * public key of the peer (passed as an argument) and own DH private key
 * (created beforehand).
 * @dhf: Peer's Diffie-Hellman public key
 * @buffer: Buffer that holds enough space for the shared secret.
 *
 * Returns the length of the shared secret in octets if successful,
 * or -1 if an error occured.
 */
int hip_calculate_shared_secret(struct hip_diffie_hellman *dhf, u8* buffer, 
				int bufsize)
{
	signed int len;
	int err;

	if (dh_table[dhf->group_id] == NULL) {
		HIP_ERROR("Unsupported DH group: %d\n",dhf->group_id);
		return -1;
        }

	len = hip_get_param_contents_len(dhf) - 1;
	_HIP_HEXDUMP("PEER DH key:",(dhf + 1),len);
	err = hip_gen_dh_shared_key(dh_table[dhf->group_id], (u8*)(dhf+1), len,
				    buffer, bufsize);
	if (err < 0) {
                HIP_ERROR("Could not create shared secret\n");
		return -1;
        }

	return err;
}

/**
 * hip_produce_keying_material - Create shared secret and produce keying material 
 * @msg: the HIP packet received from the peer
 * @ctx: context
 *
 * The initial ESP keys are drawn out of the keying material.
 *
 * Returns zero on success, or negative on error.
 */
int hip_produce_keying_material(struct hip_common *msg,
				struct hip_context *ctx)
{
	u8 *dh_shared_key = NULL;
	int hip_transf_length, hmac_transf_length;
	int auth_transf_length, esp_transf_length;
	int hip_tfm, esp_tfm;
	int dh_shared_len = 1024;
	int err = 0;
	struct hip_keymat_keymat km;
	char *keymat = NULL;
	size_t keymat_len_min; /* how many bytes we need at least for the KEYMAT */
	size_t keymat_len; /* note SHA boundary */
	struct hip_tlv_common *param = NULL;
	int we_are_HITg = 0;

	/* perform light operations first before allocating memory or
	 * using lots of cpu time */
	param = hip_get_param(msg, HIP_PARAM_HIP_TRANSFORM);
	if (!param) {
		HIP_ERROR("Could not find HIP transform\n");
		err = -EINVAL;
		goto out_err;
	}
	hip_tfm = hip_select_hip_transform((struct hip_hip_transform *) param);
	if (hip_tfm == 0) {
		HIP_ERROR("Could not select proper HIP transform\n");
		err = -EINVAL;
		goto out_err;
	}

	param = hip_get_param(msg, HIP_PARAM_ESP_TRANSFORM);
	if (!param) {
		HIP_ERROR("Could not find ESP transform\n");
		err = -EINVAL;
		goto out_err;
	}
	esp_tfm = hip_select_esp_transform((struct hip_esp_transform *) param);
	if (esp_tfm == 0) {
		HIP_ERROR("Could not select proper ESP transform\n");
		err = -EINVAL;
		goto out_err;
	}

	hip_transf_length = hip_transform_key_length(hip_tfm);
	hmac_transf_length = hip_hmac_key_length(esp_tfm);
	esp_transf_length = hip_enc_key_length(esp_tfm);
	auth_transf_length = hip_auth_key_length_esp(esp_tfm);

	HIP_DEBUG("transform lengths: hip=%d, hmac=%d, esp=%d, auth=%d\n",
		  hip_transf_length, hmac_transf_length, esp_transf_length,
		  auth_transf_length);

	/* Create only minumum amount of KEYMAT for now. From draft
	 * chapter HIP KEYMAT we know how many bytes we need for all
	 * keys used in the base exchange. */
	keymat_len_min = hip_transf_length + hmac_transf_length +
		hip_transf_length + hmac_transf_length + esp_transf_length +
		auth_transf_length + esp_transf_length + auth_transf_length;

	keymat_len = keymat_len_min;
	if (keymat_len % HIP_AH_SHA_LEN)
		keymat_len += HIP_AH_SHA_LEN - (keymat_len % HIP_AH_SHA_LEN);

	HIP_DEBUG("keymat_len_min=%u keymat_len=%u\n", keymat_len_min, 
		  keymat_len);

	keymat = kmalloc(keymat_len, GFP_KERNEL);
	if (!keymat) {
		HIP_ERROR("No memory for KEYMAT\n");
		err = -ENOMEM;
		goto out_err;
	}

	/* 1024 should be enough for shared secret. The length of the
	 * shared secret actually depends on the DH Group. */

	/* TODO: 1024 -> hip_get_dh_size ? */
	dh_shared_key = kmalloc(dh_shared_len, GFP_KERNEL);
	if (!dh_shared_key) {
		HIP_ERROR("No memory for DH shared key\n");
		err = -ENOMEM;
		goto out_err;
	}
	memset(dh_shared_key, 0, dh_shared_len);

	param = hip_get_param(msg, HIP_PARAM_DIFFIE_HELLMAN);
	if (!param) {
		err = -ENOENT;
		HIP_ERROR("No Diffie-Hellman param found\n");
		goto out_err;
	}

	dh_shared_len = hip_calculate_shared_secret((struct hip_diffie_hellman *) param, 
						    dh_shared_key, dh_shared_len);
	if (dh_shared_len < 0) {
		HIP_ERROR("Calculation of shared secret failed\n");
		err = -EINVAL;
		goto out_err;
	}
	_HIP_DEBUG("dh_shared_len=%u\n", dh_shared_len);
	_HIP_HEXDUMP("DH SHARED KEY", dh_shared_key, dh_shared_len);

	hip_make_keymat(dh_shared_key, dh_shared_len,
			&km, keymat, keymat_len,
			&msg->hits, &msg->hitr, &ctx->keymat_calc_index);

	/* draw from km to keymat, copy keymat to dst, length of
	 * keymat is len */
#define KEYMAT_DRAW_AND_COPY(dst, len)				\
         {							\
	   void *p = hip_keymat_draw(&km, len);		        \
	   if (!p) {						\
		 HIP_ERROR("Could not draw from keymat\n");	\
		 err = -EINVAL;					\
		 goto out_err;					\
	   }							\
	   memcpy(dst, p, len);					\
        }

	/* Draw keys: */
	we_are_HITg = hip_hit_is_bigger(&msg->hitr, &msg->hits);
	HIP_DEBUG("we are HIT%c\n", we_are_HITg ? 'g' : 'l');
	if (we_are_HITg) {
		KEYMAT_DRAW_AND_COPY(&ctx->hip_enc_out.key, hip_transf_length);
		KEYMAT_DRAW_AND_COPY(&ctx->hip_hmac_out.key, hmac_transf_length);
		KEYMAT_DRAW_AND_COPY(&ctx->hip_enc_in.key, hip_transf_length);
 		KEYMAT_DRAW_AND_COPY(&ctx->hip_hmac_in.key, hmac_transf_length);
		KEYMAT_DRAW_AND_COPY(&ctx->esp_out.key, esp_transf_length);
 		KEYMAT_DRAW_AND_COPY(&ctx->auth_out.key, auth_transf_length);
 		KEYMAT_DRAW_AND_COPY(&ctx->esp_in.key, esp_transf_length);
 		KEYMAT_DRAW_AND_COPY(&ctx->auth_in.key, auth_transf_length);
 	} else {
 	 	KEYMAT_DRAW_AND_COPY(&ctx->hip_enc_in.key, hip_transf_length);
 		KEYMAT_DRAW_AND_COPY(&ctx->hip_hmac_in.key, hmac_transf_length);
 		KEYMAT_DRAW_AND_COPY(&ctx->hip_enc_out.key, hip_transf_length);
 		KEYMAT_DRAW_AND_COPY(&ctx->hip_hmac_out.key, hmac_transf_length);
 		KEYMAT_DRAW_AND_COPY(&ctx->esp_in.key, esp_transf_length);
 		KEYMAT_DRAW_AND_COPY(&ctx->auth_in.key, auth_transf_length);
 		KEYMAT_DRAW_AND_COPY(&ctx->esp_out.key, esp_transf_length);
 		KEYMAT_DRAW_AND_COPY(&ctx->auth_out.key, auth_transf_length);
 	}
 	HIP_HEXDUMP("HIP-gl encryption", &ctx->hip_enc_out.key, hip_transf_length);
 	HIP_HEXDUMP("HIP-gl integrity (HMAC) key", &ctx->hip_hmac_out.key,
 		    hmac_transf_length);
 	_HIP_DEBUG("skipping HIP-lg encryption key, %u bytes\n", hip_transf_length);
	HIP_HEXDUMP("HIP-lg encryption", &ctx->hip_enc_in.key, hip_transf_length);
 	HIP_HEXDUMP("HIP-lg integrity (HMAC) key", &ctx->hip_hmac_in.key, hmac_transf_length);
 	HIP_HEXDUMP("SA-gl ESP encryption key", &ctx->esp_out.key, esp_transf_length);
 	HIP_HEXDUMP("SA-gl ESP authentication key", &ctx->auth_out.key, auth_transf_length);
 	HIP_HEXDUMP("SA-lg ESP encryption key", &ctx->esp_in.key, esp_transf_length);
 	HIP_HEXDUMP("SA-lg ESP authentication key", &ctx->auth_in.key, auth_transf_length);

#undef KEYMAT_DRAW_AND_COPY

	/* the next byte when creating new keymat */
	ctx->current_keymat_index = keymat_len_min; /* offset value, so no +1 ? */
	ctx->keymat_calc_index = (ctx->current_keymat_index / HIP_AH_SHA_LEN) + 1;

	memcpy(ctx->current_keymat_K, keymat+(ctx->keymat_calc_index-1)*HIP_AH_SHA_LEN, HIP_AH_SHA_LEN);

	_HIP_DEBUG("ctx: keymat_calc_index=%u current_keymat_index=%u\n",
		   ctx->keymat_calc_index, ctx->current_keymat_index);
	_HIP_HEXDUMP("CTX CURRENT KEYMAT", ctx->current_keymat_K, HIP_AH_SHA_LEN);

	/* store DH shared key */
	ctx->dh_shared_key = dh_shared_key;
	ctx->dh_shared_key_len = dh_shared_len;

	/* on success kfree for dh_shared_key is called by caller */
 out_err:
	if (err) {
		if (dh_shared_key)
			kfree(dh_shared_key);
	}
	if (keymat)
		kfree(keymat);

	return err;
}


/*****************************************************************************
 *                           PACKET/PROTOCOL HANDLING                        *
 *****************************************************************************/

/**
 * hip_create_i2 - Create I2 packet and send it
 * @ctx: Context that includes the incoming R1 packet
 * @solved_puzzle: Value that solves the puzzle
 * @entry: HA
 *
 * Returns: zero on success, non-negative on error.
 */
int hip_create_i2(struct hip_context *ctx, uint64_t solved_puzzle, 
		  hip_ha_t *entry)
{
	int err = 0, dh_size = 0, written, host_id_in_enc_len;
	uint32_t spi_in = 0;
	hip_transform_suite_t transform_hip_suite, transform_esp_suite; 
	struct hip_host_id *host_id_pub = NULL;
	struct hip_host_id *host_id_private = NULL;
	char *enc_in_msg = NULL, *host_id_in_enc = NULL, *iv = NULL;
	struct in6_addr daddr;
	u8 *dh_data = NULL;
	struct hip_spi *hspi;
	struct hip_common *i2 = NULL;
	struct hip_param *param;
	struct hip_diffie_hellman *dh_req;
	//int algo;
	u8 *signature = NULL;
//	u8 signature[HIP_DSA_SIGNATURE_LEN];
	struct hip_spi_in_item spi_in_data;
<<<<<<< HEAD
	
=======
	uint16_t mask;

>>>>>>> 895142fb
	HIP_DEBUG("\n");

	HIP_ASSERT(entry);

	/* allocate space for new I2 */
	i2 = hip_msg_alloc();
	if (!i2) {
		HIP_ERROR("Allocation of I2 failed\n");
		err = -ENOMEM;
		goto out_err;
	}

	/* allocate memory for writing Diffie-Hellman shared secret */
	dh_size = hip_get_dh_size(HIP_DEFAULT_DH_GROUP_ID);
	if (dh_size == 0) {
		HIP_ERROR("Could not get dh size\n");
		err = -EINVAL;
		goto out_err;
	}
	dh_data = kmalloc(dh_size, GFP_KERNEL);
	if (!dh_data) {
		HIP_ERROR("Failed to alloc memory for dh_data\n");
		err = -ENOMEM;
		goto out_err;
	}
	
#if 0 // does not work correctly with DSA-RSA base exhcange -miika
	{
		struct hip_host_id *mofo;
		mofo = hip_get_param(ctx->input, HIP_PARAM_HOST_ID);
		
		algo = hip_get_host_id_algo(mofo);
	}
#endif
	
	/* Get a localhost identity, allocate memory for the public key part
	   and extract the public key from the private key. The public key is
	   needed in the ESP-ENC below. */
	host_id_pub = hip_get_any_localhost_public_key(HIP_HI_DEFAULT_ALGO);
	if (host_id_pub == NULL) {
		err = -EINVAL;
		HIP_ERROR("No localhost public key found\n");
		goto out_err;
	}

	host_id_private = hip_get_any_localhost_host_id(HIP_HI_DEFAULT_ALGO);
	if (!host_id_private) {
		err = -EINVAL;
		HIP_ERROR("No localhost private key found\n");
		goto out_err;
	}

	{
		int sigsize;
		
		if (HIP_HI_DEFAULT_ALGO == HIP_HI_RSA) {
			sigsize = HIP_RSA_SIGNATURE_LEN;
		} else {
			sigsize = HIP_DSA_SIGNATURE_LEN;
		}

		signature = kmalloc(sigsize,GFP_KERNEL);
		if (!signature) {
			HIP_ERROR("No memory for signature\n");
			err = -ENOMEM;
			goto out_err;
		}
	}
	/* TLV sanity checks are are already done by the caller of this
	   function. Now, begin to build I2 piece by piece. */

	/* Delete old SPDs and SAs, if present */
	hip_delete_esp(entry);

	/* create I2 */
	mask = hip_create_control_flags(0, 0, HIP_CONTROL_SHT_TYPE1,
					HIP_CONTROL_DHT_TYPE1);
	hip_build_network_hdr(i2, HIP_I2, mask,
			      &(ctx->input->hitr),
			      &(ctx->input->hits));

	/********** SPI **********/
	/* SPI and LSI are set below where IPsec is set up */
	err = hip_build_param_spi(i2, 0);
	if (err) {
		HIP_ERROR("building of SPI_LSI failed (err=%d)\n", err);
		goto out_err;
	}

	/********** R1 COUNTER (OPTIONAL) ********/
	/* we build this, if we have recorded some value (from previous R1s) */
	{
		uint64_t rtmp;

		HIP_LOCK_HA(entry);
		rtmp = entry->birthday;
		HIP_UNLOCK_HA(entry);

		if (rtmp) {
			err = hip_build_param_r1_counter(i2, rtmp);
			if (err) {
				HIP_ERROR("Could not build R1 GENERATION parameter\n");
				goto out_err;
			}
		}
	}

	/********** SOLUTION **********/
	{
		struct hip_puzzle *pz;

		pz = hip_get_param(ctx->input, HIP_PARAM_PUZZLE);
		if (!pz) {
			HIP_ERROR("Internal error: PUZZLE parameter mysteriously gone\n");
			err = -ENOENT;
			goto out_err;
		}

		err = hip_build_param_solution(i2, pz, ntoh64(solved_puzzle));
		if (err) {
			HIP_ERROR("Building of solution failed (%d)\n", err);
			goto out_err;
		}
	}

	/********** Diffie-Hellman *********/
  	dh_req = hip_get_param(ctx->input, HIP_PARAM_DIFFIE_HELLMAN);
	if (!dh_req) {
		err = -ENOENT;
		HIP_ERROR("Internal error\n");
		goto out_err;
	}

	written = hip_insert_dh(dh_data, dh_size, dh_req->group_id);
	if (written < 0) {
		err = -ENOENT;
		HIP_ERROR("Error while extracting DH key\n");
		goto out_err;
	}

	_HIP_HEXDUMP("Own DH key", dh_data, n);

	err = hip_build_param_diffie_hellman_contents(i2,dh_req->group_id,
						      dh_data, written);
	if (err) {
		HIP_ERROR("Building of DH failed (%d)\n", err);
		goto out_err;
	}

        /********** HIP transform. **********/
	param = hip_get_param(ctx->input, HIP_PARAM_HIP_TRANSFORM);
	if (!param) {
		err = -ENOENT;
		goto out_err;
	}

	transform_hip_suite =
		hip_select_hip_transform((struct hip_hip_transform *) param);
	if (transform_hip_suite == 0) {
		HIP_ERROR("Could not find acceptable hip transform suite\n");
		err = -EINVAL;
		goto out_err;
	}

	/* Select only one transform */
	err = hip_build_param_transform(i2, HIP_PARAM_HIP_TRANSFORM,
					&transform_hip_suite, 1);
	if (err) {
		HIP_ERROR("Building of HIP transform failed\n");
		goto out_err;
	}

	/********** ESP-ENC transform. **********/
	param = hip_get_param(ctx->input, HIP_PARAM_ESP_TRANSFORM);
	if (!param) {
		err = -ENOENT;
		goto out_err;
	}

	/* Select only one transform */
	transform_esp_suite =
		hip_select_esp_transform((struct hip_esp_transform *) param);
	if (transform_esp_suite == 0) {
		HIP_ERROR("Could not find acceptable hip transform suite\n");
		goto out_err;
	}
	err = hip_build_param_transform(i2, HIP_PARAM_ESP_TRANSFORM,
					&transform_esp_suite, 1);
	if (err) {
		HIP_ERROR("Building of ESP transform failed\n");
		goto out_err;
	}

	/************ Encrypted ***********/

	switch (transform_hip_suite) {
	case HIP_HIP_AES_SHA1:
 		err = hip_build_param_encrypted_aes_sha1(i2, host_id_pub);
		enc_in_msg = hip_get_param(i2, HIP_PARAM_ENCRYPTED);
		HIP_ASSERT(enc_in_msg); /* Builder internal error. */
 		iv = ((struct hip_encrypted_aes_sha1 *) enc_in_msg)->iv;
		get_random_bytes(iv, 16);
 		host_id_in_enc = enc_in_msg +
			sizeof(struct hip_encrypted_aes_sha1);
		break;
	case HIP_HIP_3DES_SHA1:
 		err = hip_build_param_encrypted_3des_sha1(i2, host_id_pub);
		enc_in_msg = hip_get_param(i2, HIP_PARAM_ENCRYPTED);
		HIP_ASSERT(enc_in_msg); /* Builder internal error. */
 		iv = ((struct hip_encrypted_3des_sha1 *) enc_in_msg)->iv;
		get_random_bytes(iv, 8);
 		host_id_in_enc = enc_in_msg +
 			sizeof(struct hip_encrypted_3des_sha1);
		break;
	case HIP_HIP_NULL_SHA1:
 		err = hip_build_param_encrypted_null_sha1(i2, host_id_pub);
		enc_in_msg = hip_get_param(i2, HIP_PARAM_ENCRYPTED);
		HIP_ASSERT(enc_in_msg); /* Builder internal error. */
 		iv = NULL;
 		host_id_in_enc = enc_in_msg +
 			sizeof(struct hip_encrypted_null_sha1);
		break;
	default:
 		HIP_ERROR("HIP transform not supported (%d)\n",
 			  transform_hip_suite);
 		err = -ENOSYS;
		break;
	}

 	if (err) {
 		HIP_ERROR("Building of param encrypted failed (%d)\n",
 			  err);
 		goto out_err;
 	}

	HIP_HEXDUMP("enc(host_id)", host_id_in_enc,
		    hip_get_param_total_len(host_id_in_enc));

	/* Calculate the length of the host id inside the encrypted param */
	host_id_in_enc_len = hip_get_param_total_len(host_id_in_enc);

	/* Adjust the host id length for AES (block size 16).
	   build_param_encrypted_aes has already taken care that there is
	   enough padding */
	if (transform_hip_suite == HIP_HIP_AES_SHA1) {
		int remainder = host_id_in_enc_len % 16;
		if (remainder) {
			HIP_DEBUG("Remainder %d (for AES)\n", remainder);
			host_id_in_enc_len += remainder;
		}
	}

	_HIP_HEXDUMP("hostidinmsg", host_id_in_enc,
		    hip_get_param_total_len(host_id_in_enc));
	_HIP_HEXDUMP("encinmsg", enc_in_msg,
		    hip_get_param_total_len(enc_in_msg));
	HIP_HEXDUMP("enc key", &ctx->hip_enc_out.key, HIP_MAX_KEY_LEN);
	_HIP_HEXDUMP("IV", enc_in_msg->iv, 8); // or 16
	HIP_DEBUG("host id type: %d\n",
		  hip_get_host_id_algo((struct hip_host_id *)host_id_in_enc));
 	err = hip_crypto_encrypted(host_id_in_enc, iv,
				   transform_hip_suite,
				   host_id_in_enc_len,
				   &ctx->hip_enc_out.key,
				   HIP_DIRECTION_ENCRYPT);
	if (err) {
		HIP_ERROR("Building of param encrypted failed %d\n", err);
		goto out_err;
	}
	_HIP_HEXDUMP("encinmsg 2", enc_in_msg,
		     hip_get_param_total_len(enc_in_msg));
	_HIP_HEXDUMP("hostidinmsg 2", host_id_in_enc, x);

	/* it appears as the crypto function overwrites the IV field, which
	 * definitely breaks our 2.4 responder... Perhaps 2.6 and 2.4 cryptos
	 * are not interoprable or we screw things pretty well in 2.4 :)
	 */

	//memset((u8 *)enc_in_msg->iv, 0, 8);

        /* Now that almost everything is set up except the signature, we can
	 * try to set up inbound IPsec SA, similarly as in hip_create_r2 */
	{
		int err;

		/* let the setup routine give us a SPI. */
		spi_in = 0;
		err = hip_setup_sa(&ctx->input->hits, &ctx->input->hitr,
				   &spi_in, transform_esp_suite, 
				   &ctx->esp_in.key, &ctx->auth_in.key, 
				   0, HIP_SPI_DIRECTION_IN);

		if (err) {
			HIP_ERROR("failed to setup IPsec SPD/SA entries, peer:src (err=%d)\n", err);
			/* hip_delete_spd/hip_delete_sa ? */
			goto out_err;
		}
		/* XXX: -EAGAIN */
		HIP_DEBUG("set up inbound IPsec SA, SPI=0x%x (host)\n", spi_in);
	}

 	hspi = hip_get_param(i2, HIP_PARAM_SPI);
 	HIP_ASSERT(hspi); /* Builder internal error */
	hspi->spi = htonl(spi_in);

	/* LSI not created, as it is local, and we do not support IPv4 */

#ifdef CONFIG_HIP_RVS
	/************ RVA_REQUEST (OPTIONAL) ***************/
	{
		/* we've requested RVS, and the peer is rvs capable */
		int type = HIP_RVA_RELAY_I1;

		if (!(entry->local_controls & HIP_PSEUDO_CONTROL_REQ_RVS))
			goto next_echo_resp;

		if (!(entry->peer_controls & HIP_CONTROL_RVS_CAPABLE))
			goto next_echo_resp;

		err = hip_build_param_rva(i2, 0, &type, 1, 1);
		if (err) {
			HIP_ERROR("Could not build RVA_REQUEST parameter\n");
			goto out_err;
		}
	}
 next_echo_resp:

#endif
	/********** ECHO_RESPONSE_SIGN (OPTIONAL) **************/
	/* must reply... */
	{
		struct hip_echo_request *ping;

		ping = hip_get_param(ctx->input, HIP_PARAM_ECHO_REQUEST_SIGN);
		if (ping) {
			int ln;

			ln = hip_get_param_contents_len(ping);
			err = hip_build_param_echo(i2, ping + 1, ln, 1, 0);
			if (err) {
				HIP_ERROR("Error while creating echo reply parameter\n");
				goto out_err;
			}
		}
	}

	/************* HMAC ************/

	err = hip_build_param_hmac_contents(i2,
					    &ctx->hip_hmac_out);
	if (err) {
		HIP_ERROR("Building of HMAC failed (%d)\n", err);
		goto out_err;
	}

	/********** Signature **********/

        /* Should have been fetched during making of hip_encrypted */
	HIP_ASSERT(host_id_private);

	/* Build a digest of the packet built so far. Signature will
	   be calculated over the digest. */
	if (!hip_create_signature(i2, hip_get_msg_total_len(i2), 
				  host_id_private, signature)) {
		HIP_ERROR("Could not create signature\n");
		err = -EINVAL;
		goto out_err;
	}

	/* Only DSA supported currently */
//	HIP_ASSERT(hip_get_host_id_algo(host_id_private) == HIP_HI_DSA);

	if (HIP_HI_DEFAULT_ALGO == HIP_HI_RSA) {
		err = hip_build_param_signature_contents(i2,signature,
							 HIP_RSA_SIGNATURE_LEN,
							 HIP_SIG_RSA);
	} else {
		err = hip_build_param_signature_contents(i2,
							 signature,
							 HIP_DSA_SIGNATURE_LEN,
							 HIP_SIG_DSA);
	}

	if (err) {
		HIP_ERROR("Building of signature failed (%d)\n", err);
		goto out_err;
	}

	/********** ECHO_RESPONSE (OPTIONAL) ************/
	/* must reply */
	{
		struct hip_echo_request *ping;

		ping = hip_get_param(ctx->input, HIP_PARAM_ECHO_REQUEST);
		if (ping) {
			int ln;

			ln = hip_get_param_contents_len(ping);
			err = hip_build_param_echo(i2, (ping + 1), ln, 0, 0);
			if (err) {
				HIP_ERROR("Error while creating echo reply parameter\n");
				goto out_err;
			}
		}
	}

      	/********** I2 packet complete **********/

	memset(&spi_in_data, 0, sizeof(struct hip_spi_in_item));
	spi_in_data.spi = spi_in;
	spi_in_data.ifindex = hip_ipv6_devaddr2ifindex(&ctx->skb_in->nh.ipv6h->daddr);
	HIP_LOCK_HA(entry);
	err = hip_hadb_add_spi(entry, HIP_SPI_DIRECTION_IN, &spi_in_data);
	if (err) {
		HIP_UNLOCK_HA(entry);
		goto out_err;
	}
	entry->esp_transform = transform_esp_suite;
	/* Store the keys until we receive R2 */
	err = hip_store_base_exchange_keys(entry,ctx,1);
	HIP_UNLOCK_HA(entry);

	if (err) {
		HIP_DEBUG("hip_store_base_exchange_keys failed\n");
		goto out_err;
	}

	/* todo: Also store the keys that will be given to ESP later */

	HIP_DEBUG("sending I2\n");

	err = hip_hadb_get_peer_addr(entry, &daddr);
	if (err) {
		HIP_DEBUG("hip_sdb_get_peer_address failed, err = %d\n", err);
		goto out_err;
	}

	/* state E1: Receive R1, process. If successful,
	   send I2 and go to E2. */
	err = hip_csum_send(NULL, &daddr, i2);
	if (err) {
		HIP_ERROR("sending of I2 failed, err=%d\n", err);
		goto out_err;
	}

	HIP_DEBUG("moving to state I2_SENT\n");

 out_err:
	if (signature)
		kfree(signature);
	if (host_id_private)
		kfree(host_id_private);
	if (host_id_pub)
		kfree(host_id_pub);
	if (i2)
		kfree(i2);
	if (dh_data)
		kfree(dh_data);

	return err;
}

/**
 * hip_handle_r1 - handle incoming R1 packet
 * @skb: sk_buff where the HIP packet is in
 * @entry: HA
 *
 * This function is the actual point from where the processing of R1
 * is started and corresponding I2 is created.
 *
 * On success (R1 payloads are checked and daemon is called) 0 is
 * returned, otherwise < 0.
 */
int hip_handle_r1(struct sk_buff *skb, hip_ha_t *entry)
{
	int err = 0;
	uint64_t solved_puzzle;

	struct hip_common *r1 = NULL;
	struct hip_context *ctx = NULL;
	struct hip_host_id *peer_host_id;
	struct hip_r1_counter *r1cntr;
	struct hip_lhi peer_lhi;

	HIP_DEBUG("\n");

	ctx = kmalloc(sizeof(struct hip_context), GFP_KERNEL);
	if (!ctx) {
		HIP_ERROR("Could not allocate memory for context\n");
		err = -ENOMEM;
		goto out_err;
	}
	memset(ctx, 0, sizeof(struct hip_context));

	r1 = (struct hip_common*) skb->h.raw;
	ctx->input = r1;
	ctx->skb_in = skb;

	/* according to the section 8.6 of the base draft,
	 * we must first check signature
	 */
	peer_host_id = hip_get_param(r1, HIP_PARAM_HOST_ID);
 	if (!peer_host_id) {
 		HIP_ERROR("No HOST_ID found in R1\n");
 		err = -ENOENT;
 		goto out_err;
 	}

	err = hip_verify_packet_signature2(r1, peer_host_id);
	if (err) {
 		HIP_ERROR("Verification of R1 signature failed\n");
		err = -EINVAL;
 		goto out_err;
	}

	HIP_DEBUG("SIGNATURE in R1 ok\n");

	/* R1 generation check */

	/* we have problems with creating precreated R1s in reasonable
	   fashion... so we don't mind about generations */
	r1cntr = hip_get_param(r1, HIP_PARAM_R1_COUNTER);
#if 0
	if (r1cntr) {
		err = -EINVAL;
		HIP_LOCK_HA(entry);
		if (entry->state == HIP_STATE_I2_SENT) {
			if (entry->birthday) {
				if (entry->birthday < r1cntr->generation)
					/* perhaps changing the state should be performed somewhere else. */
					entry->state = HIP_STATE_I1_SENT;
				else {
					/* dropping due to generation check */
					HIP_UNLOCK_HA(entry);
					HIP_INFO("Dropping R1 due to the generation counter being too small\n");
					goto out_err;
				}
			}
		}
		HIP_UNLOCK_HA(entry);
	}
#endif		
	/* Do control bit stuff here... */

	/* validate HIT against received host id */
	{
		struct in6_addr tmphit;

		hip_host_id_to_hit(peer_host_id, &tmphit,
				   HIP_HIT_TYPE_HASH126);

		if (ipv6_addr_cmp(&tmphit, &r1->hits) != 0) {
			HIP_ERROR("Sender HIT does not match the advertised host_id\n");
			HIP_DEBUG_HIT("received", &r1->hits);
 			HIP_DEBUG_HIT("calculated", &tmphit);
			err = -EINVAL;
			goto out_err;
		}
	}

	/* We must store the R1 generation counter, _IF_ it exists */
	if (r1cntr) {
		HIP_DEBUG("Storing R1 generation counter\n");
		HIP_LOCK_HA(entry);
		entry->birthday = r1cntr->generation;
		HIP_UNLOCK_HA(entry);
	}

	/* solve puzzle */
	{
		struct hip_puzzle *pz;

		pz = hip_get_param(r1, HIP_PARAM_PUZZLE);
		if (!pz) {
			HIP_ERROR("Malformed R1 packet. PUZZLE parameter missing\n");
			err = -EINVAL;
			goto out_err;
		}

		solved_puzzle = hip_solve_puzzle(pz, r1, HIP_SOLVE_PUZZLE);
		if (solved_puzzle == 0) {
			/* we should communicate to lower levels that we need a
			 * retransmission of I1
			 */
			HIP_ERROR("Solving of puzzle failed\n");
			err = -EINVAL;
			goto out_err;
		}
	}

	HIP_DEBUG("Puzzle solved successfully\n");

	/* calculate shared secret and create keying material */
	ctx->dh_shared_key = NULL;
	err = hip_produce_keying_material(r1, ctx);
	if (err) {
		HIP_ERROR("Could not produce keying material\n");
		err = -EINVAL;
		goto out_err;
	}

	/* Everything ok, save host id to db */
	{
		char *str;
		int len;

		if (hip_get_param_host_id_di_type_len(peer_host_id, &str, 
						      &len) < 0)
			goto out_err;
		HIP_DEBUG("Identity type: %s, Length: %d, Name: %s\n",
			  str, len, hip_get_param_host_id_hostname(peer_host_id));
	}

 	peer_lhi.anonymous = 0;
	ipv6_addr_copy(&peer_lhi.hit, &r1->hits);

 	err = hip_add_host_id(HIP_DB_PEER_HID, &peer_lhi,
			      peer_host_id);
 	if (err == -EEXIST) {
 		HIP_INFO("Host id already exists. Ignoring.\n");
 		err = 0;
 	} else if (err) {
 		HIP_ERROR("Failed to add peer host id to the database\n");
 		goto out_err;
  	}

	entry->peer_controls = ntohs(r1->control);
	
	HIP_DEBUG("R1 Successfully received\n");

 	err = hip_create_i2(ctx, solved_puzzle, entry);
 	if (err) {
 		HIP_ERROR("Creation of I2 failed (%d)\n", err);
		goto out_err;
 	}

	HIP_DEBUG("Created I2 successfully\n");

 out_err:
	if (ctx->dh_shared_key)
		kfree(ctx->dh_shared_key);
	if (ctx)
		kfree(ctx);
	return err;
}

/**
 * hip_receive_r1 - receive an R1 packet
 * @skb: sk_buff that contains the HIP packet
 *
 * This is the initial function which is called when an R1 packet is
 * received. First we check if we have sent the corresponding I1. If
 * yes, then the received R1 is handled in hip_handle_r1. In
 * established state we also handle the R1. Otherwise the packet is
 * dropped and not handled in any way.
 *
 * Always frees the skb
 */
int hip_receive_r1(struct sk_buff *skb)
{
	struct hip_common *hip_common;
	hip_ha_t *entry;
	int state, mask;
	int err = 0;

	HIP_DEBUG("Received R1\n");

	hip_common = (struct hip_common*) (skb)->h.raw;

	if (ipv6_addr_any(&hip_common->hitr)) {
		HIP_DEBUG("Received NULL receiver HIT in R1. Not dropping\n");
	}

 	//mask = HIP_CONTROL_CERTIFICATES | HIP_CONTROL_HIT_ANON |
	  //	HIP_CONTROL_RVS_CAPABLE;
	//	mask |= HIP_CONTROL_SHT_MASK | HIP_CONTROL_DHT_MASK; /* test */

	mask = hip_create_control_flags(1, 1, HIP_CONTROL_SHT_ALL,
					HIP_CONTROL_DHT_ALL);
 	if (!hip_controls_sane(ntohs(hip_common->control), mask)) {
		HIP_ERROR("Received illegal controls in R1: 0x%x Dropping\n",
			  ntohs(hip_common->control));
		goto out_drop;
	}

	entry = hip_hadb_find_byhit(&hip_common->hits);
	HIP_DEBUG_HIT("RECEIVE R1 SENDER HIT: ", &hip_common->hits);
	HIP_DEBUG_HIT("RECEIVE R1 RECEIVER HIT: ", &hip_common->hitr);
	if (!entry) {
		err = -EFAULT;
		HIP_ERROR("Received R1 with no local state. Dropping\n");
		goto out_drop;
	}

	/* An implicit and insecure REA. If sender's address is different than
	 * the one that was mapped, then we will overwrite the mapping with
	 * the newer address.
	 * This enables us to use the rendezvous server, while not supporting
	 * the REA TLV.
	 */

	{
		struct in6_addr daddr;
		
		hip_hadb_get_peer_addr(entry, &daddr);
		if (ipv6_addr_cmp(&daddr, &skb->nh.ipv6h->saddr) != 0) {
			HIP_DEBUG("Mapped address didn't match received address\n");
			HIP_DEBUG("Assuming that the mapped address was actually RVS's.\n");
			HIP_HEXDUMP("Mapping", &daddr, 16);
			HIP_HEXDUMP("Received", &skb->nh.ipv6h->saddr, 16);
			hip_hadb_delete_peer_addrlist_one(entry, &daddr);
			hip_hadb_add_peer_addr(entry, &skb->nh.ipv6h->saddr, 
					       0, 
					       0,
					       PEER_ADDR_STATE_ACTIVE);
		}
		
	}

	/* since the entry is in the hit-list and since the previous
	 * function increments by one, we must have at least 2 references
	 */
	HIP_ASSERT(atomic_read(&entry->refcnt) >= 2);

	/* I hope wmb() takes care of the locking needs */
	wmb();
	state = entry->state;

	HIP_DEBUG("entry->state is %s\n", hip_state_str(state));
	switch(state) {
	case HIP_STATE_I1_SENT:
	case HIP_STATE_I2_SENT:
		/* E1. The normal case. Process, send I2, goto E2. */
		err = hip_handle_r1(skb, entry);
		HIP_LOCK_HA(entry);
		if (err < 0)
			HIP_ERROR("Handling of R1 failed\n");
		else {
			if (state == HIP_STATE_I1_SENT)
				entry->state = HIP_STATE_I2_SENT;
		}
		HIP_UNLOCK_HA(entry);
		break;
	case HIP_STATE_R2_SENT:
		/* E2. Drop and stay. */
		HIP_ERROR("Received R1 in state R2_SENT. Dropping\n");
		break;
	case HIP_STATE_ESTABLISHED:
		HIP_ERROR("Received R1 in state ESTABLISHED. Dropping\n");
 		break;
 	case HIP_STATE_REKEYING:
		HIP_ERROR("Received R1 in state REKEYING. Dropping\n");
		break;
	case HIP_STATE_NONE:
	case HIP_STATE_UNASSOCIATED:
	default:
		/* Can't happen. */
		err = -EFAULT;
		HIP_ERROR("R1 received in odd state: %d. Dropping.\n", state); 
		break;
	}

	hip_put_ha(entry);
 out_drop:
	return err;
}

/**
 * hip_create_r2 - Creates and transmits R2 packet.
 * @ctx: Context of processed I2 packet.
 * @entry: HA
 *
 * Returns: 0 on success, < 0 on error.
 */
int hip_create_r2(struct hip_context *ctx, hip_ha_t *entry)
{
	uint32_t spi_in;
 	struct hip_host_id *host_id_private = NULL, *host_id_public = NULL;
 	struct hip_common *r2 = NULL;
	struct hip_common *i2;
 	int err = 0;
	//int algo = 0;
	int clear = 0;
	u8 *signature;
// 	u8 signature[HIP_DSA_SIGNATURE_LEN];
	uint16_t mask;
#ifdef CONFIG_HIP_RVS
	  int create_rva = 0;
#endif

	HIP_DEBUG("\n");

	/* assume already locked entry */
	i2 = ctx->input;

	/* Build and send R2
	   IP ( HIP ( SPI, HMAC, HIP_SIGNATURE ) ) */
	r2 =  hip_msg_alloc();
	if (!r2) {
		err = -ENOMEM;
		HIP_ERROR("No memory for R2\n");
		goto out_err;
	}

	/* just swap the addresses to use the I2's destination HIT as
	 * the R2's source HIT */
	mask = hip_create_control_flags(0, 0, HIP_CONTROL_SHT_TYPE1,
					HIP_CONTROL_DHT_TYPE1);
	hip_build_network_hdr(r2, HIP_R2, mask,
			      &ctx->input->hitr, &ctx->input->hits);

 	/********** SPI_LSI **********/
	barrier();
	//HIP_DEBUG("entry should have only one spi_in now, fix\n");
	spi_in = hip_hadb_get_latest_inbound_spi(entry);

	err = hip_build_param_spi(r2, spi_in);
 	if (err) {
 		HIP_ERROR("building of SPI_LSI failed (err=%d)\n", err);
 		goto out_err;
	}

#ifdef CONFIG_HIP_RVS
 	/* Do the Rendezvous functionality */
 	{
 		struct hip_rva_request *rreq;
 		int rva_types[4] = {0};
 		int num;
 		uint32_t lifetime;

 		rreq = hip_get_param(i2, HIP_PARAM_RVA_REQUEST);
 		if (!rreq)
 			goto next_hmac;

 		num = hip_select_rva_types(rreq, rva_types, 4);
 		if (!num) {
 			HIP_ERROR("None of the RVA types were accepted. Abandoning connection\n");
 			rva_types[0] = 0;
			num = 1;
 		}

 		lifetime = ntohl(rreq->lifetime);
 		if (lifetime > HIP_DEFAULT_RVA_LIFETIME)
			lifetime = HIP_DEFAULT_RVA_LIFETIME;

 		err = hip_build_param_rva(r2, lifetime, rva_types, num, 0);
 		if (err) {
 			HIP_ERROR("Building of RVA_REPLY failed\n");
 			goto out_err;
 		}

 		create_rva = 1;
 	}

 next_hmac:
#endif

 	/*********** HMAC2 ************/
	{
		struct hip_crypto_key hmac;

		host_id_public =
			hip_get_any_localhost_public_key(HIP_HI_DEFAULT_ALGO);

		HIP_HEXDUMP("host id for HMAC2", host_id_public,
			    hip_get_param_total_len(host_id_public));

		memcpy(&hmac, &entry->hip_hmac_out, sizeof(hmac));
		err = hip_build_param_hmac2_contents(r2, &hmac,
						     host_id_public);
		if (err) {
			HIP_ERROR("Building of hmac failed (%d)\n", err);
			goto out_err;
		}
	}

	host_id_private = hip_get_any_localhost_host_id(HIP_HI_DEFAULT_ALGO);
	if (!host_id_private) {
		HIP_ERROR("Could not get own host identity. Can not sign data\n");
		goto out_err;
	}

	if (HIP_HI_DEFAULT_ALGO == HIP_HI_RSA) {
		signature = kmalloc(HIP_RSA_SIGNATURE_LEN, GFP_KERNEL);
	} else {
		signature = kmalloc(HIP_DSA_SIGNATURE_LEN, GFP_KERNEL);
	}

	if (!signature) {
		HIP_ERROR("No mem\n");
		err = -ENOMEM;
		goto out_err;
	}
	if (!hip_create_signature(r2, hip_get_msg_total_len(r2),
				  host_id_private, signature)) {
		HIP_ERROR("Could not sign R2. Failing\n");
		err = -EINVAL;
		goto out_err;
	}

	if (HIP_HI_DEFAULT_ALGO == HIP_HI_RSA) {
		err = hip_build_param_signature_contents(r2, signature,
							 HIP_RSA_SIGNATURE_LEN,
							 HIP_SIG_RSA);
	} else {
		err = hip_build_param_signature_contents(r2, signature,
							 HIP_DSA_SIGNATURE_LEN,
							 HIP_SIG_DSA);
	}

 	if (err) {
 		HIP_ERROR("Building of signature failed (%d)\n", err);
 		goto out_err;
 	}

 	/* Send the packet */
	HIP_DEBUG("R2 created successfully, sending\n");
	err = hip_csum_send(NULL, &(ctx->skb_in->nh.ipv6h->saddr), r2);
	if (err) {
		HIP_ERROR("csum_send failed\n");
	}

#ifdef CONFIG_HIP_RVS
	if (create_rva) {
		HIP_RVA *rva;

		rva = hip_ha_to_rva(entry, GFP_KERNEL);
		if (!rva) {
			/* RVA could not be created... notify the initiator */
			err = -ENOSYS;
			goto out_err;
		}

		err = hip_rva_insert(rva);
		if (err) 
			HIP_ERROR("Error while inserting RVA into hash table\n");
		
		hip_put_rva(rva);
	}
#endif
 out_err:
	if (host_id_public)
		kfree(host_id_public);
	if (host_id_private)
		kfree(host_id_private);
	if (r2)
		kfree(r2);
	if (clear && entry) {/* Hmm, check */
		HIP_ERROR("TODO: about to do hip_put_ha, should this happen here ?\n");
		hip_put_ha(entry);
	}
	return err;
}


/**
 * hip_handle_i2 - handle incoming I2 packet
 * @skb: sk_buff where the HIP packet is in
 * @ha: HIP HA corresponding to the peer
 *
 * This function is the actual point from where the processing of I2
 * is started and corresponding R2 is created.
 *
 * On success (I2 payloads are checked and R2 is created and sent) 0 is
 * returned, otherwise < 0.
 */
int hip_handle_i2(struct sk_buff *skb, hip_ha_t *ha)
{
	int err = 0;
	struct hip_common *i2 = NULL;
	struct hip_context *ctx = NULL;
 	struct hip_tlv_common *param;
	char *tmp_enc = NULL, *enc = NULL;
	struct hip_host_id *host_id_in_enc = NULL;
	struct hip_r1_counter *r1cntr;
 	struct hip_lhi lhi;
	struct hip_spi *hspi = NULL;
	hip_ha_t *entry = ha;
	hip_transform_suite_t esp_tfm, hip_tfm;
	uint32_t spi_in, spi_out;
	uint16_t crypto_len;
 	char *iv;
 	struct in6_addr hit;
	struct in6_addr *rcv_hit;
	struct hip_spi_in_item spi_in_data;
 	HIP_DEBUG("\n");

	/* assume already locked ha, if ha is not NULL */

	ctx = kmalloc(sizeof(struct hip_context), GFP_KERNEL);
	if (!ctx) {
		err = -ENOMEM;
		goto out_err;
	}
	memset(ctx, 0, sizeof(struct hip_context));

	ctx->skb_in = skb;
	i2 = (struct hip_common*) skb->h.raw;
	ctx->input = (struct hip_common*) skb->h.raw;

	rcv_hit = &(((struct hip_common *)skb->h.raw)->hitr);
	HIP_DEBUG_HIT("HANDLE I2, receiver_hit: ", rcv_hit);

	/* Check packet validity */
	/* We MUST check that the responder HIT is one of ours. */
	/* check the generation counter */
	/* We do not support generation counter (our precreated R1s suck) */

	r1cntr = hip_get_param(ctx->input, HIP_PARAM_R1_COUNTER);
#if 0		
	if (!r1cntr) {
		/* policy decision... */
		HIP_DEBUG("No R1 COUNTER in I2. Default policy is to drop the packet\n");
		err = -ENOMSG;
		goto out_err;
	}

	err = hip_verify_generation(&skb->nh.ipv6h->saddr, 
				    &skb->nh.ipv6h->daddr, 
				    r1cntr->generation, 
				    rcv_hit);
	if (err) {
		HIP_ERROR("Birthday check failed\n");
		goto out_err;
	}

#endif 

	/* check solution for cookie */
	{
		struct hip_solution *sol;

		sol = hip_get_param(ctx->input, HIP_PARAM_SOLUTION);
		if (!sol) {
			HIP_ERROR("Invalid I2: SOLUTION parameter missing\n");
			err = -EINVAL;
			goto out_err;
		}

		if (!hip_verify_cookie(&skb->nh.ipv6h->saddr,
				       &skb->nh.ipv6h->daddr, 
				       i2, sol, rcv_hit)) {
			HIP_ERROR("Cookie solution rejected\n");
			err = -ENOMSG;
			goto out_err;
		}
	}

	/* Check HIP and ESP transforms, and produce keying material  */

	ctx->dh_shared_key = NULL;
	err = hip_produce_keying_material(ctx->input, ctx);
	if (err) {
		HIP_ERROR("Unable to produce keying material. Dropping I2\n");
		goto out_err;
	}

	/* verify HMAC */
	err = hip_verify_packet_hmac(i2, &ctx->hip_hmac_in);
	if (err) {
		HIP_ERROR("HMAC validation on r1 failed\n");
		err = -ENOENT;
		goto out_err;
	}
	
	/* decrypt the HOST_ID and verify it against the sender HIT */
	enc = hip_get_param(ctx->input, HIP_PARAM_ENCRYPTED);
	if (!enc) {
		err = -ENOENT;
		HIP_ERROR("Could not find enc parameter\n");
		goto out_err;
	}

	tmp_enc = kmalloc(hip_get_param_total_len(enc), GFP_KERNEL);
	if (!tmp_enc) {
		HIP_ERROR("No memory for temporary host_id\n");
		err = -ENOMEM;
		goto out_err;
	}

	/* little workaround...
	 * We have a function that calculates sha1 digest and then verifies the
	 * signature. But since the sha1 digest in I2 must be calculated over
	 * the encrypted data, and the signature requires that the encrypted
	 * data to be decrypted (it contains peer's host identity),
	 * we are forced to do some temporary copying...
	 * If ultimate speed is required, then calculate the digest here as
	 * usual and feed it to signature verifier. 
	 */

	memcpy(tmp_enc, enc, hip_get_param_total_len(enc));

	/* Decrypt ENCRYPTED field*/
	_HIP_HEXDUMP("Recv. Key", &ctx->hip_enc_in.key, 24);
	param = hip_get_param(ctx->input, HIP_PARAM_HIP_TRANSFORM);
	if (!param) {
		err = -ENOENT;
		HIP_ERROR("Did not find HIP transform\n");
		goto out_err;
	}

	hip_tfm = hip_get_param_transform_suite_id(param, 0);
 	if (hip_tfm == 0) {
		HIP_ERROR("Bad HIP transform\n");
 		err = -EFAULT;
 		goto out_err;
 	}

	switch (hip_tfm) {
	case HIP_HIP_AES_SHA1:
 		host_id_in_enc = (struct hip_host_id *)
		  (tmp_enc + sizeof(struct hip_encrypted_aes_sha1));
 		iv = ((struct hip_encrypted_aes_sha1 *) tmp_enc)->iv;
 		/* 4 = reserved, 16 = iv */
 		crypto_len = hip_get_param_contents_len(enc) - 4 - 16;
		HIP_DEBUG("aes crypto len: %d", crypto_len);
		break;
	case HIP_HIP_3DES_SHA1:
 		host_id_in_enc = (struct hip_host_id *)
		  (tmp_enc + sizeof(struct hip_encrypted_3des_sha1));
 		iv = ((struct hip_encrypted_3des_sha1 *) tmp_enc)->iv;
 		/* 4 = reserved, 8 = iv */
 		crypto_len = hip_get_param_contents_len(enc) - 4 - 8;
		break;
	case HIP_HIP_NULL_SHA1:
		host_id_in_enc = (struct hip_host_id *)
			(tmp_enc + sizeof(struct hip_encrypted_null_sha1));
 		iv = NULL;
 		/* 4 = reserved */
 		crypto_len = hip_get_param_contents_len(enc) - 4;
		break;
	default:
		HIP_ERROR("Unknown HIP transform: %d\n", hip_tfm);
		err = -EINVAL;
		goto out_err;
	}

	HIP_DEBUG("\n");
	err = hip_crypto_encrypted(host_id_in_enc, iv, hip_tfm,
 				   crypto_len, &ctx->hip_enc_in.key,
 				   HIP_DIRECTION_DECRYPT);
	if (err) {
		err = -EINVAL;
		HIP_ERROR("Decryption of Host ID failed\n");
		goto out_err;
	}

	if (hip_get_param_type(host_id_in_enc) != HIP_PARAM_HOST_ID) {
		err = -EINVAL;
		HIP_ERROR("The decrypted parameter is not a host id\n");
		goto out_err;
	}

	HIP_HEXDUMP("Decrypted HOST_ID", host_id_in_enc,
		     hip_get_param_total_len(host_id_in_enc));

	/* Verify sender HIT */
 	if (hip_host_id_to_hit(host_id_in_enc, &hit,
			       HIP_HIT_TYPE_HASH126)) {
 		HIP_ERROR("Unable to verify sender's HOST_ID\n");
 		err = -1;
 		goto out_err;
 	}
 	
 	if (ipv6_addr_cmp(&hit, &i2->hits) != 0) {
 		HIP_ERROR("Sender's HIT does not match advertised public key\n");
		//HIP_DEBUG_HIT("hit1", &hit);
		//HIP_DEBUG_HIT("hit2", &i2->hits);
 		err = -EINVAL;
 		goto out_err;
	}

	/* HMAC cannot be validated until we draw key material */

	/* NOTE! The original packet has the data still encrypted. But this is
	 * not a problem, since we have decrypted the data into a temporary
	 * storage and nobody uses the data in the original packet.
	 */

	/* validate signature */

	// XX CHECK: is the host_id_in_enc correct??! it points to the temp
	err = hip_verify_packet_signature(ctx->input, host_id_in_enc);
	if (err) {
		HIP_ERROR("Verification of I2 signature failed\n");
		err = -EINVAL;
		goto out_err;
	}
	_HIP_DEBUG("SIGNATURE in I2 ok\n");


	/* do the rest */


  	/* Add peer's host id to peer_id database (is there need to
  	   do this?) */
	{
		char *str;
		int len;

		if (hip_get_param_host_id_di_type_len(host_id_in_enc, &str,
						      &len) < 0)
			goto out_err;

		HIP_DEBUG("Identity type: %s, Length: %d, Name: %s\n",
			  str, len, hip_get_param_host_id_hostname(host_id_in_enc));
	}

 	lhi.anonymous = 0;
	ipv6_addr_copy(&lhi.hit, &ctx->input->hits);

 	err = hip_add_host_id(HIP_DB_PEER_HID, &lhi, host_id_in_enc);
 	if (err == -EEXIST) {
 		err = 0;
 		HIP_INFO("Host id already exists. Ignoring.\n");
 	} else if (err) {
 		HIP_ERROR("Could not store peer's identity\n");
 		goto out_err;
  	}

	/* Create state (if not previously done) */
	if (!entry) {
		/* we have no previous infomation on the peer, create
		 * a new HIP HA */
		entry = hip_hadb_create_state(GFP_KERNEL);
		if (!entry) {
			HIP_ERROR("Failed to create or find entry\n");
			err = -ENOMSG;
			goto out_err;
		}

		/* the rest of the code assume already locked entry,
		 * so lock the newly created entry as well */
		HIP_LOCK_HA(entry);

		ipv6_addr_copy(&entry->hit_peer, &i2->hits);
		ipv6_addr_copy(&entry->hit_our, &i2->hitr);
		HIP_DEBUG("Inserting state\n");
		hip_hadb_insert_state(entry);
		hip_hold_ha(entry);
		/* entry unlock is done below, ok ? */
		//HIP_UNLOCK_HA(entry);
		/* insert automatically holds for the data structure
		 * references, but since we continue to use the entry,
		 * we have to hold for our own usage too
		 */
	}

	/* If we have old SAs with these HITs delete them */
	hip_delete_esp(entry);

	{
		struct hip_esp_transform *esp_tf;
		struct hip_spi_out_item spi_out_data;

		esp_tf = hip_get_param(ctx->input, HIP_PARAM_ESP_TRANSFORM);
		if (!esp_tf) {
			err = -ENOENT;
			HIP_ERROR("Did not find ESP transform on i2\n");
			goto out_err;
		}

		hspi = hip_get_param(ctx->input, HIP_PARAM_SPI);
		if (!hspi) {
			err = -ENOENT;
			HIP_ERROR("Did not find SPI LSI on i2\n");
			goto out_err;
		}

		if (r1cntr)
			entry->birthday = r1cntr->generation;
		entry->peer_controls |= ntohs(i2->control);
		ipv6_addr_copy(&entry->hit_our, &i2->hitr);
		ipv6_addr_copy(&entry->hit_peer, &i2->hits);

		/* move this below setup_sa */
		memset(&spi_out_data, 0, sizeof(struct hip_spi_out_item));
		spi_out_data.spi = ntohl(hspi->spi);
		err = hip_hadb_add_spi(entry, HIP_SPI_DIRECTION_OUT,
				       &spi_out_data);
		if (err) {
			goto out_err;
		}
		entry->esp_transform = hip_select_esp_transform(esp_tf);
		esp_tfm = entry->esp_transform;

		if (esp_tfm == 0) {
			HIP_ERROR("Could not select proper ESP transform\n");
			goto out_err;
		}
	}

	err = hip_hadb_add_peer_addr(entry, &(ctx->skb_in->nh.ipv6h->saddr),
				     0, 0, PEER_ADDR_STATE_ACTIVE);
	if (err) {
		HIP_ERROR("error while adding a new peer address\n");
		goto out_err;
	}

	/* Set up IPsec associations */


	spi_in = 0;
	err = hip_setup_sa(&i2->hits, &i2->hitr, &spi_in, esp_tfm, 
			   &ctx->esp_in.key, &ctx->auth_in.key, 0,
			   HIP_SPI_DIRECTION_IN);
	
	if (err) {
		HIP_ERROR("failed to setup IPsec SPD/SA entries, peer:src (err=%d)\n", err);
		if (err == -EEXIST)
			HIP_ERROR("SA for SPI 0x%x already exists, this is perhaps a bug\n",
				  spi_in);
		hip_delete_esp(entry);
		goto out_err;
	}
	/* XXX: Check -EAGAIN */
	
	/* ok, found an unused SPI to use */
	HIP_DEBUG("set up inbound IPsec SA, SPI=0x%x (host)\n",
		  spi_in);

		
	barrier();
	spi_out = ntohl(hspi->spi);
	HIP_DEBUG("setting up outbound IPsec SA, SPI=0x%x\n", spi_out);
	err = hip_setup_sa(&i2->hitr, &i2->hits, &spi_out, esp_tfm, 
			   &ctx->esp_out.key, &ctx->auth_out.key, 0,
			   HIP_SPI_DIRECTION_OUT);
	if (err == -EEXIST) {
		HIP_DEBUG("SA already exists for the SPI=0x%x\n", spi_out);
		HIP_DEBUG("TODO: what to do ? currently ignored\n");
	} else if (err) {
		HIP_ERROR("failed to setup IPsec SPD/SA entries, peer:dst (err=%d)\n", err);
		/* delete all IPsec related SPD/SA for this entry */
		hip_delete_esp(entry);
		goto out_err;
	}
	/* XXX: Check if err = -EAGAIN... */
	HIP_DEBUG("set up outbound IPsec SA, SPI=0x%x\n", spi_out);

	/* source IPv6 address is implicitly the preferred
	 * address after the base exchange */
	err = hip_hadb_add_addr_to_spi(entry, spi_out,
				       &ctx->skb_in->nh.ipv6h->saddr,
				       1, 0, 1);
	_HIP_DEBUG("add spi err ret=%d\n", err);
	if (err) {
		HIP_ERROR("failed to add an address to SPI list\n");
		goto out_err;
	}

	memset(&spi_in_data, 0, sizeof(struct hip_spi_in_item));
	spi_in_data.spi = spi_in;
	spi_in_data.ifindex = hip_ipv6_devaddr2ifindex(&skb->nh.ipv6h->daddr);
	if (spi_in_data.ifindex) {
		HIP_DEBUG("ifindex=%d\n", spi_in_data.ifindex);
	} else
		HIP_ERROR("Couldn't get device ifindex of address\n");

	err = hip_hadb_add_spi(entry, HIP_SPI_DIRECTION_IN, &spi_in_data);
	if (err) {
		HIP_UNLOCK_HA(entry);
		goto out_err;
	}

	entry->default_spi_out = spi_out;
	HIP_DEBUG("set default SPI out=0x%x\n", spi_out);

	err = hip_store_base_exchange_keys(entry, ctx, 0);
	if (err) {
		HIP_DEBUG("hip_store_base_exchange_keys failed\n");
		goto out_err;
	}

	HIP_DEBUG("Inserting state\n");
	hip_hadb_insert_state(entry);

	err = hip_create_r2(ctx, entry);
	HIP_DEBUG("hip_create_r2 returned %d\n", err);
	if (err) {
		HIP_ERROR("Creation of R2 failed\n");
		goto out_err;
	}

	/* change SA state from ACQ -> VALID, and wake up sleepers */
	hip_finalize_sa(&i2->hits, spi_out);
	hip_finalize_sa(&i2->hitr, spi_in);

	/* we cannot do this outside (in hip_receive_i2) since we don't have
	   the entry there and looking it up there would be unneccesary waste
	   of cycles */
	if (!ha && entry) {
		wmb();
#ifdef CONFIG_HIP_RVS
		/* XX FIX: this should be dynamic (the rvs information should
		   be stored in the HADB) instead of static */
		entry->state = HIP_STATE_ESTABLISHED;
#else
		entry->state = HIP_STATE_R2_SENT;
#endif /* CONFIG_HIP_RVS */
	}

	HIP_DEBUG("Reached %s state\n", hip_state_str(entry->state));

 out_err:
	/* ha is not NULL if hip_receive_i2() fetched the HA for us.
	 * In that case we must not release our reference to it.
	 * Otherwise, if 'ha' is NULL, then we created the HIP HA in this
	 * function and we should free the reference.
	 */
	if (!ha) {
		if (entry) {
			/* unlock the entry created in this function */
			HIP_UNLOCK_HA(entry);
			hip_put_ha(entry);
		}
	}
	if (tmp_enc)
		kfree(tmp_enc);
	if (ctx->dh_shared_key)
		kfree(ctx->dh_shared_key);
	if (ctx)
		kfree(ctx);

	return err;
}

/**
 * hip_receive_i2 - receive I2 packet
 * @skb: sk_buff where the HIP packet is in
 *
 * This is the initial function which is called when an I2 packet is
 * received. If we are in correct state, the packet is handled to
 * hip_handle_i2() for further processing.
 *
 * Returns always 0.
 *
 * TODO: check if it is correct to return always 0 
 */
int hip_receive_i2(struct sk_buff *skb) 
{
	struct hip_common *i2;
	int state = 0;
	int err = 0;
	hip_ha_t *entry;
	uint16_t mask;

	i2 = (struct hip_common*) (skb)->h.raw;

	HIP_DEBUG("\n");

	if (ipv6_addr_any(&i2->hitr)) {
		HIP_ERROR("Received NULL receiver HIT in I2. Dropping\n");
		goto out;
	}

	mask = hip_create_control_flags(1, 1, HIP_CONTROL_SHT_ALL,
					HIP_CONTROL_DHT_ALL);
	if (!hip_controls_sane(ntohs(i2->control), mask
			       //HIP_CONTROL_CERTIFICATES | HIP_CONTROL_HIT_ANON |
			       //HIP_CONTROL_RVS_CAPABLE
			       // | HIP_CONTROL_SHT_MASK | HIP_CONTROL_DHT_MASK)) {
		               )) {
		HIP_ERROR("Received illegal controls in I2: 0x%x. Dropping\n",
			  ntohs(i2->control));
		goto out;
	}

	entry = hip_hadb_find_byhit(&i2->hits);
	if (!entry) {
		state = HIP_STATE_UNASSOCIATED;
	} else {
		barrier();
		HIP_LOCK_HA(entry);
		state = entry->state;
	}

 	switch(state) {
 	case HIP_STATE_UNASSOCIATED:
		/* possibly no state created yet */
		err = hip_handle_i2(skb, NULL);
		break;
	case HIP_STATE_I1_SENT:
	case HIP_STATE_I2_SENT:
	case HIP_STATE_R2_SENT:
 		err = hip_handle_i2(skb, entry);
		if (!err)
			entry->state = HIP_STATE_R2_SENT;
 		break;
 	case HIP_STATE_ESTABLISHED:
 		HIP_DEBUG("Received I2 in state ESTABLISHED\n");
 		err = hip_handle_i2(skb, entry);
		if (!err)
			entry->state = HIP_STATE_R2_SENT;
 		break;
 	case HIP_STATE_REKEYING:
		HIP_DEBUG("Received I2 in state REKEYING\n");
 		err = hip_handle_i2(skb, entry);
		if (!err)
			entry->state = HIP_STATE_R2_SENT;
	default:
		HIP_ERROR("Internal state (%d) is incorrect\n", state);
		break;
	}

	if (entry) {
		HIP_UNLOCK_HA(entry);
		hip_put_ha(entry);
	}
 out:
	return err;
}


/**
 * hip_handle_r2 - handle incoming R2 packet
 * @skb: sk_buff where the HIP packet is in
 * @entry: HA
 *
 * This function is the actual point from where the processing of R2
 * is started.
 *
 * On success (payloads are created and IPsec is set up) 0 is
 * returned, otherwise < 0.
 */
int hip_handle_r2(struct sk_buff *skb, hip_ha_t *entry)
{
	int err = 0;
	uint16_t len;
	struct hip_context *ctx = NULL;
	struct in6_addr *sender;
 	struct hip_host_id *peer_id = NULL;
 	struct hip_lhi peer_lhi;
 	struct hip_spi *hspi = NULL;
 	struct hip_sig *sig = NULL;
	struct hip_common *r2 = NULL;
	struct hip_spi_out_item spi_out_data;
	int tfm;
	uint32_t spi_recvd, spi_in;

	/* assume already locked entry */

	HIP_DEBUG("Entering handle_r2\n");

	ctx = kmalloc(sizeof(struct hip_context), GFP_ATOMIC);
	if (!ctx) {
		err = -ENOMEM;
		goto out_err;
	}
	memset(ctx, 0, sizeof(struct hip_context));
	ctx->skb_in = skb;
        ctx->input = (struct hip_common *) skb->h.raw;
	r2 = ctx->input;

	sender = &r2->hits;

 	peer_lhi.anonymous = 0;
 	ipv6_addr_copy(&peer_lhi.hit, &r2->hits);

 	peer_id = hip_get_host_id(HIP_DB_PEER_HID, &peer_lhi);
 	if (!peer_id) {
 		HIP_ERROR("Unknown peer (no identity found)\n");
 		err = -EINVAL;
 		goto out_err;
 	}

        /* verify HMAC */
	err = hip_verify_packet_hmac2(r2, &entry->hip_hmac_in, peer_id);
	if (err) {
		HIP_ERROR("HMAC validation on R2 failed\n");
		goto out_err;
	}
	_HIP_DEBUG("HMAC in R2 ok\n");

	_HIP_DUMP_MSG(r2);

	/* signature validation */

 	sig = hip_get_param(r2, HIP_PARAM_HIP_SIGNATURE);
 	if (!sig) {
 		err = -ENOENT;
		HIP_ERROR("No signature found\n");
 		goto out_err;
 	}

	HIP_DUMP_MSG(r2);

 	hip_zero_msg_checksum(r2);
 	len = (u8*) sig - (u8*) r2;
 	hip_set_msg_total_len(r2, len);

 	if (!hip_verify_signature(r2, len, peer_id,
 				  (u8*)(sig + 1))) {
 		HIP_ERROR("R2 signature verification failed\n");
 		err = -EINVAL;
 		goto out_err;
 	}

        /* The rest */
 	hspi = hip_get_param(r2, HIP_PARAM_SPI);
 	if (!hspi) {
		HIP_ERROR("Parameter SPI not found\n");
 		err = -EINVAL;
 		goto out_err;
 	}

	spi_recvd = ntohl(hspi->spi);
	memset(&spi_out_data, 0, sizeof(struct hip_spi_out_item));
	spi_out_data.spi = spi_recvd;
	err = hip_hadb_add_spi(entry, HIP_SPI_DIRECTION_OUT, &spi_out_data);
	if (err) {
		goto out_err;
	}
	memcpy(&ctx->esp_out, &entry->esp_out, sizeof(ctx->esp_out));
	memcpy(&ctx->auth_out, &entry->auth_out, sizeof(ctx->auth_out));
	HIP_DEBUG("entry should have only one spi_in now, test\n");
	spi_in = hip_hadb_get_latest_inbound_spi(entry);
	tfm = entry->esp_transform;

	err = hip_setup_sa(&r2->hitr, sender, &spi_recvd, tfm,
			   &ctx->esp_out.key, &ctx->auth_out.key, 0,
			   HIP_SPI_DIRECTION_OUT);
	if (err == -EEXIST) {
		HIP_DEBUG("SA already exists for the SPI=0x%x\n", spi_recvd);
		HIP_DEBUG("TODO: what to do ? currently ignored\n");
	} else 	if (err) {
		HIP_ERROR("hip_setup_sa failed, peer:dst (err=%d)\n", err);
		HIP_ERROR("** TODO: remove inbound IPsec SA**\n");
	}
	/* XXX: Check for -EAGAIN */
	HIP_DEBUG("set up outbound IPsec SA, SPI=0x%x (host)\n", spi_recvd);

	/* source IPv6 address is implicitly the preferred
	 * address after the base exchange */
	err = hip_hadb_add_addr_to_spi(entry, spi_recvd, &skb->nh.ipv6h->saddr,
				       1, 0, 1);
	if (err)
		HIP_ERROR("hip_hadb_add_addr_to_spi err=%d not handled\n", err);
	entry->default_spi_out = spi_recvd;
	HIP_DEBUG("set default SPI out=0x%x\n", spi_recvd);
	_HIP_DEBUG("add spi err ret=%d\n", err);

	err = hip_ipv6_devaddr2ifindex(&skb->nh.ipv6h->daddr);
	if (err != 0) {
		HIP_DEBUG("ifindex=%d\n", err);
		hip_hadb_set_spi_ifindex(entry, spi_in, err);
	} else
		HIP_ERROR("Couldn't get device ifindex of address\n");
	err = 0;

	HIP_DEBUG("clearing the address used during the bex\n");
	ipv6_addr_copy(&entry->bex_address, &in6addr_any);

	hip_hadb_insert_state(entry);
	/* these will change SAs' state from ACQUIRE to VALID, and
	 * wake up any transport sockets waiting for a SA */
	hip_finalize_sa(&r2->hits, spi_recvd);
	hip_finalize_sa(&r2->hitr, spi_in);

	//HIP_DEBUG("Reached ESTABLISHED state\n"); moved to receive_r2

 out_err:
	if (peer_id)
		kfree(peer_id);
	if (ctx)
		kfree(ctx);
	return err;
}

int hip_handle_i1(struct sk_buff *skb, hip_ha_t *entry)
{
	int err;
	struct hip_common *i1;
#ifdef CONFIG_HIP_RVS
  	struct hip_from *from;
#endif
	struct in6_addr *dst;
	struct in6_addr *dstip;

	i1 = (struct hip_common *)skb->h.raw;

	dst = &i1->hits;
	dstip = NULL;

#ifdef CONFIG_HIP_RVS
	from = hip_get_param(i1, HIP_PARAM_FROM);
	if (from) {
		HIP_DEBUG("Found FROM parameter in I1\n");
		dstip = (struct in6_addr *)&from->address;
		if (entry) {
			struct in6_addr daddr;
			
			/* The entry contains wrong address mapping...
			   instead of the real IP, it has RVS's IP.
			   The RVS should probably be saved into the entry.
			   We need the RVS's IP in double-jump case.
			*/
			hip_hadb_get_peer_addr(entry, &daddr);
			hip_hadb_delete_peer_addrlist_one(entry, &daddr);
			hip_hadb_add_peer_addr(entry, dst, 0, 0, PEER_ADDR_STATE_ACTIVE);
		}
	} else {
		HIP_DEBUG("Didn't find FROM parameter in I1\n");
	}
#endif

	err = hip_xmit_r1(skb, dstip, dst);
	return err;
}


/**
 * hip_receive_i1 - receive I1 packet
 * @skb: sk_buff where the HIP packet is in
 *
 * This is the initial function which is called when an I1 packet is
 * received. If we are in correct state we reply with an R1 packet.
 *
 * This function never writes into hip_sdb_state entries.
 *
 * Returns: zero on success, or negative error value on error.
 */
int hip_receive_i1(struct sk_buff *skb) 
{
	struct hip_common *hip_i1 = (struct hip_common*) skb->h.raw;
	int err = 0;
	int state;
	hip_ha_t *entry;
 	int mask;
#ifdef CONFIG_HIP_RVS
 	HIP_RVA *rva;
#endif

	HIP_DEBUG("\n");

	if (ipv6_addr_any(&hip_i1->hitr)) {
		HIP_ERROR("Received NULL receiver HIT. Opportunistic HIP is not supported yet in I1. Dropping\n");
		err = -EPROTONOSUPPORT;
		goto out;
	}
	/* we support checking whether we are rvs capable even with RVS support not enabled */
	//mask = HIP_CONTROL_NONE | HIP_CONTROL_RVS_CAPABLE;
	//mask |= HIP_CONTROL_SHT_MASK | HIP_CONTROL_DHT_MASK; /* test */

	mask = hip_create_control_flags(0, 0, HIP_CONTROL_SHT_ALL,
					HIP_CONTROL_DHT_ALL);
 	if (!hip_controls_sane(ntohs(hip_i1->control), mask)) {
 		HIP_ERROR("Received illegal controls in I1: 0x%x. Dropping\n",
 			  ntohs(hip_i1->control));
		goto out;
	}

	entry = hip_hadb_find_byhit(&hip_i1->hits);
	if (entry) {
		wmb();
		state = entry->state;
		hip_put_ha(entry);
	} else {
#ifdef CONFIG_HIP_RVS
 		HIP_DEBUG("Doing RVA check\n");
 		rva = hip_rva_find_valid(&hip_i1->hitr);
 		if (rva) {
 			/* we should now relay the I1.
 			   We have two options: Rewrite destination address or
 			   rewrite both destination and source addresses.
 			   We'll try to do the former if the destination is in the
 			   same subnet, and we'll fall back to the latter in other
 			   cases.
 			*/

 			err = hip_relay_i1(skb, rva);
 			if (err)
 				HIP_ERROR("Relaying I1 failed\n");
 			else
 				HIP_DEBUG("Relayed I1\n");
 			return err;
 		}
#endif
		state = HIP_STATE_NONE;
	}

	HIP_DEBUG("HIP_LOCK_HA ?\n");

	HIP_DEBUG("Received I1 in state %s\n", hip_state_str(state));
	switch(state) {
	case HIP_STATE_NONE:
 		err = hip_handle_i1(skb, NULL);
		break;
	case HIP_STATE_UNASSOCIATED:
		err = hip_handle_i1(skb, entry);
		break;
	case HIP_STATE_I1_SENT:
		err = hip_handle_i1(skb, entry);
		break;
	case HIP_STATE_I2_SENT:
		err = hip_handle_i1(skb, entry);
		break;
	case HIP_STATE_R2_SENT:
		err = hip_handle_i1(skb, entry);
		HIP_DEBUG("Received I1 in state R2_SENT. Sent R1\n");
		break;
	case HIP_STATE_ESTABLISHED:
		err = hip_handle_i1(skb, entry);
		break;
	case HIP_STATE_REKEYING:
		err = hip_handle_i1(skb, entry);
		break;
	default:
		/* should not happen */
		HIP_ERROR("DEFAULT CASE, UNIMPLEMENTED STATE HANDLING OR A BUG\n");
		err = -EINVAL;
		break;
	}

	HIP_DEBUG("HIP_UNLOCK_HA ?\n");

 out:
	return err;
}

/**
 * hip_receive_r2 - receive R2 packet
 * @skb: sk_buff where the HIP packet is in
 *
 * This is the initial function which is called when an R1 packet is
 * received. If we are in correct state, the packet is handled to
 * hip_handle_r2() for further processing.
 *
 * Returns: 0 if R2 was processed succesfully, < 0 otherwise.
 */
int hip_receive_r2(struct sk_buff *skb) 
{
	struct hip_common *hip_common;
	hip_ha_t *entry = NULL;
	int err = 0;
	int state;
	uint16_t mask;

	hip_common = (struct hip_common *)skb->h.raw;

	if (ipv6_addr_any(&hip_common->hitr)) {
		HIP_ERROR("Received NULL receiver HIT in R2. Dropping\n");
		goto out_err;
	}

	mask = hip_create_control_flags(0, 0, HIP_CONTROL_SHT_ALL,
					HIP_CONTROL_DHT_ALL);
	if (!hip_controls_sane(ntohs(hip_common->control), mask
			       //HIP_CONTROL_NONE | HIP_CONTROL_RVS_CAPABLE
			       //| HIP_CONTROL_SHT_MASK | HIP_CONTROL_DHT_MASK))
			       ))
	{
		HIP_ERROR("Received illegal controls in R2: 0x%x. Dropping\n", ntohs(hip_common->control));
		goto out_err;
	}

	entry = hip_hadb_find_byhit(&hip_common->hits);
	if (!entry) {
		HIP_ERROR("Received R2 by unknown sender\n");
		//HIP_PRINT_HIT("Sender", &hip_common->hits);
		err = -EFAULT;
		goto out_err;
	}
	HIP_LOCK_HA(entry);

	state = entry->state;

 	switch(state) {
	case HIP_STATE_UNASSOCIATED:
		err = -EFAULT;
		HIP_ERROR("Received R2 in UNASSOCIATED state. Dropping.\n");
		break;
 	case HIP_STATE_I1_SENT:
 		HIP_ERROR("Received R2 in I1_SENT. Dropping\n");
 		err = -EFAULT;
 		break;
 	case HIP_STATE_I2_SENT:
 		/* The usual case. */
 		err = hip_handle_r2(skb, entry);
		if (!err) {
			entry->state = HIP_STATE_ESTABLISHED;
			HIP_DEBUG("Reached ESTABLISHED state\n");
		} else {
			HIP_ERROR("hip_handle_r2 failed (err=%d)\n", err);
 		}
 		break;
	case HIP_STATE_R2_SENT:
		HIP_ERROR("Received R2 in R2_SENT. Dropping\n");
		err = -EFAULT;
		break;
 	case HIP_STATE_ESTABLISHED:
 		HIP_ERROR("Received R2 in ESTABLISHED. Dropping\n");
 		err = -EFAULT;
 		break;
 	case HIP_STATE_REKEYING:
 		HIP_ERROR("Received R2 in REKEYING. Dropping.\n");
 		err = -EFAULT;
 		break;
 	default:
 		/* Cannot happen. */
 		HIP_ERROR("Received R2. The state machine is confused. Dropping\n");
 		err = -EFAULT;
 		break;
 	}

 out_err:
	if (entry) {
		HIP_UNLOCK_HA(entry);
		hip_put_ha(entry);
	}
	return err;
}


/**
 * hip_receive_notify - receive NOTIFY packet
 * @skb: sk_buff where the HIP packet is in
 *
 * This is the initial function which is called when an NOTIFY packet is
 * received.
 *
 * Returns: 0 if R2 was processed succesfully, < 0 otherwise.
 */
int hip_receive_notify(struct sk_buff *skb) 
{
	struct hip_common *hip_common;
	hip_ha_t *entry = NULL;
	int err = 0;
	struct hip_notify *notify_param;
	uint16_t mask;

	hip_common = (struct hip_common *)skb->h.raw;

	HIP_HEXDUMP("Incoming NOTIFY", hip_common,
		    hip_get_msg_total_len(hip_common));

	mask = hip_create_control_flags(1, 1, HIP_CONTROL_SHT_ALL,
					HIP_CONTROL_DHT_ALL);
	if (!hip_controls_sane(ntohs(hip_common->control), mask)) {
		HIP_ERROR("Received illegal controls in NOTIFY: 0x%x. Dropping\n",
			  ntohs(hip_common->control));
		goto out_err;
	}

	entry = hip_hadb_find_byhit(&hip_common->hits);
	if (!entry) {
		HIP_ERROR("Received NOTIFY by unknown sender\n");
		err = -EFAULT;
		goto out_err;
	}
	/* lock here */
	/* todo: check state */

	/* while (notify_param = hip_get_nth_param(msg, HIP_PARAM_NOTIFY, i)) { .. */

	notify_param = hip_get_param(hip_common, HIP_PARAM_NOTIFY);
	if (notify_param) {
		HIP_DEBUG("NOTIFY parameter:\n");
		HIP_DEBUG(" msgtype=%u\n", ntohs(notify_param->msgtype));
	}

 out_err:
	if (entry) {
		/* unlock here */
		hip_put_ha(entry);
	}
	return err;
}

/**
 * hip_handle_bos - handle incoming BOS packet
 * @skb: sk_buff where the HIP packet is in
 * @entry: HA
 *
 * This function is the actual point from where the processing of BOS
 * is started.
 *
 * On success (BOS payloads are checked) 0 is returned, otherwise < 0.
 */
int hip_handle_bos(struct sk_buff *skb, hip_ha_t *entry)
{
	int err = 0;
	struct hip_host_id *peer_host_id;
	struct hip_common *bos = NULL;
	struct hip_lhi peer_lhi;
	struct in6_addr peer_hit;
	char *str;
	int len;
  	struct ipv6hdr *ip6hdr;
	struct in6_addr *dstip;
	char src[INET6_ADDRSTRLEN];

	HIP_DEBUG("\n");

	bos = (struct hip_common*) skb->h.raw;

	/* according to the section 8.6 of the base draft,
	 * we must first check signature
	 */

	peer_host_id = hip_get_param(bos, HIP_PARAM_HOST_ID);
 	if (!peer_host_id) {
 		HIP_ERROR("No HOST_ID found in BOS\n");
 		err = -ENOENT;
 		goto out_err;
 	}

	err = hip_verify_packet_signature(bos, peer_host_id);
	if (err) {
 		HIP_ERROR("Verification of BOS signature failed\n");
		err = -EINVAL;
 		goto out_err;
	}

	HIP_DEBUG("SIGNATURE in BOS ok\n");

	/* validate HIT against received host id */	
	hip_host_id_to_hit(peer_host_id, &peer_hit, HIP_HIT_TYPE_HASH126);

	if (ipv6_addr_cmp(&peer_hit, &bos->hits) != 0) {
	        HIP_ERROR("Sender HIT does not match the advertised host_id\n");
		err = -EINVAL;
		goto out_err;
	}

	/* Everything ok, first save host id to db */
	if (hip_get_param_host_id_di_type_len(peer_host_id, &str, &len) < 0)
	        goto out_err;
	HIP_DEBUG("Identity type: %s, Length: %d, Name: %s\n",
		  str, len, hip_get_param_host_id_hostname(peer_host_id));

 	peer_lhi.anonymous = 0;
	ipv6_addr_copy(&peer_lhi.hit, &bos->hits);
 	
 	err = hip_add_host_id(HIP_DB_PEER_HID, &peer_lhi, peer_host_id);
 	if (err == -EEXIST) {
 		HIP_INFO("Host ID already exists. Ignoring.\n");
 		err = 0;
 	} else if (err) {
 		HIP_ERROR("Failed to add peer host id to the database\n");
 		goto out_err;
  	}

	/* Now save the peer IP address */
	ip6hdr = skb->nh.ipv6h;
	dstip = (struct in6_addr *)&ip6hdr->saddr;
	hip_in6_ntop(dstip, src);
	HIP_DEBUG("BOS sender IP: saddr %s\n", src);

	if (entry) {
		struct in6_addr daddr;

		HIP_DEBUG("I guess we should not even get here ..\n");

		/* The entry may contain the wrong address mapping... */
		HIP_DEBUG("Updating existing entry\n");
		hip_hadb_get_peer_addr(entry, &daddr);
		if (ipv6_addr_cmp(&daddr, dstip) != 0) {
			HIP_DEBUG("Mapped address doesn't match received address\n");
			HIP_DEBUG("Assuming that the mapped address was actually RVS's.\n");
			HIP_HEXDUMP("Mapping", &daddr, 16);
			HIP_HEXDUMP("Received", dstip, 16);
			hip_hadb_delete_peer_addrlist_one(entry, &daddr);
			HIP_ERROR("assuming we are doing base exchange\n");
			hip_hadb_add_peer_addr(entry, dstip, 0, 0, 0);
		}
	} else {
		HIP_DEBUG("Adding new peer entry\n");
                hip_in6_ntop(&bos->hits, src);
		HIP_DEBUG("map HIT: %s\n", src);
		hip_in6_ntop(dstip, src);
		HIP_DEBUG("map IP: %s\n", src);

		err = hip_insert_peer_map_work_order(&bos->hits, dstip, 1, 0);
		if (err) {
		        HIP_ERROR("Failed to insert peer map work order (%d)\n", err);
			goto out_err;
		}
	}

	HIP_INFO("BOS Successfully received\n");
 	
 out_err:
	return err;
}

/**
 * hip_receive_bos - receive BOS packet
 * @skb: sk_buff where the HIP packet is in
 *
 * This function is called when a BOS packet is received. We add the
 * received HIT and HOST_ID to the database.
 *
 * Returns always 0.
 *
 * TODO: check if it is correct to return always 0 
 */
int hip_receive_bos(struct sk_buff *skb) 
{
	struct hip_common *bos;
	int err = 0;
	hip_ha_t *entry;
	int state = 0;

	bos = (struct hip_common*) (skb)->h.raw;

	HIP_DEBUG("\n");

	if (ipv6_addr_any(&bos->hits)) {
		HIP_ERROR("Received NULL sender HIT in BOS. Dropping\n");
		goto out;
	}

	if (!ipv6_addr_any(&bos->hitr)) {
		HIP_ERROR("Received non-NULL receiver HIT in BOS. Dropping\n");
		goto out;
	}

	entry = hip_hadb_find_byhit(&bos->hits);
	if (!entry) {
		state = HIP_STATE_UNASSOCIATED;
	} else {
		/* Received BOS packet from already known sender */
		/* TODO: should return right now */
		state = entry->state;
	}
	HIP_DEBUG("Received BOS packet in state %s\n", hip_state_str(state));

	if (entry)
		HIP_DEBUG("---LOCKING---\n");

 	switch(state) {
 	case HIP_STATE_UNASSOCIATED:
	case HIP_STATE_I1_SENT:
	case HIP_STATE_I2_SENT:
		/* possibly no state created yet */
		err = hip_handle_bos(skb, entry);
		break;
	case HIP_STATE_R2_SENT:
 	case HIP_STATE_ESTABLISHED:
 	case HIP_STATE_REKEYING:
		HIP_DEBUG("BOS not handled in state %s\n", hip_state_str(state));
		break;
	default:
		HIP_ERROR("Internal state (%d) is incorrect\n", state);
		break;
	}

	if (entry) {
		HIP_DEBUG("---UNLOCKING---\n");
		hip_put_ha(entry);
	}
 out:
	return err;
}


/**
 * hip_verify_hmac - verify HMAC
 * @buffer: the packet data used in HMAC calculation
 * @hmac: the HMAC to be verified
 * @hmac_key: integrity key used with HMAC
 * @hmac_type: type of the HMAC digest algorithm.
 *
 * Returns: 0 if calculated HMAC is same as @hmac, otherwise < 0. On
 * error < 0 is returned.
 *
 * FIX THE PACKET LEN BEFORE CALLING THIS FUNCTION
 */
static int hip_verify_hmac(struct hip_common *buffer, u8 *hmac,
			   void *hmac_key, int hmac_type)
{
	int err = 0;
	u8 *hmac_res = NULL;

	hmac_res = kmalloc(HIP_AH_SHA_LEN, GFP_ATOMIC);
	if (!hmac_res) {
		HIP_ERROR("kmalloc failed\n");
		err = -ENOMEM;
		goto out_err;
	}

	_HIP_HEXDUMP("HMAC data", buffer, hip_get_msg_total_len(buffer));

	if (!hip_write_hmac(hmac_type, hmac_key, buffer,
			    hip_get_msg_total_len(buffer), hmac_res)) {
		HIP_ERROR("Could not build hmac\n");
		err = -EINVAL;
		goto out_err;
	}

	_HIP_HEXDUMP("HMAC", hmac_res, HIP_AH_SHA_LEN);

	if (memcmp(hmac_res, hmac, HIP_AH_SHA_LEN) != 0) {
		HIP_DEBUG("invalid HMAC\n");
		err = -EINVAL;
		goto out_err;
	}

 out_err:
	if (hmac_res)
		kfree(hmac_res);

	return err;
}


/**
 * hip_verify_network_header - validate an incoming HIP header
 * @hip_common: pointer to the HIP header
 * @skb: sk_buff in which the HIP packet is in
 *
 * Returns: zero if the HIP message header was ok, or negative error value on
 *          failure
 */
int hip_verify_network_header(struct hip_common *hip_common,
			      struct sk_buff **skb)
{
	int err = 0;
	uint16_t csum;

	HIP_DEBUG("skb len=%d, skb data_len=%d, v6hdr payload_len=%d msgtotlen=%d\n",
		  (*skb)->len, (*skb)->data_len,
		  ntohs((*skb)->nh.ipv6h->payload_len),
		  hip_get_msg_total_len(hip_common));

	if (ntohs((*skb)->nh.ipv6h->payload_len) !=
	     hip_get_msg_total_len(hip_common)) {
		HIP_ERROR("Invalid HIP packet length (IPv6 hdr payload_len=%d/HIP pkt payloadlen=%d). Dropping\n",
			  ntohs((*skb)->nh.ipv6h->payload_len),
			  hip_get_msg_total_len(hip_common));
		err = -EINVAL;
		goto out_err;
	}

	/* Currently no support for piggybacking */
	if (hip_common->payload_proto != IPPROTO_NONE) {
		HIP_ERROR("Protocol in packet (%u) was not IPPROTO_NONE. Dropping\n", 
			  hip_common->payload_proto);
		err = -EOPNOTSUPP;
		goto out_err;
	}

	if ((hip_common->ver_res & HIP_VER_MASK) != HIP_VER_RES) {
		HIP_ERROR("Invalid version in received packet. Dropping\n");
		err = -EPROTOTYPE;
		goto out_err;
	}

	if (!hip_is_hit(&hip_common->hits)) {
		HIP_ERROR("Received a non-HIT in HIT-source. Dropping\n");
		err = -EAFNOSUPPORT;
		goto out_err;
	}

	if (!hip_is_hit(&hip_common->hitr) &&
	    !ipv6_addr_any(&hip_common->hitr)) {
		HIP_ERROR("Received a non-HIT or non NULL in HIT-receiver. Dropping\n");
		err = -EAFNOSUPPORT;
		goto out_err;
	}

	if (ipv6_addr_any(&hip_common->hits)) {
		HIP_ERROR("Received a NULL in HIT-sender. Dropping\n");
		err = -EAFNOSUPPORT;
		goto out_err;
	}

	/*
	 * XX FIXME: handle the RVS case better
	 */
	if (ipv6_addr_any(&hip_common->hitr)) {
		/* Required for e.g. BOS */
		HIP_DEBUG("Received opportunistic HIT\n");
#ifdef CONFIG_HIP_RVS
	} else
		HIP_DEBUG("Received HIT is ours or we are RVS\n");
#else
	} else if (!hip_hit_is_our(&hip_common->hitr)) {
		HIP_ERROR("Receiver HIT is not ours\n");
		err = -EFAULT;
		goto out_err;
	} else
		_HIP_DEBUG("Receiver HIT is ours\n");
#endif

	if (!ipv6_addr_cmp(&hip_common->hits, &hip_common->hitr)) {
		HIP_DEBUG("Dropping HIP packet. Loopback not supported.\n");
		err = -ENOSYS;
		goto out_err;
	}

        /* Check checksum. */
	/* jlu XXX: We should not write into received skbuffs! */
	csum = hip_common->checksum;
	hip_zero_msg_checksum(hip_common);
	/* Interop with Julien: no htons here */
	if (hip_csum_verify(*skb) != csum) {
	       HIP_ERROR("HIP checksum failed (0x%x). Should have been: 0x%x\n", 
			 csum, ntohs(hip_csum_verify(*skb)) );
		err = -EBADMSG;
	}

 out_err:
	return err;
}

/**
 * hip_inbound - entry point for processing of an incoming HIP packet
 * @skb: sk_buff containing the HIP packet
 * @nhoff: XXX unused ?
 *
 * This function if the entry point for all incoming HIP packet. First
 * we try to parse and validate the HIP header, and if it is valid the
 * packet type is determined and control is passed to corresponding
 * handler function which processes the packet.
 *
 * We must free the skb by ourselves, if an error occures!
 *
 * Return 0, if packet accepted
 *       <0, if error
 *       >0, if other protocol payload (piggybacking)
 */
int hip_inbound(struct sk_buff **skb, unsigned int *nhoff)
{
        struct hip_common *hip_common;
	struct hip_work_order *hwo;
	int err = 0;

	/* See if there is at least the HIP header in the packet */
	if (!pskb_may_pull(*skb, sizeof(struct hip_common))) {
		HIP_ERROR("Received packet too small. Dropping\n");
		goto out_err;
	}

        hip_common = (struct hip_common*) (*skb)->h.raw;
        /* TODO: use hip_state_str */
	HIP_DEBUG("Received HIP packet type %d\n", hip_common->type_hdr);
	_HIP_DEBUG_SKB((*skb)->nh.ipv6h, skb);
	_HIP_HEXDUMP("HIP PACKET", hip_common,
		     hip_get_msg_total_len(hip_common));

	err = hip_verify_network_header(hip_common, skb);
	if (err) {
		HIP_ERROR("Verifying of the network header failed\n");
		goto out_err;
	}

	err = hip_check_network_msg(hip_common);
	if (err) {
		HIP_ERROR("HIP packet is invalid\n");
		goto out_err;
	}

	hwo = hip_init_job(GFP_ATOMIC);
	if (!hwo) {
		HIP_ERROR("No memory, dropping packet\n");
		err = -ENOMEM;
		goto out_err;
	}

	hwo->destructor = hip_hwo_input_destructor;

	/* should we do some early state processing now?
	 * we could prevent further DoSsing by dropping
	 * illegal packets right now.
	 */

	_HIP_DEBUG("Entering switch\n");
	hwo->type = HIP_WO_TYPE_INCOMING;
	hwo->arg1 = *skb;

	switch(hip_get_msg_type(hip_common)) {
	case HIP_I1:
		HIP_DEBUG("Received HIP I1 packet\n");
		hwo->subtype = HIP_WO_SUBTYPE_RECV_I1;
		break;
	case HIP_R1:
		HIP_DEBUG("Received HIP R1 packet\n");
		hwo->subtype = HIP_WO_SUBTYPE_RECV_R1;
		break;
	case HIP_I2:
		HIP_DEBUG("Received HIP I2 packet\n");
		hwo->subtype = HIP_WO_SUBTYPE_RECV_I2;
		break;
	case HIP_R2:
		HIP_DEBUG("Received HIP R2 packet\n");
		hwo->subtype = HIP_WO_SUBTYPE_RECV_R2;
		break;
	case HIP_UPDATE:
		HIP_DEBUG("Received HIP UPDATE packet\n");
		hwo->subtype = HIP_WO_SUBTYPE_RECV_UPDATE;
		break;
	case HIP_NOTIFY:
		HIP_DEBUG("Received HIP NOTIFY packet\n");
		hwo->subtype = HIP_WO_SUBTYPE_RECV_NOTIFY;
		break;
	case HIP_BOS:
		HIP_DEBUG("Received HIP BOS packet\n");
		hwo->subtype = HIP_WO_SUBTYPE_RECV_BOS;
		break;
	default:
		HIP_ERROR("Received HIP packet of unknown/unimplemented type %d\n",
			  hip_common->type_hdr);
		kfree_skb(*skb);  /* sic */
		kfree(hwo);
		/*  KRISUXXX: return value? */
		return -1;
		break;
	}

	hip_insert_work_order(hwo);

 out_err:
	/* We must not use kfree_skb here... (worker thread releases) */

	return 0;
}

/**
 * hip_hwo_input_destructor - remove resources allocated by the work order
 * @hwo: work order
 *
 * Assumes that @arg1 (if non-null) is a skb and @arg2 (if non-null)
 * any other allocated pointer.
 */
void hip_hwo_input_destructor(struct hip_work_order *hwo)
{
	if (hwo) {
		if (hwo->arg1)
			kfree_skb(hwo->arg1);
		if (hwo->arg2)
			kfree(hwo->arg2);
	}
}<|MERGE_RESOLUTION|>--- conflicted
+++ resolved
@@ -747,16 +747,12 @@
 	struct hip_common *i2 = NULL;
 	struct hip_param *param;
 	struct hip_diffie_hellman *dh_req;
-	//int algo;
+	int algo;
 	u8 *signature = NULL;
 //	u8 signature[HIP_DSA_SIGNATURE_LEN];
 	struct hip_spi_in_item spi_in_data;
-<<<<<<< HEAD
+	uint16_t mask;
 	
-=======
-	uint16_t mask;
-
->>>>>>> 895142fb
 	HIP_DEBUG("\n");
 
 	HIP_ASSERT(entry);
