--- conflicted
+++ resolved
@@ -40,7 +40,6 @@
 extern struct proto_ops inet6_dgram_ops;
 extern int inet6_create(struct socket *sock, int protocol);
 
-<<<<<<< HEAD
 extern struct net_proto_family hip_family_ops;
 //extern struct net_proto_family inet_family_ops;
 extern struct proto_ops inet_stream_ops;
@@ -50,8 +49,15 @@
 extern struct proto_ops inet6_dgram_ops;
 extern int inet6_create(struct socket *sock, int protocol);
 
-=======
->>>>>>> ed982c24
+extern struct net_proto_family hip_family_ops;
+//extern struct net_proto_family inet_family_ops;
+extern struct proto_ops inet_stream_ops;
+extern struct proto_ops inet_dgram_ops;
+//extern struct net_proto_family inet6_family_ops;
+extern struct proto_ops inet6_stream_ops;
+extern struct proto_ops inet6_dgram_ops;
+extern int inet6_create(struct socket *sock, int protocol);
+
 /* kernel module unit tests */
 extern struct hip_unit_test_suite_list hip_unit_test_suite_list;
 
