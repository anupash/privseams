/*
 * Licence: GNU/GPL
 * Authors:
 * - Mika Kousa <mkousa@cc.hut.fi>
 */

#include "update.h"
#include "hadb.h"

#if !defined __KERNEL__ || !defined CONFIG_HIP_USERSPACE
#ifndef __KERNEL__
/**
 * hip_print_hit - print a HIT
 * @str: string to be printed before the HIT
 * @hit: the HIT to be printed
 */
static inline void hip_print_hit(const char *str, const struct in6_addr *hit)
{
	char dst[INET6_ADDRSTRLEN];

	hip_in6_ntop(hit, dst);
	HIP_DEBUG("%s: %s\n", str, dst);
	return;
}
#endif

/** hip_update_get_sa_keys - Get keys needed by UPDATE
 * @entry: corresponding hadb entry of the peer
 * @keymat_offset_new: value-result parameter for keymat index used
 * @calc_index_new: value-result parameter for the one byte index used
 * @Kn_out: value-result parameter for keymat 
 * @espkey_gl: HIP-gl encryption key
 * @authkey_gl: HIP-gl integrity (HMAC)
 * @espkey_lg: HIP-lg encryption key
 * @authkey_lg: HIP-lg integrity (HMAC)
 *
 * Returns: 0 on success (all encryption and integrity keys are
 * successfully stored and @keymat_offset_new, @calc_index_new, and
 * @Kn_out contain updated values). On error < 0 is returned.
 */
int hip_update_get_sa_keys(hip_ha_t *entry, uint16_t *keymat_offset_new,
			   uint8_t *calc_index_new, uint8_t *Kn_out,
			   struct hip_crypto_key *espkey_gl, struct hip_crypto_key *authkey_gl,
			   struct hip_crypto_key *espkey_lg, struct hip_crypto_key *authkey_lg)
{
       	unsigned char Kn[HIP_AH_SHA_LEN];
	uint16_t k = *keymat_offset_new, Kn_pos;
	uint8_t c = *calc_index_new;
	int err = 0, esp_transform, esp_transf_length = 0, auth_transf_length = 0;

	_HIP_DEBUG("k=%u c=%u\n", k, c);

	esp_transform = entry->esp_transform;
	esp_transf_length = hip_enc_key_length(esp_transform);
	auth_transf_length = hip_auth_key_length_esp(esp_transform);
	_HIP_DEBUG("enckeylen=%d authkeylen=%d\n", esp_transf_length, auth_transf_length);

	HIP_IFEL(*keymat_offset_new + 2*(esp_transf_length+auth_transf_length) > 0xffff, -EINVAL,
		 "Can not draw requested amount of new KEYMAT, keymat index=%u, requested amount=%d\n",
		 *keymat_offset_new, 2*(esp_transf_length+auth_transf_length));
	memcpy(Kn, Kn_out, HIP_AH_SHA_LEN);

	/* SA-gl */
	Kn_pos = entry->current_keymat_index - (entry->current_keymat_index % HIP_AH_SHA_LEN);
	HIP_IFE(hip_keymat_get_new(espkey_gl->key, esp_transf_length, entry->dh_shared_key,
				   entry->dh_shared_key_len, &k, &c, Kn, &Kn_pos), -1);
	_HIP_HEXDUMP("ENC KEY gl", espkey_gl->key, esp_transf_length);
	k += esp_transf_length;

	HIP_IFE(hip_keymat_get_new(authkey_gl->key, auth_transf_length, entry->dh_shared_key,
				   entry->dh_shared_key_len, &k, &c, Kn, &Kn_pos), -1);
	_HIP_HEXDUMP("AUTH KEY gl", authkey_gl->key, auth_transf_length);
	k += auth_transf_length;

	/* SA-lg */
	HIP_IFE(hip_keymat_get_new(espkey_lg->key, esp_transf_length, entry->dh_shared_key,
				   entry->dh_shared_key_len, &k, &c, Kn, &Kn_pos), -1);
	_HIP_HEXDUMP("ENC KEY lg", espkey_lg->key, esp_transf_length);
	k += esp_transf_length;
	HIP_IFE(hip_keymat_get_new(authkey_lg->key, auth_transf_length, entry->dh_shared_key,
				   entry->dh_shared_key_len, &k, &c, Kn, &Kn_pos), -1);
	_HIP_HEXDUMP("AUTH KEY lg", authkey_lg->key, auth_transf_length);
	k += auth_transf_length;

	_HIP_DEBUG("at end: k=%u c=%u\n", k, c);
	*keymat_offset_new = k;
	*calc_index_new = c;
	memcpy(Kn_out, Kn, HIP_AH_SHA_LEN);
 out_err:
	return err;
}

/** hip_update_test_rea_addr - test if IPv6 address is to be added into REA.
 * @addr: the IPv6 address to be tested
 *
 * Currently the following address types are ignored: unspecified
 * (any), loopback, link local, site local, and other not unicast
 * addresses.
 *
 * Returns 1 if address is ok to be used as a peer address, otherwise 0.
*/
int hip_update_test_rea_addr(struct in6_addr *addr)
{
#ifdef __KERNEL__
	int addr_type = ipv6_addr_type(addr);
	return !(addr_type == IPV6_ADDR_ANY ||
		 addr_type & IPV6_ADDR_LOOPBACK ||
		 addr_type & IPV6_ADDR_LINKLOCAL ||
		 addr_type & IPV6_ADDR_SITELOCAL ||
		 !(addr_type & IPV6_ADDR_UNICAST));
#else
	return !(IN6_IS_ADDR_UNSPECIFIED(addr) ||
		 IN6_IS_ADDR_LOOPBACK(addr) ||
		 IN6_IS_ADDR_LINKLOCAL(addr) ||
		 IN6_IS_ADDR_SITELOCAL(addr) ||
		 IN6_IS_ADDR_MULTICAST(addr));
#endif
}

/** hip_update_handle_rea_parameter - Process REA parameters in the UPDATE
 * @entry: corresponding hadb entry of the peer
 * @rea: the REA parameter in the packet
 *
 * ietf-mm-02 7.2 Handling received REAs
 *
 * @entry must be is locked when this function is called.
 *
 * Returns: 0 if the REA parameter was processed successfully,
 * otherwise < 0.
 */
int hip_update_handle_rea_parameter(hip_ha_t *entry, struct hip_rea *rea)
{
	int err = 0; /* set to -Esomething ?*/
	uint32_t spi;
	struct hip_rea_info_addr_item *rea_address_item;
	int i, n_addrs;
	struct hip_spi_out_item *spi_out;
	struct hip_peer_addr_list_item *a, *tmp;

	spi = ntohl(rea->spi);
	HIP_DEBUG("REA SPI=0x%x\n", spi);

	if ((hip_get_param_total_len(rea) - sizeof(struct hip_rea)) %
	    sizeof(struct hip_rea_info_addr_item))
		HIP_ERROR("addr item list len modulo not zero, (len=%d)\n",
			  ntohs(rea->length));

	n_addrs = (hip_get_param_total_len(rea) - sizeof(struct hip_rea)) /
		sizeof(struct hip_rea_info_addr_item);
	HIP_ASSERT(n_addrs >= 0);

	HIP_DEBUG("REA has %d address(es), rea param len=%d\n",
		  n_addrs, hip_get_param_total_len(rea));

	/* 1. The host checks if the SPI listed is a new one. If it
	   is a new one, it creates a new SPI that contains no addresses. */
	/* If following exits, its a bug: outbound SPI must have been
	   already created by the corresponding NES in the same UPDATE
	   packet */
	HIP_IFEL(!(spi_out = hip_hadb_get_spi_list(entry, spi)), -1,
		 "Bug: outbound SPI 0x%x does not exist\n", spi);

	_HIP_DEBUG("Clearing old preferred flags of the SPI\n");
	list_for_each_entry_safe(a, tmp, &spi_out->peer_addr_list, list) {
		a->is_preferred = 0;
	}

	rea_address_item = (void *)rea + sizeof(struct hip_rea);
	for(i = 0; i < n_addrs; i++, rea_address_item++) {
		struct in6_addr *rea_address = &rea_address_item->address;
		uint32_t lifetime = ntohl(rea_address_item->lifetime);
		int is_preferred = ntohl(rea_address_item->reserved) == 1 << 31;

		hip_print_hit("REA address", rea_address);
		HIP_DEBUG(" addr %d: is_pref=%s reserved=0x%x lifetime=0x%x\n", i+1,
			   is_preferred ? "yes" : "no", ntohl(rea_address_item->reserved),
			  lifetime);
		/* 2. check that the address is a legal unicast or anycast address */
		if (!hip_update_test_rea_addr(rea_address))
			continue;

		if (i > 0) {
			/* preferred address allowed only for the first address */
			if (is_preferred)
				HIP_ERROR("bug, preferred flag set to other than the first address\n");
			is_preferred = 0;
		}
		/* 3. check if the address is already bound to the SPI + add/update address */
		HIP_IFE(hip_hadb_add_addr_to_spi(entry, spi, rea_address, 0,
						 lifetime, is_preferred), -1);
	}

	/* 4. Mark all addresses on the SPI that were NOT listed in the REA
	   parameter as DEPRECATED. */
	_HIP_DEBUG("deprecating not listed address from the SPI list\n");

	list_for_each_entry_safe(a, tmp, &spi_out->peer_addr_list, list) {
		int spi_addr_is_in_rea = 0;

		rea_address_item = (void *)rea+sizeof(struct hip_rea);
		for(i = 0; i < n_addrs; i++, rea_address_item++) {
			struct in6_addr *rea_address = &rea_address_item->address;

			if (!ipv6_addr_cmp(&a->address, rea_address)) {
				spi_addr_is_in_rea = 1;
				break;
			}

		}
		if (!spi_addr_is_in_rea) {
			/* deprecate the address */
			hip_print_hit("deprecating address", &a->address);
			a->address_state = PEER_ADDR_STATE_DEPRECATED;
		}
	}

	if (n_addrs == 0) /* our own extension, use some other SPI */
		(void)hip_hadb_relookup_default_out(entry);
	/* relookup always ? */

 out_err:
	return err;
}


/**
 * hip_handle_update_established - handle incoming UPDATE packet received in ESTABLISHED state
 * @entry: hadb entry corresponding to the peer
 * @msg: the HIP packet
 * @src_ip: source IPv6 address from where the UPDATE was sent
 * @dst_ip: destination IPv6 address where the UPDATE was received
 *
 * This function handles case 7 in section 8.11 Processing UPDATE
 * packets of the base draft.
 *
 * @entry must be is locked when this function is called.
 *
 * Returns: 0 if successful, otherwise < 0.
 */
int hip_handle_update_established(hip_ha_t *entry, struct hip_common *msg,
				  struct in6_addr *src_ip, struct in6_addr *dst_ip)
{
	struct in6_addr *hits = &msg->hits, *hitr = &msg->hitr;
	struct hip_nes *nes;
	struct hip_seq *seq;
	struct hip_rea *rea;
	struct hip_dh_fixed *dh;
	uint32_t update_id_out = 0;
	uint32_t prev_spi_in = 0, new_spi_in = 0;
	uint16_t keymat_index = 0, mask;
	struct hip_common *update_packet = NULL;
 	u8 signature[HIP_RSA_SIGNATURE_LEN]; /* RSA sig > DSA sig */
	int err = 0, nes_i = 1, need_to_generate_key = 0, dh_key_generated = 0;
	
	HIP_DEBUG("\n");
	
	HIP_IFEL(!(seq = hip_get_param(msg, HIP_PARAM_SEQ)), -1, 
		 "No SEQ parameter in packet\n");

	/* 8.11.1  Processing an UPDATE packet in state ESTABLISHED */

	/* 1.  The system consults its policy to see if it needs to generate a
	   new Diffie-Hellman key, and generates a new key if needed. */
	_HIP_DEBUG("8.11.1 case 1 TODO: need to rekey here ?\n");
	if (need_to_generate_key) {
		_HIP_DEBUG("would generate new D-H keys\n");
		/* generate_dh_key(); */
		dh_key_generated = 1;
		/* todo: The system records any newly generated or
		   received Diffie-Hellman keys, for use in KEYMAT generation upon
		   leaving the REKEYING state. */
	} else {
		dh_key_generated = 0;
	}

	_HIP_DEBUG("dh_key_generated=%d\n", dh_key_generated);

	/* 4. The system creates a UPDATE packet, which contains an SEQ
	   parameter (with the current value of Update ID), NES parameter
	   and the optional DIFFIE_HELLMAN parameter. The UPDATE packet also
	   includes the ACK of the Update ID found in the received UPDATE
	   SEQ parameter. */
	HIP_IFEL(!(update_packet = hip_msg_alloc()), -ENOMEM, "Update_packet alloc failed\n");
	mask = hip_create_control_flags(0, 0, HIP_CONTROL_SHT_TYPE1, HIP_CONTROL_DHT_TYPE1);
	hip_build_network_hdr(update_packet, HIP_UPDATE, mask, hitr, hits);

	/*  3. The system increments its outgoing Update ID by one. */
	entry->update_id_out++;
	update_id_out = entry->update_id_out;
        /* Todo: handle this case */
	HIP_IFEL(!update_id_out, -EINVAL, 
		 "Outgoing UPDATE ID overflowed back to 0, bug ?\n");

	/* test: handle multiple NES, not tested well yet */
 handle_nes:
	if (!(nes = hip_get_nth_param(msg, HIP_PARAM_NES, nes_i))) {
		HIP_DEBUG("no more NES params found\n");
		goto nes_params_handled;
	}
	HIP_DEBUG("Found NES parameter [%d]\n", nes_i);

	/* 2. If the system generated new Diffie-Hellman key in the previous
	   step, or it received a DIFFIE_HELLMAN parameter, it sets NES
	   Keymat Index to zero. */
	dh = hip_get_param(msg, HIP_PARAM_DIFFIE_HELLMAN);
	if (dh || dh_key_generated) {
		HIP_DEBUG("would generate new keymat\n");
		/* todo: generate_new_keymat(); */
		keymat_index = 0;
	} else {
		/* Otherwise, the NES Keymat Index MUST be larger or
		   equal to the index of the next byte to be drawn from the
		   current KEYMAT. */
		HIP_IFEL(ntohs(nes->keymat_index) < entry->current_keymat_index, -1,
			 "NES Keymat Index (%u) < current KEYMAT %u\n",
			 ntohs(nes->keymat_index), entry->current_keymat_index);

		/* In this case, it is RECOMMENDED that the host use the
		   Keymat Index requested by the peer in the received NES. */

		/* here we could set the keymat index to use, but we
		 * follow the recommendation */
		_HIP_DEBUG("Using Keymat Index from NES\n");
		keymat_index = ntohs(nes->keymat_index);
	}

	/* Set up new incoming IPsec SA, (Old SPI value to put in NES tlv) */
	HIP_IFE(!(prev_spi_in = hip_get_spi_to_update_in_established(entry, dst_ip)), -1);
	HIP_IFEL(!(new_spi_in = hip_acquire_spi(hits, hitr)), -1, 
		 "Error while acquiring a SPI\n");

	HIP_DEBUG("Acquired inbound SPI 0x%x\n", new_spi_in);
	hip_update_set_new_spi_in(entry, prev_spi_in, new_spi_in, ntohl(nes->old_spi));

	/* draft-hip-mm test */
	if (nes->old_spi == nes->new_spi) {
		struct hip_spi_out_item spi_out_data;

		_HIP_DEBUG("peer has a new SA, create a new outbound SA\n");
		memset(&spi_out_data, 0, sizeof(struct hip_spi_out_item));
		spi_out_data.spi = ntohl(nes->new_spi);
		spi_out_data.seq_update_id = ntohl(seq->update_id);
		HIP_IFE(hip_hadb_add_spi(entry, HIP_SPI_DIRECTION_OUT, &spi_out_data), -1); 
		HIP_DEBUG("added SPI=0x%x to list of outbound SAs (SA not created yet)\n",
			  ntohl(nes->new_spi));
	}

	/* testing REA parameters in UPDATE */
	rea = hip_get_nth_param(msg, HIP_PARAM_REA, nes_i);
	if (rea) {
		HIP_DEBUG("Found REA parameter [%d]\n", nes_i);
		if (rea->spi != nes->new_spi) {
			HIP_ERROR("SPI 0x%x in REA is not equal to the New SPI 0x%x in NES\n",
				  ntohl(rea->spi), ntohl(nes->new_spi));
		} else {
			err = hip_update_handle_rea_parameter(entry, rea);
			_HIP_DEBUG("rea param handling ret %d\n", err);
			err = 0;
		}
	}

	/* associate Old SPI with Update ID, NES received, store
	 * received NES and proposed keymat index value used in the reply NES */
	hip_update_set_status(entry, prev_spi_in,
			      0x1 | 0x2 | 0x4 | 0x8, update_id_out, 0x2,
			      nes, keymat_index);

	nes_i++;
	goto handle_nes;

 nes_params_handled:

	/* 5.  The system sends the UPDATE packet and transitions to state
	   REKEYING.  The system stores any received NES and DIFFIE_HELLMAN
	   parameters. */
	HIP_IFEL(hip_build_param_nes(update_packet, keymat_index,
				     prev_spi_in, new_spi_in), -1, 
		 "Building of NES failed\n");
	HIP_IFEL(hip_build_param_seq(update_packet, update_id_out), -1, 
		 "Building of SEQ failed\n");

	/* ACK the received UPDATE SEQ */
	HIP_IFEL(hip_build_param_ack(update_packet, ntohl(seq->update_id)), -1, 
		 "Building of ACK failed\n");

	/* TODO: hmac/signature to common functions */
	/* Add HMAC */
	HIP_IFEL(hip_build_param_hmac_contents(update_packet, &entry->hip_hmac_out),
		 -1, "Building of HMAC failed\n");
	
	/* Add SIGNATURE */
	HIP_IFEL(entry->sign(entry->our_priv, update_packet), 
		 -EINVAL, "Could not sign UPDATE. Failing\n");

#if 0
        HIP_IFE(hip_hadb_get_peer_addr(entry, &daddr), -1);
#endif
	/* 5.  The system sends the UPDATE packet and transitions to state
	   REKEYING. */
	entry->state = HIP_STATE_REKEYING;
	HIP_DEBUG("moved to state REKEYING\n");
        err = hip_hadb_update_xfrm(entry);
        if (err) {
                HIP_ERROR("XFRM synchronization failed\n");
                err = -EFAULT;
                goto out_err;
        }

	err = hip_csum_send(NULL, src_ip, update_packet);
	if (err) {
		HIP_DEBUG("hip_csum_send err=%d\n", err);
		HIP_DEBUG("NOT ignored, or should we..\n");
		/* fallback to established ? */
                /* goto out_err; ? */
	}

 out_err:
	if (update_packet)
		HIP_FREE(update_packet);
	if (err) {
		hip_set_spi_update_status(entry, prev_spi_in, 0);
		/* SA remove not tested yet */
		if (new_spi_in) {
			//hip_delete_sa(new_spi_in, hitr);
			hip_hadb_delete_inbound_spi(entry, new_spi_in);
		}
	}

	return err;
}

int hip_update_send_addr_verify(hip_ha_t *entry, struct hip_common *msg,
				struct in6_addr *src_ip, uint32_t spi);


/** hip_update_finish_rekeying - finish handling of REKEYING state
 * @msg: the HIP packet
 * @entry: hadb entry corresponding to the peer
 * @nes: the NES param to be handled in the received UPDATE
 * 
 * Performs items described in 8.11.3 Leaving REKEYING state of he
 * base draft-01.
 *
 * Parameters in @nes are host byte order.
 * @entry must be is locked when this function is called.
 *
 * On success new IPsec SAs are created. Old SAs are deleted if the
 * UPDATE was not the multihoming case.
 *
 * Returns: 0 if successful, otherwise < 0.
 */
int hip_update_finish_rekeying(struct hip_common *msg, hip_ha_t *entry,
			       struct hip_nes *nes)
{
	int err = 0;
	struct in6_addr *hits = &msg->hits, *hitr = &msg->hitr;
	uint8_t calc_index_new;
	unsigned char Kn[HIP_AH_SHA_LEN];
	uint16_t keymat_index;
	struct hip_crypto_key espkey_gl, authkey_gl;
	struct hip_crypto_key espkey_lg, authkey_lg;
	uint32_t new_spi_in = 0;  /* inbound IPsec SA SPI */
	uint32_t new_spi_out = 0; /* outbound IPsec SA SPI */
	uint32_t prev_spi_in = 0, prev_spi_out = 0;
	int we_are_HITg = 0, esp_transform = -1, esp_transf_length = 0, auth_transf_length = 0;
	struct hip_spi_in_item spi_in_data;
	struct hip_ack *ack;
	uint16_t kmindex_saved;

	HIP_DEBUG("\n");
	ack = hip_get_param(msg, HIP_PARAM_ACK);

	HIP_DEBUG("handled NES: Old SPI: 0x%x\n", nes->old_spi);
	HIP_DEBUG("handled NES: New SPI: 0x%x\n", nes->new_spi);
	HIP_DEBUG("handled NES: Keymat Index: %u\n", nes->keymat_index);

	prev_spi_out = nes->old_spi;
	new_spi_out = nes->new_spi;
	
	HIP_ASSERT(prev_spi_out != 0 && new_spi_out != 0);

	prev_spi_in = hip_update_get_prev_spi_in(entry, ntohl(ack->peer_update_id));

	/* use the new inbound IPsec SA created when rekeying started */
	HIP_IFEL(!(new_spi_in = hip_update_get_new_spi_in(entry, ntohl(ack->peer_update_id))), -1,
		 "Did not find related New SPI for peer Update ID %u\n", ntohl(ack->peer_update_id));
	HIP_DEBUG("prev_spi_in=0x%x new_spi_in=0x%x prev_spi_out=0x%x new_spi_out=0x%x\n",
		  prev_spi_in, new_spi_in, prev_spi_out, new_spi_out);

	HIP_IFEL(!(kmindex_saved = hip_update_get_spi_keymat_index(entry, ntohl(ack->peer_update_id))),
		 -1, "Saved kmindex is 0\n");

	_HIP_DEBUG("saved kmindex for NES is %u\n", kmindex_saved);

	/* 2. .. If the system did not generate new KEYMAT, it uses
	   the lowest Keymat Index of the two NES parameters. */
	_HIP_DEBUG("entry keymat index=%u\n", entry->current_keymat_index);
	keymat_index = kmindex_saved < nes->keymat_index ? kmindex_saved : nes->keymat_index;
	_HIP_DEBUG("lowest keymat_index=%u\n", keymat_index);

	/* 3. The system draws keys for new incoming and outgoing ESP
	   SAs, starting from the Keymat Index, and prepares new incoming
	   and outgoing ESP SAs. */
	we_are_HITg = hip_hit_is_bigger(hitr, hits);
	HIP_DEBUG("we are: HIT%c\n", we_are_HITg ? 'g' : 'l');

	esp_transform = entry->esp_transform;
	esp_transf_length = hip_enc_key_length(esp_transform);
	auth_transf_length = hip_auth_key_length_esp(esp_transform);
	_HIP_DEBUG("enckeylen=%d authkeylen=%d\n", esp_transf_length, auth_transf_length);
	calc_index_new = entry->keymat_calc_index;
	memcpy(Kn, entry->current_keymat_K, HIP_AH_SHA_LEN);
	HIP_IFE(hip_update_get_sa_keys(entry, &keymat_index, &calc_index_new, Kn,
				       &espkey_gl, &authkey_gl, &espkey_lg, &authkey_lg), -1);
	/* todo: update entry keymat later */
	hip_update_entry_keymat(entry, keymat_index, calc_index_new, Kn);

	/* set up new outbound IPsec SA */
#if 0
	HIP_IFEL(!hip_add_sa(hitr, hits, new_spi_out, esp_transform,
			     we_are_HITg ? &espkey_gl : &espkey_lg,
			     we_are_HITg ? &authkey_gl : &authkey_lg,
			     0, HIP_SPI_DIRECTION_OUT), -1,
		 "Setting up new outbound IPsec SA failed\n");
	HIP_IFEL(!hip_add_sa(hits, hitr, new_spi_in, esp_transform,
			     we_are_HITg ? &espkey_lg  : &espkey_gl,
			     we_are_HITg ? &authkey_lg : &authkey_gl,
			     1, HIP_SPI_DIRECTION_IN), -1,
		 "Setting up new inbound IPsec SA failed\n");
#endif
	HIP_DEBUG("Setting up new outbound SA, SPI=0x%x\n", new_spi_out);
	HIP_IFEL(new_spi_out != hip_add_sa(hitr, hits, new_spi_out, esp_transform,
					   we_are_HITg ? &espkey_gl : &espkey_lg,
					   we_are_HITg ? &authkey_gl : &authkey_lg,
					   0, HIP_SPI_DIRECTION_OUT), -1,
		 "Setting up new outbound IPsec SA failed\n");
	HIP_DEBUG("New outbound SA created with SPI=0x%x\n", new_spi_out);
	HIP_DEBUG("Setting up new inbound SA, SPI=0x%x\n", new_spi_in);
/*
	HIP_IFEL(new_spi_in != hip_add_sa(hits, hitr, new_spi_in, esp_transform,
					  we_are_HITg ? &espkey_lg  : &espkey_gl,
					  we_are_HITg ? &authkey_lg : &authkey_gl,
					  1, HIP_SPI_DIRECTION_IN), -1,
		 "Setting up new inbound IPsec SA failed\n");
*/
	err = hip_add_sa(hits, hitr, new_spi_in, esp_transform,
			 we_are_HITg ? &espkey_lg  : &espkey_gl,
			 we_are_HITg ? &authkey_lg : &authkey_gl,
			 1, HIP_SPI_DIRECTION_IN);
	HIP_DEBUG("err=%d\n", err);
	if (err)
		HIP_DEBUG("Setting up new inbound IPsec SA failed\n");


	HIP_DEBUG("New inbound SA created with SPI=0x%x\n", new_spi_in);

	if (prev_spi_in == new_spi_in) {
		memset(&spi_in_data, 0, sizeof(struct hip_spi_in_item));
		spi_in_data.spi = new_spi_in;
		spi_in_data.ifindex = hip_hadb_get_spi_ifindex(entry, prev_spi_in);/* already set ? */
		HIP_IFE(hip_hadb_add_spi(entry, HIP_SPI_DIRECTION_IN, &spi_in_data), -1);
	} else
		_HIP_DEBUG("Old SPI <> New SPI, not adding a new inbound SA\n");

	/* Activate the new inbound and outbound SAs */
	//hip_finalize_sa(hitr, new_spi_in);
	//hip_finalize_sa(hits, new_spi_out);

	hip_update_switch_spi_in(entry, prev_spi_in);
	hip_update_set_new_spi_out(entry, prev_spi_out, new_spi_out); /* temporary fix */
	hip_update_switch_spi_out(entry, prev_spi_out);

	hip_set_spi_update_status(entry, new_spi_in, 0);
	hip_update_clear_status(entry, new_spi_in);

	// if (is not mm update) ?
	hip_hadb_set_default_out_addr(entry, hip_hadb_get_spi_list(entry, new_spi_out), NULL);

	/* 4.  The system cancels any timers protecting the UPDATE and
	   transitions to ESTABLISHED. */
	entry->state = HIP_STATE_ESTABLISHED;
        err = hip_hadb_update_xfrm(entry);
        if (err) {
                HIP_ERROR("XFRM synchronization failed\n");
                err = -EFAULT;
                goto out_err;
        }

	HIP_DEBUG("Went back to ESTABLISHED state\n");

	/* delete old SAs */
	if (prev_spi_out != new_spi_out) {
		HIP_DEBUG("REMOVING OLD OUTBOUND IPsec SA, SPI=0x%x\n", prev_spi_out);
		err = hip_delete_sa(prev_spi_out, hits);
		HIP_DEBUG("TODO: set new spi to 0\n");
		_HIP_DEBUG("delete_sa out retval=%d\n", err);
		err = 0;
	} else
		HIP_DEBUG("prev SPI_out = new SPI_out, not deleting the outbound SA\n");

	if (prev_spi_in != new_spi_in) {
		HIP_DEBUG("REMOVING OLD INBOUND IPsec SA, SPI=0x%x\n", prev_spi_in);
		err = hip_delete_sa(prev_spi_in, hitr);
		/* remove old HIT-SPI mapping and add a new mapping */

		/* actually should change hip_hadb_delete_inbound_spi
		 * somehow, but we do this or else delete_inbound_spi
		 * would delete both old and new SPIs */
		hip_hadb_remove_hs(prev_spi_in);
		err = hip_hadb_insert_state_spi_list(&entry->hit_peer, 
						     &entry->hit_our,
						     new_spi_in);
		if (err == -EEXIST) {
			HIP_DEBUG("HIT-SPI mapping already exists, hmm ..\n");
			err = 0;
		} else if (err) {
			HIP_ERROR("Could not add a HIT-SPI mapping for SPI 0x%x (err=%d)\n",
				  new_spi_in, err);
		}
	} else
		_HIP_DEBUG("prev SPI_in = new SPI_in, not deleting the inbound SA\n");

	/* start verifying addresses */
	HIP_DEBUG("start verifying addresses for new spi 0x%x\n", new_spi_out);
	err = hip_update_send_addr_verify(entry, msg, NULL /* ok ? */, new_spi_out);
	if (err)
		HIP_DEBUG("address verification had errors, err=%d\n", err);
	err = 0;

 out_err:
	HIP_DEBUG("end, err=%d\n", err);
	return err;
}

/**
 * hip_handle_update_rekeying - handle incoming UPDATE packet received in REKEYING state
 * @entry: hadb entry corresponding to the peer
 * @msg: the HIP packet
 * @src_ip: source IPv6 address from where the UPDATE was sent
 *
 * This function handles case 8 in section 8.11 Processing UPDATE
 * packets of the base draft.
 *
 * @entry must be is locked when this function is called.
 *
 * Returns: 0 if successful, otherwise < 0.
 */
int hip_handle_update_rekeying(hip_ha_t *entry, struct hip_common *msg,
			       struct in6_addr *src_ip)
{
	int err = 0;
	struct in6_addr *hits = &msg->hits, *hitr = &msg->hitr;
	struct hip_common *update_packet = NULL;
	struct hip_nes *nes = NULL;
	struct hip_seq *seq = NULL;
	struct hip_ack *ack = NULL;
	struct in6_addr daddr;
	u8 signature[HIP_RSA_SIGNATURE_LEN]; /* RSA sig > DSA sig */
	uint16_t mask;

	/* 8.11.2  Processing an UPDATE packet in state REKEYING */

	HIP_DEBUG("\n");

	seq = hip_get_param(msg, HIP_PARAM_SEQ);
	nes = hip_get_param(msg, HIP_PARAM_NES);
	ack = hip_get_param(msg, HIP_PARAM_ACK);

	if (seq && nes) {
		/* 1. If the packet contains a SEQ and NES parameters, then the system
		   generates a new UPDATE packet with an ACK of the peer's Update ID
		   as received in the SEQ parameter. .. */
		HIP_IFE(!(update_packet = hip_msg_alloc()), -ENOMEM);
		mask = hip_create_control_flags(0, 0, HIP_CONTROL_SHT_TYPE1,
						HIP_CONTROL_DHT_TYPE1);
		hip_build_network_hdr(update_packet, HIP_UPDATE, mask, hitr, hits);
		HIP_IFEL(hip_build_param_ack(update_packet, ntohl(seq->update_id)), -1,
			 "Building of ACK param failed\n");
	}

	if (nes && ack) { /* kludge */
		uint32_t s = hip_update_get_prev_spi_in(entry, ntohl(ack->peer_update_id));
		_HIP_DEBUG("s=0x%x\n", s);
		hip_update_set_status(entry, s, 0x4, 0, 0, nes, 0);
	}
	/* .. Additionally, if the UPDATE packet contained an ACK of the
	   outstanding Update ID, or if the ACK of the UPDATE packet that
	   contained the NES has already been received, the system stores
	   the received NES and (optional) DIFFIE_HELLMAN parameters and
	   finishes the rekeying procedure as described in Section
	   8.11.3. If the ACK of the outstanding Update ID has not been
	   received, stay in state REKEYING after storing the recived NES
	   and (optional) DIFFIE_HELLMAN. */

	if (ack) /* breaks if packet has no ack but nes exists ? */
		hip_update_handle_ack(entry, ack, nes ? 1 : 0, NULL);
//	if (nes)
//		hip_update_handle_nes(entry, puid); /* kludge */

	/* finish SAs if we have received ACK and NES */
	{
		struct hip_spi_in_item *item, *tmp;

		list_for_each_entry_safe(item, tmp, &entry->spis_in, list) {
			_HIP_DEBUG("test item: spi_in=0x%x seq=%u updflags=0x%x\n",
				  item->spi, item->seq_update_id, item->update_state_flags);
			if (item->update_state_flags == 0x3) {
				err = hip_update_finish_rekeying(msg, entry, &item->stored_received_nes);
				HIP_DEBUG("update_finish handling ret err=%d\n", err);
			}
		}
		err = 0;
	}

	HIP_IFE(!update_packet, -1);

	/* Send ACK */

	/* TODO: hmac/signature to common functions */
	/* Add HMAC */
	HIP_IFEL(hip_build_param_hmac_contents(update_packet, &entry->hip_hmac_out), -1,
		 "Building of HMAC failed\n");

	/* Add SIGNATURE */
	HIP_IFEL(entry->sign(entry->our_priv, update_packet), -EINVAL,
		 "Could not sign UPDATE. Failing\n");
        HIP_IFE(hip_hadb_get_peer_addr(entry, &daddr), -1);

	err = hip_csum_send(NULL, &daddr, update_packet); // HANDLER
	if (err) {
		HIP_DEBUG("hip_csum_send err=%d\n", err);
		HIP_DEBUG("NOT ignored, or should we..\n");
		/* fallback to established ? */
                /* goto out_err; ? */
	}

 out_err:
	/* if (err)
	   TODO: REMOVE IPSEC SAs
	   move to state = ?
	*/
	if (update_packet)
		HIP_FREE(update_packet);
	HIP_DEBUG("end, err=%d\n", err);	
	return err;
}


/**
 * hip_update_send_addr_verify - send address verification UPDATE
 * @entry: hadb entry corresponding to the peer
 * @msg: the HIP packet
 * @src_ip: source IPv6 address to use in the UPDATE to be sent out
 * @spi: outbound SPI in host byte order
 *
 * @entry must be is locked when this function is called.
 *
 * Returns: 0 if successful, otherwise < 0.
 */
int hip_update_send_addr_verify(hip_ha_t *entry, struct hip_common *msg,
				struct in6_addr *src_ip, uint32_t spi)
{
	int err = 0;
	struct in6_addr *hits = &msg->hits, *hitr = &msg->hitr;
	struct hip_spi_out_item *spi_out;
	struct hip_peer_addr_list_item *addr, *tmp;
	struct hip_common *update_packet = NULL;
	uint16_t mask;

	HIP_DEBUG("SPI=0x%x\n", spi);
	HIP_IFE(!(spi_out = hip_hadb_get_spi_list(entry, spi)), -1);

	/* Start checking the addresses */
	HIP_IFEL(!(update_packet = hip_msg_alloc()), -ENOMEM,
		 "Update_packet alloc failed\n");

	mask = hip_create_control_flags(0, 0, HIP_CONTROL_SHT_TYPE1,
					HIP_CONTROL_DHT_TYPE1);
	hip_build_network_hdr(update_packet, HIP_UPDATE, mask, hitr, hits);

	list_for_each_entry_safe(addr, tmp, &spi_out->peer_addr_list, list) {
		HIP_DEBUG_HIT("new addr to check", &addr->address);
		HIP_DEBUG("address state=%d\n", addr->address_state);

		if (addr->address_state == PEER_ADDR_STATE_DEPRECATED) {
			HIP_DEBUG("addr state is DEPRECATED, not verifying\n");
			continue;
		}

		if (addr->address_state == PEER_ADDR_STATE_ACTIVE) {
			HIP_DEBUG("not verifying already active address\n"); 
			if (addr->is_preferred) {
				HIP_DEBUG("TEST (maybe should not do this yet?): setting already active address and set as preferred to default addr\n");
				hip_hadb_set_default_out_addr(entry, spi_out, &addr->address);
			}
			continue;
		}
		HIP_DEBUG("building verification packet\n");
		hip_msg_init(update_packet);
		mask = hip_create_control_flags(0, 0, HIP_CONTROL_SHT_TYPE1,
						HIP_CONTROL_DHT_TYPE1);
		hip_build_network_hdr(update_packet, HIP_UPDATE, mask, hitr, hits);
		HIP_IFEBL2(hip_build_param_spi(update_packet, 0x11223344), -1,
			   continue, "Building of SPI failed\n");
		entry->update_id_out++;
		addr->seq_update_id = entry->update_id_out;
		HIP_DEBUG("outgoing UPDATE ID for REA addr check=%u\n", addr->seq_update_id);
		/* todo: handle overflow if (!update_id_out) */
		HIP_IFEBL2(hip_build_param_seq(update_packet, addr->seq_update_id), -1,
			 continue, "Building of SEQ failed\n");
		/* Add HMAC */
		HIP_IFEBL2(hip_build_param_hmac_contents(update_packet, &entry->hip_hmac_out),
			  -1, continue, "Building of HMAC failed\n");
		/* Add SIGNATURE */
		HIP_IFEBL2(entry->sign(entry->our_priv, update_packet), -EINVAL,
			   continue, "Could not sign UPDATE\n");
		get_random_bytes(addr->echo_data, sizeof(addr->echo_data));
		_HIP_HEXDUMP("ECHO_REQUEST in REA addr check",
			     addr->echo_data, sizeof(addr->echo_data));
		HIP_IFEBL2(hip_build_param_echo(update_packet, addr->echo_data ,
					       sizeof(addr->echo_data), 0, 1), -1,
			  continue, "Building of ECHO_REQUEST failed\n");
		HIP_DEBUG("sending addr verify pkt\n");
		/* test: send all addr check from same address */
		err = hip_csum_send(src_ip, &addr->address, update_packet); // HANDLER
		if (err) {
			HIP_DEBUG("hip_csum_send err=%d\n", err);
			HIP_DEBUG("NOT ignored, or should we..\n");
		}
	}

 out_err:
	if (update_packet)
		HIP_FREE(update_packet);
	HIP_DEBUG("end, err=%d\n", err);
	return err;
}


/** hip_handle_update_plain_rea - handle UPDATE(REA, SEQ)
 * @entry: hadb entry corresponding to the peer
 * @msg: the HIP packet
 * @src_ip: source IPv6 address to use in the UPDATE to be sent out
 * @dst_ip: destination IPv6 address to use in the UPDATE to be sent out
 *
 * @entry must be is locked when this function is called.
 *
 * For each address in the REA, we reply with ACK and
 * UPDATE(SPI, SEQ, ACK, ECHO_REQUEST)
 *
 * Returns: 0 if successful, otherwise < 0.
 */
int hip_handle_update_plain_rea(hip_ha_t *entry, struct hip_common *msg,
				struct in6_addr *src_ip, struct in6_addr *dst_ip)
{
	int err = 0;
	struct in6_addr *hits = &msg->hits, *hitr = &msg->hitr;
	struct hip_common *update_packet = NULL;
	struct hip_seq *seq;
	struct hip_rea *rea;
	uint16_t mask;

	HIP_IFEL(!(update_packet = hip_msg_alloc()), -ENOMEM, 
		 "Out of memory.\n");

	mask = hip_create_control_flags(0, 0, HIP_CONTROL_SHT_TYPE1,
					HIP_CONTROL_DHT_TYPE1);
	hip_build_network_hdr(update_packet, HIP_UPDATE, mask, hitr, hits);

	/* ACK the received UPDATE SEQ */
	seq = hip_get_param(msg, HIP_PARAM_SEQ);
	HIP_IFEL(hip_build_param_ack(update_packet, ntohl(seq->update_id)), -1, 
		 "Building of ACK failed\n");

	/* Add SIGNATURE */
	HIP_IFEL(entry->sign(entry->our_priv, update_packet), -EINVAL,
		 "Could not sign UPDATE. Failing\n");

	HIP_DEBUG("Sending reply UPDATE packet (for REA)\n");
	err = hip_csum_send(dst_ip, src_ip, update_packet); // HANDLER
	if (err) {
		HIP_DEBUG("hip_csum_send err=%d\n", err);
		HIP_DEBUG("NOT ignored, or should we..\n");
	}

	rea = hip_get_param(msg, HIP_PARAM_REA);
	hip_update_handle_rea_parameter(entry, rea);
	err = hip_update_send_addr_verify(entry, msg, dst_ip, ntohl(rea->spi));

 out_err:
	if (update_packet)
		HIP_FREE(update_packet);
	HIP_DEBUG("end, err=%d\n", err);
	return err;
}


/** hip_handle_update_addr_verify - handle address verification UPDATE
 * @entry: hadb entry corresponding to the peer
 * @msg: the HIP packet
 * @src_ip: source IPv6 address to use in the UPDATE to be sent out
 * @dst_ip: destination IPv6 address to use in the UPDATE to be sent out
 *
 * @entry must be is locked when this function is called.
 *
 * handle UPDATE(SPI, SEQ, ACK, ECHO_REQUEST) or handle UPDATE(SPI,
 * SEQ, ECHO_REQUEST)
 *
 * Returns: 0 if successful, otherwise < 0.
 */
int hip_handle_update_addr_verify(hip_ha_t *entry, struct hip_common *msg,
				  struct in6_addr *src_ip, struct in6_addr *dst_ip)
{
	int err = 0;
	struct in6_addr *hits = &msg->hits, *hitr = &msg->hitr;
	struct hip_common *update_packet = NULL;
	struct hip_seq *seq = NULL;
	struct hip_echo_request *echo = NULL;
	uint16_t mask;

	/* Assume already locked entry */
	HIP_IFEL(!(echo = hip_get_param(msg, HIP_PARAM_ECHO_REQUEST)), -1, 
		 "ECHO not found\n");
	HIP_IFEL(!(seq = hip_get_param(msg, HIP_PARAM_SEQ)), -1, 
		 "SEQ not found\n");
	HIP_IFEL(!(update_packet = hip_msg_alloc()), -ENOMEM, "Out of memory\n");

	mask = hip_create_control_flags(0, 0, HIP_CONTROL_SHT_TYPE1,
					HIP_CONTROL_DHT_TYPE1);
	hip_build_network_hdr(update_packet, HIP_UPDATE, mask, hitr, hits);

	/* reply with UPDATE(ACK, ECHO_RESPONSE) */
	HIP_IFEL(hip_build_param_ack(update_packet, ntohl(seq->update_id)), -1, 
		 "Building of ACK failed\n");

	/* Add HMAC */
	HIP_IFEL(hip_build_param_hmac_contents(update_packet, &entry->hip_hmac_out), -1, 
		 "Building of HMAC failed\n");

	/* Add SIGNATURE */
	HIP_IFEL(entry->sign(entry->our_priv, update_packet), -EINVAL,
		 "Could not sign UPDATE. Failing\n");

	/* ECHO_RESPONSE (no sign) */
	HIP_DEBUG("echo opaque data len=%d\n",
		   hip_get_param_contents_len(echo));
	HIP_IFEL(hip_build_param_echo(update_packet,
				      (void *)echo+sizeof(struct hip_tlv_common),
				      hip_get_param_contents_len(echo), 0, 0), -1,
		 "Building of ECHO_RESPONSE failed\n");

	HIP_DEBUG("Sending reply UPDATE packet (address check)\n");
	err = hip_csum_send(dst_ip, src_ip, update_packet); // HANDLER
	if (err) {
		HIP_DEBUG("hip_csum_send err=%d\n", err);
		HIP_DEBUG("NOT ignored, or should we..\n");
	}

 out_err:
	if (update_packet)
		HIP_FREE(update_packet);
	HIP_DEBUG("end, err=%d\n", err);
	return err;
}


/**
 * hip_receive_update - receive UPDATE packet
 * @msg: buffer where the HIP packet is in
 *
 * This is the initial function which is called when an UPDATE packet
 * is received. The validity of the packet is checked and then this
 * function acts according to whether this packet is a reply or not.
 *
 * Returns: 0 if successful (HMAC and signature (if needed) are
 * validated, and the rest of the packet is handled if current state
 * allows it), otherwise < 0.
 */
int hip_receive_update(struct hip_common *msg,
		       struct in6_addr *update_saddr,
		       struct in6_addr *update_daddr)
{
	int err = 0, state = 0, is_retransmission = 0, handle_upd = 0;
	struct in6_addr *hits;
	struct hip_nes *nes = NULL;
	struct hip_seq *seq = NULL;
	struct hip_ack *ack = NULL;
	struct hip_rea *rea = NULL;
	struct hip_echo_request *echo = NULL;
	struct hip_echo_response *echo_response = NULL;
	struct hip_hmac *hmac = NULL;
	struct hip_signature *signature = NULL;
	uint32_t pkt_update_id = 0; /* UPDATE ID in packet */
	uint32_t update_id_in = 0;  /* stored incoming UPDATE ID */
	uint16_t keymat_index = 0;
	struct hip_dh_fixed *dh;
	struct in6_addr *src_ip, *dst_ip;
	hip_ha_t *entry = NULL;

	_HIP_HEXDUMP("msg", msg, hip_get_msg_total_len(msg));

	HIP_DEBUG("enter\n");

	src_ip = update_saddr;
	dst_ip = update_daddr;
	hits = &msg->hits;

	HIP_IFEL(!(entry = hip_hadb_find_byhits(hits, &msg->hitr)), -1,
		 "Entry not found\n");
	HIP_LOCK_HA(entry);
	state = entry->state; /* todo: remove variable state */

	HIP_DEBUG("Received UPDATE in state %s\n", hip_state_str(state));

	/* in state R2-SENT: Receive UPDATE, go to ESTABLISHED and
	 * process from ESTABLISHED state */
	if (state == HIP_STATE_R2_SENT) {
		state = entry->state = HIP_STATE_ESTABLISHED;
		err = hip_hadb_update_xfrm(entry);
		if (err) {
			HIP_ERROR("XFRM synchronization failed\n");
			err = -EFAULT;
			goto out_err;
		}
		HIP_DEBUG("Moved from R2-SENT to ESTABLISHED\n");
	}

	if (! (state == HIP_STATE_ESTABLISHED ||
	       state == HIP_STATE_REKEYING) ) {
		HIP_DEBUG("Received UPDATE in illegal state %s. Dropping\n",
			  hip_state_str(state));
		err = -EINVAL;
		goto out_err;
	}

	nes = hip_get_param(msg, HIP_PARAM_NES);
	seq = hip_get_param(msg, HIP_PARAM_SEQ);
	ack = hip_get_param(msg, HIP_PARAM_ACK);
	rea = hip_get_param(msg, HIP_PARAM_REA);
	echo = hip_get_param(msg, HIP_PARAM_ECHO_REQUEST);
	echo_response = hip_get_param(msg, HIP_PARAM_ECHO_RESPONSE);

	if (nes) {
		HIP_DEBUG("UPDATE contains (at least one) NES parameter\n");
		keymat_index = ntohs(nes->keymat_index);
		HIP_DEBUG("NES: Keymaterial Index: %u\n", keymat_index);
		HIP_DEBUG("NES: Old SPI: 0x%x New SPI: 0x%x\n",
			  ntohl(nes->old_spi), ntohl(nes->new_spi));
	}
	if (seq) {
		pkt_update_id = ntohl(seq->update_id);
		HIP_DEBUG("SEQ: UPDATE ID: %u\n", pkt_update_id);
	}
	if (ack)
		HIP_DEBUG("ACK found: %u\n", ntohl(ack->peer_update_id));
	if (rea)
		HIP_DEBUG("REA: SPI 0x%x\n", ntohl(rea->spi));
	if (echo)
		HIP_DEBUG("ECHO_REQUEST found\n");
	if (echo_response)
		HIP_DEBUG("ECHO_RESPONSE found\n");

	/* 8.11 Processing UPDATE packets checks */
	if (seq && nes) {
		HIP_DEBUG("UPDATE has both SEQ and NES, peer host is rekeying, MUST process this UPDATE\n");
		handle_upd = 1;
	}

	if (!handle_upd && state == HIP_STATE_REKEYING && ack && !echo) {
		HIP_DEBUG("in REKEYING state and ACK and not ECHO_REQUEST, MUST process this UPDATE\n");
		handle_upd = 1;
	}

	/* mm-02 UPDATE tests */
	if (!handle_upd && rea && seq && !nes) {
		HIP_DEBUG("have REA and SEQ but no NES, process this UPDATE\n");
		handle_upd = 2;
	}

	//if (!handle_upd && /* SPI && */ seq && ack && !nes && echo) {
	if (!handle_upd && /* SPI && */ seq && !nes && echo) {
		/* ACK might have been in a separate packet */
		HIP_DEBUG("have SEQ,ECHO_REQUEST but no NES, process this UPDATE\n");
		handle_upd = 3;
	}
	if (!handle_upd && ack && echo) {
		HIP_DEBUG("have ACK and ECHO_REQUEST, process this UPDATE\n");
		handle_upd = 4;
	}

	if (!handle_upd && ack) {
		HIP_DEBUG("have only ACK, process this UPDATE\n");
		handle_upd = 5;
	}

	if (!handle_upd) {
		HIP_ERROR("NOT processing UPDATE packet\n");
		goto out_err;
	}

	update_id_in = entry->update_id_in;
	_HIP_DEBUG("previous incoming update id=%u\n", update_id_in);
	if (seq) {
		/* 1. If the SEQ parameter is present, and the Update ID in the
		   received SEQ is smaller than the stored Update ID for the host,
		   the packet MUST BE dropped. */
		if (pkt_update_id < update_id_in) {
			HIP_DEBUG("SEQ param present and received UPDATE ID (%u) < stored incoming UPDATE ID (%u). Dropping\n",
				  pkt_update_id, update_id_in);
			err = -EINVAL;
			goto out_err;
		} else if (pkt_update_id == update_id_in) {
			/* 2. If the SEQ parameter is present, and the Update ID in the
			   received SEQ is equal to the stored Update ID for the host, the
			   packet is treated as a retransmission. */
			is_retransmission = 1;
			HIP_DEBUG("Retransmitted UPDATE packet (?), continuing\n");
			/* todo: ignore this packet or process anyway ? */
		}
	}

	HIP_DEBUG("handle_upd=%d\n", handle_upd);
	if (handle_upd > 1) {
		_HIP_DEBUG("MM-02 UPDATE\n");
	}

	hmac = hip_get_param(msg, HIP_PARAM_HMAC);
	if (hmac) {
		/* 3. The system MUST verify the HMAC in the UPDATE packet.
		   If the verification fails, the packet MUST be dropped. */
		HIP_IFEL(hip_verify_packet_hmac(msg, &entry->hip_hmac_in), -1, 
			 "HMAC validation on UPDATE failed\n");
	} else {
		HIP_DEBUG("HMAC not found, error ?\n");
	}

	/* 4. If the received UPDATE contains a Diffie-Hellman
	   parameter, the received Keymat Index MUST be zero. If this
	   test fails, the packet SHOULD be dropped and the system
	   SHOULD log an error message. */
	dh = hip_get_param(msg, HIP_PARAM_DIFFIE_HELLMAN);
	if (dh) {
		HIP_DEBUG("packet contains DH\n");
		HIP_IFEL(!nes, -1, "Packet contains DH but not NES\n");
		HIP_IFEL(keymat_index != 0, -EINVAL,
			 "UPDATE contains Diffie-Hellman parameter with non-zero"
			 "keymat value %u in NES. Dropping\n", keymat_index);
	}

	/* 5. The system MAY verify the SIGNATURE in the UPDATE
	   packet. If the verification fails, the packet SHOULD be
	   dropped and an error message logged. */
	HIP_IFEL(entry->verify(entry->peer_pub, msg), -1, 
		 "Verification of UPDATE signature failed\n");

	/* 6.  If a new SEQ parameter is being processed, the system MUST record
	   the Update ID in the received SEQ parameter, for replay
	   protection. */
	if (seq && !is_retransmission) {
		entry->update_id_in = pkt_update_id;
		_HIP_DEBUG("Stored peer's incoming UPDATE ID %u\n", pkt_update_id);
	}

	/* check that Old SPI value exists */
	HIP_IFEL(nes && (nes->old_spi != nes->new_spi) && /* mm check */
		 !hip_update_exists_spi(entry, ntohl(nes->old_spi), HIP_SPI_DIRECTION_OUT, 0), -1,
		 "Old SPI value 0x%x in NES parameter does not belong to the current list of outbound SPIs in HA\n",
		 ntohl(nes->old_spi));

	if (handle_upd == 2) {
		/* REA, SEQ */
		err = hip_handle_update_plain_rea(entry, msg, src_ip, dst_ip);
	} else if (handle_upd == 3) {
		/* SPI, SEQ, ACK, ECHO_REQUEST */
		err = hip_handle_update_addr_verify(entry, msg, src_ip, dst_ip);
	} else if (handle_upd == 5) {
		/* ACK, ECHO_RESPONSE */
		hip_update_handle_ack(entry, ack, 0, echo_response);
	} else {
		/* base draft cases 7-8: */
		if (state == HIP_STATE_ESTABLISHED) {
			if (nes && seq) {
				HIP_DEBUG("case 7: in ESTABLISHED and has NES and SEQ\n");
				err = hip_handle_update_established(entry, msg, src_ip, dst_ip);
			} else {
				HIP_ERROR("in ESTABLISHED but no both NES and SEQ\n");
				err = -EINVAL;
			}
		} else {
			HIP_DEBUG("case 8: in REKEYING\n");
			err = hip_handle_update_rekeying(entry, msg, src_ip);
		}
	}

 out_err:
	if (err)
		HIP_ERROR("UPDATE handler failed, err=%d\n", err);

	if (entry) {
		HIP_UNLOCK_HA(entry);
		hip_put_ha(entry);
	}
	return err;
}

<<<<<<< HEAD
=======
/** hip_copy_spi_in_addresses - copy addresses to the inbound SPI
 * @src: address list
 * @spi_in: the inbound SPI the addresses are copied to
 * @count: number of addresses in @src
 *
 * A simple helper function to copy interface addresses to the inbound
 * SPI of. Caller must kfree the allocated memory.
 *
 * Returns: 0 on success, < 0 otherwise.
 */
int hip_copy_spi_in_addresses(struct hip_rea_info_addr_item *src,
			      struct hip_spi_in_item *spi_in,
			      int count) {
	HIP_DEBUG("src=0x%p count=%d\n", src, count);
	size_t s = count * sizeof(struct hip_rea_info_addr_item);
	void *p = NULL;

	if (!spi_in || (src && count <= 0)) {
 		HIP_ERROR("!spi_in or src & illegal count (%d)\n", count);
		return -EINVAL;
	}

	if (src) {
		p = kmalloc(s, GFP_ATOMIC);
		if (!p) {
			HIP_ERROR("kmalloc failed\n");
			return -ENOMEM;
		}
		memcpy(p, src, s);
	} else
		count = 0;

	_HIP_DEBUG("prev addresses_n=%d\n", spi_in->addresses_n);
	if (spi_in->addresses) {
		HIP_DEBUG("kfreeing old address list at 0x%p\n",
			  spi_in->addresses);
		kfree(spi_in->addresses);
	}

	spi_in->addresses_n = count;
	spi_in->addresses = p;
	return 0;
}

#define SEND_UPDATE_NES (1 << 0)
#define SEND_UPDATE_REA (1 << 1)

>>>>>>> 3c08bcab
/** hip_send_update - send initial UPDATE packet to the peer
 * @entry: hadb entry corresponding to the peer
 * @addr_list: if non-NULL, REA parameter is added to the UPDATE
 * @addr_count: number of addresses in @addr_list
 * @ifindex: if non-zero, the ifindex value of the interface which caused the event
 * @flags: TODO comment
 *
 * Returns: 0 if UPDATE was sent, otherwise < 0.
 */
int hip_send_update(struct hip_hadb_state *entry,
		    struct hip_rea_info_addr_item *addr_list,
		    int addr_count, int ifindex, int flags)
{
	int err = 0, make_new_sa = 0, add_nes = 0, add_rea;
	uint32_t update_id_out = 0;
	uint32_t mapped_spi = 0; /* SPI of the SA mapped to the ifindex */
	uint32_t new_spi_in = 0;
	struct hip_common *update_packet = NULL;
	struct in6_addr daddr;
	uint32_t nes_old_spi = 0, nes_new_spi = 0;
	uint16_t mask;
	struct hip_spi_in_item *spi_in = NULL;

	add_rea = flags & SEND_UPDATE_REA;
	HIP_DEBUG("addr_list=0x%p addr_count=%d ifindex=%d flags=0x%x\n",
		  addr_list, addr_count, ifindex, flags);
	if (!ifindex)
		_HIP_DEBUG("base draft UPDATE\n");

	if (add_rea)
		_HIP_DEBUG("mm UPDATE, %d addresses in REA\n", addr_count);
	else
		_HIP_DEBUG("Plain UPDATE\n");

<<<<<<< HEAD
	/* Start building UPDATE packet */
	HIP_IFEL(!(update_packet = hip_msg_alloc()), -ENOMEM, "Out of memory.\n");
	HIP_LOCK_HA(entry);

=======
	HIP_LOCK_HA(entry);

	/* start building UPDATE packet */
	update_packet = hip_msg_alloc();
	if (!update_packet) {
		HIP_ERROR("update_packet alloc failed\n");
		err = -ENOMEM;
		goto out_err;
	}

>>>>>>> 3c08bcab
	hip_print_hit("sending UPDATE to", &entry->hit_peer);
	mask = hip_create_control_flags(0, 0, HIP_CONTROL_SHT_TYPE1,
					HIP_CONTROL_DHT_TYPE1);
	hip_build_network_hdr(update_packet, HIP_UPDATE, mask,
			      &entry->hit_our, &entry->hit_peer);
	if (add_rea) {
		/* mm stuff, per-ifindex SA */
		/* reuse old SA if we have one, else create a new SA */
		mapped_spi = hip_hadb_get_spi(entry, ifindex);
		HIP_DEBUG("mapped_spi=0x%x\n", mapped_spi);
		if (mapped_spi) {
			/* NES not needed */
			add_nes = 0;
			make_new_sa = 0;
			_HIP_DEBUG("5.1 Mobility with single SA pair, readdress with no rekeying\n");
			HIP_DEBUG("Reusing old SA\n");
			/* 5.1 Mobility with single SA pair */
		} else {
			_HIP_DEBUG("5.2 Host multihoming\n");
			make_new_sa = 1;
			_HIP_DEBUG("TODO\n");
		}
	} else {
		/* base draft UPDATE, create a new SA anyway */
		_HIP_DEBUG("base draft UPDATE, create a new SA\n");
		make_new_sa = 1;
	}

	/* If this is mm-UPDATE (ifindex should be then != 0) avoid
	 * sending empty REAs to the peer if we have not sent previous
	 * information on this ifindex/SPI yet */
	if (ifindex != 0 && mapped_spi == 0 && addr_count == 0) {
		HIP_DEBUG("NETDEV_DOWN and ifindex not advertised yet, returning\n");
		goto out;
	}

	if (make_new_sa) {
		HIP_DEBUG("make_new_sa=1 -> add_nes=1\n");
		add_nes = 1;
	}

	HIP_DEBUG("add_nes=%d make_new_sa=%d\n", add_nes, make_new_sa);

	if (make_new_sa) {
		HIP_IFEL(!(new_spi_in = hip_acquire_spi(&entry->hit_peer, &entry->hit_our)), 
			 -1, "Error while acquiring a SPI\n");
		HIP_DEBUG("Got SPI value for the SA 0x%x\n", new_spi_in);

		/* TODO: move to rekeying_finish */
		if (!mapped_spi) {
			struct hip_spi_in_item spi_in_data;

			_HIP_DEBUG("previously unknown ifindex, creating a new item to inbound spis_in\n");
			memset(&spi_in_data, 0, sizeof(struct hip_spi_in_item));
			spi_in_data.spi = new_spi_in;
			spi_in_data.ifindex = ifindex;
			spi_in_data.updating = 1;
			HIP_IFEL(hip_hadb_add_spi(entry, HIP_SPI_DIRECTION_IN, &spi_in_data), -1, 
				 "Add_spi failed\n");
		}
		else {
			_HIP_DEBUG("is previously mapped ifindex\n");
		}
	} else
		_HIP_DEBUG("not creating a new SA\n");

	_HIP_DEBUG("entry->current_keymat_index=%u\n", entry->current_keymat_index);

	if (add_rea) {
		/* REA is the first parameter of the UPDATE */
		if (mapped_spi)
			err = hip_build_param_rea(update_packet, mapped_spi,
							    addr_list, addr_count);
		else
			err = hip_build_param_rea(update_packet, new_spi_in,
							    addr_list, addr_count);
		HIP_IFEL(err, err, "Building of REA param failed\n");
	} else
		HIP_DEBUG("not adding REA\n");

	if (add_nes) {
		if (addr_list) {
			if (make_new_sa) {
				/* mm02 5.2 Host multihoming */
				HIP_DEBUG("mm-02, adding NES, Old SPI == New SPI\n");
				/* notify the peer about new interface */
				nes_old_spi = new_spi_in;
				nes_new_spi = new_spi_in;

			} else {
				HIP_DEBUG("mm-02, !makenewsa\n");
				nes_old_spi = mapped_spi;
				nes_new_spi = new_spi_in;
			}
		} else {
			HIP_DEBUG("adding NES, Old SPI <> New SPI\n");
			/* plain UPDATE or readdress with rekeying */
			/* update the SA of the interface which caused the event */
			HIP_IFEL(!(nes_old_spi = hip_hadb_get_spi(entry, ifindex)), -1,
				 "Could not find SPI to use in Old SPI\n");
			hip_set_spi_update_status(entry, nes_old_spi, 1); /* here or later ? */
			nes_new_spi = new_spi_in;
		}

		HIP_DEBUG("nes_old_spi=0x%x nes_new_spi=0x%x\n", nes_old_spi, nes_new_spi);
		HIP_IFEL(hip_build_param_nes(update_packet, entry->current_keymat_index,
					     nes_old_spi, nes_new_spi), -1,
			 "Building of NES param failed\n");
	} else {
		HIP_DEBUG("not adding NES\n");
		nes_old_spi = nes_new_spi = mapped_spi;
	}


	/* avoid advertising the same address set */
	/* (currently assumes that lifetime or reserved field do not
	 * change, later store only addresses) */
	spi_in = hip_hadb_get_spi_in_list(entry, nes_old_spi);
	if (!spi_in) {
		HIP_ERROR("SPI listaddr list copy failed\n");
		goto out_err;
	}
	if (addr_count == spi_in->addresses_n &&
	    addr_list && spi_in->addresses &&
	    memcmp(addr_list, spi_in->addresses,
		   addr_count*sizeof(struct hip_rea_info_addr_item)) == 0) {
		HIP_DEBUG("Same address set as before, return\n");
		goto out;
	} else
		HIP_DEBUG("Address set has changed, continue\n");

	hip_update_set_new_spi_in(entry, nes_old_spi, nes_new_spi, 0);

	entry->update_id_out++;
	update_id_out = entry->update_id_out;
	_HIP_DEBUG("outgoing UPDATE ID=%u\n", update_id_out);
	/* todo: handle this case */
	HIP_IFEL(!update_id_out, -EINVAL, "Outgoing UPDATE ID overflowed back to 0, bug ?\n");
	HIP_IFEL(hip_build_param_seq(update_packet, update_id_out), -1, 
		 "Building of SEQ param failed\n");

	if (add_nes) {
		/* remember the update id of this update */
		hip_update_set_status(entry, nes_old_spi,
				      0x1 | 0x2 | 0x8, update_id_out, 0, NULL,
				      entry->current_keymat_index);
	}

	/* Add HMAC */
	HIP_IFEL(hip_build_param_hmac_contents(update_packet, &entry->hip_hmac_out), -1,
		 "Building of HMAC failed\n");

	/* Add SIGNATURE */
	HIP_IFEL(entry->sign(entry->our_priv, update_packet), -EINVAL, "Could not sign UPDATE. Failing\n");

	/* Send UPDATE */
        HIP_IFE(hip_hadb_get_peer_addr(entry, &daddr), -1);
#if 0
	/* Store the last UPDATE ID value sent from us */
	entry->update_id_out = update_id_out;
        _HIP_DEBUG("Stored peer's outgoing UPDATE ID %u\n", update_id_out);
#endif

	hip_set_spi_update_status(entry, nes_old_spi, 1);

	/* if UPDATE contains only REA, then do not move state ? */
	if (add_nes) {
		entry->state = HIP_STATE_REKEYING;
		HIP_DEBUG("moved to state REKEYING\n");
	} else
		HIP_DEBUG("experimental: staying in ESTABLISHED (NES not added)\n");


        HIP_DEBUG("Sending initial UPDATE packet\n");
	err = hip_csum_send(NULL, &daddr, update_packet); // HANDLER
	if (err) {
		HIP_DEBUG("hip_csum_send err=%d\n", err);
		_HIP_DEBUG("NOT ignored, or should we..\n");
		entry->state = HIP_STATE_ESTABLISHED;
		HIP_DEBUG("fallbacked to state ESTABLISHED due to error (ok ?)\n");
		goto out_err;
	}

	/* remember the address set we have advertised to the peer */
	err = hip_copy_spi_in_addresses(addr_list, spi_in, addr_count);
	if (err) {
		HIP_ERROR("addr list copy failed\n");
		goto out_err;
	}

	/* todo: 5. The system SHOULD start a timer whose timeout value should be ..*/
	goto out;

 out_err:
	entry->state = HIP_STATE_ESTABLISHED;
	HIP_DEBUG("fallbacked to state ESTABLISHED (ok ?)\n");
	hip_set_spi_update_status(entry, nes_old_spi, 0);
	/* delete IPsec SA on failure */
	HIP_ERROR("TODO: delete SA\n");
 out:
        err = hip_hadb_update_xfrm(entry);
        if (err) {
                HIP_ERROR("XFRM synchronization failed\n");
                err = -EFAULT;
                goto out_err;
        }

	HIP_UNLOCK_HA(entry);
	if (update_packet)
		HIP_FREE(update_packet);
	return err;
}

/* really ugly hack ripped from rea.c, must convert to list_head asap */
struct hip_update_kludge {
	hip_ha_t **array;
	int count;
	int length;
};

/* Internal function copied originally from rea.c */
static int hip_update_get_all_valid(hip_ha_t *entry, void *op)
{
	struct hip_update_kludge *rk = op;

	if (rk->count >= rk->length)
		return -1;

	if (entry->hastate == HIP_HASTATE_HITOK && entry->state == HIP_STATE_ESTABLISHED) {
		hip_hadb_hold_entry(entry);
		rk->array[rk->count] = entry;
		//hip_hold_ha(entry);
		rk->count++;
	} else
		HIP_DEBUG("skipping HA entry 0x%p (state=%s)\n",
			  entry, hip_state_str(entry->state));

	return 0;
}

/**
 * hip_send_update_all - send UPDATE packet to every peer
 * @addr_list: if non-NULL, REA parameter is added to the UPDATE
 * @addr_count: number of addresses in @addr_list
 * @ifindex: if non-zero, the ifindex value of the interface which caused the event
 * @flags: flags passed to @hip_send_update
 *
 * UPDATE is sent to the peer only if the peer is in established
 * state.
 *
 * Add REA parameter if @addr_list is non-null. @ifindex tells which
 * device caused the network device event.
 */
void hip_send_update_all(struct hip_rea_info_addr_item *addr_list, int addr_count,
			 int ifindex, int flags)
{
	int err = 0, i;
	hip_ha_t *entries[HIP_MAX_HAS] = {0};
	struct hip_update_kludge rk;

	HIP_DEBUG("ifindex=%d\n", ifindex);
	if (!ifindex) {
		HIP_DEBUG("test: returning, ifindex=0 (fix this for non-mm UPDATE)\n");
		return;
	}

	rk.array = entries;
	rk.count = 0;
	rk.length = HIP_MAX_HAS;

	HIP_IFEL(hip_for_each_ha(hip_update_get_all_valid, &rk), 0, 
		 "for_each_ha err.\n");
	for (i = 0; i < rk.count; i++) {
		if (rk.array[i] != NULL) {
			hip_send_update(rk.array[i], addr_list, addr_count, ifindex, flags);
			hip_hadb_put_entry(rk.array[i]);
			//hip_put_ha(rk.array[i]);
		}
	}

 out_err:
	return;
}

#endif /* !defined __KERNEL__ || !defined CONFIG_HIP_USERSPACE */<|MERGE_RESOLUTION|>--- conflicted
+++ resolved
@@ -1203,56 +1203,6 @@
 	return err;
 }
 
-<<<<<<< HEAD
-=======
-/** hip_copy_spi_in_addresses - copy addresses to the inbound SPI
- * @src: address list
- * @spi_in: the inbound SPI the addresses are copied to
- * @count: number of addresses in @src
- *
- * A simple helper function to copy interface addresses to the inbound
- * SPI of. Caller must kfree the allocated memory.
- *
- * Returns: 0 on success, < 0 otherwise.
- */
-int hip_copy_spi_in_addresses(struct hip_rea_info_addr_item *src,
-			      struct hip_spi_in_item *spi_in,
-			      int count) {
-	HIP_DEBUG("src=0x%p count=%d\n", src, count);
-	size_t s = count * sizeof(struct hip_rea_info_addr_item);
-	void *p = NULL;
-
-	if (!spi_in || (src && count <= 0)) {
- 		HIP_ERROR("!spi_in or src & illegal count (%d)\n", count);
-		return -EINVAL;
-	}
-
-	if (src) {
-		p = kmalloc(s, GFP_ATOMIC);
-		if (!p) {
-			HIP_ERROR("kmalloc failed\n");
-			return -ENOMEM;
-		}
-		memcpy(p, src, s);
-	} else
-		count = 0;
-
-	_HIP_DEBUG("prev addresses_n=%d\n", spi_in->addresses_n);
-	if (spi_in->addresses) {
-		HIP_DEBUG("kfreeing old address list at 0x%p\n",
-			  spi_in->addresses);
-		kfree(spi_in->addresses);
-	}
-
-	spi_in->addresses_n = count;
-	spi_in->addresses = p;
-	return 0;
-}
-
-#define SEND_UPDATE_NES (1 << 0)
-#define SEND_UPDATE_REA (1 << 1)
-
->>>>>>> 3c08bcab
 /** hip_send_update - send initial UPDATE packet to the peer
  * @entry: hadb entry corresponding to the peer
  * @addr_list: if non-NULL, REA parameter is added to the UPDATE
@@ -1287,23 +1237,9 @@
 	else
 		_HIP_DEBUG("Plain UPDATE\n");
 
-<<<<<<< HEAD
 	/* Start building UPDATE packet */
 	HIP_IFEL(!(update_packet = hip_msg_alloc()), -ENOMEM, "Out of memory.\n");
-	HIP_LOCK_HA(entry);
-
-=======
-	HIP_LOCK_HA(entry);
-
-	/* start building UPDATE packet */
-	update_packet = hip_msg_alloc();
-	if (!update_packet) {
-		HIP_ERROR("update_packet alloc failed\n");
-		err = -ENOMEM;
-		goto out_err;
-	}
-
->>>>>>> 3c08bcab
+
 	hip_print_hit("sending UPDATE to", &entry->hit_peer);
 	mask = hip_create_control_flags(0, 0, HIP_CONTROL_SHT_TYPE1,
 					HIP_CONTROL_DHT_TYPE1);
@@ -1417,26 +1353,24 @@
 		nes_old_spi = nes_new_spi = mapped_spi;
 	}
 
-
-	/* avoid advertising the same address set */
-	/* (currently assumes that lifetime or reserved field do not
-	 * change, later store only addresses) */
-	spi_in = hip_hadb_get_spi_in_list(entry, nes_old_spi);
-	if (!spi_in) {
+ 	/* avoid advertising the same address set */
+ 	/* (currently assumes that lifetime or reserved field do not
+ 	 * change, later store only addresses) */
+ 	spi_in = hip_hadb_get_spi_in_list(entry, nes_old_spi);
+ 	if (!spi_in) {
 		HIP_ERROR("SPI listaddr list copy failed\n");
-		goto out_err;
-	}
-	if (addr_count == spi_in->addresses_n &&
-	    addr_list && spi_in->addresses &&
-	    memcmp(addr_list, spi_in->addresses,
-		   addr_count*sizeof(struct hip_rea_info_addr_item)) == 0) {
-		HIP_DEBUG("Same address set as before, return\n");
-		goto out;
-	} else
-		HIP_DEBUG("Address set has changed, continue\n");
+ 		goto out_err;
+ 	}
+ 	if (addr_count == spi_in->addresses_n &&
+ 	    addr_list && spi_in->addresses &&
+ 	    memcmp(addr_list, spi_in->addresses,
+ 		   addr_count*sizeof(struct hip_rea_info_addr_item)) == 0) {
+ 		HIP_DEBUG("Same address set as before, return\n");
+ 		goto out;
+ 	} else
+ 		HIP_DEBUG("Address set has changed, continue\n");
 
 	hip_update_set_new_spi_in(entry, nes_old_spi, nes_new_spi, 0);
-
 	entry->update_id_out++;
 	update_id_out = entry->update_id_out;
 	_HIP_DEBUG("outgoing UPDATE ID=%u\n", update_id_out);
@@ -1476,6 +1410,49 @@
 	} else
 		HIP_DEBUG("experimental: staying in ESTABLISHED (NES not added)\n");
 
+/** hip_copy_spi_in_addresses - copy addresses to the inbound SPI
+ * @src: address list
+ * @spi_in: the inbound SPI the addresses are copied to
+ * @count: number of addresses in @src
+ *
+ * A simple helper function to copy interface addresses to the inbound
+ * SPI of. Caller must kfree the allocated memory.
+ *
+ * Returns: 0 on success, < 0 otherwise.
+ */
+int hip_copy_spi_in_addresses(struct hip_rea_info_addr_item *src,
+			      struct hip_spi_in_item *spi_in,
+			      int count) {
+	HIP_DEBUG("src=0x%p count=%d\n", src, count);
+	size_t s = count * sizeof(struct hip_rea_info_addr_item);
+	void *p = NULL;
+
+	if (!spi_in || (src && count <= 0)) {
+ 		HIP_ERROR("!spi_in or src & illegal count (%d)\n", count);
+		return -EINVAL;
+	}
+
+	if (src) {
+		p = HIP_MALLOC(s, GFP_ATOMIC);
+		if (!p) {
+			HIP_ERROR("kmalloc failed\n");
+			return -ENOMEM;
+		}
+		memcpy(p, src, s);
+	} else
+		count = 0;
+
+	_HIP_DEBUG("prev addresses_n=%d\n", spi_in->addresses_n);
+	if (spi_in->addresses) {
+		HIP_DEBUG("kfreeing old address list at 0x%p\n",
+			  spi_in->addresses);
+		HIP_FREE(spi_in->addresses);
+	}
+
+	spi_in->addresses_n = count;
+	spi_in->addresses = p;
+	return 0;
+}
 
         HIP_DEBUG("Sending initial UPDATE packet\n");
 	err = hip_csum_send(NULL, &daddr, update_packet); // HANDLER
