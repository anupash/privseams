/*
 * Licence: GNU/GPL
 * Authors:
 * - Mika Kousa <mkousa@cc.hut.fi>
 */

#include <net/hip.h>
#include <linux/xfrm.h>
#include <net/xfrm.h>

#include "update.h"
#include "hip.h"
#include "security.h"
#include "input.h"
#include "hadb.h"
#include "db.h"
#include "keymat.h"
#include "builder.h"
#include "misc.h"
#include "output.h"


/* SPI waitlist stuff is not currently used */


#if 0
/* List of SPIs which are waiting for data to come through */
/* See draft's section "Processing an initial UPDATE packet" */
LIST_HEAD(hip_update_spi_waitlist);
spinlock_t hip_update_spi_waitlist_lock = SPIN_LOCK_UNLOCKED;

struct hip_update_spi_waitlist_item {
	struct list_head list;
	uint32_t spi;
	struct in6_addr hit;
	struct in6_addr v6addr_test;
	/* REA stuff ? address list */
};
#endif


#if 0
/**
 * hip_update_spi_waitlist_add - add a SPI to SPI waitlist
 * @spi: the inbound SPI to be added in host byte order
 * @hit: the HIT for which the @spi is related to
 */
void hip_update_spi_waitlist_add(uint32_t spi, struct in6_addr *hit, struct hip_rea *rea)
{
	struct hip_update_spi_waitlist_item *s;
	unsigned long flags = 0;
	struct list_head *pos, *n;
	int i = 1;

	HIP_DEBUG("spi=0x%x\n", spi);

	s = kmalloc(sizeof(struct hip_update_spi_waitlist_item), GFP_ATOMIC);
	if (!s) {
		HIP_ERROR("kmalloc failed\n");
		return;
	}

	s->spi = spi;
	ipv6_addr_copy(&s->hit, hit);

	spin_lock_irqsave(&hip_update_spi_waitlist_lock, flags);
	list_add(&s->list, &hip_update_spi_waitlist);
	HIP_DEBUG("Current SPI waitlist:\n");
	list_for_each_safe(pos, n, &hip_update_spi_waitlist) {
		s = list_entry(pos, struct hip_update_spi_waitlist_item, list);
		HIP_DEBUG("SPI waitlist %d: SPI=0x%x\n", i, s->spi);
		i++;
	}
	spin_unlock_irqrestore(&hip_update_spi_waitlist_lock, flags);
	HIP_DEBUG("End of SPI waitlist\n");
	return;
}
#endif

#if 0
/**
 * hip_update_spi_waitlist_delete - delete a SPI from SPI waitlist
 * @spi: SPI in host byte order to be deleted
 */
void hip_update_spi_waitlist_delete(uint32_t spi)
{
	struct list_head *pos, *n;
	struct hip_update_spi_waitlist_item *s = NULL;
	int i = 1;

	HIP_DEBUG("deleting spi=0x%x\n", spi);
	/* hip_update_spi_waitlist_ispending holds the
	 * hip_update_spi_waitlist_lock */
	list_for_each_safe(pos, n, &hip_update_spi_waitlist) {
		s = list_entry(pos, struct hip_update_spi_waitlist_item, list);
		if (s->spi == spi) {
			HIP_DEBUG("found, delete item %d\n", i);
			list_del(&s->list);
			kfree(s);
			break;
		}
		i++;
	}
	return;
}
#endif

#if 0
/**
 * hip_update_spi_waitlist_delete_all - delete all SPIs from the SPI waitlist
 */
void hip_update_spi_waitlist_delete_all(void)
{
	struct list_head *pos, *n;
	struct hip_update_spi_waitlist_item *s = NULL;
	unsigned long flags = 0;

	HIP_DEBUG("\n");
	spin_lock_irqsave(&hip_update_spi_waitlist_lock, flags);
	list_for_each_safe(pos, n, &hip_update_spi_waitlist) {
		s = list_entry(pos, struct hip_update_spi_waitlist_item, list);
		list_del(&s->list);
		kfree(s);
	}
	spin_unlock_irqrestore(&hip_update_spi_waitlist_lock, flags);
	return;
}
#endif

#if 0
/**
 * hip_update_spi_waitlist_ispending - test if SPI is on the SPI waitlist
 * @spi: SPI in host byte order
 *
 * Called from xfrm6_rcv.
 *
 * When data is received on the new incoming SA the new outgoing SA is
 * activated and old SA is deleted.
 *
 * Returns 1 if @spi is in the SPI waitlist, otherwise 0.
 */
int hip_update_spi_waitlist_ispending(uint32_t spi)
{
#if 0
	int err = 0, found = 0;
	struct hip_update_spi_waitlist_item *s = NULL;
	unsigned long flags = 0;
	struct list_head *pos, *n;
	int i = 1;
#endif

	HIP_DEBUG("skipping test, not needed anymore ?\n");
	return 0;
#if 0
	spin_lock_irqsave(&hip_update_spi_waitlist_lock, flags);

	list_for_each_safe(pos, n, &hip_update_spi_waitlist) {
		s = list_entry(pos, struct hip_update_spi_waitlist_item, list);
		HIP_DEBUG("SPI waitlist %d: SPI=0x%x\n", i, s->spi);
		if (s->spi == spi) {
			found = 1;
			break;
		}
		i++;
	}

	/* If the SPI was in pending list, switch the NEW_SPI to be
	 * the current active SPI. Delete also the old SA and remove
	 * the SPI from the pending list.*/
	if (found) {
		uint32_t old_spi_out;
		hip_ha_t *entry;
		HIP_DEBUG("spi=0x%x : pending=yes\n", spi);

		entry = hip_hadb_find_byhit(&s->hit);
		if (!entry) {
			HIP_ERROR("Entry not found\n");
			goto out;
		}
		HIP_LOCK_HA(entry);

		HIP_DEBUG("Switching from SPI_OUT=0x%x to NEW_SPI_OUT=0x%x\n",
			  entry->spi_out, entry->new_spi_out);
		old_spi_out = entry->spi_out;
//		hip_hadb_remove_state_spi(entry);
		entry->spi_out = entry->new_spi_out;
		hip_hadb_insert_state(entry);

		/* SETTING OF DEFAULT SPI THIS WAY IS BROKEN */
		entry->default_spi_out = entry->spi_out;
		HIP_DEBUG("set default SPI out=0x%x\n", entry->default_spi_out);

		/* test, todo: addr from rea */
//		hip_print_hit("v6addr_test", &s->v6addr_test);
//		hip_hadb_add_addr_to_spi(entry, entry->default_spi_out, &s->v6addr_test, PEER_ADDR_STATE_ACTIVE, 0, 0);

//		hip_hadb_insert_state(entry);
		hip_print_hit("finalizing", &s->hit);
		hip_finalize_sa(&s->hit, entry->new_spi_out);
#if 1
		HIP_DEBUG("Removing old inbound IPsec SA, SPI=0x%x\n", old_spi_out);
		hip_ifindex2spi_map_del(entry, old_spi_out);
//		err = hip_delete_sa(old_spi_out, &s->hit);
		hip_hadb_delete_outbound_spi(entry, old_spi_out);
//		if (err)
//			HIP_DEBUG("delete_sa ret err=%d\n", err);
		entry->new_spi_out = 0;
#endif

		HIP_UNLOCK_HA(entry);
		hip_put_ha(entry);
		hip_update_spi_waitlist_delete(spi);
	}

 out:
	spin_unlock_irqrestore(&hip_update_spi_waitlist_lock, flags);
	return found;
#endif
}
#endif



/** hip_update_get_sa_keys - Get keys needed by UPDATE
 * @entry: corresponding hadb entry of the peer
 * @keymat_offset_new: value-result parameter for keymat index used
 * @calc_index_new: value-result parameter for the one byte index used
 * @Kn_out: value-result parameter for keymat 
 * @espkey_gl: HIP-gl encryption key
 * @authkey_gl: HIP-gl integrity (HMAC)
 * @espkey_lg: HIP-lg encryption key
 * @authkey_lg: HIP-lg integrity (HMAC)
 *
 * Returns: 0 on success (all encryption and integrity keys are
 * successfully stored and @keymat_offset_new, @calc_index_new, and
 * @Kn_out contain updated values). On error < 0 is returned.
 */
int hip_update_get_sa_keys(hip_ha_t *entry, uint16_t *keymat_offset_new,
			   uint8_t *calc_index_new, uint8_t *Kn_out,
			   struct hip_crypto_key *espkey_gl, struct hip_crypto_key *authkey_gl,
			   struct hip_crypto_key *espkey_lg, struct hip_crypto_key *authkey_lg)
{
	int err = 0;
       	unsigned char Kn[HIP_AH_SHA_LEN];
	uint16_t k = *keymat_offset_new;
	uint8_t c = *calc_index_new;
	int esp_transform;
	int esp_transf_length = 0;
	int auth_transf_length = 0;
	uint16_t Kn_pos;

	_HIP_DEBUG("k=%u c=%u\n", k, c);

	esp_transform = entry->esp_transform;
	esp_transf_length = hip_enc_key_length(esp_transform);
	auth_transf_length = hip_auth_key_length_esp(esp_transform);
	_HIP_DEBUG("enckeylen=%d authkeylen=%d\n", esp_transf_length, auth_transf_length);

	if (*keymat_offset_new + 2*(esp_transf_length+auth_transf_length) > 0xffff) {
		HIP_ERROR("Can not draw requested amount of new KEYMAT, keymat index=%u, requested amount=%d\n",
			  *keymat_offset_new, 2*(esp_transf_length+auth_transf_length));
		err = -EINVAL;
		goto out_err;
	}

	memcpy(Kn, Kn_out, HIP_AH_SHA_LEN);

	/* SA-gl */
	Kn_pos = entry->current_keymat_index - (entry->current_keymat_index % HIP_AH_SHA_LEN);
	err = hip_keymat_get_new(espkey_gl->key, esp_transf_length, entry->dh_shared_key,
				 entry->dh_shared_key_len, &k, &c, Kn, &Kn_pos);
	_HIP_DEBUG("enckey_gl hip_keymat_get_new ret err=%d k=%u c=%u\n", err, k, c);
	if (err)
		goto out_err;
	_HIP_HEXDUMP("ENC KEY gl", espkey_gl->key, esp_transf_length);
	k += esp_transf_length;

	err = hip_keymat_get_new(authkey_gl->key, auth_transf_length, entry->dh_shared_key,
				 entry->dh_shared_key_len, &k, &c, Kn, &Kn_pos);
	_HIP_DEBUG("authkey_gl hip_keymat_get_new ret err=%d k=%u c=%u\n", err, k, c);
	if (err)
		goto out_err;
	_HIP_HEXDUMP("AUTH KEY gl", authkey_gl->key, auth_transf_length);
	k += auth_transf_length;

	/* SA-lg */
	err = hip_keymat_get_new(espkey_lg->key, esp_transf_length, entry->dh_shared_key,
				 entry->dh_shared_key_len, &k, &c, Kn, &Kn_pos);
	_HIP_DEBUG("enckey_lg hip_keymat_get_new ret err=%d k=%u c=%u\n", err, k, c);
	if (err)
		goto out_err;
	_HIP_HEXDUMP("ENC KEY lg", espkey_lg->key, esp_transf_length);
	k += esp_transf_length;
	err = hip_keymat_get_new(authkey_lg->key, auth_transf_length, entry->dh_shared_key,
				 entry->dh_shared_key_len, &k, &c, Kn, &Kn_pos);
	_HIP_DEBUG("authkey_lg hip_keymat_get_new ret err=%d k=%u c=%u\n", err, k, c);
	if (err)
		goto out_err;
	_HIP_HEXDUMP("AUTH KEY lg", authkey_lg->key, auth_transf_length);
	k += auth_transf_length;

	_HIP_DEBUG("at end: k=%u c=%u\n", k, c);
	*keymat_offset_new = k;
	*calc_index_new = c;
	memcpy(Kn_out, Kn, HIP_AH_SHA_LEN);
 out_err:
	return err;
}

/** hip_update_test_rea_addr - test if IPv6 address is to be added into REA.
 * @addr: the IPv6 address to be tested
 *
 * Currently the following address types are ignored: unspecified
 * (any), loopback, link local, site local, and other not unicast
 * addresses.
 *
 * Returns 1 if address is ok to be used as a peer address, otherwise 0.
*/
int hip_update_test_rea_addr(struct in6_addr *addr)
{
	int addr_type = ipv6_addr_type(addr);

	if (addr_type == IPV6_ADDR_ANY) {
		HIP_DEBUG("skipping IPV6_ADDR_ANY address\n");
		return 0;
	}
	if (addr_type & IPV6_ADDR_LOOPBACK) {
		HIP_DEBUG("skipping loopback address, not supported\n");
		return 0;
	}
	if (addr_type & IPV6_ADDR_LINKLOCAL) {
		HIP_DEBUG("skipping link local address, not supported\n");
		return 0;
	}
	if (addr_type & IPV6_ADDR_SITELOCAL) {
		HIP_DEBUG("skipping site local address, not supported\n");
		return 0;
	}
	if (! (addr_type & IPV6_ADDR_UNICAST) ) {
		HIP_DEBUG("skipping non-unicast address\n");
		return 0;
	}

	return 1;
}

/** hip_update_handle_rea_parameter - Process REA parameters in the UPDATE
 * @entry: corresponding hadb entry of the peer
 * @rea: the REA parameter in the packet
 *
 * ietf-mm-02 7.2 Handling received REAs
 *
 * @entry must be is locked when this function is called.
 *
 * Returns: 0 if the REA parameter was processed successfully,
 * otherwise < 0.
 */
int hip_update_handle_rea_parameter(hip_ha_t *entry, struct hip_rea *rea)
{
	int err = 0; /* set to -Esomething ?*/
	uint32_t spi;
	struct hip_rea_info_addr_item *rea_address_item;
	int i, n_addrs;
	struct hip_spi_out_item *spi_out;
	struct hip_peer_addr_list_item *a, *tmp;

	spi = ntohl(rea->spi);
	HIP_DEBUG("REA SPI=0x%x\n", spi);

	if ((hip_get_param_total_len(rea) - sizeof(struct hip_rea)) %
	    sizeof(struct hip_rea_info_addr_item))
		HIP_ERROR("addr item list len modulo not zero, (len=%d)\n",
			  ntohs(rea->length));

	n_addrs = (hip_get_param_total_len(rea) - sizeof(struct hip_rea)) /
		sizeof(struct hip_rea_info_addr_item);
	HIP_DEBUG("REA has %d address(es), rea param len=%d\n",
		  n_addrs, hip_get_param_total_len(rea));
	if (n_addrs < 0) {
		HIP_DEBUG("BUG: n_addrs=%d < 0\n", n_addrs);
		goto out_err;
	}

	/* 1. The host checks if the SPI listed is a new one. If it
	   is a new one, it creates a new SPI that contains no addresses. */
	spi_out = hip_hadb_get_spi_list(entry, spi);
	if (!spi_out) {
		/* bug: outbound SPI must have been already created by the
		   corresponding NES in the same UPDATE packet */
		HIP_ERROR("bug: outbound SPI 0x%x does not exist\n", spi);
		goto out_err;
	}

	_HIP_DEBUG("Clearing old preferred flags of the SPI\n");
	list_for_each_entry_safe(a, tmp, &spi_out->peer_addr_list, list) {
		a->is_preferred = 0;
	}

	rea_address_item = (void *)rea+sizeof(struct hip_rea);
	for(i = 0; i < n_addrs; i++, rea_address_item++) {
		struct in6_addr *rea_address = &rea_address_item->address;
		uint32_t lifetime = ntohl(rea_address_item->lifetime);
		int is_preferred = ntohl(rea_address_item->reserved) == 1 << 31;

		hip_print_hit("REA address", rea_address);
		HIP_DEBUG(" addr %d: is_pref=%s reserved=0x%x lifetime=0x%x\n", i+1,
			   is_preferred ? "yes" : "no", ntohl(rea_address_item->reserved),
			  lifetime);
		/* 2. check that the address is a legal unicast or anycast address */
		if (!hip_update_test_rea_addr(rea_address))
			continue;

		if (i > 0) {
			/* preferred address allowed only for the first address */
			if (is_preferred)
				HIP_ERROR("bug, preferred flag set to other than the first address\n");
			is_preferred = 0;
		}
		/* 3. check if the address is already bound to the SPI + add/update address */
		err = hip_hadb_add_addr_to_spi(entry, spi, rea_address, 0,
					       lifetime, is_preferred);
		if (err) {
			HIP_DEBUG("failed to add/update address to the SPI list\n");
			goto out_err;
		}
	}

	/* 4. Mark all addresses on the SPI that were NOT listed in the REA
	   parameter as DEPRECATED. */
	_HIP_DEBUG("deprecating not listed address from the SPI list\n");

	list_for_each_entry_safe(a, tmp, &spi_out->peer_addr_list, list) {
		int spi_addr_is_in_rea = 0;

		rea_address_item = (void *)rea+sizeof(struct hip_rea);
		for(i = 0; i < n_addrs; i++, rea_address_item++) {
			struct in6_addr *rea_address = &rea_address_item->address;

			if (!ipv6_addr_cmp(&a->address, rea_address)) {
				spi_addr_is_in_rea = 1;
				break;
			}

		}
		if (!spi_addr_is_in_rea) {
			/* deprecate the address */
			hip_print_hit("deprecating address", &a->address);
			a->address_state = PEER_ADDR_STATE_DEPRECATED;
		}
	}

	if (n_addrs == 0) /* our own extension, use some other SPI */
		(void)hip_hadb_relookup_default_out(entry);
	/* relookup always ? */

	_HIP_DEBUG("done\n");
 out_err:
	return err;
}


/**
 * hip_handle_update_established - handle incoming UPDATE packet received in ESTABLISHED state
 * @entry: hadb entry corresponding to the peer
 * @msg: the HIP packet
 * @src_ip: source IPv6 address from where the UPDATE was sent
 * @dst_ip: destination IPv6 address where the UPDATE was received
 *
 * This function handles case 7 in section 8.11 Processing UPDATE
 * packets of the base draft.
 *
 * @entry must be is locked when this function is called.
 *
 * Returns: 0 if successful, otherwise < 0.
 */
int hip_handle_update_established(hip_ha_t *entry, struct hip_common *msg,
				  struct in6_addr *src_ip, struct in6_addr *dst_ip)
{
	int err = 0;
	struct in6_addr *hits = &msg->hits, *hitr = &msg->hitr;
	struct hip_nes *nes;
	struct hip_seq *seq;
	struct hip_rea *rea;
	struct hip_dh_fixed *dh;
	struct hip_host_id *host_id_private;
	uint32_t update_id_out = 0;
	uint32_t prev_spi_in = 0, new_spi_in = 0;
	uint16_t keymat_index = 0;
	struct hip_common *update_packet = NULL;
	//struct in6_addr daddr;
 	u8 signature[HIP_RSA_SIGNATURE_LEN]; /* RSA sig > DSA sig */
	int need_to_generate_key = 0, dh_key_generated = 0; //, new_keymat_generated;
	int nes_i = 1;
<<<<<<< HEAD
	struct hip_lhi lhi;
	
	/* assume already locked entry */
=======
>>>>>>> b82ade99
	uint16_t mask;

	HIP_DEBUG("\n");

	seq = hip_get_param(msg, HIP_PARAM_SEQ);
	if (!seq) {
		HIP_ERROR("No SEQ parameter in packet\n");
		goto out_err;
	}

	/* 8.11.1  Processing an UPDATE packet in state ESTABLISHED */

	/* 1.  The system consults its policy to see if it needs to generate a
	   new Diffie-Hellman key, and generates a new key if needed. */
	_HIP_DEBUG("8.11.1 case 1 TODO: need to rekey here ?\n");
	if (need_to_generate_key) {
		_HIP_DEBUG("would generate new D-H keys\n");
		/* generate_dh_key(); */
		dh_key_generated = 1;
		/* todo: The system records any newly generated or
		   received Diffie-Hellman keys, for use in KEYMAT generation upon
		   leaving the REKEYING state. */
	} else {
		dh_key_generated = 0;
	}

	_HIP_DEBUG("dh_key_generated=%d\n", dh_key_generated);

	/* 4. The system creates a UPDATE packet, which contains an SEQ
	   parameter (with the current value of Update ID), NES parameter
	   and the optional DIFFIE_HELLMAN parameter. The UPDATE packet also
	   includes the ACK of the Update ID found in the received UPDATE
	   SEQ parameter. */
	update_packet = hip_msg_alloc();
	if (!update_packet) {
		HIP_ERROR("update_packet alloc failed\n");
		err = -ENOMEM;
		goto out_err;
	}
	mask = hip_create_control_flags(0, 0, HIP_CONTROL_SHT_TYPE1,
					HIP_CONTROL_DHT_TYPE1);
	hip_build_network_hdr(update_packet, HIP_UPDATE, mask, hitr, hits);

	/*  3. The system increments its outgoing Update ID by one. */
	entry->update_id_out++;
	update_id_out = entry->update_id_out;
	_HIP_DEBUG("outgoing UPDATE ID=%u\n", update_id_out);
	if (!update_id_out) { /* todo: handle this case */
		HIP_ERROR("outgoing UPDATE ID overflowed back to 0, bug ?\n");
		err = -EINVAL;
		goto out_err;
	}

	/* test: handle multiple NES, not tested well yet */
 handle_nes:
	nes = hip_get_nth_param(msg, HIP_PARAM_NES, nes_i);
	if (!nes) {
		HIP_DEBUG("no more NES params found\n");
		goto nes_params_handled;
	}
	HIP_DEBUG("Found NES parameter [%d]\n", nes_i);

	/* 2. If the system generated new Diffie-Hellman key in the previous
	   step, or it received a DIFFIE_HELLMAN parameter, it sets NES
	   Keymat Index to zero. */
	dh = hip_get_param(msg, HIP_PARAM_DIFFIE_HELLMAN);
	if (dh || dh_key_generated) {
		HIP_DEBUG("would generate new keymat\n");
		/* todo: generate_new_keymat(); */
		keymat_index = 0;
	} else {
		/* Otherwise, the NES Keymat Index MUST be larger or
		   equal to the index of the next byte to be drawn from the
		   current KEYMAT. */
		if (ntohs(nes->keymat_index) < entry->current_keymat_index) {
			HIP_ERROR("NES Keymat Index (%u) < current KEYMAT %u\n",
				  ntohs(nes->keymat_index), entry->current_keymat_index);
			goto out_err;
		}
		/* In this case, it is RECOMMENDED that the host use the
		   Keymat Index requested by the peer in the received NES. */

		/* here we could set the keymat index to use, but we
		 * follow the recommendation */
		_HIP_DEBUG("Using Keymat Index from NES\n");
		keymat_index = ntohs(nes->keymat_index);
	}

	/* Set up new incoming IPsec SA, (Old SPI value to put in NES tlv) */
	prev_spi_in = hip_get_spi_to_update_in_established(entry, dst_ip);
	HIP_DEBUG("Old incoming SA selected for update, prev_spi_in=0x%x\n", prev_spi_in);
	if (!prev_spi_in)
		goto out_err;

	new_spi_in = hip_acquire_spi(hits, hitr);
	if (!new_spi_in) {
		HIP_ERROR("Error while acquiring a SPI\n");
		goto out_err;
	}
	HIP_DEBUG("acquired inbound SPI 0x%x\n", new_spi_in);
	hip_update_set_new_spi_in(entry, prev_spi_in, new_spi_in, ntohl(nes->old_spi));

	/* draft-hip-mm test */
	if (nes->old_spi == nes->new_spi) {
		struct hip_spi_out_item spi_out_data;

		_HIP_DEBUG("peer has a new SA, create a new outbound SA\n");
		memset(&spi_out_data, 0, sizeof(struct hip_spi_out_item));
		spi_out_data.spi = ntohl(nes->new_spi);
		spi_out_data.seq_update_id = ntohl(seq->update_id);
		err = hip_hadb_add_spi(entry, HIP_SPI_DIRECTION_OUT, &spi_out_data);
		if (err) {
			goto out_err;
		}
		HIP_DEBUG("added SPI=0x%x to list of outbound SAs (SA not created yet)\n",
			  ntohl(nes->new_spi));
	}

	/* testing REA parameters in UPDATE */
	rea = hip_get_nth_param(msg, HIP_PARAM_REA, nes_i);
	if (rea) {
		HIP_DEBUG("Found REA parameter [%d]\n", nes_i);
		if (rea->spi != nes->new_spi) {
			HIP_ERROR("SPI 0x%x in REA is not equal to the New SPI 0x%x in NES\n",
				  ntohl(rea->spi), ntohl(nes->new_spi));
		} else {
			err = hip_update_handle_rea_parameter(entry, rea);
			_HIP_DEBUG("rea param handling ret %d\n", err);
			err = 0;
		}
	}

	/* associate Old SPI with Update ID, NES received, store
	 * received NES and proposed keymat index value used in the reply NES */
	hip_update_set_status(entry, prev_spi_in,
			      0x1 | 0x2 | 0x4 | 0x8, update_id_out, 0x2,
			      nes, keymat_index);

	nes_i++;
	goto handle_nes;

 nes_params_handled:

	/* 5.  The system sends the UPDATE packet and transitions to state
	   REKEYING.  The system stores any received NES and DIFFIE_HELLMAN
	   parameters. */

	err = hip_build_param_nes(update_packet, keymat_index,
				  prev_spi_in, new_spi_in);
	if (err) {
		HIP_ERROR("Building of NES failed\n");
		goto out_err;
	}

	err = hip_build_param_seq(update_packet, update_id_out);
	if (err) {
		HIP_ERROR("Building of SEQ failed\n");
		goto out_err;
	}

	/* ACK the received UPDATE SEQ */
	err = hip_build_param_ack(update_packet, ntohl(seq->update_id));
	if (err) {
		HIP_ERROR("Building of ACK failed\n");
		goto out_err;
	}

	/* TODO: hmac/signature to common functions */
	/* Add HMAC */
	err = hip_build_param_hmac_contents(update_packet, &entry->hip_hmac_out);
	if (err) {
		HIP_ERROR("Building of HMAC failed (%d)\n", err);
		goto out_err;
	}

	memset(&lhi, 0, sizeof(struct hip_lhi));
	memcpy(&(lhi.hit), &entry->hit_our ,sizeof(struct in6_addr));

	/* Add SIGNATURE */
	host_id_private = hip_get_localhost_host_id(&lhi);
	if (!host_id_private) {
		HIP_ERROR("Could not get our host identity. Can not sign data\n");
		goto out_err;
	}

	if (!hip_create_signature(update_packet, hip_get_msg_total_len(update_packet),
				  host_id_private, signature)) {
		HIP_ERROR("Could not sign UPDATE. Failing\n");
		err = -EINVAL;
		goto out_err;
	}

	if (hip_get_host_id_algo(host_id_private) == HIP_HI_RSA) {
		err = hip_build_param_signature_contents(update_packet,
							 signature,
							 HIP_RSA_SIGNATURE_LEN,
							 HIP_SIG_RSA);
	} else {
		err = hip_build_param_signature_contents(update_packet,
							 signature,
							 HIP_DSA_SIGNATURE_LEN,
							 HIP_SIG_DSA);
	}

 	if (err) {
 		HIP_ERROR("Building of SIGNATURE failed (%d)\n", err);
 		goto out_err;
 	}
	_HIP_DEBUG("SIGNATURE added\n");

#if 0
        err = hip_hadb_get_peer_addr(entry, &daddr);
        if (err) {
                HIP_DEBUG("hip_sdb_get_peer_address err = %d\n", err);
                goto out_err;
        }
#endif
	/* 5.  The system sends the UPDATE packet and transitions to state
	   REKEYING. */
	entry->state = HIP_STATE_REKEYING;
	HIP_DEBUG("moved to state REKEYING\n");

        HIP_DEBUG("Sending reply UPDATE packet\n");
	//err = hip_csum_send(NULL, &daddr, update_packet);
	err = hip_csum_send(NULL, src_ip, update_packet);
	if (err) {
		HIP_DEBUG("hip_csum_send err=%d\n", err);
		HIP_DEBUG("NOT ignored, or should we..\n");
		/* fallback to established ? */
                /* goto out_err; ? */
	}

 out_err:
	if (update_packet)
		kfree(update_packet);
	if (err) {
		hip_set_spi_update_status(entry, prev_spi_in, 0);
		/* SA remove not tested yet */
		if (new_spi_in) {
			//hip_delete_sa(new_spi_in, hitr);
			hip_hadb_delete_inbound_spi(entry, new_spi_in);
		}
	}

	return err;
}

int hip_update_send_addr_verify(hip_ha_t *entry, struct hip_common *msg,
				struct in6_addr *src_ip, uint32_t spi);


/** hip_update_finish_rekeying - finish handling of REKEYING state
 * @msg: the HIP packet
 * @entry: hadb entry corresponding to the peer
 * @nes: the NES param to be handled in the received UPDATE
 * 
 * Performs items described in 8.11.3 Leaving REKEYING state of he
 * base draft-01.
 *
 * Parameters in @nes are host byte order.
 * @entry must be is locked when this function is called.
 *
 * On success new IPsec SAs are created. Old SAs are deleted if the
 * UPDATE was not the multihoming case.
 *
 * Returns: 0 if successful, otherwise < 0.
 */
int hip_update_finish_rekeying(struct hip_common *msg, hip_ha_t *entry,
			       struct hip_nes *nes)
{
	int err = 0;
	struct in6_addr *hits = &msg->hits, *hitr = &msg->hitr;
	uint8_t calc_index_new;
	unsigned char Kn[HIP_AH_SHA_LEN];
	uint16_t keymat_index;
	struct hip_crypto_key espkey_gl, authkey_gl;
	struct hip_crypto_key espkey_lg, authkey_lg;
	uint32_t new_spi_in = 0;  /* inbound IPsec SA SPI */
	uint32_t new_spi_out = 0; /* outbound IPsec SA SPI */
	uint32_t prev_spi_in = 0, prev_spi_out = 0;
	int we_are_HITg = 0;
	int esp_transform = -1;
	int esp_transf_length = 0;
	int auth_transf_length = 0;
	struct hip_spi_in_item spi_in_data;
	struct hip_ack *ack;
	uint16_t kmindex_saved;

	HIP_DEBUG("\n");
	ack = hip_get_param(msg, HIP_PARAM_ACK);

	HIP_DEBUG("handled NES: Old SPI: 0x%x\n", nes->old_spi);
	HIP_DEBUG("handled NES: New SPI: 0x%x\n", nes->new_spi);
	HIP_DEBUG("handled NES: Keymat Index: %u\n", nes->keymat_index);

	prev_spi_out = nes->old_spi;
	if (!prev_spi_out) {
		HIP_ERROR("bug: stored NES Old SPI is 0\n");
		goto out_err;
	}

	new_spi_out = nes->new_spi;
	if (!new_spi_out) {
		HIP_ERROR("bug: stored NES New SPI is 0\n");
		goto out_err;
	}

	prev_spi_in = hip_update_get_prev_spi_in(entry, ntohl(ack->peer_update_id));

	/* use the new inbound IPsec SA created when rekeying started */
	new_spi_in = hip_update_get_new_spi_in(entry, ntohl(ack->peer_update_id));
	if (!new_spi_in) {
		HIP_ERROR("Did not find related New SPI for peer Update ID %u\n",
			  ntohl(ack->peer_update_id));
		goto out_err;
	}
	HIP_DEBUG("prev_spi_in=0x%x new_spi_in=0x%x prev_spi_out=0x%x new_spi_out=0x%x\n",
		  prev_spi_in, new_spi_in, prev_spi_out, new_spi_out);

	kmindex_saved = hip_update_get_spi_keymat_index(entry, ntohl(ack->peer_update_id));
	if (!kmindex_saved) {
		HIP_ERROR("saved kmindex is 0\n");
		goto out_err;
	}
	_HIP_DEBUG("saved kmindex for NES is %u\n", kmindex_saved);

	/* 2. .. If the system did not generate new KEYMAT, it uses
	   the lowest Keymat Index of the two NES parameters. */
	_HIP_DEBUG("entry keymat index=%u\n", entry->current_keymat_index);
	if (kmindex_saved < nes->keymat_index)
		keymat_index = kmindex_saved;
	else
		keymat_index = nes->keymat_index;
	_HIP_DEBUG("lowest keymat_index=%u\n", keymat_index);

	/* 3. The system draws keys for new incoming and outgoing ESP
	   SAs, starting from the Keymat Index, and prepares new incoming
	   and outgoing ESP SAs. */
	we_are_HITg = hip_hit_is_bigger(hitr, hits);
	HIP_DEBUG("we are: HIT%c\n", we_are_HITg ? 'g' : 'l');

	esp_transform = entry->esp_transform;
	esp_transf_length = hip_enc_key_length(esp_transform);
	auth_transf_length = hip_auth_key_length_esp(esp_transform);
	_HIP_DEBUG("enckeylen=%d authkeylen=%d\n", esp_transf_length, auth_transf_length);
	calc_index_new = entry->keymat_calc_index;
	memcpy(Kn, entry->current_keymat_K, HIP_AH_SHA_LEN);
	err = hip_update_get_sa_keys(entry, &keymat_index, &calc_index_new, Kn,
					     &espkey_gl, &authkey_gl, &espkey_lg, &authkey_lg);
	if (err)
		goto out_err;
	/* todo: update entry keymat later */
	hip_update_entry_keymat(entry, keymat_index, calc_index_new, Kn);

	/* set up new outbound IPsec SA */
	HIP_DEBUG("Setting new outbound SA, SPI=0x%x\n", new_spi_out);
	err = hip_setup_sa(hitr, hits, &new_spi_out, esp_transform,
			   we_are_HITg ? &espkey_gl.key : &espkey_lg.key,
			   we_are_HITg ? &authkey_gl.key : &authkey_lg.key,
			   0, HIP_SPI_DIRECTION_OUT);
	if (err) {
		HIP_ERROR("Setting up new outbound IPsec failed (%d)\n", err);
		goto out_err;
	}
	HIP_DEBUG("Set up new outbound IPsec SA, SPI=0x%x\n", new_spi_out);

	HIP_DEBUG("Setting new inbound SA, SPI=0x%x\n", new_spi_in);
	err = hip_setup_sa(hits, hitr, &new_spi_in, entry->esp_transform,
			   we_are_HITg ? &espkey_lg  : &espkey_gl,
			   we_are_HITg ? &authkey_lg : &authkey_gl,
			   1, HIP_SPI_DIRECTION_IN);
	if (err) {
		HIP_ERROR("Error while setting up new IPsec SA (err=%d)\n", err);
		goto out_err;
	}
	HIP_DEBUG("New inbound SA created with SPI=0x%x\n", new_spi_in);

	if (prev_spi_in == new_spi_in) {
		memset(&spi_in_data, 0, sizeof(struct hip_spi_in_item));
		spi_in_data.spi = new_spi_in;
		spi_in_data.ifindex = hip_hadb_get_spi_ifindex(entry, prev_spi_in);/* already set ? */
		err = hip_hadb_add_spi(entry, HIP_SPI_DIRECTION_IN, &spi_in_data);
		if (err)
			goto out_err;
	} else
		_HIP_DEBUG("Old SPI <> New SPI, not adding a new inbound SA\n");

	/* activate the new inbound and outbound SAs */
	_HIP_DEBUG("finalizing the new inbound SA, SPI=0x%x\n", new_spi_in);
	hip_finalize_sa(hitr, new_spi_in);
	_HIP_DEBUG("finalizing the new outbound SA, SPI=0x%x\n", new_spi_out);
	hip_finalize_sa(hits, new_spi_out);

	HIP_DEBUG("switching inbound SPIs: 0x%x -> 0x%x\n", prev_spi_in, new_spi_in);
	hip_update_switch_spi_in(entry, prev_spi_in);

	hip_update_set_new_spi_out(entry, prev_spi_out, new_spi_out); /* temporary fix */
	HIP_DEBUG("switching outbound SPIs: 0x%x -> 0x%x\n", prev_spi_out, new_spi_out);
	hip_update_switch_spi_out(entry, prev_spi_out);

	hip_set_spi_update_status(entry, new_spi_in, 0);
	hip_update_clear_status(entry, new_spi_in);

	// if (is not mm update) ?
	hip_hadb_set_default_out_addr(entry, hip_hadb_get_spi_list(entry, new_spi_out), NULL);

	/* 4.  The system cancels any timers protecting the UPDATE and
	   transitions to ESTABLISHED. */
	entry->state = HIP_STATE_ESTABLISHED;
	HIP_DEBUG("Went back to ESTABLISHED state\n");

	/* delete old SAs */
	if (prev_spi_out != new_spi_out) {
		HIP_DEBUG("REMOVING OLD OUTBOUND IPsec SA, SPI=0x%x\n", prev_spi_out);
		err = hip_delete_sa(prev_spi_out, hits);
		HIP_DEBUG("TODO: set new spi to 0\n");
		_HIP_DEBUG("delete_sa out retval=%d\n", err);
		err = 0;
	} else
		HIP_DEBUG("prev SPI_out = new SPI_out, not deleting the outbound SA\n");

	if (prev_spi_in != new_spi_in) {
		HIP_DEBUG("REMOVING OLD INBOUND IPsec SA, SPI=0x%x\n", prev_spi_in);
		err = hip_delete_sa(prev_spi_in, hitr);
		/* remove old HIT-SPI mapping and add a new mapping */

		/* actually should change hip_hadb_delete_inbound_spi
		 * somehow, but we do this or else delete_inbound_spi
		 * would delete both old and new SPIs */
		hip_hadb_remove_hs(prev_spi_in);
		err = hip_hadb_insert_state_spi_list(entry, new_spi_in);
		if (err == -EEXIST) {
			HIP_DEBUG("HIT-SPI mapping already exists, hmm ..\n");
			err = 0;
		} else if (err) {
			HIP_ERROR("Could not add a HIT-SPI mapping for SPI 0x%x (err=%d)\n",
				  new_spi_in, err);
		}
	} else
		_HIP_DEBUG("prev SPI_in = new SPI_in, not deleting the inbound SA\n");

	/* start verifying addresses */
	_HIP_DEBUG("start verifing addresses for new spi 0x%x\n", new_spi_out);
	err = hip_update_send_addr_verify(entry, msg, NULL /* ok ? */, new_spi_out);

	/* hip_update_spi_waitlist_add(new_spi_in, hits, NULL); */

 out_err:
	return err;
}

/**
 * hip_handle_update_rekeying - handle incoming UPDATE packet received in REKEYING state
 * @entry: hadb entry corresponding to the peer
 * @msg: the HIP packet
 * @src_ip: source IPv6 address from where the UPDATE was sent
 *
 * This function handles case 8 in section 8.11 Processing UPDATE
 * packets of the base draft.
 *
 * @entry must be is locked when this function is called.
 *
 * Returns: 0 if successful, otherwise < 0.
 */
int hip_handle_update_rekeying(hip_ha_t *entry, struct hip_common *msg,
			       struct in6_addr *src_ip)
{
	int err = 0;
	struct in6_addr *hits = &msg->hits, *hitr = &msg->hitr;
	struct hip_common *update_packet = NULL;
	struct hip_nes *nes = NULL;
	struct hip_seq *seq = NULL;
	struct hip_ack *ack = NULL;
	struct in6_addr daddr;
	struct hip_host_id *host_id_private;
	u8 signature[HIP_RSA_SIGNATURE_LEN]; /* RSA sig > DSA sig */
	uint16_t mask;
<<<<<<< HEAD
	struct hip_lhi lhi;
	/* assume already locked entry */
=======
>>>>>>> b82ade99

	/* 8.11.2  Processing an UPDATE packet in state REKEYING */

	HIP_DEBUG("\n");

	seq = hip_get_param(msg, HIP_PARAM_SEQ);
	nes = hip_get_param(msg, HIP_PARAM_NES);
	ack = hip_get_param(msg, HIP_PARAM_ACK);

	if (seq && nes) {
		/* 1. If the packet contains a SEQ and NES parameters, then the system
		   generates a new UPDATE packet with an ACK of the peer's Update ID
		   as received in the SEQ parameter. .. */
		update_packet = hip_msg_alloc();
		if (!update_packet) {
			HIP_DEBUG("update_packet alloc failed\n");
			err = -ENOMEM;
			goto out_err;
		}
		mask = hip_create_control_flags(0, 0, HIP_CONTROL_SHT_TYPE1,
						HIP_CONTROL_DHT_TYPE1);
		hip_build_network_hdr(update_packet, HIP_UPDATE, mask, hitr, hits);

		err = hip_build_param_ack(update_packet, ntohl(seq->update_id));
		if (err) {
			HIP_ERROR("Building of ACK param failed\n");
			goto out_err;
		}
	}


	if (nes && ack) { /* kludge */
		uint32_t s = hip_update_get_prev_spi_in(entry, ntohl(ack->peer_update_id));
		_HIP_DEBUG("s=0x%x\n", s);
		hip_update_set_status(entry, s, 0x4, 0, 0, nes, 0);
	}
	/* .. Additionally, if the UPDATE packet contained an ACK of the
	   outstanding Update ID, or if the ACK of the UPDATE packet that
	   contained the NES has already been received, the system stores
	   the received NES and (optional) DIFFIE_HELLMAN parameters and
	   finishes the rekeying procedure as described in Section
	   8.11.3. If the ACK of the outstanding Update ID has not been
	   received, stay in state REKEYING after storing the recived NES
	   and (optional) DIFFIE_HELLMAN. */

	if (ack) /* breaks if packet has no ack but nes exists ? */
		hip_update_handle_ack(entry, ack, nes ? 1 : 0, NULL);
//	if (nes)
//		hip_update_handle_nes(entry, puid); /* kludge */

	/* finish SAs if we have received ACK and NES */
	{
		struct hip_spi_in_item *item, *tmp;

		list_for_each_entry_safe(item, tmp, &entry->spis_in, list) {
			_HIP_DEBUG("test item: spi_in=0x%x seq=%u updflags=0x%x\n",
				  item->spi, item->seq_update_id, item->update_state_flags);
			if (item->update_state_flags == 0x3) {
				err = hip_update_finish_rekeying(msg, entry, &item->stored_received_nes);
				_HIP_DEBUG("update_finish handling ret err=%d\n", err);
			}
		}
		err = 0;
	}

	if (!update_packet) {
		HIP_DEBUG("not sending ACK\n");
		goto out;
	}

	/* send ACK */

	/* TODO: hmac/signature to common functions */
	/* Add HMAC */
	err = hip_build_param_hmac_contents(update_packet, &entry->hip_hmac_out);
	if (err) {
		HIP_ERROR("Building of HMAC failed (%d)\n", err);
		goto out_err;
	}

	memset(&lhi, 0, sizeof(struct hip_lhi));
	memcpy(&(lhi.hit), &entry->hit_our ,sizeof(struct in6_addr));

	/* Add SIGNATURE */
	host_id_private = hip_get_localhost_host_id(&lhi);
	if (!host_id_private) {
		HIP_ERROR("Could not get our host identity. Can not sign data\n");
		goto out_err;
	}

	if (!hip_create_signature(update_packet, hip_get_msg_total_len(update_packet),
				  host_id_private, signature)) {
		HIP_ERROR("Could not sign UPDATE. Failing\n");
		err = -EINVAL;
		goto out_err;
	}

	if (hip_get_host_id_algo(host_id_private) == HIP_HI_RSA) {
		err = hip_build_param_signature_contents(update_packet,
							 signature,
							 HIP_RSA_SIGNATURE_LEN,
							 HIP_SIG_RSA);
	} else {
		err = hip_build_param_signature_contents(update_packet,
							 signature,
							 HIP_DSA_SIGNATURE_LEN,
							 HIP_SIG_DSA);
	}

 	if (err) {
 		HIP_ERROR("Building of SIGNATURE failed (%d)\n", err);
 		goto out_err;
 	}
	_HIP_DEBUG("SIGNATURE added\n");


        err = hip_hadb_get_peer_addr(entry, &daddr);
        if (err) {
                HIP_DEBUG("hip_sdb_get_peer_address err = %d\n", err);
                goto out_err;
        }

	HIP_DEBUG("Sending reply UPDATE packet (only ACK)\n");
	err = hip_csum_send(NULL, &daddr, update_packet);
	if (err) {
		HIP_DEBUG("hip_csum_send err=%d\n", err);
		HIP_DEBUG("NOT ignored, or should we..\n");
		/* fallback to established ? */
                /* goto out_err; ? */
	}

 out:
 out_err:
	/* if (err)
	   TODO: REMOVE IPSEC SAs
	   move to state = ?
	*/
	if (update_packet)
		kfree(update_packet);
	
	return err;
}


/**
 * hip_update_send_addr_verify - send address verification UPDATE
 * @entry: hadb entry corresponding to the peer
 * @msg: the HIP packet
 * @src_ip: source IPv6 address to use in the UPDATE to be sent out
 * @spi: outbound SPI in host byte order
 *
 * @entry must be is locked when this function is called.
 *
 * Returns: 0 if successful, otherwise < 0.
 */
int hip_update_send_addr_verify(hip_ha_t *entry, struct hip_common *msg,
				struct in6_addr *src_ip, uint32_t spi)
{
	int err = 0;
	struct in6_addr *hits = &msg->hits, *hitr = &msg->hitr;
	struct hip_spi_out_item *spi_out;
	struct hip_peer_addr_list_item *addr, *tmp;
	struct hip_common *update_packet = NULL;
	uint16_t mask;
<<<<<<< HEAD
	struct hip_lhi lhi;
	/* assume already locked entry */
=======
>>>>>>> b82ade99

	HIP_DEBUG("SPI=0x%x\n", spi);

	spi_out = hip_hadb_get_spi_list(entry, spi);
	if (!spi_out) {
		HIP_DEBUG("bug: outbound SPI 0x%x does not exist\n", spi);
		goto out_err;
	}

	/* start checking the addresses */

	update_packet = hip_msg_alloc();
	if (!update_packet) {
		HIP_ERROR("update_packet alloc failed\n");
		err = -ENOMEM;
		goto out_err;
	}

	mask = hip_create_control_flags(0, 0, HIP_CONTROL_SHT_TYPE1,
					HIP_CONTROL_DHT_TYPE1);
	hip_build_network_hdr(update_packet, HIP_UPDATE, mask, hitr, hits);

	list_for_each_entry_safe(addr, tmp, &spi_out->peer_addr_list, list) {
		u8 signature[HIP_RSA_SIGNATURE_LEN]; /* RSA > DSA */
		struct hip_host_id *host_id_private;

		hip_print_hit("new addr to check", &addr->address);

		if (addr->address_state == PEER_ADDR_STATE_DEPRECATED) {
			_HIP_DEBUG("addr state is DEPRECATED, not verifying\n");
			continue;
		}

		if (addr->address_state == PEER_ADDR_STATE_ACTIVE) {
			_HIP_DEBUG("not verifying already active address\n"); 
			if (addr->is_preferred) {
				HIP_DEBUG("TEST (maybe should not do this yet?): setting already active address and set as preferred to default addr\n");
				hip_hadb_set_default_out_addr(entry, spi_out, &addr->address);
			}
			continue;
		}

		hip_msg_init(update_packet);
		mask = hip_create_control_flags(0, 0, HIP_CONTROL_SHT_TYPE1,
						HIP_CONTROL_DHT_TYPE1);
		hip_build_network_hdr(update_packet, HIP_UPDATE, mask, hitr, hits);

		err = hip_build_param_spi(update_packet, 0x11223344); /* test */
		if (err) {
			HIP_ERROR("Building of SPI failed\n");
			goto out_err;
		}

		entry->update_id_out++;
		addr->seq_update_id = entry->update_id_out;
		_HIP_DEBUG("outgoing UPDATE ID for REA addr check=%u\n", addr->seq_update_id);
		/* todo: handle overflow if (!update_id_out) */
		err = hip_build_param_seq(update_packet, addr->seq_update_id);
		if (err) {
			HIP_ERROR("Building of SEQ failed\n");
			continue;
		}

		/* Add HMAC */
		err = hip_build_param_hmac_contents(update_packet, &entry->hip_hmac_out);
		if (err) {
			HIP_ERROR("Building of HMAC failed (%d)\n", err);
			continue;
		}

		memset(&lhi, 0, sizeof(struct hip_lhi));
		memcpy(&(lhi.hit), &entry->hit_our ,sizeof(struct in6_addr));

		/* Add SIGNATURE */
		host_id_private = hip_get_localhost_host_id(&lhi);
		if (!host_id_private) {
			HIP_ERROR("Could not get own host identity. Can not sign data\n");
			continue;
		}

		if (!hip_create_signature(update_packet, hip_get_msg_total_len(update_packet),
					  host_id_private, signature)) {
			HIP_ERROR("Could not sign UPDATE. Failing\n");
			continue;
		}

		if (hip_get_host_id_algo(host_id_private) == HIP_HI_RSA) {
			err = hip_build_param_signature_contents(update_packet,
								 signature,
							 HIP_RSA_SIGNATURE_LEN,
							 HIP_SIG_RSA);
		} else {
			err = hip_build_param_signature_contents(update_packet,
								 signature,
							 HIP_DSA_SIGNATURE_LEN,
								 HIP_SIG_DSA);
		}

		if (err) {
			HIP_ERROR("Building of SIGNATURE failed (%d)\n", err);
			continue;
		}

		get_random_bytes(addr->echo_data, sizeof(addr->echo_data));
		_HIP_HEXDUMP("ECHO_REQUEST in REA addr check",
			     addr->echo_data, sizeof(addr->echo_data));
		err = hip_build_param_echo(update_packet, addr->echo_data ,
					   sizeof(addr->echo_data), 0, 1);
		if (err) {
			HIP_ERROR("Building of ECHO_REQUEST failed\n");
			continue;
		}


		HIP_DEBUG("Sending reply UPDATE packet (for REA)\n");
		/* test: send all addr check from same address */
		err = hip_csum_send(src_ip, &addr->address, update_packet);
		if (err) {
			HIP_DEBUG("hip_csum_send err=%d\n", err);
			HIP_DEBUG("NOT ignored, or should we..\n");
		}
	}

 out_err:
	if (update_packet)
		kfree(update_packet);

	_HIP_DEBUG("done, err=%d\n", err);
	return err;
}


/** hip_handle_update_plain_rea - handle UPDATE(REA, SEQ)
 * @entry: hadb entry corresponding to the peer
 * @msg: the HIP packet
 * @src_ip: source IPv6 address to use in the UPDATE to be sent out
 * @dst_ip: destination IPv6 address to use in the UPDATE to be sent out
 *
 * @entry must be is locked when this function is called.
 *
 * For each address in the REA, we reply with ACK and
 * UPDATE(SPI, SEQ, ACK, ECHO_REQUEST)
 *
 * Returns: 0 if successful, otherwise < 0.
 */
int hip_handle_update_plain_rea(hip_ha_t *entry, struct hip_common *msg,
				struct in6_addr *src_ip, struct in6_addr *dst_ip)
{
	int err = 0;
	struct in6_addr *hits = &msg->hits, *hitr = &msg->hitr;
	struct hip_common *update_packet = NULL;
	struct hip_seq *seq;
	struct hip_rea *rea;
	uint16_t mask;

	HIP_DEBUG("\n");

	update_packet = hip_msg_alloc();
	if (!update_packet) {
		HIP_ERROR("update_packet alloc failed\n");
		err = -ENOMEM;
		goto out_err_nolock;
	}

	mask = hip_create_control_flags(0, 0, HIP_CONTROL_SHT_TYPE1,
					HIP_CONTROL_DHT_TYPE1);
	hip_build_network_hdr(update_packet, HIP_UPDATE, mask, hitr, hits);

	/* ACK the received UPDATE SEQ */
	seq = hip_get_param(msg, HIP_PARAM_SEQ);
	err = hip_build_param_ack(update_packet, ntohl(seq->update_id));
	if (err) {
		HIP_ERROR("Building of ACK failed\n");
		goto out_err_nolock;
	}

	HIP_DEBUG("Sending reply UPDATE packet (for REA)\n");
	err = hip_csum_send(dst_ip, src_ip, update_packet);
	if (err) {
		HIP_DEBUG("hip_csum_send err=%d\n", err);
		HIP_DEBUG("NOT ignored, or should we..\n");
	}


	rea = hip_get_param(msg, HIP_PARAM_REA);
	hip_update_handle_rea_parameter(entry, rea);
	err = hip_update_send_addr_verify(entry, msg, dst_ip, ntohl(rea->spi));

 out_err_nolock:
	if (update_packet)
		kfree(update_packet);
	return err;
}


/** hip_handle_update_addr_verify - handle address verification UPDATE
 * @entry: hadb entry corresponding to the peer
 * @msg: the HIP packet
 * @src_ip: source IPv6 address to use in the UPDATE to be sent out
 * @dst_ip: destination IPv6 address to use in the UPDATE to be sent out
 *
 * @entry must be is locked when this function is called.
 *
 * handle UPDATE(SPI, SEQ, ACK, ECHO_REQUEST) or handle UPDATE(SPI,
 * SEQ, ECHO_REQUEST)
 *
 * Returns: 0 if successful, otherwise < 0.
 */
int hip_handle_update_addr_verify(hip_ha_t *entry, struct hip_common *msg,
				  struct in6_addr *src_ip, struct in6_addr *dst_ip)
{
	int err = 0;
	struct in6_addr *hits = &msg->hits, *hitr = &msg->hitr;
	struct hip_common *update_packet = NULL;
	struct hip_seq *seq = NULL;
	struct hip_echo_request *echo = NULL;
 	u8 signature[HIP_RSA_SIGNATURE_LEN]; /* RSA > DSA */
	struct hip_host_id *host_id_private;
	uint16_t mask;
	struct hip_lhi lhi;
	/* assume already locked entry */

	HIP_DEBUG("\n");

	echo = hip_get_param(msg, HIP_PARAM_ECHO_REQUEST);
	if (!echo) {
		HIP_ERROR("ECHO not found\n");
		goto out_err;
	}

	seq = hip_get_param(msg, HIP_PARAM_SEQ);
	if (!seq) {
		HIP_ERROR("SEQ not found\n");
		goto out_err;
	}

	update_packet = hip_msg_alloc();
	if (!update_packet) {
		HIP_ERROR("update_packet alloc failed\n");
		err = -ENOMEM;
		goto out_err;
	}

	mask = hip_create_control_flags(0, 0, HIP_CONTROL_SHT_TYPE1,
					HIP_CONTROL_DHT_TYPE1);
	hip_build_network_hdr(update_packet, HIP_UPDATE, mask, hitr, hits);

	/* reply with UPDATE(ACK, ECHO_RESPONSE) */
	err = hip_build_param_ack(update_packet, ntohl(seq->update_id));
	if (err) {
		HIP_ERROR("Building of ACK failed\n");
		goto out_err;
	}

	/* Add HMAC */
	err = hip_build_param_hmac_contents(update_packet, &entry->hip_hmac_out);
	if (err) {
		HIP_ERROR("Building of HMAC failed (%d)\n", err);
		goto out_err;
	}

	memset(&lhi, 0, sizeof(struct hip_lhi));
	memcpy(&(lhi.hit), &entry->hit_our ,sizeof(struct in6_addr));

	/* Add SIGNATURE */
	host_id_private = hip_get_localhost_host_id(&lhi);
	if (!host_id_private) {
		HIP_ERROR("Could not get own host identity. Can not sign data\n");
		goto out_err;
	}

	if (!hip_create_signature(update_packet,
				  hip_get_msg_total_len(update_packet),
				  host_id_private, signature)) {
		HIP_ERROR("Could not sign UPDATE. Failing\n");
		err = -EINVAL;
		goto out_err;
	}

	if (hip_get_host_id_algo(host_id_private) == HIP_HI_RSA) {
		err = hip_build_param_signature_contents(update_packet,
							 signature,
							 HIP_RSA_SIGNATURE_LEN,
							 HIP_SIG_RSA);
	} else {	
		err = hip_build_param_signature_contents(update_packet,
							 signature,
							 HIP_DSA_SIGNATURE_LEN,
							 HIP_SIG_DSA);
	}

 	if (err) {
 		HIP_ERROR("Building of SIGNATURE failed (%d)\n", err);
 		goto out_err;
 	}

	/* ECHO_RESPONSE (no sign) */
	HIP_DEBUG("echo opaque data len=%d\n",
		   hip_get_param_contents_len(echo));
	err = hip_build_param_echo(update_packet,
				   (void *)echo+sizeof(struct hip_tlv_common),
				   hip_get_param_contents_len(echo), 0, 0);
	if (err) {
		HIP_ERROR("Building of ECHO_RESPONSE failed\n");
		goto out_err;
	}

	HIP_DEBUG("Sending reply UPDATE packet (address check)\n");
	err = hip_csum_send(dst_ip, src_ip, update_packet);
	if (err) {
		HIP_DEBUG("hip_csum_send err=%d\n", err);
		HIP_DEBUG("NOT ignored, or should we..\n");
	}

 out_err:
	if (update_packet)
		kfree(update_packet);
	return err;
}


/**
 * hip_receive_update - receive UPDATE packet
 * @skb: sk_buff where the HIP packet is in
 *
 * This is the initial function which is called when an UPDATE packet
 * is received. The validity of the packet is checked and then this
 * function acts according to whether this packet is a reply or not.
 *
 * Returns: 0 if successful (HMAC and signature (if needed) are
 * validated, and the rest of the packet is handled if current state
 * allows it), otherwise < 0.
 */
int hip_receive_update(struct sk_buff *skb)
{
	int err = 0;
	struct hip_common *msg;
	struct in6_addr *hits;
	struct hip_nes *nes = NULL;
	struct hip_seq *seq = NULL;
	struct hip_ack *ack = NULL;
	struct hip_rea *rea = NULL;
	struct hip_echo_request *echo = NULL;
	struct hip_echo_response *echo_response = NULL;
	struct hip_hmac *hmac = NULL;
	struct hip_signature *signature = NULL;
	int state = 0;
	uint32_t pkt_update_id = 0; /* UPDATE ID in packet */
	uint32_t update_id_in = 0;  /* stored incoming UPDATE ID */
	int is_retransmission = 0;
	uint16_t keymat_index = 0;
	struct hip_dh_fixed *dh;
	struct in6_addr *src_ip, *dst_ip;
	struct hip_lhi peer_lhi;
	struct hip_host_id *peer_id;
	int handle_upd = 0;
	hip_ha_t *entry = NULL;

	HIP_DEBUG("\n");
	msg = (struct hip_common *) skb->h.raw;
	_HIP_HEXDUMP("msg", msg, hip_get_msg_total_len(msg));

	src_ip = &(skb->nh.ipv6h->saddr);
	dst_ip = &(skb->nh.ipv6h->daddr);
	hits = &msg->hits;

	entry = hip_hadb_find_byhit(hits);
	if (!entry) {
		HIP_ERROR("Entry not found\n");
		goto out_err;
	}
	HIP_LOCK_HA(entry);

	state = entry->state; /* todo: remove variable state */

	HIP_DEBUG("Received UPDATE in state %s\n", hip_state_str(state));

	/* in state R2-SENT: Receive UPDATE, go to ESTABLISHED and
	 * process from ESTABLISHED state */
	if (state == HIP_STATE_R2_SENT) {
		state = entry->state = HIP_STATE_ESTABLISHED;
		HIP_DEBUG("Moved from R2-SENT to ESTABLISHED\n");
	}

	if (! (state == HIP_STATE_ESTABLISHED ||
	       state == HIP_STATE_REKEYING) ) {
		HIP_DEBUG("Received UPDATE in illegal state %s. Dropping\n",
			  hip_state_str(state));
		err = -EINVAL;
		goto out_err;
	}

	nes = hip_get_param(msg, HIP_PARAM_NES);
	seq = hip_get_param(msg, HIP_PARAM_SEQ);
	ack = hip_get_param(msg, HIP_PARAM_ACK);
	rea = hip_get_param(msg, HIP_PARAM_REA);
	echo = hip_get_param(msg, HIP_PARAM_ECHO_REQUEST);
	echo_response = hip_get_param(msg, HIP_PARAM_ECHO_RESPONSE);

	if (nes) {
		HIP_DEBUG("UPDATE contains (at least one) NES parameter\n");
		keymat_index = ntohs(nes->keymat_index);
		HIP_DEBUG("NES: Keymaterial Index: %u\n", keymat_index);
		HIP_DEBUG("NES: Old SPI: 0x%x\n", ntohl(nes->old_spi));
		HIP_DEBUG("NES: New SPI: 0x%x\n", ntohl(nes->new_spi));
	}
	if (seq) {
		pkt_update_id = ntohl(seq->update_id);
		HIP_DEBUG("SEQ: UPDATE ID: %u\n", pkt_update_id);
	}
	if (ack)
		HIP_DEBUG("ACK found\n");
	if (rea)
		HIP_DEBUG("REA: SPI 0x%x\n", ntohl(rea->spi));
	if (echo)
		HIP_DEBUG("ECHO_REQUEST found\n");
	if (echo_response)
		HIP_DEBUG("ECHO_RESPONSE found\n");

	/* 8.11 Processing UPDATE packets checks */
	if (seq && nes) {
		HIP_DEBUG("UPDATE has both SEQ and NES, peer host is rekeying, MUST process this UPDATE\n");
		handle_upd = 1;
	}

	if (!handle_upd && state == HIP_STATE_REKEYING && ack && !echo) {
		HIP_DEBUG("in REKEYING state and ACK and not ECHO_REQUEST, MUST process this UPDATE\n");
		handle_upd = 1;
	}

	/* mm-02 UPDATE tests */
	if (!handle_upd && rea && seq && !nes) {
		HIP_DEBUG("have REA and SEQ but no NES, process this UPDATE\n");
		handle_upd = 2;
	}

	//if (!handle_upd && /* SPI && */ seq && ack && !nes && echo) {
	if (!handle_upd && /* SPI && */ seq && !nes && echo) {
		/* ACK might have been in a separate packet */
		HIP_DEBUG("have SEQ,ECHO_REQUEST but no NES, process this UPDATE\n");
		handle_upd = 3;
	}
	if (!handle_upd && ack && echo) {
		HIP_DEBUG("have ACK and ECHO_REQUEST, process this UPDATE\n");
		handle_upd = 4;
	}

	if (!handle_upd && ack) {
		HIP_DEBUG("have only ACK, process this UPDATE\n");
		handle_upd = 5;
	}

	if (!handle_upd) {
		HIP_ERROR("NOT processing UPDATE packet\n");
		goto out_err;
	}

	update_id_in = entry->update_id_in;
	_HIP_DEBUG("previous incoming update id=%u\n", update_id_in);
	if (seq) {
		/* 1. If the SEQ parameter is present, and the Update ID in the
		   received SEQ is smaller than the stored Update ID for the host,
		   the packet MUST BE dropped. */
		if (pkt_update_id < update_id_in) {
			HIP_DEBUG("SEQ param present and received UPDATE ID (%u) < stored incoming UPDATE ID (%u). Dropping\n",
				  pkt_update_id, update_id_in);
			err = -EINVAL;
			goto out_err;
		} else if (pkt_update_id == update_id_in) {
			/* 2. If the SEQ parameter is present, and the Update ID in the
			   received SEQ is equal to the stored Update ID for the host, the
			   packet is treated as a retransmission. */
			is_retransmission = 1;
			HIP_DEBUG("Retransmitted UPDATE packet (?), continuing\n");
			/* todo: ignore this packet or process anyway ? */
		}
	}

	HIP_DEBUG("handle_upd=%d\n", handle_upd);
	if (handle_upd > 1) {
		_HIP_DEBUG("MM-02 UPDATE\n");
	}

	hmac = hip_get_param(msg, HIP_PARAM_HMAC);
	if (hmac) {
		/* 3. The system MUST verify the HMAC in the UPDATE packet.
		   If the verification fails, the packet MUST be dropped. */
		err = hip_verify_packet_hmac(msg, &entry->hip_hmac_in);
		if (err) {
			HIP_ERROR("HMAC validation on UPDATE failed\n");
			goto out_err;
		}
		_HIP_DEBUG("UPDATE HMAC ok\n");
	} else {
		HIP_DEBUG("HMAC not found, error ?\n");
	}

	/* 4. If the received UPDATE contains a Diffie-Hellman
	   parameter, the received Keymat Index MUST be zero. If this
	   test fails, the packet SHOULD be dropped and the system
	   SHOULD log an error message. */
	dh = hip_get_param(msg, HIP_PARAM_DIFFIE_HELLMAN);
	if (dh) {
		HIP_DEBUG("packet contains DH\n");
		if (!nes) {
			HIP_ERROR("packet contains DH but not NES\n");
			goto out_err;
		}
		if (keymat_index != 0) {
			HIP_ERROR("UPDATE contains Diffie-Hellman parameter with non-zero"
				  "keymat value %u in NES. Dropping\n",
				  keymat_index);
			err = -EINVAL;
			goto out_err;
		}
	}

	/* 5. The system MAY verify the SIGNATURE in the UPDATE
	   packet. If the verification fails, the packet SHOULD be
	   dropped and an error message logged. */
	signature = hip_get_param(msg, HIP_PARAM_HIP_SIGNATURE);
	if (signature) {
		peer_lhi.anonymous = 0;
		memcpy(&peer_lhi.hit, &msg->hits, sizeof(struct in6_addr));
		peer_id = hip_get_host_id(HIP_DB_PEER_HID, &peer_lhi);
		if (!peer_id) {
			HIP_ERROR("Unknown peer (no identity found)\n");
			err = -EINVAL;
			goto out_err;
		}
		err = hip_verify_packet_signature(msg, peer_id);
		if (err) {
			HIP_ERROR("Verification of UPDATE signature failed\n");
			_HIP_DEBUG("ignoring SIGNATURE fail\n");
			goto out_err;
		}
		_HIP_DEBUG("SIGNATURE ok\n");
	} else
		HIP_DEBUG("SIGNATURE not found, error ?\n");

	/* 6.  If a new SEQ parameter is being processed, the system MUST record
	   the Update ID in the received SEQ parameter, for replay
	   protection. */
	if (seq && !is_retransmission) {
		entry->update_id_in = pkt_update_id;
		_HIP_DEBUG("Stored peer's incoming UPDATE ID %u\n", pkt_update_id);
	}

	/* check that Old SPI value exists */
	if (nes &&
	    (nes->old_spi != nes->new_spi) && /* mm check */
	    !hip_update_exists_spi(entry, ntohl(nes->old_spi), HIP_SPI_DIRECTION_OUT, 0)) {
		HIP_ERROR("Old SPI value 0x%x in NES parameter does not belong to the current list of outbound SPIs in HA\n",
			  ntohl(nes->old_spi));
		goto out_err;
	}

	if (handle_upd == 2) {
		/* REA, SEQ */
		err = hip_handle_update_plain_rea(entry, msg, src_ip, dst_ip);
	} else if (handle_upd == 3) {
		/* SPI, SEQ, ACK, ECHO_REQUEST */
		err = hip_handle_update_addr_verify(entry, msg, src_ip, dst_ip);
	} else if (handle_upd == 5) {
		/* ACK, ECHO_RESPONSE */
		hip_update_handle_ack(entry, ack, 0, echo_response);
	} else {
		/* base draft cases 7-8: */
		if (state == HIP_STATE_ESTABLISHED) {
			if (nes && seq) {
				HIP_DEBUG("case 7: in ESTABLISHED and has NES and SEQ\n");
				err = hip_handle_update_established(entry, msg, src_ip, dst_ip);
			} else {
				HIP_ERROR("in ESTABLISHED but no both NES and SEQ\n");
				err = -EINVAL;
			}
		} else {
			HIP_DEBUG("case 8: in REKEYING\n");
			err = hip_handle_update_rekeying(entry, msg, src_ip);
		}
	}

 out_err:
	if (err)
		HIP_ERROR("UPDATE handler failed, err=%d\n", err);

	if (entry) {
		HIP_UNLOCK_HA(entry);
		hip_put_ha(entry);
	}
	return err;
}


#define SEND_UPDATE_NES (1 << 0)
#define SEND_UPDATE_REA (1 << 1)

/** hip_send_update - send initial UPDATE packet to the peer
 * @entry: hadb entry corresponding to the peer
 * @addr_list: if non-NULL, REA parameter is added to the UPDATE
 * @addr_count: number of addresses in @addr_list
 * @ifindex: if non-zero, the ifindex value of the interface which caused the event
 * @flags: TODO comment
 *
 * Returns: 0 if UPDATE was sent, otherwise < 0.
 */
int hip_send_update(struct hip_hadb_state *entry,
		    struct hip_rea_info_addr_item *addr_list,
		    int addr_count, int ifindex, int flags)
{
	int err = 0;
	uint32_t update_id_out = 0;
	uint32_t mapped_spi = 0; /* SPI of the SA mapped to the ifindex */
	uint32_t new_spi_in = 0;
	struct hip_common *update_packet = NULL;
	struct in6_addr daddr;
	struct hip_host_id *host_id_private;
 	u8 signature[HIP_RSA_SIGNATURE_LEN]; /* RSA > DSA */
	int make_new_sa = 0;
	int add_nes = 0, add_rea;
	uint32_t nes_old_spi = 0, nes_new_spi = 0;
	uint16_t mask;
	struct hip_lhi lhi;

	add_rea = flags & SEND_UPDATE_REA;
	HIP_DEBUG("addr_list=0x%p addr_count=%d ifindex=%d flags=0x%x\n",
		  addr_list, addr_count, ifindex, flags);
	if (!ifindex)
		_HIP_DEBUG("base draft UPDATE\n");

	if (add_rea)
		_HIP_DEBUG("mm UPDATE, %d addresses in REA\n", addr_count);
	else
		_HIP_DEBUG("Plain UPDATE\n");

	/* start building UPDATE packet */
	update_packet = hip_msg_alloc();
	if (!update_packet) {
		HIP_ERROR("update_packet alloc failed\n");
		err = -ENOMEM;
		goto out_err;
	}

	HIP_LOCK_HA(entry);

	hip_print_hit("sending UPDATE to", &entry->hit_peer);
	mask = hip_create_control_flags(0, 0, HIP_CONTROL_SHT_TYPE1,
					HIP_CONTROL_DHT_TYPE1);
	hip_build_network_hdr(update_packet, HIP_UPDATE, mask,
			      &entry->hit_our, &entry->hit_peer);
	if (add_rea) {
		/* mm stuff, per-ifindex SA */
		/* reuse old SA if we have one, else create a new SA */
		mapped_spi = hip_hadb_get_spi(entry, ifindex);
		HIP_DEBUG("mapped_spi=0x%x\n", mapped_spi);
		if (mapped_spi) {
			/* NES not needed */
			add_nes = 0;
			make_new_sa = 0;
			_HIP_DEBUG("5.1 Mobility with single SA pair, readdress with no rekeying\n");
			HIP_DEBUG("Reusing old SA\n");
			/* 5.1 Mobility with single SA pair */
		} else {
			_HIP_DEBUG("5.2 Host multihoming\n");
			make_new_sa = 1;
			_HIP_DEBUG("TODO\n");
		}
	} else {
		/* base draft UPDATE, create a new SA anyway */
		_HIP_DEBUG("base draft UPDATE, create a new SA\n");
		make_new_sa = 1;
	}

	/* If this is mm-UPDATE (ifindex should be then != 0) avoid
	 * sending empty REAs to the peer if we have not sent previous
	 * information on this ifindex/SPI yet */
	if (ifindex != 0 && mapped_spi == 0 && addr_count == 0) {
		HIP_DEBUG("NETDEV_DOWN and ifindex not advertised yet, returning\n");
		goto out;
	}

	if (make_new_sa) {
		HIP_DEBUG("make_new_sa=1 -> add_nes=1\n");
		add_nes = 1;
	}

	HIP_DEBUG("add_nes=%d make_new_sa=%d\n", add_nes, make_new_sa);

	if (make_new_sa) {
		new_spi_in = hip_acquire_spi(&entry->hit_peer, &entry->hit_our);
		if (!new_spi_in) {
			HIP_ERROR("Error while acquiring a SPI\n");
			goto out_err;
		}
		HIP_DEBUG("Got SPI value for the SA 0x%x\n", new_spi_in);

		/* TODO: move to rekeying_finish */
		if (!mapped_spi) {
			struct hip_spi_in_item spi_in_data;

			_HIP_DEBUG("previously unknown ifindex, creating a new item to inbound spis_in\n");
			memset(&spi_in_data, 0, sizeof(struct hip_spi_in_item));
			spi_in_data.spi = new_spi_in;
			spi_in_data.ifindex = ifindex;
			spi_in_data.updating = 1;
			err = hip_hadb_add_spi(entry, HIP_SPI_DIRECTION_IN, &spi_in_data);
			if (err) {
				HIP_ERROR("add_spi failed\n");
				goto out_err;
			}
		}
		else {
			_HIP_DEBUG("is previously mapped ifindex\n");
		}
	} else
		_HIP_DEBUG("not creating a new SA\n");

	_HIP_DEBUG("entry->current_keymat_index=%u\n", entry->current_keymat_index);

	if (add_rea) {
		/* REA is the first parameter of the UPDATE */
		if (mapped_spi)
			err = hip_build_param_rea(update_packet, mapped_spi,
							    addr_list, addr_count);
		else
			err = hip_build_param_rea(update_packet, new_spi_in,
							    addr_list, addr_count);
		if (err) {
			HIP_ERROR("Building of REA param failed\n");
			goto out_err;
		}
	} else
		HIP_DEBUG("not adding REA\n");

	if (add_nes) {
		if (addr_list) {
			if (make_new_sa) {
				/* mm02 5.2 Host multihoming */
				HIP_DEBUG("mm-02, adding NES, Old SPI == New SPI\n");
				/* notify the peer about new interface */
				nes_old_spi = new_spi_in;
				nes_new_spi = new_spi_in;

			} else {
				HIP_DEBUG("mm-02, !makenewsa\n");
				nes_old_spi = mapped_spi;
				nes_new_spi = new_spi_in;
			}
		} else {
			HIP_DEBUG("adding NES, Old SPI <> New SPI\n");
			/* plain UPDATE or readdress with rekeying */
			/* update the SA of the interface which caused the event */
			nes_old_spi = hip_hadb_get_spi(entry, ifindex);
			if (!nes_old_spi) {
				HIP_ERROR("Could not find SPI to use in Old SPI\n");
				goto out_err;
			}
			hip_set_spi_update_status(entry, nes_old_spi, 1); /* here or later ? */
			nes_new_spi = new_spi_in;
		}

		HIP_DEBUG("nes_old_spi=0x%x nes_new_spi=0x%x\n", nes_old_spi, nes_new_spi);
		err = hip_build_param_nes(update_packet, entry->current_keymat_index,
					  nes_old_spi, nes_new_spi);  
		if (err) {
			HIP_ERROR("Building of NES param failed\n");
			goto out_err;
		}
	} else {
		HIP_DEBUG("not adding NES\n");
		nes_old_spi = nes_new_spi = mapped_spi;
	}

	hip_update_set_new_spi_in(entry, nes_old_spi, nes_new_spi, 0);

	entry->update_id_out++;
	update_id_out = entry->update_id_out;
	_HIP_DEBUG("outgoing UPDATE ID=%u\n", update_id_out);
	if (!update_id_out) { /* todo: handle this case */
		HIP_ERROR("outgoing UPDATE ID overflowed back to 0, bug ?\n");
		err = -EINVAL;
		goto out_err;
	}

	err = hip_build_param_seq(update_packet, update_id_out);
	if (err) {
		HIP_ERROR("Building of SEQ param failed\n");
		goto out_err;
	}

	if (add_nes) {
		/* remember the update id of this update */
		hip_update_set_status(entry, nes_old_spi,
				      0x1 | 0x2 | 0x8, update_id_out, 0, NULL,
				      entry->current_keymat_index);
	}

	/* Add HMAC */
	err = hip_build_param_hmac_contents(update_packet, &entry->hip_hmac_out);
	if (err) {
		HIP_ERROR("Building of HMAC failed (%d)\n", err);
		goto out_err;
	}

	memset(&lhi, 0, sizeof(struct hip_lhi));
	memcpy(&(lhi.hit), &entry->hit_our ,sizeof(struct in6_addr));

	/* Add SIGNATURE */
	host_id_private = hip_get_localhost_host_id(&lhi);
	if (!host_id_private) {
		HIP_ERROR("Could not get own host identity. Can not sign data\n");
		goto out_err;
	}

	if (!hip_create_signature(update_packet, hip_get_msg_total_len(update_packet),
				  host_id_private, signature)) {
		HIP_ERROR("Could not sign UPDATE. Failing\n");
		err = -EINVAL;
		goto out_err;
	}

	if (hip_get_host_id_algo(host_id_private) == HIP_HI_RSA) {
		err = hip_build_param_signature_contents(update_packet,
							 signature,
							 HIP_RSA_SIGNATURE_LEN,
							 HIP_SIG_RSA);
	} else {
		err = hip_build_param_signature_contents(update_packet,
							 signature,
							 HIP_DSA_SIGNATURE_LEN,
							 HIP_SIG_DSA);
	}

 	if (err) {
 		HIP_ERROR("Building of SIGNATURE failed (%d)\n", err);
 		goto out_err;
 	}

	/* send UPDATE */
        err = hip_hadb_get_peer_addr(entry, &daddr);
        if (err) {
                HIP_DEBUG("hip_sdb_get_peer_addr err=%d\n", err);
                goto out_err;
        }

#if 0
	/* Store the last UPDATE ID value sent from us */
	entry->update_id_out = update_id_out;
        _HIP_DEBUG("Stored peer's outgoing UPDATE ID %u\n", update_id_out);
#endif

	hip_set_spi_update_status(entry, nes_old_spi, 1);

	/* if UPDATE contains only REA, then do not move state ? */
	if (add_nes) {
		entry->state = HIP_STATE_REKEYING;
		HIP_DEBUG("moved to state REKEYING\n");
	} else
		HIP_DEBUG("experimental: staying in ESTABLISHED (NES not added)\n");


        HIP_DEBUG("Sending initial UPDATE packet\n");
	err = hip_csum_send(NULL, &daddr, update_packet);
	if (err) {
		HIP_DEBUG("hip_csum_send err=%d\n", err);
		_HIP_DEBUG("NOT ignored, or should we..\n");

		entry->state = HIP_STATE_ESTABLISHED;
		HIP_DEBUG("fallbacked to state ESTABLISHED due to error (ok ?)\n");
		goto out_err;
	}

	/* todo: 5. The system SHOULD start a timer whose timeout value should be ..*/
	goto out;

 out_err:
	entry->state = HIP_STATE_ESTABLISHED;
	HIP_DEBUG("fallbacked to state ESTABLISHED (ok ?)\n");
	hip_set_spi_update_status(entry, nes_old_spi, 0);
	/* delete IPsec SA on failure */
	HIP_ERROR("TODO: delete SA\n");
 out:
	HIP_UNLOCK_HA(entry);
	if (update_packet)
		kfree(update_packet);
	return err;
}

/* really ugly hack ripped from rea.c, must convert to list_head asap */
struct hip_update_kludge {
	hip_ha_t **array;
	int count;
	int length;
};

/* Internal function copied originally from rea.c */
static int hip_update_get_all_valid(hip_ha_t *entry, void *op)
{
	struct hip_update_kludge *rk = op;

	if (rk->count >= rk->length)
		return -1;

	if (entry->hastate == HIP_HASTATE_HITOK && entry->state == HIP_STATE_ESTABLISHED) {
		rk->array[rk->count] = entry;
		hip_hold_ha(entry);
		rk->count++;
	} else
		HIP_DEBUG("skipping HA entry 0x%p\n", entry);

	return 0;
}

/**
 * hip_send_update_all - send UPDATE packet to every peer
 * @addr_list: if non-NULL, REA parameter is added to the UPDATE
 * @addr_count: number of addresses in @addr_list
 * @ifindex: if non-zero, the ifindex value of the interface which caused the event
 * @flags: flags passed to @hip_send_update
 *
 * UPDATE is sent to the peer only if the peer is in established
 * state.
 *
 * Add REA parameter if @addr_list is non-null. @ifindex tells which
 * device caused the network device event.
 */
void hip_send_update_all(struct hip_rea_info_addr_item *addr_list, int addr_count,
			 int ifindex, int flags)
{
	int err = 0, i;
	hip_ha_t *entries[HIP_MAX_HAS] = {0};
	struct hip_update_kludge rk;

	HIP_DEBUG("ifindex=%d\n", ifindex);
	if (!ifindex) {
		HIP_DEBUG("test: returning, ifindex=0 (fix this for non-mm UPDATE)\n");
		return;
	}

	rk.array = entries;
	rk.count = 0;
	rk.length = HIP_MAX_HAS;

	err = hip_for_each_ha(hip_update_get_all_valid, &rk);
	if (err) {
		HIP_ERROR("for_each_ha err=%d\n", err);
		return;
	}

	for (i = 0; i < rk.count; i++) {
		if (rk.array[i] != NULL) {
			hip_send_update(rk.array[i], addr_list, addr_count, ifindex, flags);
			hip_put_ha(rk.array[i]);
		}
	}

	return;
}<|MERGE_RESOLUTION|>--- conflicted
+++ resolved
@@ -491,12 +491,9 @@
  	u8 signature[HIP_RSA_SIGNATURE_LEN]; /* RSA sig > DSA sig */
 	int need_to_generate_key = 0, dh_key_generated = 0; //, new_keymat_generated;
 	int nes_i = 1;
-<<<<<<< HEAD
 	struct hip_lhi lhi;
 	
 	/* assume already locked entry */
-=======
->>>>>>> b82ade99
 	uint16_t mask;
 
 	HIP_DEBUG("\n");
@@ -974,11 +971,8 @@
 	struct hip_host_id *host_id_private;
 	u8 signature[HIP_RSA_SIGNATURE_LEN]; /* RSA sig > DSA sig */
 	uint16_t mask;
-<<<<<<< HEAD
 	struct hip_lhi lhi;
 	/* assume already locked entry */
-=======
->>>>>>> b82ade99
 
 	/* 8.11.2  Processing an UPDATE packet in state REKEYING */
 
@@ -1143,11 +1137,8 @@
 	struct hip_peer_addr_list_item *addr, *tmp;
 	struct hip_common *update_packet = NULL;
 	uint16_t mask;
-<<<<<<< HEAD
 	struct hip_lhi lhi;
 	/* assume already locked entry */
-=======
->>>>>>> b82ade99
 
 	HIP_DEBUG("SPI=0x%x\n", spi);
 
