--- conflicted
+++ resolved
@@ -1547,11 +1547,8 @@
 	int add_nes = 0, add_rea;
 	uint32_t nes_old_spi = 0, nes_new_spi = 0;
 	uint16_t mask;
-<<<<<<< HEAD
 	struct hip_lhi lhi;
-=======
 	struct hip_spi_in_item *spi_in = NULL;
->>>>>>> f9eb9f7e
 
 	add_rea = flags & SEND_UPDATE_REA;
 	HIP_DEBUG("addr_list=0x%p addr_count=%d ifindex=%d flags=0x%x\n",
