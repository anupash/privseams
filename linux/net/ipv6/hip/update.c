/*
 * Licence: GNU/GPL
 * Authors:
 * - Mika Kousa <mkousa@cc.hut.fi>
 */

#include "update.h"
#include "hadb.h"
<<<<<<< HEAD

#if !defined __KERNEL__ || !defined CONFIG_HIP_USERSPACE
#ifndef __KERNEL__
/**
 * hip_print_hit - print a HIT
 * @str: string to be printed before the HIT
 * @hit: the HIT to be printed
 */
static inline void hip_print_hit(const char *str, const struct in6_addr *hit)
{
	char dst[INET6_ADDRSTRLEN];

	hip_in6_ntop(hit, dst);
	HIP_DEBUG("%s: %s\n", str, dst);
	return;
}
#endif

=======
#include "db.h"
#include "keymat.h"
#include "builder.h"
#include "misc.h"
#include "output.h"

 
>>>>>>> f9eb9f7e
/** hip_update_get_sa_keys - Get keys needed by UPDATE
 * @entry: corresponding hadb entry of the peer
 * @keymat_offset_new: value-result parameter for keymat index used
 * @calc_index_new: value-result parameter for the one byte index used
 * @Kn_out: value-result parameter for keymat 
 * @espkey_gl: HIP-gl encryption key
 * @authkey_gl: HIP-gl integrity (HMAC)
 * @espkey_lg: HIP-lg encryption key
 * @authkey_lg: HIP-lg integrity (HMAC)
 *
 * Returns: 0 on success (all encryption and integrity keys are
 * successfully stored and @keymat_offset_new, @calc_index_new, and
 * @Kn_out contain updated values). On error < 0 is returned.
 */
int hip_update_get_sa_keys(hip_ha_t *entry, uint16_t *keymat_offset_new,
			   uint8_t *calc_index_new, uint8_t *Kn_out,
			   struct hip_crypto_key *espkey_gl, struct hip_crypto_key *authkey_gl,
			   struct hip_crypto_key *espkey_lg, struct hip_crypto_key *authkey_lg)
{
       	unsigned char Kn[HIP_AH_SHA_LEN];
	uint16_t k = *keymat_offset_new, Kn_pos;
	uint8_t c = *calc_index_new;
	int err = 0, esp_transform, esp_transf_length = 0, auth_transf_length = 0;

	esp_transform = entry->esp_transform;
	esp_transf_length = hip_enc_key_length(esp_transform);
	auth_transf_length = hip_auth_key_length_esp(esp_transform);
	_HIP_DEBUG("enckeylen=%d authkeylen=%d\n", esp_transf_length, auth_transf_length);

	HIP_IFEL(*keymat_offset_new + 2*(esp_transf_length+auth_transf_length) > 0xffff, -EINVAL,
		 "Can not draw requested amount of new KEYMAT, keymat index=%u, requested amount=%d\n",
		 *keymat_offset_new, 2*(esp_transf_length+auth_transf_length));
	memcpy(Kn, Kn_out, HIP_AH_SHA_LEN);

	/* SA-gl */
	Kn_pos = entry->current_keymat_index - (entry->current_keymat_index % HIP_AH_SHA_LEN);
<<<<<<< HEAD
	HIP_IFE(hip_keymat_get_new(espkey_gl->key, esp_transf_length, entry->dh_shared_key,
				   entry->dh_shared_key_len, &k, &c, Kn, &Kn_pos), -1);
	_HIP_HEXDUMP("ENC KEY gl", espkey_gl->key, esp_transf_length);
	k += esp_transf_length;

	HIP_IFE(hip_keymat_get_new(authkey_gl->key, auth_transf_length, entry->dh_shared_key,
				   entry->dh_shared_key_len, &k, &c, Kn, &Kn_pos), -1);
	_HIP_HEXDUMP("AUTH KEY gl", authkey_gl->key, auth_transf_length);
	k += auth_transf_length;

	/* SA-lg */
	HIP_IFE(hip_keymat_get_new(espkey_lg->key, esp_transf_length, entry->dh_shared_key,
				   entry->dh_shared_key_len, &k, &c, Kn, &Kn_pos), -1);
	_HIP_HEXDUMP("ENC KEY lg", espkey_lg->key, esp_transf_length);
	k += esp_transf_length;
	HIP_IFE(hip_keymat_get_new(authkey_lg->key, auth_transf_length, entry->dh_shared_key,
				   entry->dh_shared_key_len, &k, &c, Kn, &Kn_pos), -1);
	_HIP_HEXDUMP("AUTH KEY lg", authkey_lg->key, auth_transf_length);
=======
	err = hip_keymat_get_new(espkey_gl->key, esp_transf_length, entry->dh_shared_key,
				 entry->dh_shared_key_len, &k, &c, Kn, &Kn_pos);
	if (err)
		goto out_err;
	k += esp_transf_length;

	err = hip_keymat_get_new(authkey_gl->key, auth_transf_length, entry->dh_shared_key,
				 entry->dh_shared_key_len, &k, &c, Kn, &Kn_pos);
	if (err)
		goto out_err;
	k += auth_transf_length;

	/* SA-lg */
	err = hip_keymat_get_new(espkey_lg->key, esp_transf_length, entry->dh_shared_key,
				 entry->dh_shared_key_len, &k, &c, Kn, &Kn_pos);
	if (err)
		goto out_err;
	k += esp_transf_length;
	err = hip_keymat_get_new(authkey_lg->key, auth_transf_length, entry->dh_shared_key,
				 entry->dh_shared_key_len, &k, &c, Kn, &Kn_pos);
	if (err)
		goto out_err;
>>>>>>> f9eb9f7e
	k += auth_transf_length;
	*keymat_offset_new = k;
	*calc_index_new = c;
	memcpy(Kn_out, Kn, HIP_AH_SHA_LEN);
 out_err:
	return err;
}

/** hip_update_test_rea_addr - test if IPv6 address is to be added into REA.
 * @addr: the IPv6 address to be tested
 *
 * Currently the following address types are ignored: unspecified
 * (any), loopback, link local, site local, and other not unicast
 * addresses.
 *
 * Returns 1 if address is ok to be used as a peer address, otherwise 0.
*/
int hip_update_test_rea_addr(struct in6_addr *addr)
{
#ifdef __KERNEL__
	int addr_type = ipv6_addr_type(addr);
	return !(addr_type == IPV6_ADDR_ANY ||
		 addr_type & IPV6_ADDR_LOOPBACK ||
		 addr_type & IPV6_ADDR_LINKLOCAL ||
		 addr_type & IPV6_ADDR_SITELOCAL ||
		 !(addr_type & IPV6_ADDR_UNICAST));
#else
	return !(IN6_IS_ADDR_UNSPECIFIED(addr) ||
		 IN6_IS_ADDR_LOOPBACK(addr) ||
		 IN6_IS_ADDR_LINKLOCAL(addr) ||
		 IN6_IS_ADDR_SITELOCAL(addr) ||
		 IN6_IS_ADDR_MULTICAST(addr));
#endif
}

/** hip_update_handle_rea_parameter - Process REA parameters in the UPDATE
 * @entry: corresponding hadb entry of the peer
 * @rea: the REA parameter in the packet
 *
 * ietf-mm-02 7.2 Handling received REAs
 *
 * @entry must be is locked when this function is called.
 *
 * Returns: 0 if the REA parameter was processed successfully,
 * otherwise < 0.
 */
int hip_update_handle_rea_parameter(hip_ha_t *entry, struct hip_rea *rea)
{
	int err = 0; /* set to -Esomething ?*/
	uint32_t spi;
	struct hip_rea_info_addr_item *rea_address_item;
	int i, n_addrs;
	struct hip_spi_out_item *spi_out;
	struct hip_peer_addr_list_item *a, *tmp;

	spi = ntohl(rea->spi);
	HIP_DEBUG("REA SPI=0x%x\n", spi);

	if ((hip_get_param_total_len(rea) - sizeof(struct hip_rea)) %
	    sizeof(struct hip_rea_info_addr_item))
		HIP_ERROR("addr item list len modulo not zero, (len=%d)\n",
			  ntohs(rea->length));

	n_addrs = (hip_get_param_total_len(rea) - sizeof(struct hip_rea)) /
		sizeof(struct hip_rea_info_addr_item);
	HIP_ASSERT(n_addrs >= 0);

	HIP_DEBUG("REA has %d address(es), rea param len=%d\n",
		  n_addrs, hip_get_param_total_len(rea));

	/* 1. The host checks if the SPI listed is a new one. If it
	   is a new one, it creates a new SPI that contains no addresses. */
	/* If following exits, its a bug: outbound SPI must have been
	   already created by the corresponding NES in the same UPDATE
	   packet */
	HIP_IFEL(!(spi_out = hip_hadb_get_spi_list(entry, spi)), -1,
		 "Bug: outbound SPI 0x%x does not exist\n", spi);

	list_for_each_entry_safe(a, tmp, &spi_out->peer_addr_list, list) {
		a->is_preferred = 0;
	}

	rea_address_item = (void *)rea + sizeof(struct hip_rea);
	for(i = 0; i < n_addrs; i++, rea_address_item++) {
		struct in6_addr *rea_address = &rea_address_item->address;
		uint32_t lifetime = ntohl(rea_address_item->lifetime);
		int is_preferred = ntohl(rea_address_item->reserved) == 1 << 31;

		hip_print_hit("REA address", rea_address);
		HIP_DEBUG(" addr %d: is_pref=%s reserved=0x%x lifetime=0x%x\n", i+1,
			   is_preferred ? "yes" : "no", ntohl(rea_address_item->reserved),
			  lifetime);
		/* 2. check that the address is a legal unicast or anycast address */
		if (!hip_update_test_rea_addr(rea_address))
			continue;

		if (i > 0) {
			/* preferred address allowed only for the first address */
			if (is_preferred)
				HIP_ERROR("bug, preferred flag set to other than the first address\n");
			is_preferred = 0;
		}
		/* 3. check if the address is already bound to the SPI + add/update address */
		HIP_IFE(hip_hadb_add_addr_to_spi(entry, spi, rea_address, 0,
						 lifetime, is_preferred), -1);
	}

	/* 4. Mark all addresses on the SPI that were NOT listed in the REA
	   parameter as DEPRECATED. */
	list_for_each_entry_safe(a, tmp, &spi_out->peer_addr_list, list) {
		int spi_addr_is_in_rea = 0;

		rea_address_item = (void *)rea+sizeof(struct hip_rea);
		for(i = 0; i < n_addrs; i++, rea_address_item++) {
			struct in6_addr *rea_address = &rea_address_item->address;

			if (!ipv6_addr_cmp(&a->address, rea_address)) {
				spi_addr_is_in_rea = 1;
				break;
			}

		}
		if (!spi_addr_is_in_rea) {
			hip_print_hit("deprecating address", &a->address);
			a->address_state = PEER_ADDR_STATE_DEPRECATED;
		}
	}

	if (n_addrs == 0) /* our own extension, use some other SPI */
		(void)hip_hadb_relookup_default_out(entry);
	/* relookup always ? */
<<<<<<< HEAD

=======
>>>>>>> f9eb9f7e
 out_err:
	return err;
}


/**
 * hip_handle_update_established - handle incoming UPDATE packet received in ESTABLISHED state
 * @entry: hadb entry corresponding to the peer
 * @msg: the HIP packet
 * @src_ip: source IPv6 address from where the UPDATE was sent
 * @dst_ip: destination IPv6 address where the UPDATE was received
 *
 * This function handles case 7 in section 8.11 Processing UPDATE
 * packets in state ESTABLISHED of the base draft.
 *
 * @entry must be is locked when this function is called.
 *
 * Returns: 0 if successful, otherwise < 0.
 */
int hip_handle_update_established(hip_ha_t *entry, struct hip_common *msg,
				  struct in6_addr *src_ip, struct in6_addr *dst_ip)
{
	struct in6_addr *hits = &msg->hits, *hitr = &msg->hitr;
	struct hip_nes *nes;
	struct hip_seq *seq;
	struct hip_rea *rea;
	struct hip_dh_fixed *dh;
	uint32_t update_id_out = 0;
	uint32_t prev_spi_in = 0, new_spi_in = 0;
	uint16_t keymat_index = 0, mask;
	struct hip_common *update_packet = NULL;
 	u8 signature[HIP_RSA_SIGNATURE_LEN]; /* RSA sig > DSA sig */
	int err = 0, nes_i = 1, need_to_generate_key = 0, dh_key_generated = 0;
	
	HIP_DEBUG("\n");
	
	HIP_IFEL(!(seq = hip_get_param(msg, HIP_PARAM_SEQ)), -1, 
		 "No SEQ parameter in packet\n");

	/* 1.  The system consults its policy to see if it needs to generate a
	   new Diffie-Hellman key, and generates a new key if needed. */
	if (need_to_generate_key) {
		_HIP_DEBUG("would generate new D-H keys\n");
		/* generate_dh_key(); */
		dh_key_generated = 1;
		/* todo: The system records any newly generated or
		   received Diffie-Hellman keys, for use in KEYMAT generation upon
		   leaving the REKEYING state. */
	} else {
		dh_key_generated = 0;
	}

	/* 4. The system creates a UPDATE packet, which contains an SEQ
	   parameter (with the current value of Update ID), NES parameter
	   and the optional DIFFIE_HELLMAN parameter. The UPDATE packet also
	   includes the ACK of the Update ID found in the received UPDATE
	   SEQ parameter. */
	HIP_IFEL(!(update_packet = hip_msg_alloc()), -ENOMEM, "Update_packet alloc failed\n");
	mask = hip_create_control_flags(0, 0, HIP_CONTROL_SHT_TYPE1, HIP_CONTROL_DHT_TYPE1);
	hip_build_network_hdr(update_packet, HIP_UPDATE, mask, hitr, hits);

	/*  3. The system increments its outgoing Update ID by one. */
	entry->update_id_out++;
	update_id_out = entry->update_id_out;
        /* Todo: handle this case */
	HIP_IFEL(!update_id_out, -EINVAL, 
		 "Outgoing UPDATE ID overflowed back to 0, bug ?\n");

	/* test: handle multiple NES, not tested well yet */
 handle_nes:
	if (!(nes = hip_get_nth_param(msg, HIP_PARAM_NES, nes_i))) {
		HIP_DEBUG("no more NES params found\n");
		goto nes_params_handled;
	}
	HIP_DEBUG("Found NES parameter [%d]\n", nes_i);

	/* 2. If the system generated new Diffie-Hellman key in the previous
	   step, or it received a DIFFIE_HELLMAN parameter, it sets NES
	   Keymat Index to zero. */
	dh = hip_get_param(msg, HIP_PARAM_DIFFIE_HELLMAN);
	if (dh || dh_key_generated) {
		HIP_DEBUG("would generate new keymat\n");
		/* todo: generate_new_keymat(); */
		keymat_index = 0;
	} else {
		/* Otherwise, the NES Keymat Index MUST be larger or
		   equal to the index of the next byte to be drawn from the
		   current KEYMAT. */
		HIP_IFEL(ntohs(nes->keymat_index) < entry->current_keymat_index, -1,
			 "NES Keymat Index (%u) < current KEYMAT %u\n",
			 ntohs(nes->keymat_index), entry->current_keymat_index);

		/* In this case, it is RECOMMENDED that the host use the
		   Keymat Index requested by the peer in the received NES. */
		/* here we could set the keymat index to use, but we
		 * follow the recommendation */
		_HIP_DEBUG("Using Keymat Index from NES\n");
		keymat_index = ntohs(nes->keymat_index);
	}

	/* Set up new incoming IPsec SA, (Old SPI value to put in NES tlv) */
	HIP_IFE(!(prev_spi_in = hip_get_spi_to_update_in_established(entry, dst_ip)), -1);
	HIP_IFEL(!(new_spi_in = hip_acquire_spi(hits, hitr)), -1, 
		 "Error while acquiring a SPI\n");

	HIP_DEBUG("Acquired inbound SPI 0x%x\n", new_spi_in);
	hip_update_set_new_spi_in(entry, prev_spi_in, new_spi_in, ntohl(nes->old_spi));

	if (nes->old_spi == nes->new_spi) {
		struct hip_spi_out_item spi_out_data;

		_HIP_DEBUG("peer has a new SA, create a new outbound SA\n");
		memset(&spi_out_data, 0, sizeof(struct hip_spi_out_item));
		spi_out_data.spi = ntohl(nes->new_spi);
		spi_out_data.seq_update_id = ntohl(seq->update_id);
		HIP_IFE(hip_hadb_add_spi(entry, HIP_SPI_DIRECTION_OUT, &spi_out_data), -1); 
		HIP_DEBUG("added SPI=0x%x to list of outbound SAs (SA not created yet)\n",
			  ntohl(nes->new_spi));
	}

	/* testing REA parameters in UPDATE */
	rea = hip_get_nth_param(msg, HIP_PARAM_REA, nes_i);
	if (rea) {
		HIP_DEBUG("Found REA parameter [%d]\n", nes_i);
		if (rea->spi != nes->new_spi) {
			HIP_ERROR("SPI 0x%x in REA is not equal to the New SPI 0x%x in NES\n",
				  ntohl(rea->spi), ntohl(nes->new_spi));
		} else {
			err = hip_update_handle_rea_parameter(entry, rea);
			_HIP_DEBUG("rea param handling ret %d\n", err);
			err = 0;
		}
	}

	/* associate Old SPI with Update ID, NES received, store
	 * received NES and proposed keymat index value used in the reply NES */
	hip_update_set_status(entry, prev_spi_in,
			      0x1 | 0x2 | 0x4 | 0x8, update_id_out, 0x2,
			      nes, keymat_index);
	nes_i++;
	goto handle_nes;

 nes_params_handled:

	/* 5.  The system sends the UPDATE packet and transitions to state
	   REKEYING.  The system stores any received NES and DIFFIE_HELLMAN
	   parameters. */
<<<<<<< HEAD
	HIP_IFEL(hip_build_param_nes(update_packet, keymat_index,
				     prev_spi_in, new_spi_in), -1, 
		 "Building of NES failed\n");
	HIP_IFEL(hip_build_param_seq(update_packet, update_id_out), -1, 
		 "Building of SEQ failed\n");
=======
	err = hip_build_param_nes(update_packet, keymat_index,
				  prev_spi_in, new_spi_in);
	if (err) {
		HIP_ERROR("Building of NES failed\n");
		goto out_err;
	}

	err = hip_build_param_seq(update_packet, update_id_out);
	if (err) {
		HIP_ERROR("Building of SEQ failed\n");
		goto out_err;
	}
>>>>>>> f9eb9f7e

	/* ACK the received UPDATE SEQ */
	HIP_IFEL(hip_build_param_ack(update_packet, ntohl(seq->update_id)), -1, 
		 "Building of ACK failed\n");

	/* TODO: hmac/signature to common functions */
	/* Add HMAC */
	HIP_IFEL(hip_build_param_hmac_contents(update_packet, &entry->hip_hmac_out),
		 -1, "Building of HMAC failed\n");
	
	/* Add SIGNATURE */
<<<<<<< HEAD
	HIP_IFEL(entry->sign(entry->our_priv, update_packet), 
		 -EINVAL, "Could not sign UPDATE. Failing\n");

#if 0
        HIP_IFE(hip_hadb_get_peer_addr(entry, &daddr), -1);
#endif
=======
	host_id_private = hip_get_any_localhost_host_id(HIP_HI_DEFAULT_ALGO);
	if (!host_id_private) {
		HIP_ERROR("Could not get our host identity. Can not sign data\n");
		goto out_err;
	}

	if (!hip_create_signature(update_packet, hip_get_msg_total_len(update_packet),
				  host_id_private, signature)) {
		HIP_ERROR("Could not sign UPDATE. Failing\n");
		err = -EINVAL;
		goto out_err;
	}

	if (HIP_HI_DEFAULT_ALGO == HIP_HI_RSA) {
		err = hip_build_param_signature_contents(update_packet,
							 signature,
							 HIP_RSA_SIGNATURE_LEN,
							 HIP_SIG_RSA);
	} else {
		err = hip_build_param_signature_contents(update_packet,
							 signature,
							 HIP_DSA_SIGNATURE_LEN,
							 HIP_SIG_DSA);
	}

 	if (err) {
 		HIP_ERROR("Building of SIGNATURE failed (%d)\n", err);
 		goto out_err;
 	}

>>>>>>> f9eb9f7e
	/* 5.  The system sends the UPDATE packet and transitions to state
	   REKEYING. */
	entry->state = HIP_STATE_REKEYING;
	HIP_DEBUG("moved to state REKEYING\n");
        err = hip_hadb_update_xfrm(entry);
        if (err) {
                HIP_ERROR("XFRM synchronization failed\n");
                err = -EFAULT;
                goto out_err;
        }

<<<<<<< HEAD
=======
        HIP_DEBUG("Sending reply UPDATE packet\n");
>>>>>>> f9eb9f7e
	err = hip_csum_send(NULL, src_ip, update_packet);
	if (err) {
		HIP_DEBUG("hip_csum_send err=%d\n", err);
		HIP_DEBUG("NOT ignored, or should we..\n");
		/* fallback to established ? */
                /* goto out_err; ? */
	}

 out_err:
	if (update_packet)
		HIP_FREE(update_packet);
	if (err) {
		hip_set_spi_update_status(entry, prev_spi_in, 0);
		if (new_spi_in)
			hip_hadb_delete_inbound_spi(entry, new_spi_in);
	}

	return err;
}

int hip_update_send_addr_verify(hip_ha_t *entry, struct hip_common *msg,
				struct in6_addr *src_ip, uint32_t spi);


/** hip_update_finish_rekeying - finish handling of REKEYING state
 * @msg: the HIP packet
 * @entry: hadb entry corresponding to the peer
 * @nes: the NES param to be handled in the received UPDATE
 * 
 * Performs items described in 8.11.3 Leaving REKEYING state of he
 * base draft-01.
 *
 * Parameters in @nes are host byte order.
 * @entry must be is locked when this function is called.
 *
 * On success new IPsec SAs are created. Old SAs are deleted if the
 * UPDATE was not the multihoming case.
 *
 * Returns: 0 if successful, otherwise < 0.
 */
int hip_update_finish_rekeying(struct hip_common *msg, hip_ha_t *entry,
			       struct hip_nes *nes)
{
	int err = 0;
	struct in6_addr *hits = &msg->hits, *hitr = &msg->hitr;
	uint8_t calc_index_new;
	unsigned char Kn[HIP_AH_SHA_LEN];
	uint16_t keymat_index;
	struct hip_crypto_key espkey_gl, authkey_gl;
	struct hip_crypto_key espkey_lg, authkey_lg;
	uint32_t new_spi_in = 0;  /* inbound IPsec SA SPI */
	uint32_t new_spi_out = 0; /* outbound IPsec SA SPI */
	uint32_t prev_spi_in = 0, prev_spi_out = 0;
	int we_are_HITg = 0, esp_transform = -1, esp_transf_length = 0, auth_transf_length = 0;
	struct hip_spi_in_item spi_in_data;
	struct hip_ack *ack;
	uint16_t kmindex_saved;

	HIP_DEBUG("\n");
	ack = hip_get_param(msg, HIP_PARAM_ACK);

	HIP_DEBUG("handled NES: Old SPI: 0x%x\n", nes->old_spi);
	HIP_DEBUG("handled NES: New SPI: 0x%x\n", nes->new_spi);
	HIP_DEBUG("handled NES: Keymat Index: %u\n", nes->keymat_index);

	prev_spi_out = nes->old_spi;
	new_spi_out = nes->new_spi;
	
	HIP_ASSERT(prev_spi_out != 0 && new_spi_out != 0);

	prev_spi_in = hip_update_get_prev_spi_in(entry, ntohl(ack->peer_update_id));

	/* use the new inbound IPsec SA created when rekeying started */
	HIP_IFEL(!(new_spi_in = hip_update_get_new_spi_in(entry, ntohl(ack->peer_update_id))), -1,
		 "Did not find related New SPI for peer Update ID %u\n", ntohl(ack->peer_update_id));
	HIP_DEBUG("prev_spi_in=0x%x new_spi_in=0x%x prev_spi_out=0x%x new_spi_out=0x%x\n",
		  prev_spi_in, new_spi_in, prev_spi_out, new_spi_out);

	HIP_IFEL(!(kmindex_saved = hip_update_get_spi_keymat_index(entry, ntohl(ack->peer_update_id))),
		 -1, "Saved kmindex is 0\n");

	_HIP_DEBUG("saved kmindex for NES is %u\n", kmindex_saved);

	/* 2. .. If the system did not generate new KEYMAT, it uses
	   the lowest Keymat Index of the two NES parameters. */
	_HIP_DEBUG("entry keymat index=%u\n", entry->current_keymat_index);
	keymat_index = kmindex_saved < nes->keymat_index ? kmindex_saved : nes->keymat_index;
	_HIP_DEBUG("lowest keymat_index=%u\n", keymat_index);

	/* 3. The system draws keys for new incoming and outgoing ESP
	   SAs, starting from the Keymat Index, and prepares new incoming
	   and outgoing ESP SAs. */
	we_are_HITg = hip_hit_is_bigger(hitr, hits);
	HIP_DEBUG("we are: HIT%c\n", we_are_HITg ? 'g' : 'l');

	esp_transform = entry->esp_transform;
	esp_transf_length = hip_enc_key_length(esp_transform);
	auth_transf_length = hip_auth_key_length_esp(esp_transform);
	_HIP_DEBUG("enckeylen=%d authkeylen=%d\n", esp_transf_length, auth_transf_length);
	calc_index_new = entry->keymat_calc_index;
	memcpy(Kn, entry->current_keymat_K, HIP_AH_SHA_LEN);
	HIP_IFE(hip_update_get_sa_keys(entry, &keymat_index, &calc_index_new, Kn,
				       &espkey_gl, &authkey_gl, &espkey_lg, &authkey_lg), -1);
	/* todo: update entry keymat later */
	hip_update_entry_keymat(entry, keymat_index, calc_index_new, Kn);

	/* set up new outbound IPsec SA */
#if 0
	HIP_IFEL(!hip_add_sa(hitr, hits, new_spi_out, esp_transform,
			     we_are_HITg ? &espkey_gl : &espkey_lg,
			     we_are_HITg ? &authkey_gl : &authkey_lg,
			     0, HIP_SPI_DIRECTION_OUT), -1,
		 "Setting up new outbound IPsec SA failed\n");
	HIP_IFEL(!hip_add_sa(hits, hitr, new_spi_in, esp_transform,
			     we_are_HITg ? &espkey_lg  : &espkey_gl,
			     we_are_HITg ? &authkey_lg : &authkey_gl,
			     1, HIP_SPI_DIRECTION_IN), -1,
		 "Setting up new inbound IPsec SA failed\n");
#endif
	HIP_DEBUG("Setting up new outbound SA, SPI=0x%x\n", new_spi_out);
	HIP_IFEL(new_spi_out != hip_add_sa(hitr, hits, new_spi_out, esp_transform,
					   we_are_HITg ? &espkey_gl : &espkey_lg,
					   we_are_HITg ? &authkey_gl : &authkey_lg,
					   0, HIP_SPI_DIRECTION_OUT), -1,
		 "Setting up new outbound IPsec SA failed\n");
	HIP_DEBUG("New outbound SA created with SPI=0x%x\n", new_spi_out);
	HIP_DEBUG("Setting up new inbound SA, SPI=0x%x\n", new_spi_in);
/*
	HIP_IFEL(new_spi_in != hip_add_sa(hits, hitr, new_spi_in, esp_transform,
					  we_are_HITg ? &espkey_lg  : &espkey_gl,
					  we_are_HITg ? &authkey_lg : &authkey_gl,
					  1, HIP_SPI_DIRECTION_IN), -1,
		 "Setting up new inbound IPsec SA failed\n");
*/
	err = hip_add_sa(hits, hitr, new_spi_in, esp_transform,
			 we_are_HITg ? &espkey_lg  : &espkey_gl,
			 we_are_HITg ? &authkey_lg : &authkey_gl,
			 1, HIP_SPI_DIRECTION_IN);
	HIP_DEBUG("err=%d\n", err);
	if (err)
		HIP_DEBUG("Setting up new inbound IPsec SA failed\n");


	HIP_DEBUG("New inbound SA created with SPI=0x%x\n", new_spi_in);

	if (prev_spi_in == new_spi_in) {
		memset(&spi_in_data, 0, sizeof(struct hip_spi_in_item));
		spi_in_data.spi = new_spi_in;
		spi_in_data.ifindex = hip_hadb_get_spi_ifindex(entry, prev_spi_in);/* already set ? */
		HIP_IFE(hip_hadb_add_spi(entry, HIP_SPI_DIRECTION_IN, &spi_in_data), -1);
	} else
		_HIP_DEBUG("Old SPI <> New SPI, not adding a new inbound SA\n");

	/* Activate the new inbound and outbound SAs */
	//hip_finalize_sa(hitr, new_spi_in);
	//hip_finalize_sa(hits, new_spi_out);

	hip_update_switch_spi_in(entry, prev_spi_in);
	hip_update_set_new_spi_out(entry, prev_spi_out, new_spi_out); /* temporary fix */
	hip_update_switch_spi_out(entry, prev_spi_out);

	hip_set_spi_update_status(entry, new_spi_in, 0);
	hip_update_clear_status(entry, new_spi_in);

	// if (is not mm update) ?
	hip_hadb_set_default_out_addr(entry,
				      hip_hadb_get_spi_list(entry, new_spi_out), NULL);

	/* 4. The system cancels any timers protecting the UPDATE and
	   transitions to ESTABLISHED. */
	entry->state = HIP_STATE_ESTABLISHED;
        err = hip_hadb_update_xfrm(entry);
        if (err) {
                HIP_ERROR("XFRM synchronization failed\n");
                err = -EFAULT;
                goto out_err;
        }

	HIP_DEBUG("Went back to ESTABLISHED state\n");

	/* delete old SAs */
	if (prev_spi_out != new_spi_out) {
		HIP_DEBUG("REMOVING OLD OUTBOUND IPsec SA, SPI=0x%x\n", prev_spi_out);
		err = hip_delete_sa(prev_spi_out, hits);
		HIP_DEBUG("TODO: set new spi to 0\n");
		_HIP_DEBUG("delete_sa out retval=%d\n", err);
		err = 0;
	} else
		HIP_DEBUG("prev SPI_out = new SPI_out, not deleting the outbound SA\n");

	if (prev_spi_in != new_spi_in) {
		HIP_DEBUG("REMOVING OLD INBOUND IPsec SA, SPI=0x%x\n", prev_spi_in);
		err = hip_delete_sa(prev_spi_in, hitr);
		/* remove old HIT-SPI mapping and add a new mapping */

		/* actually should change hip_hadb_delete_inbound_spi
		 * somehow, but we do this or else delete_inbound_spi
		 * would delete both old and new SPIs */
		hip_hadb_remove_hs(prev_spi_in);
		err = hip_hadb_insert_state_spi_list(&entry->hit_peer, 
						     &entry->hit_our,
						     new_spi_in);
		if (err == -EEXIST) {
			HIP_DEBUG("HIT-SPI mapping already exists, hmm ..\n");
			err = 0;
		} else if (err) {
			HIP_ERROR("Could not add a HIT-SPI mapping for SPI 0x%x (err=%d)\n",
				  new_spi_in, err);
		}
	} else
		_HIP_DEBUG("prev SPI_in = new SPI_in, not deleting the inbound SA\n");

	/* start verifying addresses */
<<<<<<< HEAD
	HIP_DEBUG("start verifying addresses for new spi 0x%x\n", new_spi_out);
	err = hip_update_send_addr_verify(entry, msg, NULL /* ok ? */, new_spi_out);
	if (err)
		HIP_DEBUG("address verification had errors, err=%d\n", err);
	err = 0;
=======
	err = hip_update_send_addr_verify(entry, msg, NULL, new_spi_out);
>>>>>>> f9eb9f7e

 out_err:
	HIP_DEBUG("end, err=%d\n", err);
	return err;
}

/**
 * hip_handle_update_rekeying - handle incoming UPDATE packet received in REKEYING state
 * @entry: hadb entry corresponding to the peer
 * @msg: the HIP packet
 * @src_ip: source IPv6 address from where the UPDATE was sent
 *
 * This function handles case 8 in section 8.11 Processing UPDATE
 * packets of the base draft.
 *
 * @entry must be is locked when this function is called.
 *
 * Returns: 0 if successful, otherwise < 0.
 */
int hip_handle_update_rekeying(hip_ha_t *entry, struct hip_common *msg,
			       struct in6_addr *src_ip)
{
	int err = 0;
	struct in6_addr *hits = &msg->hits, *hitr = &msg->hitr;
	struct hip_common *update_packet = NULL;
	struct hip_nes *nes = NULL;
	struct hip_seq *seq = NULL;
	struct hip_ack *ack = NULL;
	struct in6_addr daddr;
	u8 signature[HIP_RSA_SIGNATURE_LEN]; /* RSA sig > DSA sig */
	uint16_t mask;

	/* 8.11.2  Processing an UPDATE packet in state REKEYING */

	HIP_DEBUG("\n");

	seq = hip_get_param(msg, HIP_PARAM_SEQ);
	nes = hip_get_param(msg, HIP_PARAM_NES);
	ack = hip_get_param(msg, HIP_PARAM_ACK);

	if (seq && nes) {
		/* 1. If the packet contains a SEQ and NES parameters, then the system
		   generates a new UPDATE packet with an ACK of the peer's Update ID
		   as received in the SEQ parameter. .. */
		HIP_IFE(!(update_packet = hip_msg_alloc()), -ENOMEM);
		mask = hip_create_control_flags(0, 0, HIP_CONTROL_SHT_TYPE1,
						HIP_CONTROL_DHT_TYPE1);
		hip_build_network_hdr(update_packet, HIP_UPDATE, mask, hitr, hits);
		HIP_IFEL(hip_build_param_ack(update_packet, ntohl(seq->update_id)), -1,
			 "Building of ACK param failed\n");
	}

	if (nes && ack) { /* kludge */
		uint32_t s = hip_update_get_prev_spi_in(entry,
							ntohl(ack->peer_update_id));
		hip_update_set_status(entry, s, 0x4, 0, 0, nes, 0);
	}
	/* .. Additionally, if the UPDATE packet contained an ACK of the
	   outstanding Update ID, or if the ACK of the UPDATE packet that
	   contained the NES has already been received, the system stores
	   the received NES and (optional) DIFFIE_HELLMAN parameters and
	   finishes the rekeying procedure as described in Section
	   8.11.3. If the ACK of the outstanding Update ID has not been
	   received, stay in state REKEYING after storing the recived NES
	   and (optional) DIFFIE_HELLMAN. */

	if (ack) /* breaks if packet has no ack but nes exists ? */
		hip_update_handle_ack(entry, ack, nes ? 1 : 0, NULL);
//	if (nes)
//		hip_update_handle_nes(entry, puid); /* kludge */

	/* finish SAs if we have received ACK and NES */
	{
		struct hip_spi_in_item *item, *tmp;

		list_for_each_entry_safe(item, tmp, &entry->spis_in, list) {
			_HIP_DEBUG("test item: spi_in=0x%x seq=%u updflags=0x%x\n",
				  item->spi, item->seq_update_id, item->update_state_flags);
<<<<<<< HEAD
			if (item->update_state_flags == 0x3) {
				err = hip_update_finish_rekeying(msg, entry, &item->stored_received_nes);
				HIP_DEBUG("update_finish handling ret err=%d\n", err);
			}
=======
			if (item->update_state_flags == 0x3)
				err = hip_update_finish_rekeying(msg, entry,
								 &item->stored_received_nes);
>>>>>>> f9eb9f7e
		}
		err = 0;
	}

	HIP_IFE(!update_packet, -1);

	/* Send ACK */

	/* TODO: hmac/signature to common functions */
	/* Add HMAC */
	HIP_IFEL(hip_build_param_hmac_contents(update_packet, &entry->hip_hmac_out), -1,
		 "Building of HMAC failed\n");

	/* Add SIGNATURE */
	HIP_IFEL(entry->sign(entry->our_priv, update_packet), -EINVAL,
		 "Could not sign UPDATE. Failing\n");
        HIP_IFE(hip_hadb_get_peer_addr(entry, &daddr), -1);

<<<<<<< HEAD
	err = hip_csum_send(NULL, &daddr, update_packet); // HANDLER
=======
	if (!hip_create_signature(update_packet, hip_get_msg_total_len(update_packet),
				  host_id_private, signature)) {
		HIP_ERROR("Could not sign UPDATE. Failing\n");
		err = -EINVAL;
		goto out_err;
	}

	if (HIP_HI_DEFAULT_ALGO == HIP_HI_RSA) {
		err = hip_build_param_signature_contents(update_packet,
							 signature,
							 HIP_RSA_SIGNATURE_LEN,
							 HIP_SIG_RSA);
	} else {
		err = hip_build_param_signature_contents(update_packet,
							 signature,
							 HIP_DSA_SIGNATURE_LEN,
							 HIP_SIG_DSA);
	}

 	if (err) {
 		HIP_ERROR("Building of SIGNATURE failed (%d)\n", err);
 		goto out_err;
 	}

        err = hip_hadb_get_peer_addr(entry, &daddr);
        if (err) {
                HIP_DEBUG("hip_sdb_get_peer_address err = %d\n", err);
                goto out_err;
        }

	HIP_DEBUG("Sending reply UPDATE packet (only ACK)\n");
	err = hip_csum_send(NULL, &daddr, update_packet);
>>>>>>> f9eb9f7e
	if (err) {
		HIP_DEBUG("hip_csum_send err=%d\n", err);
		HIP_DEBUG("NOT ignored, or should we..\n");
		/* fallback to established ? */
                /* goto out_err; ? */
	}

 out_err:
	/* if (err)
	   TODO: REMOVE IPSEC SAs
	   move to state = ?
	*/
	if (update_packet)
		HIP_FREE(update_packet);
	HIP_DEBUG("end, err=%d\n", err);	
	return err;
}


/**
 * hip_update_send_addr_verify - send address verification UPDATE
 * @entry: hadb entry corresponding to the peer
 * @msg: the HIP packet
 * @src_ip: source IPv6 address to use in the UPDATE to be sent out
 * @spi: outbound SPI in host byte order
 *
 * @entry must be is locked when this function is called.
 *
 * Returns: 0 if successful, otherwise < 0.
 */
int hip_update_send_addr_verify(hip_ha_t *entry, struct hip_common *msg,
				struct in6_addr *src_ip, uint32_t spi)
{
	int err = 0;
	struct in6_addr *hits = &msg->hits, *hitr = &msg->hitr;
	struct hip_spi_out_item *spi_out;
	struct hip_peer_addr_list_item *addr, *tmp;
	struct hip_common *update_packet = NULL;
	uint16_t mask;

	HIP_DEBUG("SPI=0x%x\n", spi);
	HIP_IFE(!(spi_out = hip_hadb_get_spi_list(entry, spi)), -1);

<<<<<<< HEAD
	/* Start checking the addresses */
	HIP_IFEL(!(update_packet = hip_msg_alloc()), -ENOMEM,
		 "Update_packet alloc failed\n");
=======
	spi_out = hip_hadb_get_spi_list(entry, spi);
	if (!spi_out) {
		HIP_DEBUG("bug: outbound SPI 0x%x does not exist\n", spi);
		goto out_err;
	}

	update_packet = hip_msg_alloc();
	if (!update_packet) {
		HIP_ERROR("update_packet alloc failed\n");
		err = -ENOMEM;
		goto out_err;
	}
>>>>>>> f9eb9f7e

	mask = hip_create_control_flags(0, 0, HIP_CONTROL_SHT_TYPE1,
					HIP_CONTROL_DHT_TYPE1);
	hip_build_network_hdr(update_packet, HIP_UPDATE, mask, hitr, hits);

	list_for_each_entry_safe(addr, tmp, &spi_out->peer_addr_list, list) {
<<<<<<< HEAD
		HIP_DEBUG_HIT("new addr to check", &addr->address);
		HIP_DEBUG("address state=%d\n", addr->address_state);

=======
		u8 signature[HIP_RSA_SIGNATURE_LEN]; /* RSA > DSA */
		struct hip_host_id *host_id_private;

		hip_print_hit("new addr to check", &addr->address);
>>>>>>> f9eb9f7e
		if (addr->address_state == PEER_ADDR_STATE_DEPRECATED) {
			HIP_DEBUG("addr state is DEPRECATED, not verifying\n");
			continue;
		}

		if (addr->address_state == PEER_ADDR_STATE_ACTIVE) {
			HIP_DEBUG("not verifying already active address\n"); 
			if (addr->is_preferred) {
				HIP_DEBUG("TEST (maybe should not do this yet?): setting already active address and set as preferred to default addr\n");
				hip_hadb_set_default_out_addr(entry, spi_out, &addr->address);
			}
			continue;
		}
		HIP_DEBUG("building verification packet\n");
		hip_msg_init(update_packet);
		mask = hip_create_control_flags(0, 0, HIP_CONTROL_SHT_TYPE1,
						HIP_CONTROL_DHT_TYPE1);
		hip_build_network_hdr(update_packet, HIP_UPDATE, mask, hitr, hits);
		HIP_IFEBL2(hip_build_param_spi(update_packet, 0x11223344), -1,
			   continue, "Building of SPI failed\n");
		entry->update_id_out++;
		addr->seq_update_id = entry->update_id_out;
<<<<<<< HEAD
		HIP_DEBUG("outgoing UPDATE ID for REA addr check=%u\n", addr->seq_update_id);
		/* todo: handle overflow if (!update_id_out) */
		HIP_IFEBL2(hip_build_param_seq(update_packet, addr->seq_update_id), -1,
			 continue, "Building of SEQ failed\n");
=======
		_HIP_DEBUG("outgoing UPDATE ID for REA addr check=%u\n",
			   addr->seq_update_id);
		err = hip_build_param_seq(update_packet, addr->seq_update_id);
		if (err) {
			HIP_ERROR("Building of SEQ failed\n");
			continue;
		}

>>>>>>> f9eb9f7e
		/* Add HMAC */
		HIP_IFEBL2(hip_build_param_hmac_contents(update_packet, &entry->hip_hmac_out),
			  -1, continue, "Building of HMAC failed\n");
		/* Add SIGNATURE */
		HIP_IFEBL2(entry->sign(entry->our_priv, update_packet), -EINVAL,
			   continue, "Could not sign UPDATE\n");
		get_random_bytes(addr->echo_data, sizeof(addr->echo_data));
		_HIP_HEXDUMP("ECHO_REQUEST in REA addr check",
			     addr->echo_data, sizeof(addr->echo_data));
<<<<<<< HEAD
		HIP_IFEBL2(hip_build_param_echo(update_packet, addr->echo_data ,
					       sizeof(addr->echo_data), 0, 1), -1,
			  continue, "Building of ECHO_REQUEST failed\n");
		HIP_DEBUG("sending addr verify pkt\n");
		/* test: send all addr check from same address */
		err = hip_csum_send(src_ip, &addr->address, update_packet); // HANDLER
		if (err) {
=======
		err = hip_build_param_echo(update_packet, addr->echo_data ,
					   sizeof(addr->echo_data), 0, 1);
		if (err) {
			HIP_ERROR("Building of ECHO_REQUEST failed\n");
			continue;
		}

		HIP_DEBUG("Sending reply UPDATE packet (for REA)\n");
		/* test: send all addr check from same address */
		err = hip_csum_send(src_ip, &addr->address, update_packet);
		if (err)
>>>>>>> f9eb9f7e
			HIP_DEBUG("hip_csum_send err=%d\n", err);
	}

 out_err:
	if (update_packet)
<<<<<<< HEAD
		HIP_FREE(update_packet);
	HIP_DEBUG("end, err=%d\n", err);
	return err;
=======
		kfree(update_packet);
 	return err;
>>>>>>> f9eb9f7e
}


/** hip_handle_update_plain_rea - handle UPDATE(REA, SEQ)
 * @entry: hadb entry corresponding to the peer
 * @msg: the HIP packet
 * @src_ip: source IPv6 address to use in the UPDATE to be sent out
 * @dst_ip: destination IPv6 address to use in the UPDATE to be sent out
 *
 * @entry must be is locked when this function is called.
 *
 * For each address in the REA, we reply with ACK and
 * UPDATE(SPI, SEQ, ACK, ECHO_REQUEST)
 *
 * Returns: 0 if successful, otherwise < 0.
 */
int hip_handle_update_plain_rea(hip_ha_t *entry, struct hip_common *msg,
				struct in6_addr *src_ip, struct in6_addr *dst_ip)
{
	int err = 0;
	struct in6_addr *hits = &msg->hits, *hitr = &msg->hitr;
	struct hip_common *update_packet = NULL;
	struct hip_seq *seq;
	struct hip_rea *rea;
	uint16_t mask;

	HIP_IFEL(!(update_packet = hip_msg_alloc()), -ENOMEM, 
		 "Out of memory.\n");

	mask = hip_create_control_flags(0, 0, HIP_CONTROL_SHT_TYPE1,
					HIP_CONTROL_DHT_TYPE1);
	hip_build_network_hdr(update_packet, HIP_UPDATE, mask, hitr, hits);

	/* ACK the received UPDATE SEQ */
	seq = hip_get_param(msg, HIP_PARAM_SEQ);
	HIP_IFEL(hip_build_param_ack(update_packet, ntohl(seq->update_id)), -1, 
		 "Building of ACK failed\n");

	/* Add SIGNATURE */
	HIP_IFEL(entry->sign(entry->our_priv, update_packet), -EINVAL,
		 "Could not sign UPDATE. Failing\n");

	HIP_DEBUG("Sending reply UPDATE packet (for REA)\n");
	err = hip_csum_send(dst_ip, src_ip, update_packet); // HANDLER
	if (err) {
		HIP_DEBUG("hip_csum_send err=%d\n", err);
		HIP_DEBUG("NOT ignored, or should we..\n");
	}

	rea = hip_get_param(msg, HIP_PARAM_REA);
	hip_update_handle_rea_parameter(entry, rea);
	err = hip_update_send_addr_verify(entry, msg, dst_ip, ntohl(rea->spi));

 out_err:
	if (update_packet)
		HIP_FREE(update_packet);
	HIP_DEBUG("end, err=%d\n", err);
	return err;
}


/** hip_handle_update_addr_verify - handle address verification UPDATE
 * @entry: hadb entry corresponding to the peer
 * @msg: the HIP packet
 * @src_ip: source IPv6 address to use in the UPDATE to be sent out
 * @dst_ip: destination IPv6 address to use in the UPDATE to be sent out
 *
 * @entry must be is locked when this function is called.
 *
 * handle UPDATE(SPI, SEQ, ACK, ECHO_REQUEST) or handle UPDATE(SPI,
 * SEQ, ECHO_REQUEST)
 *
 * Returns: 0 if successful, otherwise < 0.
 */
int hip_handle_update_addr_verify(hip_ha_t *entry, struct hip_common *msg,
				  struct in6_addr *src_ip, struct in6_addr *dst_ip)
{
	int err = 0;
	struct in6_addr *hits = &msg->hits, *hitr = &msg->hitr;
	struct hip_common *update_packet = NULL;
	struct hip_seq *seq = NULL;
	struct hip_echo_request *echo = NULL;
	uint16_t mask;

	/* Assume already locked entry */
	HIP_IFEL(!(echo = hip_get_param(msg, HIP_PARAM_ECHO_REQUEST)), -1, 
		 "ECHO not found\n");
	HIP_IFEL(!(seq = hip_get_param(msg, HIP_PARAM_SEQ)), -1, 
		 "SEQ not found\n");
	HIP_IFEL(!(update_packet = hip_msg_alloc()), -ENOMEM, "Out of memory\n");

	mask = hip_create_control_flags(0, 0, HIP_CONTROL_SHT_TYPE1,
					HIP_CONTROL_DHT_TYPE1);
	hip_build_network_hdr(update_packet, HIP_UPDATE, mask, hitr, hits);

	/* reply with UPDATE(ACK, ECHO_RESPONSE) */
	HIP_IFEL(hip_build_param_ack(update_packet, ntohl(seq->update_id)), -1, 
		 "Building of ACK failed\n");

	/* Add HMAC */
	HIP_IFEL(hip_build_param_hmac_contents(update_packet, &entry->hip_hmac_out), -1, 
		 "Building of HMAC failed\n");

	/* Add SIGNATURE */
	HIP_IFEL(entry->sign(entry->our_priv, update_packet), -EINVAL,
		 "Could not sign UPDATE. Failing\n");

	/* ECHO_RESPONSE (no sign) */
	HIP_DEBUG("echo opaque data len=%d\n",
		   hip_get_param_contents_len(echo));
	HIP_IFEL(hip_build_param_echo(update_packet,
				      (void *)echo+sizeof(struct hip_tlv_common),
				      hip_get_param_contents_len(echo), 0, 0), -1,
		 "Building of ECHO_RESPONSE failed\n");

	HIP_DEBUG("Sending reply UPDATE packet (address check)\n");
<<<<<<< HEAD
	err = hip_csum_send(dst_ip, src_ip, update_packet); // HANDLER
	if (err) {
=======
	err = hip_csum_send(dst_ip, src_ip, update_packet);
	if (err)
>>>>>>> f9eb9f7e
		HIP_DEBUG("hip_csum_send err=%d\n", err);

 out_err:
	if (update_packet)
		HIP_FREE(update_packet);
	HIP_DEBUG("end, err=%d\n", err);
	return err;
}


/**
 * hip_receive_update - receive UPDATE packet
 * @msg: buffer where the HIP packet is in
 *
 * This is the initial function which is called when an UPDATE packet
 * is received. The validity of the packet is checked and then this
 * function acts according to whether this packet is a reply or not.
 *
 * Returns: 0 if successful (HMAC and signature (if needed) are
 * validated, and the rest of the packet is handled if current state
 * allows it), otherwise < 0.
 */
int hip_receive_update(struct hip_common *msg,
		       struct in6_addr *update_saddr,
		       struct in6_addr *update_daddr)
{
	int err = 0, state = 0, is_retransmission = 0, handle_upd = 0;
	struct in6_addr *hits;
	struct hip_nes *nes = NULL;
	struct hip_seq *seq = NULL;
	struct hip_ack *ack = NULL;
	struct hip_rea *rea = NULL;
	struct hip_echo_request *echo = NULL;
	struct hip_echo_response *echo_response = NULL;
	struct hip_hmac *hmac = NULL;
	struct hip_signature *signature = NULL;
	uint32_t pkt_update_id = 0; /* UPDATE ID in packet */
	uint32_t update_id_in = 0;  /* stored incoming UPDATE ID */
	uint16_t keymat_index = 0;
	struct hip_dh_fixed *dh;
	struct in6_addr *src_ip, *dst_ip;
	hip_ha_t *entry = NULL;

	_HIP_HEXDUMP("msg", msg, hip_get_msg_total_len(msg));

	HIP_DEBUG("enter\n");

	src_ip = update_saddr;
	dst_ip = update_daddr;
	hits = &msg->hits;

	HIP_IFEL(!(entry = hip_hadb_find_byhits(hits, &msg->hitr)), -1,
		 "Entry not found\n");
	HIP_LOCK_HA(entry);
	state = entry->state; /* todo: remove variable state */

	HIP_DEBUG("Received UPDATE in state %s\n", hip_state_str(state));

	/* in state R2-SENT: Receive UPDATE, go to ESTABLISHED and
	 * process from ESTABLISHED state */
	if (state == HIP_STATE_R2_SENT) {
		state = entry->state = HIP_STATE_ESTABLISHED;
		err = hip_hadb_update_xfrm(entry);
		if (err) {
			HIP_ERROR("XFRM synchronization failed\n");
			err = -EFAULT;
			goto out_err;
		}
		HIP_DEBUG("Moved from R2-SENT to ESTABLISHED\n");
	}

	if (! (state == HIP_STATE_ESTABLISHED ||
	       state == HIP_STATE_REKEYING) ) {
		HIP_DEBUG("Received UPDATE in illegal state %s. Dropping\n",
			  hip_state_str(state));
		err = -EINVAL;
		goto out_err;
	}

	nes = hip_get_param(msg, HIP_PARAM_NES);
	seq = hip_get_param(msg, HIP_PARAM_SEQ);
	ack = hip_get_param(msg, HIP_PARAM_ACK);
	rea = hip_get_param(msg, HIP_PARAM_REA);
	echo = hip_get_param(msg, HIP_PARAM_ECHO_REQUEST);
	echo_response = hip_get_param(msg, HIP_PARAM_ECHO_RESPONSE);

	if (nes) {
		HIP_DEBUG("UPDATE contains (at least one) NES parameter\n");
		keymat_index = ntohs(nes->keymat_index);
		HIP_DEBUG("NES: Keymaterial Index: %u\n", keymat_index);
		HIP_DEBUG("NES: Old SPI: 0x%x New SPI: 0x%x\n",
			  ntohl(nes->old_spi), ntohl(nes->new_spi));
	}
	if (seq) {
		pkt_update_id = ntohl(seq->update_id);
		HIP_DEBUG("SEQ: UPDATE ID: %u\n", pkt_update_id);
	}
	if (ack)
		HIP_DEBUG("ACK found: %u\n", ntohl(ack->peer_update_id));
	if (rea)
		HIP_DEBUG("REA: SPI 0x%x\n", ntohl(rea->spi));
	if (echo)
		HIP_DEBUG("ECHO_REQUEST found\n");
	if (echo_response)
		HIP_DEBUG("ECHO_RESPONSE found\n");

	/* 8.11 Processing UPDATE packets checks */
	if (seq && nes) {
		HIP_DEBUG("UPDATE has both SEQ and NES, peer host is rekeying, MUST process this UPDATE\n");
		handle_upd = 1;
	}

	if (!handle_upd && state == HIP_STATE_REKEYING && ack && !echo) {
		HIP_DEBUG("in REKEYING state and ACK and not ECHO_REQUEST, MUST process this UPDATE\n");
		handle_upd = 1;
	}

	/* mm-02 UPDATE tests */
	if (!handle_upd && rea && seq && !nes) {
		HIP_DEBUG("have REA and SEQ but no NES, process this UPDATE\n");
		handle_upd = 2;
	}

	if (!handle_upd && /* SPI && */ seq && !nes && echo) {
		/* ACK might have been in a separate packet */
		HIP_DEBUG("have SEQ,ECHO_REQUEST but no NES, process this UPDATE\n");
		handle_upd = 3;
	}
	if (!handle_upd && ack && echo) {
		HIP_DEBUG("have ACK and ECHO_REQUEST, process this UPDATE\n");
		handle_upd = 4;
	}

	if (!handle_upd && ack) {
		HIP_DEBUG("have only ACK, process this UPDATE\n");
		handle_upd = 5;
	}

	if (!handle_upd) {
		HIP_ERROR("NOT processing UPDATE packet\n");
		goto out_err;
	}

	update_id_in = entry->update_id_in;
	_HIP_DEBUG("previous incoming update id=%u\n", update_id_in);
	if (seq) {
		/* 1. If the SEQ parameter is present, and the Update ID in the
		   received SEQ is smaller than the stored Update ID for the host,
		   the packet MUST BE dropped. */
		if (pkt_update_id < update_id_in) {
			HIP_DEBUG("SEQ param present and received UPDATE ID (%u) < stored incoming UPDATE ID (%u). Dropping\n",
				  pkt_update_id, update_id_in);
			err = -EINVAL;
			goto out_err;
		} else if (pkt_update_id == update_id_in) {
			/* 2. If the SEQ parameter is present, and the Update ID in the
			   received SEQ is equal to the stored Update ID for the host, the
			   packet is treated as a retransmission. */
			is_retransmission = 1;
			HIP_DEBUG("Retransmitted UPDATE packet (?), continuing\n");
			/* todo: ignore this packet or process anyway ? */
		}
	}

	HIP_DEBUG("handle_upd=%d\n", handle_upd);
	if (handle_upd > 1) {
		_HIP_DEBUG("MM-02 UPDATE\n");
	}

	hmac = hip_get_param(msg, HIP_PARAM_HMAC);
	if (hmac) {
		/* 3. The system MUST verify the HMAC in the UPDATE packet.
		   If the verification fails, the packet MUST be dropped. */
		HIP_IFEL(hip_verify_packet_hmac(msg, &entry->hip_hmac_in), -1, 
			 "HMAC validation on UPDATE failed\n");
	} else {
		HIP_DEBUG("HMAC not found, error ?\n");
	}

	/* 4. If the received UPDATE contains a Diffie-Hellman
	   parameter, the received Keymat Index MUST be zero. If this
	   test fails, the packet SHOULD be dropped and the system
	   SHOULD log an error message. */
	dh = hip_get_param(msg, HIP_PARAM_DIFFIE_HELLMAN);
	if (dh) {
		HIP_DEBUG("packet contains DH\n");
		HIP_IFEL(!nes, -1, "Packet contains DH but not NES\n");
		HIP_IFEL(keymat_index != 0, -EINVAL,
			 "UPDATE contains Diffie-Hellman parameter with non-zero"
			 "keymat value %u in NES. Dropping\n", keymat_index);
	}

	/* 5. The system MAY verify the SIGNATURE in the UPDATE
	   packet. If the verification fails, the packet SHOULD be
	   dropped and an error message logged. */
	HIP_IFEL(entry->verify(entry->peer_pub, msg), -1, 
		 "Verification of UPDATE signature failed\n");

	/* 6.  If a new SEQ parameter is being processed, the system MUST record
	   the Update ID in the received SEQ parameter, for replay
	   protection. */
	if (seq && !is_retransmission) {
		entry->update_id_in = pkt_update_id;
		_HIP_DEBUG("Stored peer's incoming UPDATE ID %u\n", pkt_update_id);
	}

	/* check that Old SPI value exists */
	HIP_IFEL(nes && (nes->old_spi != nes->new_spi) && /* mm check */
		 !hip_update_exists_spi(entry, ntohl(nes->old_spi), HIP_SPI_DIRECTION_OUT, 0), -1,
		 "Old SPI value 0x%x in NES parameter does not belong to the current list of outbound SPIs in HA\n",
		 ntohl(nes->old_spi));

	if (handle_upd == 2) {
		/* REA, SEQ */
		err = hip_handle_update_plain_rea(entry, msg, src_ip, dst_ip);
	} else if (handle_upd == 3) {
		/* SPI, SEQ, ACK, ECHO_REQUEST */
		err = hip_handle_update_addr_verify(entry, msg, src_ip, dst_ip);
	} else if (handle_upd == 5) {
		/* ACK, ECHO_RESPONSE */
		hip_update_handle_ack(entry, ack, 0, echo_response);
	} else {
		/* base draft cases 7-8: */
		if (state == HIP_STATE_ESTABLISHED) {
			if (nes && seq) {
				HIP_DEBUG("case 7: in ESTABLISHED and has NES and SEQ\n");
				err = hip_handle_update_established(entry, msg, src_ip, dst_ip);
			} else {
				HIP_ERROR("in ESTABLISHED but no both NES and SEQ\n");
				err = -EINVAL;
			}
		} else {
			HIP_DEBUG("case 8: in REKEYING\n");
			err = hip_handle_update_rekeying(entry, msg, src_ip);
		}
	}

 out_err:
	if (err)
		HIP_ERROR("UPDATE handler failed, err=%d\n", err);

	if (entry) {
		HIP_UNLOCK_HA(entry);
		hip_put_ha(entry);
	}
	return err;
}

/** hip_send_update - send initial UPDATE packet to the peer
 * @entry: hadb entry corresponding to the peer
 * @addr_list: if non-NULL, REA parameter is added to the UPDATE
 * @addr_count: number of addresses in @addr_list
 * @ifindex: if non-zero, the ifindex value of the interface which caused the event
 * @flags: TODO comment
 *
 * Returns: 0 if UPDATE was sent, otherwise < 0.
 */
int hip_send_update(struct hip_hadb_state *entry,
		    struct hip_rea_info_addr_item *addr_list,
		    int addr_count, int ifindex, int flags)
{
	int err = 0, make_new_sa = 0, add_nes = 0, add_rea;
	uint32_t update_id_out = 0;
	uint32_t mapped_spi = 0; /* SPI of the SA mapped to the ifindex */
	uint32_t new_spi_in = 0;
	struct hip_common *update_packet = NULL;
	struct in6_addr daddr;
	uint32_t nes_old_spi = 0, nes_new_spi = 0;
	uint16_t mask;
	struct hip_spi_in_item *spi_in = NULL;

	add_rea = flags & SEND_UPDATE_REA;
	HIP_DEBUG("addr_list=0x%p addr_count=%d ifindex=%d flags=0x%x\n",
		  addr_list, addr_count, ifindex, flags);
	if (!ifindex)
		_HIP_DEBUG("base draft UPDATE\n");

	if (add_rea)
		_HIP_DEBUG("mm UPDATE, %d addresses in REA\n", addr_count);
	else
		_HIP_DEBUG("Plain UPDATE\n");

	/* Start building UPDATE packet */
	HIP_IFEL(!(update_packet = hip_msg_alloc()), -ENOMEM, "Out of memory.\n");

	hip_print_hit("sending UPDATE to", &entry->hit_peer);
	mask = hip_create_control_flags(0, 0, HIP_CONTROL_SHT_TYPE1,
					HIP_CONTROL_DHT_TYPE1);
	hip_build_network_hdr(update_packet, HIP_UPDATE, mask,
			      &entry->hit_our, &entry->hit_peer);
	if (add_rea) {
		/* mm stuff, per-ifindex SA */
		/* reuse old SA if we have one, else create a new SA */
		mapped_spi = hip_hadb_get_spi(entry, ifindex);
		HIP_DEBUG("mapped_spi=0x%x\n", mapped_spi);
		if (mapped_spi) {
			/* NES not needed */
			add_nes = 0;
			make_new_sa = 0;
			_HIP_DEBUG("5.1 Mobility with single SA pair, readdress with no rekeying\n");
			HIP_DEBUG("Reusing old SA\n");
			/* 5.1 Mobility with single SA pair */
		} else {
			_HIP_DEBUG("5.2 Host multihoming\n");
			make_new_sa = 1;
			_HIP_DEBUG("TODO\n");
		}
	} else {
		/* base draft UPDATE, create a new SA anyway */
		_HIP_DEBUG("base draft UPDATE, create a new SA\n");
		make_new_sa = 1;
	}

	/* If this is mm-UPDATE (ifindex should be then != 0) avoid
	 * sending empty REAs to the peer if we have not sent previous
	 * information on this ifindex/SPI yet */
	if (ifindex != 0 && mapped_spi == 0 && addr_count == 0) {
		HIP_DEBUG("NETDEV_DOWN and ifindex not advertised yet, returning\n");
		goto out;
	}

	if (make_new_sa) {
		HIP_DEBUG("make_new_sa=1 -> add_nes=1\n");
		add_nes = 1;
	}

	HIP_DEBUG("add_nes=%d make_new_sa=%d\n", add_nes, make_new_sa);

	if (make_new_sa) {
		HIP_IFEL(!(new_spi_in = hip_acquire_spi(&entry->hit_peer, &entry->hit_our)), 
			 -1, "Error while acquiring a SPI\n");
		HIP_DEBUG("Got SPI value for the SA 0x%x\n", new_spi_in);

		/* TODO: move to rekeying_finish */
		if (!mapped_spi) {
			struct hip_spi_in_item spi_in_data;

			_HIP_DEBUG("previously unknown ifindex, creating a new item to inbound spis_in\n");
			memset(&spi_in_data, 0, sizeof(struct hip_spi_in_item));
			spi_in_data.spi = new_spi_in;
			spi_in_data.ifindex = ifindex;
			spi_in_data.updating = 1;
			HIP_IFEL(hip_hadb_add_spi(entry, HIP_SPI_DIRECTION_IN, &spi_in_data), -1, 
				 "Add_spi failed\n");
		}
		else {
			_HIP_DEBUG("is previously mapped ifindex\n");
		}
	} else
		_HIP_DEBUG("not creating a new SA\n");

	_HIP_DEBUG("entry->current_keymat_index=%u\n", entry->current_keymat_index);

	if (add_rea) {
		/* REA is the first parameter of the UPDATE */
		if (mapped_spi)
			err = hip_build_param_rea(update_packet, mapped_spi,
							    addr_list, addr_count);
		else
			err = hip_build_param_rea(update_packet, new_spi_in,
							    addr_list, addr_count);
		HIP_IFEL(err, err, "Building of REA param failed\n");
	} else
		HIP_DEBUG("not adding REA\n");

	if (add_nes) {
		if (addr_list) {
			if (make_new_sa) {
				/* mm02 5.2 Host multihoming */
				HIP_DEBUG("mm-02, adding NES, Old SPI == New SPI\n");
				/* notify the peer about new interface */
				nes_old_spi = new_spi_in;
				nes_new_spi = new_spi_in;

			} else {
				HIP_DEBUG("mm-02, !makenewsa\n");
				nes_old_spi = mapped_spi;
				nes_new_spi = new_spi_in;
			}
		} else {
			HIP_DEBUG("adding NES, Old SPI <> New SPI\n");
			/* plain UPDATE or readdress with rekeying */
			/* update the SA of the interface which caused the event */
			HIP_IFEL(!(nes_old_spi = hip_hadb_get_spi(entry, ifindex)), -1,
				 "Could not find SPI to use in Old SPI\n");
			hip_set_spi_update_status(entry, nes_old_spi, 1); /* here or later ? */
			nes_new_spi = new_spi_in;
		}

		HIP_DEBUG("nes_old_spi=0x%x nes_new_spi=0x%x\n", nes_old_spi, nes_new_spi);
		HIP_IFEL(hip_build_param_nes(update_packet, entry->current_keymat_index,
					     nes_old_spi, nes_new_spi), -1,
			 "Building of NES param failed\n");
	} else {
		HIP_DEBUG("not adding NES\n");
		nes_old_spi = nes_new_spi = mapped_spi;
	}

 	/* avoid advertising the same address set */
 	/* (currently assumes that lifetime or reserved field do not
 	 * change, later store only addresses) */
 	spi_in = hip_hadb_get_spi_in_list(entry, nes_old_spi);
 	if (!spi_in) {
		HIP_ERROR("SPI listaddr list copy failed\n");
 		goto out_err;
 	}
 	if (addr_count == spi_in->addresses_n &&
 	    addr_list && spi_in->addresses &&
 	    memcmp(addr_list, spi_in->addresses,
 		   addr_count*sizeof(struct hip_rea_info_addr_item)) == 0) {
 		HIP_DEBUG("Same address set as before, return\n");
 		goto out;
 	} else
 		HIP_DEBUG("Address set has changed, continue\n");

	hip_update_set_new_spi_in(entry, nes_old_spi, nes_new_spi, 0);
	entry->update_id_out++;
	update_id_out = entry->update_id_out;
	_HIP_DEBUG("outgoing UPDATE ID=%u\n", update_id_out);
	/* todo: handle this case */
	HIP_IFEL(!update_id_out, -EINVAL, "Outgoing UPDATE ID overflowed back to 0, bug ?\n");
	HIP_IFEL(hip_build_param_seq(update_packet, update_id_out), -1, 
		 "Building of SEQ param failed\n");

	if (add_nes) {
		/* remember the update id of this update */
		hip_update_set_status(entry, nes_old_spi,
				      0x1 | 0x2 | 0x8, update_id_out, 0, NULL,
				      entry->current_keymat_index);
	}

	/* Add HMAC */
	HIP_IFEL(hip_build_param_hmac_contents(update_packet, &entry->hip_hmac_out), -1,
		 "Building of HMAC failed\n");

	/* Add SIGNATURE */
	HIP_IFEL(entry->sign(entry->our_priv, update_packet), -EINVAL, "Could not sign UPDATE. Failing\n");

	/* Send UPDATE */
        HIP_IFE(hip_hadb_get_peer_addr(entry, &daddr), -1);
#if 0
	/* Store the last UPDATE ID value sent from us */
	entry->update_id_out = update_id_out;
        _HIP_DEBUG("Stored peer's outgoing UPDATE ID %u\n", update_id_out);
#endif

	hip_set_spi_update_status(entry, nes_old_spi, 1);

	/* if UPDATE contains only REA, then do not move state ? */
	if (add_nes) {
		entry->state = HIP_STATE_REKEYING;
		HIP_DEBUG("moved to state REKEYING\n");
	} else
		HIP_DEBUG("experimental: staying in ESTABLISHED (NES not added)\n");

/** hip_copy_spi_in_addresses - copy addresses to the inbound SPI
 * @src: address list
 * @spi_in: the inbound SPI the addresses are copied to
 * @count: number of addresses in @src
 *
 * A simple helper function to copy interface addresses to the inbound
 * SPI of. Caller must kfree the allocated memory.
 *
 * Returns: 0 on success, < 0 otherwise.
 */
int hip_copy_spi_in_addresses(struct hip_rea_info_addr_item *src,
			      struct hip_spi_in_item *spi_in,
			      int count) {
	HIP_DEBUG("src=0x%p count=%d\n", src, count);
	size_t s = count * sizeof(struct hip_rea_info_addr_item);
	void *p = NULL;

	if (!spi_in || (src && count <= 0)) {
 		HIP_ERROR("!spi_in or src & illegal count (%d)\n", count);
		return -EINVAL;
	}

	if (src) {
		p = HIP_MALLOC(s, GFP_ATOMIC);
		if (!p) {
			HIP_ERROR("kmalloc failed\n");
			return -ENOMEM;
		}
		memcpy(p, src, s);
	} else
		count = 0;

	_HIP_DEBUG("prev addresses_n=%d\n", spi_in->addresses_n);
	if (spi_in->addresses) {
		HIP_DEBUG("kfreeing old address list at 0x%p\n",
			  spi_in->addresses);
		HIP_FREE(spi_in->addresses);
	}

	spi_in->addresses_n = count;
	spi_in->addresses = p;
	return 0;
}

        HIP_DEBUG("Sending initial UPDATE packet\n");
	err = hip_csum_send(NULL, &daddr, update_packet); // HANDLER
	if (err) {
		HIP_DEBUG("hip_csum_send err=%d\n", err);
		_HIP_DEBUG("NOT ignored, or should we..\n");
		entry->state = HIP_STATE_ESTABLISHED;
		HIP_DEBUG("fallbacked to state ESTABLISHED due to error (ok ?)\n");
		goto out_err;
	}

	/* remember the address set we have advertised to the peer */
	err = hip_copy_spi_in_addresses(addr_list, spi_in, addr_count);
	if (err) {
		HIP_ERROR("addr list copy failed\n");
		goto out_err;
	}

	/* todo: 5. The system SHOULD start a timer whose timeout value should be ..*/
	goto out;

 out_err:
	entry->state = HIP_STATE_ESTABLISHED;
	HIP_DEBUG("fallbacked to state ESTABLISHED (ok ?)\n");
	hip_set_spi_update_status(entry, nes_old_spi, 0);
	/* delete IPsec SA on failure */
	HIP_ERROR("TODO: delete SA\n");
 out:
        err = hip_hadb_update_xfrm(entry);
        if (err) {
                HIP_ERROR("XFRM synchronization failed\n");
                err = -EFAULT;
                goto out_err;
        }

	HIP_UNLOCK_HA(entry);
	if (update_packet)
		HIP_FREE(update_packet);
	return err;
}

/* really ugly hack ripped from rea.c, must convert to list_head asap */
struct hip_update_kludge {
	hip_ha_t **array;
	int count;
	int length;
};

/* Internal function copied originally from rea.c */
static int hip_update_get_all_valid(hip_ha_t *entry, void *op)
{
	struct hip_update_kludge *rk = op;

	if (rk->count >= rk->length)
		return -1;

	if (entry->hastate == HIP_HASTATE_HITOK && entry->state == HIP_STATE_ESTABLISHED) {
		hip_hadb_hold_entry(entry);
		rk->array[rk->count] = entry;
		//hip_hold_ha(entry);
		rk->count++;
	} else
		HIP_DEBUG("skipping HA entry 0x%p (state=%s)\n",
			  entry, hip_state_str(entry->state));

	return 0;
}

/**
 * hip_send_update_all - send UPDATE packet to every peer
 * @addr_list: if non-NULL, REA parameter is added to the UPDATE
 * @addr_count: number of addresses in @addr_list
 * @ifindex: if non-zero, the ifindex value of the interface which caused the event
 * @flags: flags passed to @hip_send_update
 *
 * UPDATE is sent to the peer only if the peer is in established
 * state.
 *
 * Add REA parameter if @addr_list is non-null. @ifindex tells which
 * device caused the network device event.
 */
void hip_send_update_all(struct hip_rea_info_addr_item *addr_list, int addr_count,
			 int ifindex, int flags)
{
	int err = 0, i;
	hip_ha_t *entries[HIP_MAX_HAS] = {0};
	struct hip_update_kludge rk;

	HIP_DEBUG("ifindex=%d\n", ifindex);
	if (!ifindex) {
		HIP_DEBUG("test: returning, ifindex=0 (fix this for non-mm UPDATE)\n");
		return;
	}

	rk.array = entries;
	rk.count = 0;
	rk.length = HIP_MAX_HAS;

	HIP_IFEL(hip_for_each_ha(hip_update_get_all_valid, &rk), 0, 
		 "for_each_ha err.\n");
	for (i = 0; i < rk.count; i++) {
		if (rk.array[i] != NULL) {
			hip_send_update(rk.array[i], addr_list, addr_count, ifindex, flags);
			hip_hadb_put_entry(rk.array[i]);
			//hip_put_ha(rk.array[i]);
		}
	}
<<<<<<< HEAD

 out_err:
=======
>>>>>>> f9eb9f7e
	return;
}

#endif /* !defined __KERNEL__ || !defined CONFIG_HIP_USERSPACE */<|MERGE_RESOLUTION|>--- conflicted
+++ resolved
@@ -6,7 +6,6 @@
 
 #include "update.h"
 #include "hadb.h"
-<<<<<<< HEAD
 
 #if !defined __KERNEL__ || !defined CONFIG_HIP_USERSPACE
 #ifndef __KERNEL__
@@ -25,15 +24,6 @@
 }
 #endif
 
-=======
-#include "db.h"
-#include "keymat.h"
-#include "builder.h"
-#include "misc.h"
-#include "output.h"
-
- 
->>>>>>> f9eb9f7e
 /** hip_update_get_sa_keys - Get keys needed by UPDATE
  * @entry: corresponding hadb entry of the peer
  * @keymat_offset_new: value-result parameter for keymat index used
@@ -70,7 +60,6 @@
 
 	/* SA-gl */
 	Kn_pos = entry->current_keymat_index - (entry->current_keymat_index % HIP_AH_SHA_LEN);
-<<<<<<< HEAD
 	HIP_IFE(hip_keymat_get_new(espkey_gl->key, esp_transf_length, entry->dh_shared_key,
 				   entry->dh_shared_key_len, &k, &c, Kn, &Kn_pos), -1);
 	_HIP_HEXDUMP("ENC KEY gl", espkey_gl->key, esp_transf_length);
@@ -89,31 +78,9 @@
 	HIP_IFE(hip_keymat_get_new(authkey_lg->key, auth_transf_length, entry->dh_shared_key,
 				   entry->dh_shared_key_len, &k, &c, Kn, &Kn_pos), -1);
 	_HIP_HEXDUMP("AUTH KEY lg", authkey_lg->key, auth_transf_length);
-=======
-	err = hip_keymat_get_new(espkey_gl->key, esp_transf_length, entry->dh_shared_key,
-				 entry->dh_shared_key_len, &k, &c, Kn, &Kn_pos);
-	if (err)
-		goto out_err;
-	k += esp_transf_length;
-
-	err = hip_keymat_get_new(authkey_gl->key, auth_transf_length, entry->dh_shared_key,
-				 entry->dh_shared_key_len, &k, &c, Kn, &Kn_pos);
-	if (err)
-		goto out_err;
 	k += auth_transf_length;
 
-	/* SA-lg */
-	err = hip_keymat_get_new(espkey_lg->key, esp_transf_length, entry->dh_shared_key,
-				 entry->dh_shared_key_len, &k, &c, Kn, &Kn_pos);
-	if (err)
-		goto out_err;
-	k += esp_transf_length;
-	err = hip_keymat_get_new(authkey_lg->key, auth_transf_length, entry->dh_shared_key,
-				 entry->dh_shared_key_len, &k, &c, Kn, &Kn_pos);
-	if (err)
-		goto out_err;
->>>>>>> f9eb9f7e
-	k += auth_transf_length;
+	_HIP_DEBUG("at end: k=%u c=%u\n", k, c);
 	*keymat_offset_new = k;
 	*calc_index_new = c;
 	memcpy(Kn_out, Kn, HIP_AH_SHA_LEN);
@@ -244,10 +211,7 @@
 	if (n_addrs == 0) /* our own extension, use some other SPI */
 		(void)hip_hadb_relookup_default_out(entry);
 	/* relookup always ? */
-<<<<<<< HEAD
-
-=======
->>>>>>> f9eb9f7e
+
  out_err:
 	return err;
 }
@@ -395,26 +359,11 @@
 	/* 5.  The system sends the UPDATE packet and transitions to state
 	   REKEYING.  The system stores any received NES and DIFFIE_HELLMAN
 	   parameters. */
-<<<<<<< HEAD
 	HIP_IFEL(hip_build_param_nes(update_packet, keymat_index,
 				     prev_spi_in, new_spi_in), -1, 
 		 "Building of NES failed\n");
 	HIP_IFEL(hip_build_param_seq(update_packet, update_id_out), -1, 
 		 "Building of SEQ failed\n");
-=======
-	err = hip_build_param_nes(update_packet, keymat_index,
-				  prev_spi_in, new_spi_in);
-	if (err) {
-		HIP_ERROR("Building of NES failed\n");
-		goto out_err;
-	}
-
-	err = hip_build_param_seq(update_packet, update_id_out);
-	if (err) {
-		HIP_ERROR("Building of SEQ failed\n");
-		goto out_err;
-	}
->>>>>>> f9eb9f7e
 
 	/* ACK the received UPDATE SEQ */
 	HIP_IFEL(hip_build_param_ack(update_packet, ntohl(seq->update_id)), -1, 
@@ -426,45 +375,9 @@
 		 -1, "Building of HMAC failed\n");
 	
 	/* Add SIGNATURE */
-<<<<<<< HEAD
 	HIP_IFEL(entry->sign(entry->our_priv, update_packet), 
 		 -EINVAL, "Could not sign UPDATE. Failing\n");
 
-#if 0
-        HIP_IFE(hip_hadb_get_peer_addr(entry, &daddr), -1);
-#endif
-=======
-	host_id_private = hip_get_any_localhost_host_id(HIP_HI_DEFAULT_ALGO);
-	if (!host_id_private) {
-		HIP_ERROR("Could not get our host identity. Can not sign data\n");
-		goto out_err;
-	}
-
-	if (!hip_create_signature(update_packet, hip_get_msg_total_len(update_packet),
-				  host_id_private, signature)) {
-		HIP_ERROR("Could not sign UPDATE. Failing\n");
-		err = -EINVAL;
-		goto out_err;
-	}
-
-	if (HIP_HI_DEFAULT_ALGO == HIP_HI_RSA) {
-		err = hip_build_param_signature_contents(update_packet,
-							 signature,
-							 HIP_RSA_SIGNATURE_LEN,
-							 HIP_SIG_RSA);
-	} else {
-		err = hip_build_param_signature_contents(update_packet,
-							 signature,
-							 HIP_DSA_SIGNATURE_LEN,
-							 HIP_SIG_DSA);
-	}
-
- 	if (err) {
- 		HIP_ERROR("Building of SIGNATURE failed (%d)\n", err);
- 		goto out_err;
- 	}
-
->>>>>>> f9eb9f7e
 	/* 5.  The system sends the UPDATE packet and transitions to state
 	   REKEYING. */
 	entry->state = HIP_STATE_REKEYING;
@@ -476,10 +389,6 @@
                 goto out_err;
         }
 
-<<<<<<< HEAD
-=======
-        HIP_DEBUG("Sending reply UPDATE packet\n");
->>>>>>> f9eb9f7e
 	err = hip_csum_send(NULL, src_ip, update_packet);
 	if (err) {
 		HIP_DEBUG("hip_csum_send err=%d\n", err);
@@ -693,15 +602,11 @@
 		_HIP_DEBUG("prev SPI_in = new SPI_in, not deleting the inbound SA\n");
 
 	/* start verifying addresses */
-<<<<<<< HEAD
 	HIP_DEBUG("start verifying addresses for new spi 0x%x\n", new_spi_out);
-	err = hip_update_send_addr_verify(entry, msg, NULL /* ok ? */, new_spi_out);
+	err = hip_update_send_addr_verify(entry, msg, NULL, new_spi_out);
 	if (err)
 		HIP_DEBUG("address verification had errors, err=%d\n", err);
 	err = 0;
-=======
-	err = hip_update_send_addr_verify(entry, msg, NULL, new_spi_out);
->>>>>>> f9eb9f7e
 
  out_err:
 	HIP_DEBUG("end, err=%d\n", err);
@@ -780,16 +685,11 @@
 		list_for_each_entry_safe(item, tmp, &entry->spis_in, list) {
 			_HIP_DEBUG("test item: spi_in=0x%x seq=%u updflags=0x%x\n",
 				  item->spi, item->seq_update_id, item->update_state_flags);
-<<<<<<< HEAD
 			if (item->update_state_flags == 0x3) {
-				err = hip_update_finish_rekeying(msg, entry, &item->stored_received_nes);
+				err = hip_update_finish_rekeying(msg, entry,
+								 &item->stored_received_nes);
 				HIP_DEBUG("update_finish handling ret err=%d\n", err);
 			}
-=======
-			if (item->update_state_flags == 0x3)
-				err = hip_update_finish_rekeying(msg, entry,
-								 &item->stored_received_nes);
->>>>>>> f9eb9f7e
 		}
 		err = 0;
 	}
@@ -808,42 +708,7 @@
 		 "Could not sign UPDATE. Failing\n");
         HIP_IFE(hip_hadb_get_peer_addr(entry, &daddr), -1);
 
-<<<<<<< HEAD
 	err = hip_csum_send(NULL, &daddr, update_packet); // HANDLER
-=======
-	if (!hip_create_signature(update_packet, hip_get_msg_total_len(update_packet),
-				  host_id_private, signature)) {
-		HIP_ERROR("Could not sign UPDATE. Failing\n");
-		err = -EINVAL;
-		goto out_err;
-	}
-
-	if (HIP_HI_DEFAULT_ALGO == HIP_HI_RSA) {
-		err = hip_build_param_signature_contents(update_packet,
-							 signature,
-							 HIP_RSA_SIGNATURE_LEN,
-							 HIP_SIG_RSA);
-	} else {
-		err = hip_build_param_signature_contents(update_packet,
-							 signature,
-							 HIP_DSA_SIGNATURE_LEN,
-							 HIP_SIG_DSA);
-	}
-
- 	if (err) {
- 		HIP_ERROR("Building of SIGNATURE failed (%d)\n", err);
- 		goto out_err;
- 	}
-
-        err = hip_hadb_get_peer_addr(entry, &daddr);
-        if (err) {
-                HIP_DEBUG("hip_sdb_get_peer_address err = %d\n", err);
-                goto out_err;
-        }
-
-	HIP_DEBUG("Sending reply UPDATE packet (only ACK)\n");
-	err = hip_csum_send(NULL, &daddr, update_packet);
->>>>>>> f9eb9f7e
 	if (err) {
 		HIP_DEBUG("hip_csum_send err=%d\n", err);
 		HIP_DEBUG("NOT ignored, or should we..\n");
@@ -887,40 +752,17 @@
 	HIP_DEBUG("SPI=0x%x\n", spi);
 	HIP_IFE(!(spi_out = hip_hadb_get_spi_list(entry, spi)), -1);
 
-<<<<<<< HEAD
-	/* Start checking the addresses */
 	HIP_IFEL(!(update_packet = hip_msg_alloc()), -ENOMEM,
 		 "Update_packet alloc failed\n");
-=======
-	spi_out = hip_hadb_get_spi_list(entry, spi);
-	if (!spi_out) {
-		HIP_DEBUG("bug: outbound SPI 0x%x does not exist\n", spi);
-		goto out_err;
-	}
-
-	update_packet = hip_msg_alloc();
-	if (!update_packet) {
-		HIP_ERROR("update_packet alloc failed\n");
-		err = -ENOMEM;
-		goto out_err;
-	}
->>>>>>> f9eb9f7e
 
 	mask = hip_create_control_flags(0, 0, HIP_CONTROL_SHT_TYPE1,
 					HIP_CONTROL_DHT_TYPE1);
 	hip_build_network_hdr(update_packet, HIP_UPDATE, mask, hitr, hits);
 
 	list_for_each_entry_safe(addr, tmp, &spi_out->peer_addr_list, list) {
-<<<<<<< HEAD
 		HIP_DEBUG_HIT("new addr to check", &addr->address);
 		HIP_DEBUG("address state=%d\n", addr->address_state);
 
-=======
-		u8 signature[HIP_RSA_SIGNATURE_LEN]; /* RSA > DSA */
-		struct hip_host_id *host_id_private;
-
-		hip_print_hit("new addr to check", &addr->address);
->>>>>>> f9eb9f7e
 		if (addr->address_state == PEER_ADDR_STATE_DEPRECATED) {
 			HIP_DEBUG("addr state is DEPRECATED, not verifying\n");
 			continue;
@@ -943,21 +785,11 @@
 			   continue, "Building of SPI failed\n");
 		entry->update_id_out++;
 		addr->seq_update_id = entry->update_id_out;
-<<<<<<< HEAD
-		HIP_DEBUG("outgoing UPDATE ID for REA addr check=%u\n", addr->seq_update_id);
+		_HIP_DEBUG("outgoing UPDATE ID for REA addr check=%u\n",
+			   addr->seq_update_id);
 		/* todo: handle overflow if (!update_id_out) */
 		HIP_IFEBL2(hip_build_param_seq(update_packet, addr->seq_update_id), -1,
 			 continue, "Building of SEQ failed\n");
-=======
-		_HIP_DEBUG("outgoing UPDATE ID for REA addr check=%u\n",
-			   addr->seq_update_id);
-		err = hip_build_param_seq(update_packet, addr->seq_update_id);
-		if (err) {
-			HIP_ERROR("Building of SEQ failed\n");
-			continue;
-		}
-
->>>>>>> f9eb9f7e
 		/* Add HMAC */
 		HIP_IFEBL2(hip_build_param_hmac_contents(update_packet, &entry->hip_hmac_out),
 			  -1, continue, "Building of HMAC failed\n");
@@ -967,7 +799,6 @@
 		get_random_bytes(addr->echo_data, sizeof(addr->echo_data));
 		_HIP_HEXDUMP("ECHO_REQUEST in REA addr check",
 			     addr->echo_data, sizeof(addr->echo_data));
-<<<<<<< HEAD
 		HIP_IFEBL2(hip_build_param_echo(update_packet, addr->echo_data ,
 					       sizeof(addr->echo_data), 0, 1), -1,
 			  continue, "Building of ECHO_REQUEST failed\n");
@@ -975,32 +806,16 @@
 		/* test: send all addr check from same address */
 		err = hip_csum_send(src_ip, &addr->address, update_packet); // HANDLER
 		if (err) {
-=======
-		err = hip_build_param_echo(update_packet, addr->echo_data ,
-					   sizeof(addr->echo_data), 0, 1);
-		if (err) {
-			HIP_ERROR("Building of ECHO_REQUEST failed\n");
-			continue;
-		}
-
-		HIP_DEBUG("Sending reply UPDATE packet (for REA)\n");
-		/* test: send all addr check from same address */
-		err = hip_csum_send(src_ip, &addr->address, update_packet);
-		if (err)
->>>>>>> f9eb9f7e
 			HIP_DEBUG("hip_csum_send err=%d\n", err);
+			HIP_DEBUG("NOT ignored, or should we..\n");
+		}
 	}
 
  out_err:
 	if (update_packet)
-<<<<<<< HEAD
 		HIP_FREE(update_packet);
 	HIP_DEBUG("end, err=%d\n", err);
 	return err;
-=======
-		kfree(update_packet);
- 	return err;
->>>>>>> f9eb9f7e
 }
 
 
@@ -1045,10 +860,8 @@
 
 	HIP_DEBUG("Sending reply UPDATE packet (for REA)\n");
 	err = hip_csum_send(dst_ip, src_ip, update_packet); // HANDLER
-	if (err) {
+	if (err)
 		HIP_DEBUG("hip_csum_send err=%d\n", err);
-		HIP_DEBUG("NOT ignored, or should we..\n");
-	}
 
 	rea = hip_get_param(msg, HIP_PARAM_REA);
 	hip_update_handle_rea_parameter(entry, rea);
@@ -1117,13 +930,8 @@
 		 "Building of ECHO_RESPONSE failed\n");
 
 	HIP_DEBUG("Sending reply UPDATE packet (address check)\n");
-<<<<<<< HEAD
 	err = hip_csum_send(dst_ip, src_ip, update_packet); // HANDLER
-	if (err) {
-=======
-	err = hip_csum_send(dst_ip, src_ip, update_packet);
 	if (err)
->>>>>>> f9eb9f7e
 		HIP_DEBUG("hip_csum_send err=%d\n", err);
 
  out_err:
@@ -1729,11 +1537,8 @@
 			//hip_put_ha(rk.array[i]);
 		}
 	}
-<<<<<<< HEAD
 
  out_err:
-=======
->>>>>>> f9eb9f7e
 	return;
 }
 
