/*
 * Licence: GNU/GPL
 * Authors:
 * - Mika Kousa <mkousa@cc.hut.fi>
 */

#include "update.h"
#include "hadb.h"

#if !defined __KERNEL__ || !defined CONFIG_HIP_USERSPACE
#ifndef __KERNEL__
/**
 * hip_print_hit - print a HIT
 * @str: string to be printed before the HIT
 * @hit: the HIT to be printed
 */
static inline void hip_print_hit(const char *str, const struct in6_addr *hit)
{
	char dst[INET6_ADDRSTRLEN];

	hip_in6_ntop(hit, dst);
	HIP_DEBUG("%s: %s\n", str, dst);
	return;
}
#endif

/** hip_update_get_sa_keys - Get keys needed by UPDATE
 * @entry: corresponding hadb entry of the peer
 * @keymat_offset_new: value-result parameter for keymat index used
 * @calc_index_new: value-result parameter for the one byte index used
 * @Kn_out: value-result parameter for keymat 
 * @espkey_gl: HIP-gl encryption key
 * @authkey_gl: HIP-gl integrity (HMAC)
 * @espkey_lg: HIP-lg encryption key
 * @authkey_lg: HIP-lg integrity (HMAC)
 *
 * Returns: 0 on success (all encryption and integrity keys are
 * successfully stored and @keymat_offset_new, @calc_index_new, and
 * @Kn_out contain updated values). On error < 0 is returned.
 */
int hip_update_get_sa_keys(hip_ha_t *entry, uint16_t *keymat_offset_new,
			   uint8_t *calc_index_new, uint8_t *Kn_out,
			   struct hip_crypto_key *espkey_gl, struct hip_crypto_key *authkey_gl,
			   struct hip_crypto_key *espkey_lg, struct hip_crypto_key *authkey_lg)
{
       	unsigned char Kn[HIP_AH_SHA_LEN];
	uint16_t k = *keymat_offset_new, Kn_pos;
	uint8_t c = *calc_index_new;
	int err = 0, esp_transform, esp_transf_length = 0, auth_transf_length = 0;

	_HIP_DEBUG("k=%u c=%u\n", k, c);

	esp_transform = entry->esp_transform;
	esp_transf_length = hip_enc_key_length(esp_transform);
	auth_transf_length = hip_auth_key_length_esp(esp_transform);
	_HIP_DEBUG("enckeylen=%d authkeylen=%d\n", esp_transf_length, auth_transf_length);

	HIP_IFEL(*keymat_offset_new + 2*(esp_transf_length+auth_transf_length) > 0xffff, -EINVAL,
		 "Can not draw requested amount of new KEYMAT, keymat index=%u, requested amount=%d\n",
		 *keymat_offset_new, 2*(esp_transf_length+auth_transf_length));
	memcpy(Kn, Kn_out, HIP_AH_SHA_LEN);

	/* SA-gl */
	Kn_pos = entry->current_keymat_index - (entry->current_keymat_index % HIP_AH_SHA_LEN);
	HIP_IFE(hip_keymat_get_new(espkey_gl->key, esp_transf_length, entry->dh_shared_key,
				   entry->dh_shared_key_len, &k, &c, Kn, &Kn_pos), -1);
	_HIP_HEXDUMP("ENC KEY gl", espkey_gl->key, esp_transf_length);
	k += esp_transf_length;

	HIP_IFE(hip_keymat_get_new(authkey_gl->key, auth_transf_length, entry->dh_shared_key,
				   entry->dh_shared_key_len, &k, &c, Kn, &Kn_pos), -1);
	_HIP_HEXDUMP("AUTH KEY gl", authkey_gl->key, auth_transf_length);
	k += auth_transf_length;

	/* SA-lg */
	HIP_IFE(hip_keymat_get_new(espkey_lg->key, esp_transf_length, entry->dh_shared_key,
				   entry->dh_shared_key_len, &k, &c, Kn, &Kn_pos), -1);
	_HIP_HEXDUMP("ENC KEY lg", espkey_lg->key, esp_transf_length);
	k += esp_transf_length;
	HIP_IFE(hip_keymat_get_new(authkey_lg->key, auth_transf_length, entry->dh_shared_key,
				   entry->dh_shared_key_len, &k, &c, Kn, &Kn_pos), -1);
	_HIP_HEXDUMP("AUTH KEY lg", authkey_lg->key, auth_transf_length);
	k += auth_transf_length;

	_HIP_DEBUG("at end: k=%u c=%u\n", k, c);
	*keymat_offset_new = k;
	*calc_index_new = c;
	memcpy(Kn_out, Kn, HIP_AH_SHA_LEN);
 out_err:
	return err;
}

/** hip_update_test_rea_addr - test if IPv6 address is to be added into REA.
 * @addr: the IPv6 address to be tested
 *
 * Currently the following address types are ignored: unspecified
 * (any), loopback, link local, site local, and other not unicast
 * addresses.
 *
 * Returns 1 if address is ok to be used as a peer address, otherwise 0.
*/
int hip_update_test_rea_addr(struct in6_addr *addr)
{
#ifdef __KERNEL__
	int addr_type = ipv6_addr_type(addr);
	return !(addr_type == IPV6_ADDR_ANY ||
		 addr_type & IPV6_ADDR_LOOPBACK ||
		 addr_type & IPV6_ADDR_LINKLOCAL ||
		 addr_type & IPV6_ADDR_SITELOCAL ||
		 !(addr_type & IPV6_ADDR_UNICAST));
#else
	return !(IN6_IS_ADDR_UNSPECIFIED(addr) ||
		 IN6_IS_ADDR_LOOPBACK(addr) ||
		 IN6_IS_ADDR_LINKLOCAL(addr) ||
		 IN6_IS_ADDR_SITELOCAL(addr) ||
		 IN6_IS_ADDR_MULTICAST(addr));
#endif
}

/** hip_update_handle_rea_parameter - Process REA parameters in the UPDATE
 * @entry: corresponding hadb entry of the peer
 * @rea: the REA parameter in the packet
 *
 * ietf-mm-02 7.2 Handling received REAs
 *
 * @entry must be is locked when this function is called.
 *
 * Returns: 0 if the REA parameter was processed successfully,
 * otherwise < 0.
 */
int hip_update_handle_rea_parameter(hip_ha_t *entry, struct hip_rea *rea)
{
	int err = 0; /* set to -Esomething ?*/
	uint32_t spi;
	struct hip_rea_info_addr_item *rea_address_item;
	int i, n_addrs;
	struct hip_spi_out_item *spi_out;
	struct hip_peer_addr_list_item *a, *tmp;

	spi = ntohl(rea->spi);
	HIP_DEBUG("REA SPI=0x%x\n", spi);

	if ((hip_get_param_total_len(rea) - sizeof(struct hip_rea)) %
	    sizeof(struct hip_rea_info_addr_item))
		HIP_ERROR("addr item list len modulo not zero, (len=%d)\n",
			  ntohs(rea->length));

	n_addrs = (hip_get_param_total_len(rea) - sizeof(struct hip_rea)) /
		sizeof(struct hip_rea_info_addr_item);
	HIP_ASSERT(n_addrs >= 0);

	HIP_DEBUG("REA has %d address(es), rea param len=%d\n",
		  n_addrs, hip_get_param_total_len(rea));

	/* 1. The host checks if the SPI listed is a new one. If it
	   is a new one, it creates a new SPI that contains no addresses. */
	/* If following exits, its a bug: outbound SPI must have been
	   already created by the corresponding NES in the same UPDATE
	   packet */
	HIP_IFEL(!(spi_out = hip_hadb_get_spi_list(entry, spi)), -1,
		 "Bug: outbound SPI 0x%x does not exist\n", spi);

	_HIP_DEBUG("Clearing old preferred flags of the SPI\n");
	list_for_each_entry_safe(a, tmp, &spi_out->peer_addr_list, list) {
		a->is_preferred = 0;
	}

	rea_address_item = (void *)rea + sizeof(struct hip_rea);
	for(i = 0; i < n_addrs; i++, rea_address_item++) {
		struct in6_addr *rea_address = &rea_address_item->address;
		uint32_t lifetime = ntohl(rea_address_item->lifetime);
		int is_preferred = ntohl(rea_address_item->reserved) == 1 << 31;

		hip_print_hit("REA address", rea_address);
		HIP_DEBUG(" addr %d: is_pref=%s reserved=0x%x lifetime=0x%x\n", i+1,
			   is_preferred ? "yes" : "no", ntohl(rea_address_item->reserved),
			  lifetime);
		/* 2. check that the address is a legal unicast or anycast address */
		if (!hip_update_test_rea_addr(rea_address))
			continue;

		if (i > 0) {
			/* preferred address allowed only for the first address */
			if (is_preferred)
				HIP_ERROR("bug, preferred flag set to other than the first address\n");
			is_preferred = 0;
		}
		/* 3. check if the address is already bound to the SPI + add/update address */
		HIP_IFE(hip_hadb_add_addr_to_spi(entry, spi, rea_address, 0,
						 lifetime, is_preferred), -1);
	}

	/* 4. Mark all addresses on the SPI that were NOT listed in the REA
	   parameter as DEPRECATED. */
	_HIP_DEBUG("deprecating not listed address from the SPI list\n");

	list_for_each_entry_safe(a, tmp, &spi_out->peer_addr_list, list) {
		int spi_addr_is_in_rea = 0;

		rea_address_item = (void *)rea+sizeof(struct hip_rea);
		for(i = 0; i < n_addrs; i++, rea_address_item++) {
			struct in6_addr *rea_address = &rea_address_item->address;

			if (!ipv6_addr_cmp(&a->address, rea_address)) {
				spi_addr_is_in_rea = 1;
				break;
			}

		}
		if (!spi_addr_is_in_rea) {
			/* deprecate the address */
			hip_print_hit("deprecating address", &a->address);
			a->address_state = PEER_ADDR_STATE_DEPRECATED;
		}
	}

	if (n_addrs == 0) /* our own extension, use some other SPI */
		(void)hip_hadb_relookup_default_out(entry);
	/* relookup always ? */

 out_err:
	return err;
}


/**
 * hip_handle_update_established - handle incoming UPDATE packet received in ESTABLISHED state
 * @entry: hadb entry corresponding to the peer
 * @msg: the HIP packet
 * @src_ip: source IPv6 address from where the UPDATE was sent
 * @dst_ip: destination IPv6 address where the UPDATE was received
 *
 * This function handles case 7 in section 8.11 Processing UPDATE
 * packets of the base draft.
 *
 * @entry must be is locked when this function is called.
 *
 * Returns: 0 if successful, otherwise < 0.
 */
int hip_handle_update_established(hip_ha_t *entry, struct hip_common *msg,
				  struct in6_addr *src_ip, struct in6_addr *dst_ip)
{
	struct in6_addr *hits = &msg->hits, *hitr = &msg->hitr;
	struct hip_nes *nes;
	struct hip_seq *seq;
	struct hip_rea *rea;
	struct hip_dh_fixed *dh;
	uint32_t update_id_out = 0;
	uint32_t prev_spi_in = 0, new_spi_in = 0;
	uint16_t keymat_index = 0, mask;
	struct hip_common *update_packet = NULL;
 	u8 signature[HIP_RSA_SIGNATURE_LEN]; /* RSA sig > DSA sig */
<<<<<<< HEAD
	int err = 0, nes_i = 1, need_to_generate_key = 0, dh_key_generated = 0;
	
	/* Assume already locked entry */
=======
	int need_to_generate_key = 0, dh_key_generated = 0; //, new_keymat_generated;
	int nes_i = 1;
	uint16_t mask;
>>>>>>> b82ade99

	HIP_DEBUG("\n");
	
	HIP_IFEL(!(seq = hip_get_param(msg, HIP_PARAM_SEQ)), -1, 
		 "No SEQ parameter in packet\n");

	/* 8.11.1  Processing an UPDATE packet in state ESTABLISHED */

	/* 1.  The system consults its policy to see if it needs to generate a
	   new Diffie-Hellman key, and generates a new key if needed. */
	_HIP_DEBUG("8.11.1 case 1 TODO: need to rekey here ?\n");
	if (need_to_generate_key) {
		_HIP_DEBUG("would generate new D-H keys\n");
		/* generate_dh_key(); */
		dh_key_generated = 1;
		/* todo: The system records any newly generated or
		   received Diffie-Hellman keys, for use in KEYMAT generation upon
		   leaving the REKEYING state. */
	} else {
		dh_key_generated = 0;
	}

	_HIP_DEBUG("dh_key_generated=%d\n", dh_key_generated);

	/* 4. The system creates a UPDATE packet, which contains an SEQ
	   parameter (with the current value of Update ID), NES parameter
	   and the optional DIFFIE_HELLMAN parameter. The UPDATE packet also
	   includes the ACK of the Update ID found in the received UPDATE
	   SEQ parameter. */
	HIP_IFEL(!(update_packet = hip_msg_alloc()), -ENOMEM, "Update_packet alloc failed\n");
	mask = hip_create_control_flags(0, 0, HIP_CONTROL_SHT_TYPE1, HIP_CONTROL_DHT_TYPE1);
	hip_build_network_hdr(update_packet, HIP_UPDATE, mask, hitr, hits);

	/*  3. The system increments its outgoing Update ID by one. */
	entry->update_id_out++;
	update_id_out = entry->update_id_out;
        /* Todo: handle this case */
	HIP_IFEL(!update_id_out, -EINVAL, 
		 "Outgoing UPDATE ID overflowed back to 0, bug ?\n");

	/* test: handle multiple NES, not tested well yet */
 handle_nes:
	if (!(nes = hip_get_nth_param(msg, HIP_PARAM_NES, nes_i))) {
		HIP_DEBUG("no more NES params found\n");
		goto nes_params_handled;
	}
	HIP_DEBUG("Found NES parameter [%d]\n", nes_i);

	/* 2. If the system generated new Diffie-Hellman key in the previous
	   step, or it received a DIFFIE_HELLMAN parameter, it sets NES
	   Keymat Index to zero. */
	dh = hip_get_param(msg, HIP_PARAM_DIFFIE_HELLMAN);
	if (dh || dh_key_generated) {
		HIP_DEBUG("would generate new keymat\n");
		/* todo: generate_new_keymat(); */
		keymat_index = 0;
	} else {
		/* Otherwise, the NES Keymat Index MUST be larger or
		   equal to the index of the next byte to be drawn from the
		   current KEYMAT. */
		HIP_IFEL(ntohs(nes->keymat_index) < entry->current_keymat_index, -1,
			 "NES Keymat Index (%u) < current KEYMAT %u\n",
			 ntohs(nes->keymat_index), entry->current_keymat_index);

		/* In this case, it is RECOMMENDED that the host use the
		   Keymat Index requested by the peer in the received NES. */

		/* here we could set the keymat index to use, but we
		 * follow the recommendation */
		_HIP_DEBUG("Using Keymat Index from NES\n");
		keymat_index = ntohs(nes->keymat_index);
	}

	/* Set up new incoming IPsec SA, (Old SPI value to put in NES tlv) */
	HIP_IFE(!(prev_spi_in = hip_get_spi_to_update_in_established(entry, dst_ip)), -1);
	HIP_IFEL(!(new_spi_in = hip_acquire_spi(hits, hitr)), -1, 
		 "Error while acquiring a SPI\n");

	HIP_DEBUG("Acquired inbound SPI 0x%x\n", new_spi_in);
	hip_update_set_new_spi_in(entry, prev_spi_in, new_spi_in, ntohl(nes->old_spi));

	/* draft-hip-mm test */
	if (nes->old_spi == nes->new_spi) {
		struct hip_spi_out_item spi_out_data;

		_HIP_DEBUG("peer has a new SA, create a new outbound SA\n");
		memset(&spi_out_data, 0, sizeof(struct hip_spi_out_item));
		spi_out_data.spi = ntohl(nes->new_spi);
		spi_out_data.seq_update_id = ntohl(seq->update_id);
		HIP_IFE(hip_hadb_add_spi(entry, HIP_SPI_DIRECTION_OUT, &spi_out_data), -1); 
		HIP_DEBUG("added SPI=0x%x to list of outbound SAs (SA not created yet)\n",
			  ntohl(nes->new_spi));
	}

	/* testing REA parameters in UPDATE */
	rea = hip_get_nth_param(msg, HIP_PARAM_REA, nes_i);
	if (rea) {
		HIP_DEBUG("Found REA parameter [%d]\n", nes_i);
		if (rea->spi != nes->new_spi) {
			HIP_ERROR("SPI 0x%x in REA is not equal to the New SPI 0x%x in NES\n",
				  ntohl(rea->spi), ntohl(nes->new_spi));
		} else {
			err = hip_update_handle_rea_parameter(entry, rea);
			_HIP_DEBUG("rea param handling ret %d\n", err);
			err = 0;
		}
	}

	/* associate Old SPI with Update ID, NES received, store
	 * received NES and proposed keymat index value used in the reply NES */
	hip_update_set_status(entry, prev_spi_in,
			      0x1 | 0x2 | 0x4 | 0x8, update_id_out, 0x2,
			      nes, keymat_index);

	nes_i++;
	goto handle_nes;

 nes_params_handled:

	/* 5.  The system sends the UPDATE packet and transitions to state
	   REKEYING.  The system stores any received NES and DIFFIE_HELLMAN
	   parameters. */
	HIP_IFEL(hip_build_param_nes(update_packet, keymat_index,
				     prev_spi_in, new_spi_in), -1, 
		 "Building of NES failed\n");
	HIP_IFEL(hip_build_param_seq(update_packet, update_id_out), -1, 
		 "Building of SEQ failed\n");

	/* ACK the received UPDATE SEQ */
	HIP_IFEL(hip_build_param_ack(update_packet, ntohl(seq->update_id)), -1, 
		 "Building of ACK failed\n");

	/* TODO: hmac/signature to common functions */
	/* Add HMAC */
	HIP_IFEL(hip_build_param_hmac_contents(update_packet, &entry->hip_hmac_out),
		 -1, "Building of HMAC failed\n");
	
	/* Add SIGNATURE */
	HIP_IFEL(entry->sign(entry->our_priv, update_packet), 
		 -EINVAL, "Could not sign UPDATE. Failing\n");

#if 0
        HIP_IFE(hip_hadb_get_peer_addr(entry, &daddr), -1);
#endif
	/* 5.  The system sends the UPDATE packet and transitions to state
	   REKEYING. */
	entry->state = HIP_STATE_REKEYING;
	HIP_DEBUG("moved to state REKEYING\n");
        err = hip_hadb_update_xfrm(entry);
        if (err) {
                HIP_ERROR("XFRM synchronization failed\n");
                err = -EFAULT;
                goto out_err;
        }

	err = hip_csum_send(NULL, src_ip, update_packet);
	if (err) {
		HIP_DEBUG("hip_csum_send err=%d\n", err);
		HIP_DEBUG("NOT ignored, or should we..\n");
		/* fallback to established ? */
                /* goto out_err; ? */
	}

 out_err:
	if (update_packet)
		HIP_FREE(update_packet);
	if (err) {
		hip_set_spi_update_status(entry, prev_spi_in, 0);
		/* SA remove not tested yet */
		if (new_spi_in) {
			//hip_delete_sa(new_spi_in, hitr);
			hip_hadb_delete_inbound_spi(entry, new_spi_in);
		}
	}

	return err;
}

int hip_update_send_addr_verify(hip_ha_t *entry, struct hip_common *msg,
				struct in6_addr *src_ip, uint32_t spi);


/** hip_update_finish_rekeying - finish handling of REKEYING state
 * @msg: the HIP packet
 * @entry: hadb entry corresponding to the peer
 * @nes: the NES param to be handled in the received UPDATE
 * 
 * Performs items described in 8.11.3 Leaving REKEYING state of he
 * base draft-01.
 *
 * Parameters in @nes are host byte order.
 * @entry must be is locked when this function is called.
 *
 * On success new IPsec SAs are created. Old SAs are deleted if the
 * UPDATE was not the multihoming case.
 *
 * Returns: 0 if successful, otherwise < 0.
 */
int hip_update_finish_rekeying(struct hip_common *msg, hip_ha_t *entry,
			       struct hip_nes *nes)
{
	int err = 0;
	struct in6_addr *hits = &msg->hits, *hitr = &msg->hitr;
	uint8_t calc_index_new;
	unsigned char Kn[HIP_AH_SHA_LEN];
	uint16_t keymat_index;
	struct hip_crypto_key espkey_gl, authkey_gl;
	struct hip_crypto_key espkey_lg, authkey_lg;
	uint32_t new_spi_in = 0;  /* inbound IPsec SA SPI */
	uint32_t new_spi_out = 0; /* outbound IPsec SA SPI */
	uint32_t prev_spi_in = 0, prev_spi_out = 0;
	int we_are_HITg = 0, esp_transform = -1, esp_transf_length = 0, auth_transf_length = 0;
	struct hip_spi_in_item spi_in_data;
	struct hip_ack *ack;
	uint16_t kmindex_saved;

	HIP_DEBUG("\n");
	ack = hip_get_param(msg, HIP_PARAM_ACK);

	HIP_DEBUG("handled NES: Old SPI: 0x%x\n", nes->old_spi);
	HIP_DEBUG("handled NES: New SPI: 0x%x\n", nes->new_spi);
	HIP_DEBUG("handled NES: Keymat Index: %u\n", nes->keymat_index);

	prev_spi_out = nes->old_spi;
	new_spi_out = nes->new_spi;
	
	HIP_ASSERT(prev_spi_out != 0 && new_spi_out != 0);

	prev_spi_in = hip_update_get_prev_spi_in(entry, ntohl(ack->peer_update_id));

	/* use the new inbound IPsec SA created when rekeying started */
	HIP_IFEL(!(new_spi_in = hip_update_get_new_spi_in(entry, ntohl(ack->peer_update_id))), -1,
		 "Did not find related New SPI for peer Update ID %u\n", ntohl(ack->peer_update_id));
	HIP_DEBUG("prev_spi_in=0x%x new_spi_in=0x%x prev_spi_out=0x%x new_spi_out=0x%x\n",
		  prev_spi_in, new_spi_in, prev_spi_out, new_spi_out);

	HIP_IFEL(!(kmindex_saved = hip_update_get_spi_keymat_index(entry, ntohl(ack->peer_update_id))),
		 -1, "Saved kmindex is 0\n");

	_HIP_DEBUG("saved kmindex for NES is %u\n", kmindex_saved);

	/* 2. .. If the system did not generate new KEYMAT, it uses
	   the lowest Keymat Index of the two NES parameters. */
	_HIP_DEBUG("entry keymat index=%u\n", entry->current_keymat_index);
	keymat_index = kmindex_saved < nes->keymat_index ? kmindex_saved : nes->keymat_index;
	_HIP_DEBUG("lowest keymat_index=%u\n", keymat_index);

	/* 3. The system draws keys for new incoming and outgoing ESP
	   SAs, starting from the Keymat Index, and prepares new incoming
	   and outgoing ESP SAs. */
	we_are_HITg = hip_hit_is_bigger(hitr, hits);
	HIP_DEBUG("we are: HIT%c\n", we_are_HITg ? 'g' : 'l');

	esp_transform = entry->esp_transform;
	esp_transf_length = hip_enc_key_length(esp_transform);
	auth_transf_length = hip_auth_key_length_esp(esp_transform);
	_HIP_DEBUG("enckeylen=%d authkeylen=%d\n", esp_transf_length, auth_transf_length);
	calc_index_new = entry->keymat_calc_index;
	memcpy(Kn, entry->current_keymat_K, HIP_AH_SHA_LEN);
	HIP_IFE(hip_update_get_sa_keys(entry, &keymat_index, &calc_index_new, Kn,
				       &espkey_gl, &authkey_gl, &espkey_lg, &authkey_lg), -1);
	/* todo: update entry keymat later */
	hip_update_entry_keymat(entry, keymat_index, calc_index_new, Kn);

	/* set up new outbound IPsec SA */
#if 0
	HIP_IFEL(!hip_add_sa(hitr, hits, new_spi_out, esp_transform,
			     we_are_HITg ? &espkey_gl : &espkey_lg,
			     we_are_HITg ? &authkey_gl : &authkey_lg,
			     0, HIP_SPI_DIRECTION_OUT), -1,
		 "Setting up new outbound IPsec SA failed\n");
	HIP_IFEL(!hip_add_sa(hits, hitr, new_spi_in, esp_transform,
			     we_are_HITg ? &espkey_lg  : &espkey_gl,
			     we_are_HITg ? &authkey_lg : &authkey_gl,
			     1, HIP_SPI_DIRECTION_IN), -1,
		 "Setting up new inbound IPsec SA failed\n");
#endif
	HIP_DEBUG("Setting up new outbound SA, SPI=0x%x\n", new_spi_out);
	HIP_IFEL(new_spi_out != hip_add_sa(hitr, hits, new_spi_out, esp_transform,
					   we_are_HITg ? &espkey_gl : &espkey_lg,
					   we_are_HITg ? &authkey_gl : &authkey_lg,
					   0, HIP_SPI_DIRECTION_OUT), -1,
		 "Setting up new outbound IPsec SA failed\n");
	HIP_DEBUG("New outbound SA created with SPI=0x%x\n", new_spi_out);
	HIP_DEBUG("Setting up new inbound SA, SPI=0x%x\n", new_spi_in);
/*
	HIP_IFEL(new_spi_in != hip_add_sa(hits, hitr, new_spi_in, esp_transform,
					  we_are_HITg ? &espkey_lg  : &espkey_gl,
					  we_are_HITg ? &authkey_lg : &authkey_gl,
					  1, HIP_SPI_DIRECTION_IN), -1,
		 "Setting up new inbound IPsec SA failed\n");
*/
	err = hip_add_sa(hits, hitr, new_spi_in, esp_transform,
			 we_are_HITg ? &espkey_lg  : &espkey_gl,
			 we_are_HITg ? &authkey_lg : &authkey_gl,
			 1, HIP_SPI_DIRECTION_IN);
	HIP_DEBUG("err=%d\n", err);
	if (err)
		HIP_DEBUG("Setting up new inbound IPsec SA failed\n");


	HIP_DEBUG("New inbound SA created with SPI=0x%x\n", new_spi_in);

	if (prev_spi_in == new_spi_in) {
		memset(&spi_in_data, 0, sizeof(struct hip_spi_in_item));
		spi_in_data.spi = new_spi_in;
		spi_in_data.ifindex = hip_hadb_get_spi_ifindex(entry, prev_spi_in);/* already set ? */
		HIP_IFE(hip_hadb_add_spi(entry, HIP_SPI_DIRECTION_IN, &spi_in_data), -1);
	} else
		_HIP_DEBUG("Old SPI <> New SPI, not adding a new inbound SA\n");

	/* Activate the new inbound and outbound SAs */
	//hip_finalize_sa(hitr, new_spi_in);
	//hip_finalize_sa(hits, new_spi_out);

	hip_update_switch_spi_in(entry, prev_spi_in);
	hip_update_set_new_spi_out(entry, prev_spi_out, new_spi_out); /* temporary fix */
	hip_update_switch_spi_out(entry, prev_spi_out);

	hip_set_spi_update_status(entry, new_spi_in, 0);
	hip_update_clear_status(entry, new_spi_in);

	// if (is not mm update) ?
	hip_hadb_set_default_out_addr(entry, hip_hadb_get_spi_list(entry, new_spi_out), NULL);

	/* 4.  The system cancels any timers protecting the UPDATE and
	   transitions to ESTABLISHED. */
	entry->state = HIP_STATE_ESTABLISHED;
        err = hip_hadb_update_xfrm(entry);
        if (err) {
                HIP_ERROR("XFRM synchronization failed\n");
                err = -EFAULT;
                goto out_err;
        }

	HIP_DEBUG("Went back to ESTABLISHED state\n");

	/* delete old SAs */
	if (prev_spi_out != new_spi_out) {
		HIP_DEBUG("REMOVING OLD OUTBOUND IPsec SA, SPI=0x%x\n", prev_spi_out);
		err = hip_delete_sa(prev_spi_out, hits);
		HIP_DEBUG("TODO: set new spi to 0\n");
		_HIP_DEBUG("delete_sa out retval=%d\n", err);
		err = 0;
	} else
		HIP_DEBUG("prev SPI_out = new SPI_out, not deleting the outbound SA\n");

	if (prev_spi_in != new_spi_in) {
		HIP_DEBUG("REMOVING OLD INBOUND IPsec SA, SPI=0x%x\n", prev_spi_in);
		err = hip_delete_sa(prev_spi_in, hitr);
		/* remove old HIT-SPI mapping and add a new mapping */

		/* actually should change hip_hadb_delete_inbound_spi
		 * somehow, but we do this or else delete_inbound_spi
		 * would delete both old and new SPIs */
		hip_hadb_remove_hs(prev_spi_in);
		err = hip_hadb_insert_state_spi_list(&entry->hit_peer, 
						     &entry->hit_our,
						     new_spi_in);
		if (err == -EEXIST) {
			HIP_DEBUG("HIT-SPI mapping already exists, hmm ..\n");
			err = 0;
		} else if (err) {
			HIP_ERROR("Could not add a HIT-SPI mapping for SPI 0x%x (err=%d)\n",
				  new_spi_in, err);
		}
	} else
		_HIP_DEBUG("prev SPI_in = new SPI_in, not deleting the inbound SA\n");

	/* start verifying addresses */
	HIP_DEBUG("start verifying addresses for new spi 0x%x\n", new_spi_out);
	err = hip_update_send_addr_verify(entry, msg, NULL /* ok ? */, new_spi_out);
	if (err)
		HIP_DEBUG("address verification had errors, err=%d\n", err);
	err = 0;

 out_err:
	HIP_DEBUG("end, err=%d\n", err);
	return err;
}

/**
 * hip_handle_update_rekeying - handle incoming UPDATE packet received in REKEYING state
 * @entry: hadb entry corresponding to the peer
 * @msg: the HIP packet
 * @src_ip: source IPv6 address from where the UPDATE was sent
 *
 * This function handles case 8 in section 8.11 Processing UPDATE
 * packets of the base draft.
 *
 * @entry must be is locked when this function is called.
 *
 * Returns: 0 if successful, otherwise < 0.
 */
int hip_handle_update_rekeying(hip_ha_t *entry, struct hip_common *msg,
			       struct in6_addr *src_ip)
{
	int err = 0;
	struct in6_addr *hits = &msg->hits, *hitr = &msg->hitr;
	struct hip_common *update_packet = NULL;
	struct hip_nes *nes = NULL;
	struct hip_seq *seq = NULL;
	struct hip_ack *ack = NULL;
	struct in6_addr daddr;
	u8 signature[HIP_RSA_SIGNATURE_LEN]; /* RSA sig > DSA sig */
	uint16_t mask;

	/* 8.11.2  Processing an UPDATE packet in state REKEYING */

	HIP_DEBUG("\n");

	seq = hip_get_param(msg, HIP_PARAM_SEQ);
	nes = hip_get_param(msg, HIP_PARAM_NES);
	ack = hip_get_param(msg, HIP_PARAM_ACK);

	if (seq && nes) {
		/* 1. If the packet contains a SEQ and NES parameters, then the system
		   generates a new UPDATE packet with an ACK of the peer's Update ID
		   as received in the SEQ parameter. .. */
		HIP_IFE(!(update_packet = hip_msg_alloc()), -ENOMEM);
		mask = hip_create_control_flags(0, 0, HIP_CONTROL_SHT_TYPE1,
						HIP_CONTROL_DHT_TYPE1);
		hip_build_network_hdr(update_packet, HIP_UPDATE, mask, hitr, hits);
		HIP_IFEL(hip_build_param_ack(update_packet, ntohl(seq->update_id)), -1,
			 "Building of ACK param failed\n");
	}

	if (nes && ack) { /* kludge */
		uint32_t s = hip_update_get_prev_spi_in(entry, ntohl(ack->peer_update_id));
		_HIP_DEBUG("s=0x%x\n", s);
		hip_update_set_status(entry, s, 0x4, 0, 0, nes, 0);
	}
	/* .. Additionally, if the UPDATE packet contained an ACK of the
	   outstanding Update ID, or if the ACK of the UPDATE packet that
	   contained the NES has already been received, the system stores
	   the received NES and (optional) DIFFIE_HELLMAN parameters and
	   finishes the rekeying procedure as described in Section
	   8.11.3. If the ACK of the outstanding Update ID has not been
	   received, stay in state REKEYING after storing the recived NES
	   and (optional) DIFFIE_HELLMAN. */

	if (ack) /* breaks if packet has no ack but nes exists ? */
		hip_update_handle_ack(entry, ack, nes ? 1 : 0, NULL);
//	if (nes)
//		hip_update_handle_nes(entry, puid); /* kludge */

	/* finish SAs if we have received ACK and NES */
	{
		struct hip_spi_in_item *item, *tmp;

		list_for_each_entry_safe(item, tmp, &entry->spis_in, list) {
			_HIP_DEBUG("test item: spi_in=0x%x seq=%u updflags=0x%x\n",
				  item->spi, item->seq_update_id, item->update_state_flags);
			if (item->update_state_flags == 0x3) {
				err = hip_update_finish_rekeying(msg, entry, &item->stored_received_nes);
				HIP_DEBUG("update_finish handling ret err=%d\n", err);
			}
		}
		err = 0;
	}

	HIP_IFE(!update_packet, -1);

	/* Send ACK */

	/* TODO: hmac/signature to common functions */
	/* Add HMAC */
	HIP_IFEL(hip_build_param_hmac_contents(update_packet, &entry->hip_hmac_out), -1,
		 "Building of HMAC failed\n");

	/* Add SIGNATURE */
	HIP_IFEL(entry->sign(entry->our_priv, update_packet), -EINVAL,
		 "Could not sign UPDATE. Failing\n");
        HIP_IFE(hip_hadb_get_peer_addr(entry, &daddr), -1);

	err = hip_csum_send(NULL, &daddr, update_packet); // HANDLER
	if (err) {
		HIP_DEBUG("hip_csum_send err=%d\n", err);
		HIP_DEBUG("NOT ignored, or should we..\n");
		/* fallback to established ? */
                /* goto out_err; ? */
	}

 out_err:
	/* if (err)
	   TODO: REMOVE IPSEC SAs
	   move to state = ?
	*/
	if (update_packet)
		HIP_FREE(update_packet);
	HIP_DEBUG("end, err=%d\n", err);	
	return err;
}


/**
 * hip_update_send_addr_verify - send address verification UPDATE
 * @entry: hadb entry corresponding to the peer
 * @msg: the HIP packet
 * @src_ip: source IPv6 address to use in the UPDATE to be sent out
 * @spi: outbound SPI in host byte order
 *
 * @entry must be is locked when this function is called.
 *
 * Returns: 0 if successful, otherwise < 0.
 */
int hip_update_send_addr_verify(hip_ha_t *entry, struct hip_common *msg,
				struct in6_addr *src_ip, uint32_t spi)
{
	int err = 0;
	struct in6_addr *hits = &msg->hits, *hitr = &msg->hitr;
	struct hip_spi_out_item *spi_out;
	struct hip_peer_addr_list_item *addr, *tmp;
	struct hip_common *update_packet = NULL;
	uint16_t mask;

<<<<<<< HEAD
	/* Assume already locked entry */
=======
>>>>>>> b82ade99
	HIP_DEBUG("SPI=0x%x\n", spi);
	HIP_IFE(!(spi_out = hip_hadb_get_spi_list(entry, spi)), -1);

	/* Start checking the addresses */
	HIP_IFEL(!(update_packet = hip_msg_alloc()), -ENOMEM,
		 "Update_packet alloc failed\n");

	mask = hip_create_control_flags(0, 0, HIP_CONTROL_SHT_TYPE1,
					HIP_CONTROL_DHT_TYPE1);
	hip_build_network_hdr(update_packet, HIP_UPDATE, mask, hitr, hits);

	list_for_each_entry_safe(addr, tmp, &spi_out->peer_addr_list, list) {
		HIP_DEBUG_HIT("new addr to check", &addr->address);
		HIP_DEBUG("address state=%d\n", addr->address_state);

		if (addr->address_state == PEER_ADDR_STATE_DEPRECATED) {
			HIP_DEBUG("addr state is DEPRECATED, not verifying\n");
			continue;
		}

		if (addr->address_state == PEER_ADDR_STATE_ACTIVE) {
			HIP_DEBUG("not verifying already active address\n"); 
			if (addr->is_preferred) {
				HIP_DEBUG("TEST (maybe should not do this yet?): setting already active address and set as preferred to default addr\n");
				hip_hadb_set_default_out_addr(entry, spi_out, &addr->address);
			}
			continue;
		}
		HIP_DEBUG("building verification packet\n");
		hip_msg_init(update_packet);
		mask = hip_create_control_flags(0, 0, HIP_CONTROL_SHT_TYPE1,
						HIP_CONTROL_DHT_TYPE1);
		hip_build_network_hdr(update_packet, HIP_UPDATE, mask, hitr, hits);
		HIP_IFEBL2(hip_build_param_spi(update_packet, 0x11223344), -1,
			   continue, "Building of SPI failed\n");
		entry->update_id_out++;
		addr->seq_update_id = entry->update_id_out;
		HIP_DEBUG("outgoing UPDATE ID for REA addr check=%u\n", addr->seq_update_id);
		/* todo: handle overflow if (!update_id_out) */
		HIP_IFEBL2(hip_build_param_seq(update_packet, addr->seq_update_id), -1,
			 continue, "Building of SEQ failed\n");
		/* Add HMAC */
		HIP_IFEBL2(hip_build_param_hmac_contents(update_packet, &entry->hip_hmac_out),
			  -1, continue, "Building of HMAC failed\n");
		/* Add SIGNATURE */
		HIP_IFEBL2(entry->sign(entry->our_priv, update_packet), -EINVAL,
			   continue, "Could not sign UPDATE\n");
		get_random_bytes(addr->echo_data, sizeof(addr->echo_data));
		_HIP_HEXDUMP("ECHO_REQUEST in REA addr check",
			     addr->echo_data, sizeof(addr->echo_data));
		HIP_IFEBL2(hip_build_param_echo(update_packet, addr->echo_data ,
					       sizeof(addr->echo_data), 0, 1), -1,
			  continue, "Building of ECHO_REQUEST failed\n");
		HIP_DEBUG("sending addr verify pkt\n");
		/* test: send all addr check from same address */
		err = hip_csum_send(src_ip, &addr->address, update_packet); // HANDLER
		if (err) {
			HIP_DEBUG("hip_csum_send err=%d\n", err);
			HIP_DEBUG("NOT ignored, or should we..\n");
		}
	}

 out_err:
	if (update_packet)
		HIP_FREE(update_packet);
	HIP_DEBUG("end, err=%d\n", err);
	return err;
}


/** hip_handle_update_plain_rea - handle UPDATE(REA, SEQ)
 * @entry: hadb entry corresponding to the peer
 * @msg: the HIP packet
 * @src_ip: source IPv6 address to use in the UPDATE to be sent out
 * @dst_ip: destination IPv6 address to use in the UPDATE to be sent out
 *
 * @entry must be is locked when this function is called.
 *
 * For each address in the REA, we reply with ACK and
 * UPDATE(SPI, SEQ, ACK, ECHO_REQUEST)
 *
 * Returns: 0 if successful, otherwise < 0.
 */
int hip_handle_update_plain_rea(hip_ha_t *entry, struct hip_common *msg,
				struct in6_addr *src_ip, struct in6_addr *dst_ip)
{
	int err = 0;
	struct in6_addr *hits = &msg->hits, *hitr = &msg->hitr;
	struct hip_common *update_packet = NULL;
	struct hip_seq *seq;
	struct hip_rea *rea;
	uint16_t mask;

<<<<<<< HEAD
	/* Assume already locked entry */
	HIP_IFEL(!(update_packet = hip_msg_alloc()), -ENOMEM, 
		 "Out of memory.\n");
=======
	HIP_DEBUG("\n");

	update_packet = hip_msg_alloc();
	if (!update_packet) {
		HIP_ERROR("update_packet alloc failed\n");
		err = -ENOMEM;
		goto out_err_nolock;
	}
>>>>>>> b82ade99

	mask = hip_create_control_flags(0, 0, HIP_CONTROL_SHT_TYPE1,
					HIP_CONTROL_DHT_TYPE1);
	hip_build_network_hdr(update_packet, HIP_UPDATE, mask, hitr, hits);

	/* ACK the received UPDATE SEQ */
	seq = hip_get_param(msg, HIP_PARAM_SEQ);
	HIP_IFEL(hip_build_param_ack(update_packet, ntohl(seq->update_id)), -1, 
		 "Building of ACK failed\n");

	/* Add SIGNATURE */
	HIP_IFEL(entry->sign(entry->our_priv, update_packet), -EINVAL,
		 "Could not sign UPDATE. Failing\n");

	HIP_DEBUG("Sending reply UPDATE packet (for REA)\n");
	err = hip_csum_send(dst_ip, src_ip, update_packet); // HANDLER
	if (err) {
		HIP_DEBUG("hip_csum_send err=%d\n", err);
		HIP_DEBUG("NOT ignored, or should we..\n");
	}

	rea = hip_get_param(msg, HIP_PARAM_REA);
	hip_update_handle_rea_parameter(entry, rea);
	err = hip_update_send_addr_verify(entry, msg, dst_ip, ntohl(rea->spi));

 out_err:
	if (update_packet)
		HIP_FREE(update_packet);
	HIP_DEBUG("end, err=%d\n", err);
	return err;
}


/** hip_handle_update_addr_verify - handle address verification UPDATE
 * @entry: hadb entry corresponding to the peer
 * @msg: the HIP packet
 * @src_ip: source IPv6 address to use in the UPDATE to be sent out
 * @dst_ip: destination IPv6 address to use in the UPDATE to be sent out
 *
 * @entry must be is locked when this function is called.
 *
 * handle UPDATE(SPI, SEQ, ACK, ECHO_REQUEST) or handle UPDATE(SPI,
 * SEQ, ECHO_REQUEST)
 *
 * Returns: 0 if successful, otherwise < 0.
 */
int hip_handle_update_addr_verify(hip_ha_t *entry, struct hip_common *msg,
				  struct in6_addr *src_ip, struct in6_addr *dst_ip)
{
	int err = 0;
	struct in6_addr *hits = &msg->hits, *hitr = &msg->hitr;
	struct hip_common *update_packet = NULL;
	struct hip_seq *seq = NULL;
	struct hip_echo_request *echo = NULL;
	uint16_t mask;

	/* Assume already locked entry */
	HIP_IFEL(!(echo = hip_get_param(msg, HIP_PARAM_ECHO_REQUEST)), -1, 
		 "ECHO not found\n");
	HIP_IFEL(!(seq = hip_get_param(msg, HIP_PARAM_SEQ)), -1, 
		 "SEQ not found\n");
	HIP_IFEL(!(update_packet = hip_msg_alloc()), -ENOMEM, "Out of memory\n");

	mask = hip_create_control_flags(0, 0, HIP_CONTROL_SHT_TYPE1,
					HIP_CONTROL_DHT_TYPE1);
	hip_build_network_hdr(update_packet, HIP_UPDATE, mask, hitr, hits);

	/* reply with UPDATE(ACK, ECHO_RESPONSE) */
	HIP_IFEL(hip_build_param_ack(update_packet, ntohl(seq->update_id)), -1, 
		 "Building of ACK failed\n");

	/* Add HMAC */
	HIP_IFEL(hip_build_param_hmac_contents(update_packet, &entry->hip_hmac_out), -1, 
		 "Building of HMAC failed\n");

	/* Add SIGNATURE */
	HIP_IFEL(entry->sign(entry->our_priv, update_packet), -EINVAL,
		 "Could not sign UPDATE. Failing\n");

	/* ECHO_RESPONSE (no sign) */
	HIP_DEBUG("echo opaque data len=%d\n",
		   hip_get_param_contents_len(echo));
	HIP_IFEL(hip_build_param_echo(update_packet,
				      (void *)echo+sizeof(struct hip_tlv_common),
				      hip_get_param_contents_len(echo), 0, 0), -1,
		 "Building of ECHO_RESPONSE failed\n");

	HIP_DEBUG("Sending reply UPDATE packet (address check)\n");
	err = hip_csum_send(dst_ip, src_ip, update_packet); // HANDLER
	if (err) {
		HIP_DEBUG("hip_csum_send err=%d\n", err);
		HIP_DEBUG("NOT ignored, or should we..\n");
	}

 out_err:
	if (update_packet)
		HIP_FREE(update_packet);
	HIP_DEBUG("end, err=%d\n", err);
	return err;
}


/**
 * hip_receive_update - receive UPDATE packet
<<<<<<< HEAD
 * @msg: buffer where the HIP packet is in
 * @hip_common: pointer to HIP header
=======
 * @skb: sk_buff where the HIP packet is in
>>>>>>> b82ade99
 *
 * This is the initial function which is called when an UPDATE packet
 * is received. The validity of the packet is checked and then this
 * function acts according to whether this packet is a reply or not.
 *
 * Returns: 0 if successful (HMAC and signature (if needed) are
 * validated, and the rest of the packet is handled if current state
 * allows it), otherwise < 0.
 */
int hip_receive_update(struct hip_common *msg,
		       struct in6_addr *update_saddr,
		       struct in6_addr *update_daddr)
{
	int err = 0, state = 0, is_retransmission = 0, handle_upd = 0;
	struct in6_addr *hits;
	struct hip_nes *nes = NULL;
	struct hip_seq *seq = NULL;
	struct hip_ack *ack = NULL;
	struct hip_rea *rea = NULL;
	struct hip_echo_request *echo = NULL;
	struct hip_echo_response *echo_response = NULL;
	struct hip_hmac *hmac = NULL;
	struct hip_signature *signature = NULL;
	uint32_t pkt_update_id = 0; /* UPDATE ID in packet */
	uint32_t update_id_in = 0;  /* stored incoming UPDATE ID */
	uint16_t keymat_index = 0;
	struct hip_dh_fixed *dh;
	struct in6_addr *src_ip, *dst_ip;
	hip_ha_t *entry = NULL;

	_HIP_HEXDUMP("msg", msg, hip_get_msg_total_len(msg));

	HIP_DEBUG("enter\n");

	src_ip = update_saddr;
	dst_ip = update_daddr;
	hits = &msg->hits;

	HIP_IFEL(!(entry = hip_hadb_find_byhits(hits, &msg->hitr)), -1,
		 "Entry not found\n");
	HIP_LOCK_HA(entry);
	state = entry->state; /* todo: remove variable state */

	HIP_DEBUG("Received UPDATE in state %s\n", hip_state_str(state));

	/* in state R2-SENT: Receive UPDATE, go to ESTABLISHED and
	 * process from ESTABLISHED state */
	if (state == HIP_STATE_R2_SENT) {
		state = entry->state = HIP_STATE_ESTABLISHED;
		err = hip_hadb_update_xfrm(entry);
		if (err) {
			HIP_ERROR("XFRM synchronization failed\n");
			err = -EFAULT;
			goto out_err;
		}
		HIP_DEBUG("Moved from R2-SENT to ESTABLISHED\n");
	}

	if (! (state == HIP_STATE_ESTABLISHED ||
	       state == HIP_STATE_REKEYING) ) {
		HIP_DEBUG("Received UPDATE in illegal state %s. Dropping\n",
			  hip_state_str(state));
		err = -EINVAL;
		goto out_err;
	}

	nes = hip_get_param(msg, HIP_PARAM_NES);
	seq = hip_get_param(msg, HIP_PARAM_SEQ);
	ack = hip_get_param(msg, HIP_PARAM_ACK);
	rea = hip_get_param(msg, HIP_PARAM_REA);
	echo = hip_get_param(msg, HIP_PARAM_ECHO_REQUEST);
	echo_response = hip_get_param(msg, HIP_PARAM_ECHO_RESPONSE);

	if (nes) {
		HIP_DEBUG("UPDATE contains (at least one) NES parameter\n");
		keymat_index = ntohs(nes->keymat_index);
		HIP_DEBUG("NES: Keymaterial Index: %u\n", keymat_index);
		HIP_DEBUG("NES: Old SPI: 0x%x New SPI: 0x%x\n",
			  ntohl(nes->old_spi), ntohl(nes->new_spi));
	}
	if (seq) {
		pkt_update_id = ntohl(seq->update_id);
		HIP_DEBUG("SEQ: UPDATE ID: %u\n", pkt_update_id);
	}
	if (ack)
		HIP_DEBUG("ACK found: %u\n", ntohl(ack->peer_update_id));
	if (rea)
		HIP_DEBUG("REA: SPI 0x%x\n", ntohl(rea->spi));
	if (echo)
		HIP_DEBUG("ECHO_REQUEST found\n");
	if (echo_response)
		HIP_DEBUG("ECHO_RESPONSE found\n");

	/* 8.11 Processing UPDATE packets checks */
	if (seq && nes) {
		HIP_DEBUG("UPDATE has both SEQ and NES, peer host is rekeying, MUST process this UPDATE\n");
		handle_upd = 1;
	}

	if (!handle_upd && state == HIP_STATE_REKEYING && ack && !echo) {
		HIP_DEBUG("in REKEYING state and ACK and not ECHO_REQUEST, MUST process this UPDATE\n");
		handle_upd = 1;
	}

	/* mm-02 UPDATE tests */
	if (!handle_upd && rea && seq && !nes) {
		HIP_DEBUG("have REA and SEQ but no NES, process this UPDATE\n");
		handle_upd = 2;
	}

	//if (!handle_upd && /* SPI && */ seq && ack && !nes && echo) {
	if (!handle_upd && /* SPI && */ seq && !nes && echo) {
		/* ACK might have been in a separate packet */
		HIP_DEBUG("have SEQ,ECHO_REQUEST but no NES, process this UPDATE\n");
		handle_upd = 3;
	}
	if (!handle_upd && ack && echo) {
		HIP_DEBUG("have ACK and ECHO_REQUEST, process this UPDATE\n");
		handle_upd = 4;
	}

	if (!handle_upd && ack) {
		HIP_DEBUG("have only ACK, process this UPDATE\n");
		handle_upd = 5;
	}

	if (!handle_upd) {
		HIP_ERROR("NOT processing UPDATE packet\n");
		goto out_err;
	}

	update_id_in = entry->update_id_in;
	_HIP_DEBUG("previous incoming update id=%u\n", update_id_in);
	if (seq) {
		/* 1. If the SEQ parameter is present, and the Update ID in the
		   received SEQ is smaller than the stored Update ID for the host,
		   the packet MUST BE dropped. */
		if (pkt_update_id < update_id_in) {
			HIP_DEBUG("SEQ param present and received UPDATE ID (%u) < stored incoming UPDATE ID (%u). Dropping\n",
				  pkt_update_id, update_id_in);
			err = -EINVAL;
			goto out_err;
		} else if (pkt_update_id == update_id_in) {
			/* 2. If the SEQ parameter is present, and the Update ID in the
			   received SEQ is equal to the stored Update ID for the host, the
			   packet is treated as a retransmission. */
			is_retransmission = 1;
			HIP_DEBUG("Retransmitted UPDATE packet (?), continuing\n");
			/* todo: ignore this packet or process anyway ? */
		}
	}

	HIP_DEBUG("handle_upd=%d\n", handle_upd);
	if (handle_upd > 1) {
		_HIP_DEBUG("MM-02 UPDATE\n");
	}

	hmac = hip_get_param(msg, HIP_PARAM_HMAC);
	if (hmac) {
		/* 3. The system MUST verify the HMAC in the UPDATE packet.
		   If the verification fails, the packet MUST be dropped. */
		HIP_IFEL(hip_verify_packet_hmac(msg, &entry->hip_hmac_in), -1, 
			 "HMAC validation on UPDATE failed\n");
	} else {
		HIP_DEBUG("HMAC not found, error ?\n");
	}

	/* 4. If the received UPDATE contains a Diffie-Hellman
	   parameter, the received Keymat Index MUST be zero. If this
	   test fails, the packet SHOULD be dropped and the system
	   SHOULD log an error message. */
	dh = hip_get_param(msg, HIP_PARAM_DIFFIE_HELLMAN);
	if (dh) {
		HIP_DEBUG("packet contains DH\n");
		HIP_IFEL(!nes, -1, "Packet contains DH but not NES\n");
		HIP_IFEL(keymat_index != 0, -EINVAL,
			 "UPDATE contains Diffie-Hellman parameter with non-zero"
			 "keymat value %u in NES. Dropping\n", keymat_index);
	}

	/* 5. The system MAY verify the SIGNATURE in the UPDATE
	   packet. If the verification fails, the packet SHOULD be
	   dropped and an error message logged. */
<<<<<<< HEAD
	HIP_IFEL(entry->verify(entry->peer_pub, msg), -1, 
		 "Verification of UPDATE signature failed\n");
=======
	signature = hip_get_param(msg, HIP_PARAM_HIP_SIGNATURE);
	if (signature) {
		peer_lhi.anonymous = 0;
		memcpy(&peer_lhi.hit, &msg->hits, sizeof(struct in6_addr));
		peer_id = hip_get_host_id(HIP_DB_PEER_HID, &peer_lhi);
		if (!peer_id) {
			HIP_ERROR("Unknown peer (no identity found)\n");
			err = -EINVAL;
			goto out_err;
		}
		err = hip_verify_packet_signature(msg, peer_id);
		if (err) {
			HIP_ERROR("Verification of UPDATE signature failed\n");
			_HIP_DEBUG("ignoring SIGNATURE fail\n");
			goto out_err;
		}
		_HIP_DEBUG("SIGNATURE ok\n");
	} else
		HIP_DEBUG("SIGNATURE not found, error ?\n");
>>>>>>> b82ade99

	/* 6.  If a new SEQ parameter is being processed, the system MUST record
	   the Update ID in the received SEQ parameter, for replay
	   protection. */
	if (seq && !is_retransmission) {
		entry->update_id_in = pkt_update_id;
		_HIP_DEBUG("Stored peer's incoming UPDATE ID %u\n", pkt_update_id);
	}

	/* check that Old SPI value exists */
	HIP_IFEL(nes && (nes->old_spi != nes->new_spi) && /* mm check */
		 !hip_update_exists_spi(entry, ntohl(nes->old_spi), HIP_SPI_DIRECTION_OUT, 0), -1,
		 "Old SPI value 0x%x in NES parameter does not belong to the current list of outbound SPIs in HA\n",
		 ntohl(nes->old_spi));

	if (handle_upd == 2) {
		/* REA, SEQ */
		err = hip_handle_update_plain_rea(entry, msg, src_ip, dst_ip);
	} else if (handle_upd == 3) {
		/* SPI, SEQ, ACK, ECHO_REQUEST */
		err = hip_handle_update_addr_verify(entry, msg, src_ip, dst_ip);
	} else if (handle_upd == 5) {
		/* ACK, ECHO_RESPONSE */
		hip_update_handle_ack(entry, ack, 0, echo_response);
	} else {
		/* base draft cases 7-8: */
		if (state == HIP_STATE_ESTABLISHED) {
			if (nes && seq) {
				HIP_DEBUG("case 7: in ESTABLISHED and has NES and SEQ\n");
				err = hip_handle_update_established(entry, msg, src_ip, dst_ip);
			} else {
				HIP_ERROR("in ESTABLISHED but no both NES and SEQ\n");
				err = -EINVAL;
			}
		} else {
			HIP_DEBUG("case 8: in REKEYING\n");
			err = hip_handle_update_rekeying(entry, msg, src_ip);
		}
	}

 out_err:
	if (err)
		HIP_ERROR("UPDATE handler failed, err=%d\n", err);

	if (entry) {
		HIP_UNLOCK_HA(entry);
		hip_put_ha(entry);
	}
	return err;
}

/** hip_send_update - send initial UPDATE packet to the peer
 * @entry: hadb entry corresponding to the peer
 * @addr_list: if non-NULL, REA parameter is added to the UPDATE
 * @addr_count: number of addresses in @addr_list
 * @ifindex: if non-zero, the ifindex value of the interface which caused the event
 * @flags: TODO comment
 *
 * Returns: 0 if UPDATE was sent, otherwise < 0.
 */
int hip_send_update(struct hip_hadb_state *entry,
		    struct hip_rea_info_addr_item *addr_list,
		    int addr_count, int ifindex, int flags)
{
	int err = 0, make_new_sa = 0, add_nes = 0, add_rea;
	uint32_t update_id_out = 0;
	uint32_t mapped_spi = 0; /* SPI of the SA mapped to the ifindex */
	uint32_t new_spi_in = 0;
	struct hip_common *update_packet = NULL;
	struct in6_addr daddr;
	uint32_t nes_old_spi = 0, nes_new_spi = 0;
	uint16_t mask;

	add_rea = flags & SEND_UPDATE_REA;
	HIP_DEBUG("addr_list=0x%p addr_count=%d ifindex=%d flags=0x%x\n",
		  addr_list, addr_count, ifindex, flags);
	if (!ifindex)
		_HIP_DEBUG("base draft UPDATE\n");

	if (add_rea)
		_HIP_DEBUG("mm UPDATE, %d addresses in REA\n", addr_count);
	else
		_HIP_DEBUG("Plain UPDATE\n");

	/* Start building UPDATE packet */
	HIP_IFEL(!(update_packet = hip_msg_alloc()), -ENOMEM, "Out of memory.\n");
	HIP_LOCK_HA(entry);

	hip_print_hit("sending UPDATE to", &entry->hit_peer);
	mask = hip_create_control_flags(0, 0, HIP_CONTROL_SHT_TYPE1,
					HIP_CONTROL_DHT_TYPE1);
	hip_build_network_hdr(update_packet, HIP_UPDATE, mask,
			      &entry->hit_our, &entry->hit_peer);
	if (add_rea) {
		/* mm stuff, per-ifindex SA */
		/* reuse old SA if we have one, else create a new SA */
		mapped_spi = hip_hadb_get_spi(entry, ifindex);
		HIP_DEBUG("mapped_spi=0x%x\n", mapped_spi);
		if (mapped_spi) {
			/* NES not needed */
			add_nes = 0;
			make_new_sa = 0;
			_HIP_DEBUG("5.1 Mobility with single SA pair, readdress with no rekeying\n");
			HIP_DEBUG("Reusing old SA\n");
			/* 5.1 Mobility with single SA pair */
		} else {
			_HIP_DEBUG("5.2 Host multihoming\n");
			make_new_sa = 1;
			_HIP_DEBUG("TODO\n");
		}
	} else {
		/* base draft UPDATE, create a new SA anyway */
		_HIP_DEBUG("base draft UPDATE, create a new SA\n");
		make_new_sa = 1;
	}

	/* If this is mm-UPDATE (ifindex should be then != 0) avoid
	 * sending empty REAs to the peer if we have not sent previous
	 * information on this ifindex/SPI yet */
	if (ifindex != 0 && mapped_spi == 0 && addr_count == 0) {
		HIP_DEBUG("NETDEV_DOWN and ifindex not advertised yet, returning\n");
		goto out;
	}

	if (make_new_sa) {
		HIP_DEBUG("make_new_sa=1 -> add_nes=1\n");
		add_nes = 1;
	}

	HIP_DEBUG("add_nes=%d make_new_sa=%d\n", add_nes, make_new_sa);

	if (make_new_sa) {
		HIP_IFEL(!(new_spi_in = hip_acquire_spi(&entry->hit_peer, &entry->hit_our)), 
			 -1, "Error while acquiring a SPI\n");
		HIP_DEBUG("Got SPI value for the SA 0x%x\n", new_spi_in);

		/* TODO: move to rekeying_finish */
		if (!mapped_spi) {
			struct hip_spi_in_item spi_in_data;

			_HIP_DEBUG("previously unknown ifindex, creating a new item to inbound spis_in\n");
			memset(&spi_in_data, 0, sizeof(struct hip_spi_in_item));
			spi_in_data.spi = new_spi_in;
			spi_in_data.ifindex = ifindex;
			spi_in_data.updating = 1;
			HIP_IFEL(hip_hadb_add_spi(entry, HIP_SPI_DIRECTION_IN, &spi_in_data), -1, 
				 "Add_spi failed\n");
		}
		else {
			_HIP_DEBUG("is previously mapped ifindex\n");
		}
	} else
		_HIP_DEBUG("not creating a new SA\n");

	_HIP_DEBUG("entry->current_keymat_index=%u\n", entry->current_keymat_index);

	if (add_rea) {
		/* REA is the first parameter of the UPDATE */
		if (mapped_spi)
			err = hip_build_param_rea(update_packet, mapped_spi,
							    addr_list, addr_count);
		else
			err = hip_build_param_rea(update_packet, new_spi_in,
							    addr_list, addr_count);
		HIP_IFEL(err, err, "Building of REA param failed\n");
	} else
		HIP_DEBUG("not adding REA\n");

	if (add_nes) {
		if (addr_list) {
			if (make_new_sa) {
				/* mm02 5.2 Host multihoming */
				HIP_DEBUG("mm-02, adding NES, Old SPI == New SPI\n");
				/* notify the peer about new interface */
				nes_old_spi = new_spi_in;
				nes_new_spi = new_spi_in;

			} else {
				HIP_DEBUG("mm-02, !makenewsa\n");
				nes_old_spi = mapped_spi;
				nes_new_spi = new_spi_in;
			}
		} else {
			HIP_DEBUG("adding NES, Old SPI <> New SPI\n");
			/* plain UPDATE or readdress with rekeying */
			/* update the SA of the interface which caused the event */
			HIP_IFEL(!(nes_old_spi = hip_hadb_get_spi(entry, ifindex)), -1,
				 "Could not find SPI to use in Old SPI\n");
			hip_set_spi_update_status(entry, nes_old_spi, 1); /* here or later ? */
			nes_new_spi = new_spi_in;
		}

		HIP_DEBUG("nes_old_spi=0x%x nes_new_spi=0x%x\n", nes_old_spi, nes_new_spi);
		HIP_IFEL(hip_build_param_nes(update_packet, entry->current_keymat_index,
					     nes_old_spi, nes_new_spi), -1,
			 "Building of NES param failed\n");
	} else {
		HIP_DEBUG("not adding NES\n");
		nes_old_spi = nes_new_spi = mapped_spi;
	}

	hip_update_set_new_spi_in(entry, nes_old_spi, nes_new_spi, 0);

	entry->update_id_out++;
	update_id_out = entry->update_id_out;
	_HIP_DEBUG("outgoing UPDATE ID=%u\n", update_id_out);
	/* todo: handle this case */
	HIP_IFEL(!update_id_out, -EINVAL, "Outgoing UPDATE ID overflowed back to 0, bug ?\n");
	HIP_IFEL(hip_build_param_seq(update_packet, update_id_out), -1, 
		 "Building of SEQ param failed\n");

	if (add_nes) {
		/* remember the update id of this update */
		hip_update_set_status(entry, nes_old_spi,
				      0x1 | 0x2 | 0x8, update_id_out, 0, NULL,
				      entry->current_keymat_index);
	}

	/* Add HMAC */
	HIP_IFEL(hip_build_param_hmac_contents(update_packet, &entry->hip_hmac_out), -1,
		 "Building of HMAC failed\n");

	/* Add SIGNATURE */
	HIP_IFEL(entry->sign(entry->our_priv, update_packet), -EINVAL, "Could not sign UPDATE. Failing\n");

	/* Send UPDATE */
        HIP_IFE(hip_hadb_get_peer_addr(entry, &daddr), -1);
#if 0
	/* Store the last UPDATE ID value sent from us */
	entry->update_id_out = update_id_out;
        _HIP_DEBUG("Stored peer's outgoing UPDATE ID %u\n", update_id_out);
#endif

	hip_set_spi_update_status(entry, nes_old_spi, 1);

	/* if UPDATE contains only REA, then do not move state ? */
	if (add_nes) {
		entry->state = HIP_STATE_REKEYING;
		HIP_DEBUG("moved to state REKEYING\n");
	} else
		HIP_DEBUG("experimental: staying in ESTABLISHED (NES not added)\n");


        HIP_DEBUG("Sending initial UPDATE packet\n");
	err = hip_csum_send(NULL, &daddr, update_packet); // HANDLER
	if (err) {
		HIP_DEBUG("hip_csum_send err=%d\n", err);
		_HIP_DEBUG("NOT ignored, or should we..\n");
		entry->state = HIP_STATE_ESTABLISHED;
		HIP_DEBUG("fallbacked to state ESTABLISHED due to error (ok ?)\n");
		goto out_err;
	}

	/* todo: 5. The system SHOULD start a timer whose timeout value should be ..*/
	goto out;

 out_err:
	entry->state = HIP_STATE_ESTABLISHED;
	HIP_DEBUG("fallbacked to state ESTABLISHED (ok ?)\n");
	hip_set_spi_update_status(entry, nes_old_spi, 0);
	/* delete IPsec SA on failure */
	HIP_ERROR("TODO: delete SA\n");
 out:
        err = hip_hadb_update_xfrm(entry);
        if (err) {
                HIP_ERROR("XFRM synchronization failed\n");
                err = -EFAULT;
                goto out_err;
        }

	HIP_UNLOCK_HA(entry);
	if (update_packet)
		HIP_FREE(update_packet);
	return err;
}

/* really ugly hack ripped from rea.c, must convert to list_head asap */
struct hip_update_kludge {
	hip_ha_t **array;
	int count;
	int length;
};

/* Internal function copied originally from rea.c */
static int hip_update_get_all_valid(hip_ha_t *entry, void *op)
{
	struct hip_update_kludge *rk = op;

	if (rk->count >= rk->length)
		return -1;

	if (entry->hastate == HIP_HASTATE_HITOK && entry->state == HIP_STATE_ESTABLISHED) {
		hip_hadb_hold_entry(entry);
		rk->array[rk->count] = entry;
		//hip_hold_ha(entry);
		rk->count++;
	} else
		HIP_DEBUG("skipping HA entry 0x%p (state=%s)\n",
			  entry, hip_state_str(entry->state));

	return 0;
}

/**
 * hip_send_update_all - send UPDATE packet to every peer
 * @addr_list: if non-NULL, REA parameter is added to the UPDATE
 * @addr_count: number of addresses in @addr_list
 * @ifindex: if non-zero, the ifindex value of the interface which caused the event
 * @flags: flags passed to @hip_send_update
 *
 * UPDATE is sent to the peer only if the peer is in established
 * state.
 *
 * Add REA parameter if @addr_list is non-null. @ifindex tells which
 * device caused the network device event.
 */
void hip_send_update_all(struct hip_rea_info_addr_item *addr_list, int addr_count,
			 int ifindex, int flags)
{
	int err = 0, i;
	hip_ha_t *entries[HIP_MAX_HAS] = {0};
	struct hip_update_kludge rk;

	HIP_DEBUG("ifindex=%d\n", ifindex);
	if (!ifindex) {
		HIP_DEBUG("test: returning, ifindex=0 (fix this for non-mm UPDATE)\n");
		return;
	}

	rk.array = entries;
	rk.count = 0;
	rk.length = HIP_MAX_HAS;

	HIP_IFEL(hip_for_each_ha(hip_update_get_all_valid, &rk), 0, 
		 "for_each_ha err.\n");
	for (i = 0; i < rk.count; i++) {
		if (rk.array[i] != NULL) {
			hip_send_update(rk.array[i], addr_list, addr_count, ifindex, flags);
			hip_hadb_put_entry(rk.array[i]);
			//hip_put_ha(rk.array[i]);
		}
	}

 out_err:
	return;
}

#endif /* !defined __KERNEL__ || !defined CONFIG_HIP_USERSPACE */<|MERGE_RESOLUTION|>--- conflicted
+++ resolved
@@ -250,16 +250,8 @@
 	uint16_t keymat_index = 0, mask;
 	struct hip_common *update_packet = NULL;
  	u8 signature[HIP_RSA_SIGNATURE_LEN]; /* RSA sig > DSA sig */
-<<<<<<< HEAD
 	int err = 0, nes_i = 1, need_to_generate_key = 0, dh_key_generated = 0;
 	
-	/* Assume already locked entry */
-=======
-	int need_to_generate_key = 0, dh_key_generated = 0; //, new_keymat_generated;
-	int nes_i = 1;
-	uint16_t mask;
->>>>>>> b82ade99
-
 	HIP_DEBUG("\n");
 	
 	HIP_IFEL(!(seq = hip_get_param(msg, HIP_PARAM_SEQ)), -1, 
@@ -775,10 +767,6 @@
 	struct hip_common *update_packet = NULL;
 	uint16_t mask;
 
-<<<<<<< HEAD
-	/* Assume already locked entry */
-=======
->>>>>>> b82ade99
 	HIP_DEBUG("SPI=0x%x\n", spi);
 	HIP_IFE(!(spi_out = hip_hadb_get_spi_list(entry, spi)), -1);
 
@@ -872,20 +860,8 @@
 	struct hip_rea *rea;
 	uint16_t mask;
 
-<<<<<<< HEAD
-	/* Assume already locked entry */
 	HIP_IFEL(!(update_packet = hip_msg_alloc()), -ENOMEM, 
 		 "Out of memory.\n");
-=======
-	HIP_DEBUG("\n");
-
-	update_packet = hip_msg_alloc();
-	if (!update_packet) {
-		HIP_ERROR("update_packet alloc failed\n");
-		err = -ENOMEM;
-		goto out_err_nolock;
-	}
->>>>>>> b82ade99
 
 	mask = hip_create_control_flags(0, 0, HIP_CONTROL_SHT_TYPE1,
 					HIP_CONTROL_DHT_TYPE1);
@@ -990,12 +966,7 @@
 
 /**
  * hip_receive_update - receive UPDATE packet
-<<<<<<< HEAD
  * @msg: buffer where the HIP packet is in
- * @hip_common: pointer to HIP header
-=======
- * @skb: sk_buff where the HIP packet is in
->>>>>>> b82ade99
  *
  * This is the initial function which is called when an UPDATE packet
  * is received. The validity of the packet is checked and then this
@@ -1179,30 +1150,8 @@
 	/* 5. The system MAY verify the SIGNATURE in the UPDATE
 	   packet. If the verification fails, the packet SHOULD be
 	   dropped and an error message logged. */
-<<<<<<< HEAD
 	HIP_IFEL(entry->verify(entry->peer_pub, msg), -1, 
 		 "Verification of UPDATE signature failed\n");
-=======
-	signature = hip_get_param(msg, HIP_PARAM_HIP_SIGNATURE);
-	if (signature) {
-		peer_lhi.anonymous = 0;
-		memcpy(&peer_lhi.hit, &msg->hits, sizeof(struct in6_addr));
-		peer_id = hip_get_host_id(HIP_DB_PEER_HID, &peer_lhi);
-		if (!peer_id) {
-			HIP_ERROR("Unknown peer (no identity found)\n");
-			err = -EINVAL;
-			goto out_err;
-		}
-		err = hip_verify_packet_signature(msg, peer_id);
-		if (err) {
-			HIP_ERROR("Verification of UPDATE signature failed\n");
-			_HIP_DEBUG("ignoring SIGNATURE fail\n");
-			goto out_err;
-		}
-		_HIP_DEBUG("SIGNATURE ok\n");
-	} else
-		HIP_DEBUG("SIGNATURE not found, error ?\n");
->>>>>>> b82ade99
 
 	/* 6.  If a new SEQ parameter is being processed, the system MUST record
 	   the Update ID in the received SEQ parameter, for replay
