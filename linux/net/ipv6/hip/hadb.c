--- conflicted
+++ resolved
@@ -908,110 +908,6 @@
 	/* assumes that inbound spi already exists in ha's spis_in */
 	HIP_DEBUG("SPI=0x%x ifindex=%d\n", spi, ifindex);
         list_for_each_entry_safe(item, tmp, &entry->spis_in, list) {
-<<<<<<< HEAD
-=======
-		if (item->spi == spi) {
-			HIP_DEBUG("deleting SPI_in=0x%x SPI_in_new=0x%x from "
-				  "inbound list, item=0x%p addresses=0x%p\n",
-				  item->spi, item->new_spi, item, item->addresses);
-			HIP_ERROR("remove SPI from HIT-SPI HT\n");
-			hip_hadb_remove_hs(item->spi);
-			hip_delete_sa(item->spi, &entry->hit_our);
-			if (item->spi != item->new_spi)
-				hip_delete_sa(item->new_spi, &entry->hit_our);
-			if (item->addresses) {
-				HIP_DEBUG("deleting stored addrlist 0x%p\n",
-					  item->addresses);
-				kfree(item->addresses);
-			}
-			list_del(&item->list);
-			kfree(item);
-			break;
-		}
-        }
-}
-
-/* delete all entry's inbound SAs */
-void hip_hadb_delete_inbound_spis(hip_ha_t *entry)
-{
-	struct hip_spi_in_item *item, *tmp;
-
-	/* assumes locked entry */
-	_HIP_DEBUG("entry=0x%p\n", entry);
-        list_for_each_entry_safe(item, tmp, &entry->spis_in, list) {
-		HIP_DEBUG("deleting SPI_in=0x%x SPI_in_new=0x%x from inbound list, item=0x%p\n",
-			  item->spi, item->new_spi, item);
-		HIP_DEBUG("remove SPI from HIT-SPI HT\n");
-		hip_hadb_remove_hs(item->spi);
-		hip_delete_sa(item->spi, &entry->hit_our);
-		if (item->spi != item->new_spi)
-			hip_delete_sa(item->new_spi, &entry->hit_our);
-		list_del(&item->list);
-		kfree(item);
-        }
-}
-
-void hip_hadb_delete_outbound_spi(hip_ha_t *entry, uint32_t spi)
-{
-	struct hip_spi_out_item *item, *tmp;
-
-	/* assumes locked entry */
-	HIP_DEBUG("entry=0x%p SPI=0x%x\n", entry, spi);
-        list_for_each_entry_safe(item, tmp, &entry->spis_out, list) {
-		if (item->spi == spi) {
-			struct hip_peer_addr_list_item *addr_item, *addr_tmp;
-
-			HIP_DEBUG("deleting SPI_out=0x%x SPI_out_new=0x%x from outbound list, item=0x%p\n",
-				  item->spi, item->new_spi, item);
-			hip_delete_sa(item->spi, &entry->hit_peer);
-			hip_delete_sa(item->new_spi, &entry->hit_peer);
-			/* delete peer's addresses */
-			list_for_each_entry_safe(addr_item, addr_tmp, &item->peer_addr_list, list) {
-				list_del(&addr_item->list);
-				kfree(addr_item);
-			}
-			list_del(&item->list);
-			kfree(item);
-		}
-        }
-}
-
-
-/* delete all entry's outbound SAs */
-void hip_hadb_delete_outbound_spis(hip_ha_t *entry)
-{
-	struct hip_spi_out_item *spi_out, *spi_tmp;
-
-	/* assumes locked entry */
-
-	_HIP_DEBUG("entry=0x%p\n", entry);
-        list_for_each_entry_safe(spi_out, spi_tmp, &entry->spis_out, list) {
-		struct hip_peer_addr_list_item *addr_item, *addr_tmp;
-
-		HIP_DEBUG("deleting SPI_out=0x%x SPI_out_new=0x%x from outbound list, spi_out=0x%p\n",
-			  spi_out->spi, spi_out->new_spi, spi_out);
-		hip_delete_sa(spi_out->spi, &entry->hit_peer);
-		hip_delete_sa(spi_out->new_spi, &entry->hit_peer);
-		/* delete peer's addresses */
-		list_for_each_entry_safe(addr_item, addr_tmp, &spi_out->peer_addr_list, list) {
-			list_del(&addr_item->list);
-			kfree(addr_item);
-		}
-		list_del(&spi_out->list);
-		kfree(spi_out);
-        }
-}
-
-
-/* Set the ifindex of given SPI */
-/* assumes locked HA */
-void hip_hadb_set_spi_ifindex(hip_ha_t *entry, uint32_t spi, int ifindex)
-{
-	struct hip_spi_in_item *item, *tmp;
-	/* assumes that inbound spi already exists in ha's spis_in */
-	HIP_DEBUG("SPI=0x%x ifindex=%d\n", spi, ifindex);
-        list_for_each_entry_safe(item, tmp, &entry->spis_in, list) {
->>>>>>> 3c08bcab
 		_HIP_DEBUG("test item: ifindex=%d spi=0x%x\n", item->ifindex, item->spi);
 		if (item->spi == spi) {
 			HIP_DEBUG("found updated spi-ifindex mapping\n");
@@ -2116,12 +2012,19 @@
 	HIP_DEBUG("SPI=0x%x\n", spi);
         list_for_each_entry_safe(item, tmp, &entry->spis_in, list) {
 		if (!spi || item->spi == spi) {
-			HIP_DEBUG("deleting SPI_in=0x%x SPI_in_new=0x%x from inbound list, item=0x%p\n",
-				  item->spi, item->new_spi, item);
+			HIP_DEBUG("deleting SPI_in=0x%x SPI_in_new=0x%x from "
+ 				  "inbound list, item=0x%p addresses=0x%p\n",
+ 				  item->spi, item->new_spi, item, item->addresses);
 			HIP_ERROR("remove SPI from HIT-SPI HT\n");
 			hip_hadb_remove_hs(item->spi);
 			hip_delete_sa(item->spi, &entry->hit_our);
-			hip_delete_sa(item->new_spi, &entry->hit_our);
+ 			if (item->spi != item->new_spi)
+ 				hip_delete_sa(item->new_spi, &entry->hit_our);
+ 			if (item->addresses) {
+ 				HIP_DEBUG("deleting stored addrlist 0x%p\n",
+ 					  item->addresses);
+ 				HIP_FREE(item->addresses);
+ 			}
 			list_del(&item->list);
 			HIP_FREE(item);
 			break;
