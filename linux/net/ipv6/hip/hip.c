--- conflicted
+++ resolved
@@ -1948,30 +1948,21 @@
 	/* kill threads */
 	if (atomic_read(&hip_working) != 0) {
 		hip_stop_khipd(); /* tell the hip kernel thread(s) to stop */
-		
+
 		while(atomic_read(&hip_working)) {
-<<<<<<< HEAD
 			if (net_ratelimit())
-				HIP_DEBUG("%d HIP threads left\n", atomic_read(&hip_working));
-=======
-			HIP_DEBUG("%d HIP threads left\n",
-				  atomic_read(&hip_working));
->>>>>>> 8e0fbe4f
+				HIP_DEBUG("%d HIP threads left\n",
+					  atomic_read(&hip_working));
 			schedule(); /* wait until stopped */
 		}
 	}
-	
+
 	HIP_DEBUG("Thread(s) finished\n");
-	
+
 	hip_delete_sp(XFRM_POLICY_IN);
 	hip_delete_sp(XFRM_POLICY_OUT);
-<<<<<<< HEAD
 
 	hip_uninit_netdev_notifier(); 	/* comment this if network device event causes troubles */
-=======
-	
-	hip_uninit_netdev_notifier(); /* comment this if network device event causes troubles */
->>>>>>> 8e0fbe4f
 	hip_uninit_ioctl();
 	hip_uninit_user();
 
