--- conflicted
+++ resolved
@@ -524,18 +524,14 @@
 	struct in6_addr address;
 }  __attribute__ ((packed));
 
-<<<<<<< HEAD
-struct hip_rea_info00 {
-=======
 struct hip_rea {
 	hip_tlv_type_t type;
 	hip_tlv_len_t length;
-  	uint32_t spi;
+	uint32_t spi;
 	/* fixed part ends */
 } __attribute__ ((packed));
 
 struct hip_rea_info {
->>>>>>> 5e341cfb
 	hip_tlv_type_t type;
 	hip_tlv_len_t length;
 	uint32_t interface_id;
@@ -544,12 +540,6 @@
 	uint32_t new_spi;
 	uint16_t keymat_index;
 	uint16_t rea_id;
-} __attribute__ ((packed));
-
-struct hip_rea_mm02 {
-	hip_tlv_type_t type;
-	hip_tlv_len_t length;
-	uint32_t spi;
 } __attribute__ ((packed));
 
 struct hip_hmac {
