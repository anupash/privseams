--- conflicted
+++ resolved
@@ -1,27 +1,23 @@
-<<<<<<< HEAD
-$(PROGRAMS): $(LDEPS)
-=======
-AUTOMAKE_OPTIONS = foreign
-
-CFLAGS= $(hipl_common_cflags) $(HIPL_XMLI)
-AM_INCLUDES = $(hipl_common_include_paths) -I$(HIPL_LIBINET6_INCLUDE)
->>>>>>> 04c8a7b8
-
-if HIP_HI3
-
-noinst_LIBRARIES = libutils.a
-noinst_HEADERS =    byteorder.h  \
-                    eprintf.h  \
-                    gen_utils.h  \
-                    inetfns.h  \
-                    utils.h \
-                    event.h \
-		    netwrap.h
-
-libutils_a_SOURCES = byteorder.c  eprintf.c  gen_utils.c  inetfns.c event.c netwrap_posix.c
-
-endif
-
-#EXTRA_DIST = .cvsignore
-CLEANFILES = core *.core *~ *.rpo
-MAINTAINERCLEANFILES = Makefile.in
+AUTOMAKE_OPTIONS = foreign
+
+CFLAGS= $(hipl_common_cflags) $(HIPL_XMLI)
+AM_INCLUDES = $(hipl_common_include_paths) -I$(HIPL_LIBINET6_INCLUDE)
+
+if HIP_HI3
+
+noinst_LIBRARIES = libutils.a
+noinst_HEADERS =    byteorder.h  \
+                    eprintf.h  \
+                    gen_utils.h  \
+                    inetfns.h  \
+                    utils.h \
+                    event.h \
+		    netwrap.h
+
+libutils_a_SOURCES = byteorder.c  eprintf.c  gen_utils.c  inetfns.c event.c netwrap_posix.c
+
+endif
+
+#EXTRA_DIST = .cvsignore
+CLEANFILES = core *.core *~ *.rpo
+MAINTAINERCLEANFILES = Makefile.in