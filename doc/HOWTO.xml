<?xml version='1.0'?>
<!DOCTYPE book PUBLIC "-//OASIS//DTD DocBook XML V4.1.2//EN"
"http://www.oasis-open.org/docbook/xml/4.1.2/docbookx.dtd">
<book>
  <!-- NOTE: TO GET A TEXT VERSION FROM THIS, TYPE "xmlto txt HOWTO.xml"  -->
  <!-- http://www.docbook.org/tdg/en/html/docbook.html -->
  <title>HIPL User Manual</title>
  <chapter id="ch_disclaimer">
    <title>Warning</title>
    <para>
      HIPL code is currently at a very experimental level. Use at your own
      responsibility!
    </para>
  </chapter>
  <chapter id="ch_requirements">
    <title>Software Requirements</title>
    <para>
      You need to modify your kernel and install HIPL userspace software along
      with its dependencies in order to run HIP only if you want to use kernel
      version below 2.6.27 (check "uname -a"). You can patch your
      kernel by installing the binary kernel images (debian and redhat based distributions)
      from here: <ulink url="http://infrahip.hiit.fi/index.php?index=download" />. The
      binary kernel images are based on vanilla kernel and therefore do
      not include any proprietary drivers or firmware images. As a result,
    you may have to install software for your WLAN interface manually.</para>
    <para>
    The software dependencies are not listed here. Type "./autogen.sh --help"
    to see what software you need to install before compilation of HIPL.
    </para>
    <para> Network Requirements</para>
    <itemizedlist>
      <listitem><para>
	Make sure that the end-host firewall does not block HIP
	and ESP traffic (try "iptables -L") or otherwise you won't get
	any traffic through. As a workaround, you try enabling the
	NAT mode at the end-host.
      </para></listitem>
      <listitem><para>
	Make sure that a middlebox is not blocking HIP traffic.
	If there is firewall between the machines, it might have been
	configured to block HIP or ESP traffic. If there is a NAT
	between the machines, it might also be blocking traffic.
	Either make sure that the middlebox allows HIP and ESP traffic,
	or you can try enabling the NAT mode at the end-host.
      </para></listitem>
    </itemizedlist>
    <para>
    You should allow also HIP related traffic in your firewall. For example:
    </para>
    <itemizedlist>
    <listitem><para>iptables -A INPUT -p 139 -j ACCEPT</para></listitem>
    <listitem><para>iptables -A OUTPUT -p139 -j ACCEPT</para></listitem>
    <listitem><para>iptables -A INPUT -p udp --sport 50500 -j ACCEPT</para></listitem>
    <listitem><para>iptables -A OUTPUT -p udp --dport 50500 -j ACCEPT</para></listitem>
    <listitem><para>iptables -A INPUT -p 50 -j ACCEPT</para></listitem>
    <listitem><para>iptables -A OUTPUT -p 50 -j ACCEPT</para></listitem>
    <listitem><para>ip6tables -A INPUT -s 2001:0010::/28 -d 2001:0010::/28 -j ACCEPT</para></listitem>
    <listitem><para>ip6tables -A OUTPUT -s 2001:0010::/28 -d 2001:0010::/28 -j ACCEPT</para></listitem>
    </itemizedlist>
    <para>
    The last two rules basically allow the whole orchid namespace. You can set up more specific rules for HITs or use the hipfw to filter traffic (as explained in a later section).
    </para>
    <para>
    SElinux should be disabled with HIPL in /etc/selinux/config (you have to reboot the machine after this). We don't have yet instructions on
    configuring SElinux yet. Contributions are welcome.
    </para>
  </chapter>
  <chapter id="ch_building_doc">
    <title> Building the HIPL Documentation</title>
    <para>
      Architectural documentation:
    </para>
    <itemizedlist>
      <listitem><para>
	% cd doc
      </para></listitem>
      <listitem><para>
	% make design_choices.dvi design_choices.ps design_choices.pdf
      </para></listitem>
    </itemizedlist>

    <para>
      Source code documentation:
    </para>
    <itemizedlist>
      <listitem><para>
	% cd doc
      </para></listitem>
      <listitem><para>
	% doxygen
      </para></listitem>
    </itemizedlist>

  </chapter>
  <chapter id="ch_kernel">
    <title>Compiling the Kernel</title>

    <para>
      Compiling a kernel with HIP-related patches is optional, but
      there are two benefits in patching your kernel. First, the IPsec
      protected data traffic will be faster. Second, you can use the
      native programming interface for HIP to implement HIP-aware
      applications. The drawback of patching your kernel is that it
      requires some expertise and possibly installing e.g. some
      wireless firmware images manually. As compromise, the HIPL
      website has some readily built images, but you may still have to
      install some firmware images manually. If you are unsure, you can
      try the userspace ipsec as described later in this manual.
    </para>
    
    <para>
      If you haven't configured linux kernel before, please use the userspace
      ipsec instead (as described later in this document), or at least consult
      linux/README. We have some example
      configurations files in test/configs for "typical" systems. You
      can use one of those as a template, and modify it to suite the needs
      of your system. Read test/configs/README before doing so.
    </para>
    <para>
      The 2.6 kernel series should be compilable with both gcc 2.9x and 3.x
      series. We recommend the latter.
    </para>
    <para>
      Download linux kernel 2.6.x.y. Compile the kernel with
      at least the following options:
    </para>
    <itemizedlist>
      <listitem><para>
	Legend: [*] built-in  [ ] excluded  &lt;M &gt; module  &lt; &gt; module capable
      </para></listitem>
      <listitem><para>
	Code maturity level options
      </para></listitem>
      <listitem><para>
	[*] Prompt for development and/or incomplete code/drivers
      </para></listitem>
      <listitem><para>
	Networking support ---&gt; Networking options
      </para></listitem>
      <listitem><para>
	&lt;M&gt;  Unix domain sockets
      </para></listitem>
      <listitem><para>
	[*] Transformation user configuration interface
      </para></listitem>
      <listitem><para>
	[*] TCP/IP networking
      </para></listitem>
      <listitem><para>
	[*] Advanced router
      </para></listitem>
      <listitem><para>
	[*] IP: policy routing
      </para></listitem>
      <listitem><para>
	&lt;M&gt; Packet socket
      </para></listitem>
      <listitem><para>
	[*] IPsec user configuration interface
      </para></listitem>
      <listitem><para>
	&lt;M&gt; PF_KEY sockets
      </para></listitem>
      <listitem><para>
	&lt;M&gt; IP tunneling
      </para></listitem>
      <listitem><para>
	[*] IPv4: IPcomp transformation
      </para></listitem>
      <listitem><para>
	[*] IPv4: IPsec transport mode
      </para></listitem>
      <listitem><para>
	[*] IPv4: IPsec tunnel mode
      </para></listitem>
      <listitem><para>
	[*] IPv4: IPsec BEET mode
      </para></listitem>
      <listitem><para>
	&lt;M&gt; IP: ESP transform
      </para></listitem>
      <listitem><para>
	[*] The IPv6 Protocol
      </para></listitem>
      <listitem><para>
	&lt;M&gt; IPv6: ESP transformation
      </para></listitem>
      <listitem><para>
	&lt;M&gt; IPv6: IPcomp transformation
      </para></listitem>
      <listitem><para>
	[*] IPv6: IPsec BEET mode
      </para></listitem>
      <listitem><para>
	&lt;M&gt; IPv6: IPv6-in-IPv6 tunnel
      </para></listitem>
      <listitem><para>
	[*] IPv6: Multiple Routing Tables
      </para></listitem>
      <listitem><para>
       Network packet filtering framework (Netfilter) Core
      </para></listitem>
      <listitem><para>
       &lt;M&gt;  Netfilter NFQUEUE over NFNETLINK interface 
      </para></listitem>
      <listitem><para>
	Cryptographic options
      </para></listitem>
      <listitem><para>
	&lt;M&gt; Null algorithms
      </para></listitem>
      <listitem><para>
	&lt;M&gt; SHA1 digest algorithm
      </para></listitem>
      <listitem><para>
	&lt;M&gt; DES and Triple DES EDE cipher algorithms
      </para></listitem>
      <listitem><para>
	&lt;M&gt; AES cipher algorithms
      </para></listitem>
      <listitem><para>
	&lt;M&gt; AES cipher algorithms (i586)
      </para></listitem>
      <listitem><para>
	Device Drivers ---&gt; Network device support
      </para></listitem>
      <listitem><para>
	&lt;M&gt; Dummy network device support
      </para></listitem>
      <listitem><para>
	Security options ---&gt;
      </para></listitem>
      <listitem><para>
	[*] Enable different security models
      </para></listitem>
      <listitem><para>
	[M] Default Linux Capabilities
      </para></listitem>
    </itemizedlist>
    <para>
      The hipd probes the necessary kernel modules automatically,
    </para>
  </chapter>
  <chapter id="ch_compiling_userspace_apps">
    <title>Compiling Userspace Applications</title>
    <para>
      After you have successfully compiled and installed the HIP kernel and
      rebooted both of the hosts, you need to compile the userspace
      applications in order to use HIP. Start by moving to the top level directory
      of HIPL:
    </para>
    <itemizedlist>
      <listitem><para>
	cd hipl--main--2.6
      </para></listitem>
      <listitem><para>
        and then run the following:
      </para></listitem>
      <listitem><para>
	./autogen.sh
      </para></listitem>
    </itemizedlist>
    <para>
      Next, build the hipd, libinet6, tools and test directory as follows:
    </para>
    <para>
      ./configure &amp;&amp; make install
    </para>
    <para>
      Notes: you can optionally compile a binary package with "make deb" or "make rpm". If you want to use valgrind with hipd, you may need execute ./configure --disable-privsep (and make clean all)
    </para>
    <para>
      Some features, like the HIP firewall are not compiled by default.
      Run "./configure --enable-FEATURE" to compile those.
      See "./configure --help" for a full list of options.
    </para>
  </chapter>
  <chapter id="ch_openwrt">
    <title>Loading HIPL on OpenWRT</title>
    <para>
    </para>
    <section id="build_preparation">
      <title>Preparation</title>
      <para>
        This is a common part for both La Fonera and Netgear WGT634U.
      </para>
      <orderedlist>
        <listitem>
          <para>
        Install required packages on your system:
          </para>
          <para>
        gcc, binutils, patch, bzip2, flex, bison, make, gettext, pkg-config, unzip, libz-dev and libc.
          </para>
        </listitem>
        <listitem>
          <para>
        In Debian/Ubuntu Linux, for example, do like this:
          </para>
          <para>
<programlisting>
# apt-get install gcc binutils-dev patch bzip2 libbz2-dev flex bison make gettext pkg-config unzip zlib1g-dev libc6-dev
</programlisting>
          </para>
        </listitem>
        <listitem>
          <para>
        If you are using bash, make sure that your shell option does not include the noclobber option. First check if noclobber is included in your shell option.
          </para>
          <para>
<programlisting>
$ set | grep -i noclobber
SHELLOPTS=braceexpand:emacs:hashall:histexpand:interactive-comments:monitor:noclobber:notify
</programlisting>
          </para>
          <para>
        Like this case, if you have that option, you must remove set -o noclobber in your $HOME/.bashrc file. Otherwise you might encounter a lot of errors while building OpenWRT, like "cannot overwrite existing files".
          </para>
        </listitem>
        <listitem>
          <para>
        Checkout and build the openWRT sources following this manual: <ulink url="http://wiki.openwrt.org/OpenWrtDocs/BuildingKamikazeHowTo" /> It is not much different for each version, no matter the 7.09 release or the svn devel tree.
          </para>
        </listitem>
        <listitem>
          <para>
        It's a good idea to make a directory named as 'files' under your OpenWRT tree, and get your own custom configuration files under that directory, maintaining the hierarchy on Linux. For example:
          </para>
          <para>
<programlisting>
$ ls
svn   kamikaze-7.09
$ mkdir kamikaze-7.09/files
$ mkdir kamikaze-7.09/files/etc kamikaze-7.09/files/bin
$ cp &lt;somewhere&gt;/etc/* kamikaze-7.09/files/etc/
</programlisting>
          </para>
          <para>
        This way of customization is really convenient, because you need neither to find proper locations for them in your build directory, nor to place those files there. It means all the files under 'kamikaze-7.09/files' directory is automatically copied into your build directory, every time you build an OpenWRT image.
          </para>
        </listitem>
      </orderedlist>
    </section>
    <section id="build_openwrt_fonera">
      <title>Building HIPL for OpenWRT on La Fonera</title>
      <para>
        This part is just for La Fonera. For WGT634U, please refer to <xref linkend="build_openwrt_wgt" />.
      </para>
      <orderedlist>
        <listitem>
          <para>
        Your configuration should include these options:
<programlisting>
Target System (Atheros [2.6])
Target Images (jffs2, squashfs)
Image configuration --->
 (static) LAN Protocol (NEW)
 (192.168.5.30) LAN IP Address (NEW)
 (255.255.255.0) LAN Network Mask (NEW)
Base System  ---> 
 Configuration  ---> 
  Linux Module Utilities  ---> 
   [*] modprobe 
Libraries  --->
 &lt;*&gt; libuuid
Network  --->
 &lt;*&gt; ipsec-tools
 &lt;*&gt; isakmpd
 &lt;*&gt; ip6tables
 &lt;*&gt; hostapd
Kernel modules  ---> 
 Netfilter Extensions  ---> 
  &lt;*&gt; kmod-ip6tables 
  &lt;*&gt; kmod-ipt-filter 
  &lt;*&gt; kmod-ipt-ipsec 
  &lt;*&gt; kmod-ipt-nat 
  &lt;*&gt; kmod-ipt-queue 
 Network Support  ---> 
  &lt;*&gt; kmod-ipsec 
  &lt;*&gt;  kmod-ipsec4 
  &lt;*&gt;  kmod-ipsec6 
  &lt;*&gt; kmod-iptunnel4 
  &lt;*&gt; kmod-ipv6 
  &lt;*&gt; kmod-tun 
 Other modules  ---> 
  &lt;*&gt; kmod-crypto 
 Wireless Drivers  ---> 
  &lt;*&gt; kmod-madwifi 
Advanced configuration options (for developers)  --->
 Build Options  --->
  (8)   Number of jobs to run simultaneously (for PISA development. Speeds up compilation dramatically on multicore systems)
</programlisting>
          </para>
          <para>
            You could also download a pre-configured configuration file for your device from <ulink url="http://hipl.hiit.fi/hipl/contrib/openwrt/7.09/config/dot_config_fonera" />, and place it as kamikaze_7.09/.config, and <ulink url="http://hipl.hiit.fi/hipl/contrib/openwrt/7.09/config/target/linux/atheros-2.6/config/default" /> as kamikaze_7.09/target/linux/atheros-2.6/config/default.
          </para>
        </listitem>
        <listitem>
          <para>
		  Now build it.
          </para>
          <para>
<programlisting>
$ make
</programlisting>
          </para>
        </listitem>
        <listitem>
          <para>
		  If you cannot make jffs2 images without root privilege, try building with root privilege to get around it.
          </para>
        </listitem>
        <listitem>
          <para>
		  If you get any error during the build, try using the verbose mode to figure out what's going on.
          </para>
          <para>
<programlisting>
$ make V=99
</programlisting>
          </para>
        </listitem>
        <listitem>
          <para>
		  If the build has succeeded, you can see firmware images in your bin directory. 
          </para>
          <para>
<programlisting>
$ ls -l bin/
1668 -rw-r--r-- 1 root root 1703936 2008-06-11 14:03 openwrt-atheros-2.6-root.jffs2-128k
1668 -rw-r--r-- 1 root root 1703936 2008-06-11 14:03 openwrt-atheros-2.6-root.jffs2-256k
1668 -rw-r--r-- 1 root root 1703936 2008-06-11 14:03 openwrt-atheros-2.6-root.jffs2-64k
1156 -rw-r--r-- 1 root root 1179648 2008-06-11 14:03 openwrt-atheros-2.6-root.squashfs
2380 -rwxr-xr-x 1 root root 2425928 2008-06-11 14:03 openwrt-atheros-2.6-vmlinux.elf
1032 -rw-r--r-- 1 root root 1048576 2008-06-11 14:03 openwrt-atheros-2.6-vmlinux.gz
 776 -rw-r--r-- 1 root root  786432 2008-06-11 14:03 openwrt-atheros-2.6-vmlinux.lzma
   4 drwxr-xr-x 2 root root    4096 2008-06-11 14:03 packages/
</programlisting>
          </para>
        </listitem>
        <listitem>
          <para>
		  Install them on /tftpboot and write them on your device.
          </para>
        </listitem>
      </orderedlist>
    </section>
    <section id="load_on_openwrt_fonera">
      <title>Loading HIPL for OpenWRT on La Fonera</title>
      <para>
        This part is just for La Fonera. For WGT634U, please refer to <xref linkend="load_on_openwrt_wgt" />.
      </para>
      <formalpara><title>For building HIPL on the kamikaze release 7.09</title><para></para></formalpara>
      <para>
      NEW preferred way to build and install HIPL on OpenWRT:
      </para>
      <para>
      NOTE: Automatic package dependency selection is only verified for hipfw! Please report missing dependencies for the other packages.
      </para>
      <orderedlist>
        <listitem>
          <para>
          Get and extract OpenWRT kamikaze 7.09 source, untar it and create the download directory for packages that should be built.
          </para>
  <programlisting>
  $ wget http://downloads.openwrt.org/kamikaze/7.09/kamikaze_7.09.tar.bz2
  $ tar xzf kamikaze_7.09.tar.gz
  $ mkdir -p path/to/kamikaze/dl
  </programlisting>
        </listitem>
        <listitem>
          <para>
          Get the newest hipl source tree from the hipl repository and place the tarball that you are going to create in the kamikaze download directory.
          </para>
          <para>
  <programlisting>
  $ tla get hipl--main--2.6 hipl--main--2.6
  $ cd hipl--main--2.6
  $ ./autogen.sh
  $ make dist
  $ cp hipl-main.tar.gz path/to/kamikaze/dl
  </programlisting>
          </para>
          <para>
          NOTE: The "main" repository contains the most stable sources. If you encounter problems when running HIPL on OpenWRT, you may want to try the "userspace" repository instead. However, "userspace" is more experimental and might not compile for OpenWRT.
          </para>
        </listitem>

        <listitem>
          <para>
          Apply patches for HIPL on OpenWRT into the kamikaze_7.09 source tree, which produce Makefiles and configuration files for the required packages.
          </para>
          <para>
  <programlisting>
  $ cd /path/to/kamikaze
  $ patch -p1 &lt; /path/to/hipl/patches/openwrt/2.6.23/kamikaze_7.09-kernel.patch
  $ patch -p1 &lt; /path/to/hipl/patches/openwrt/2.6.23/kamikaze_7.09-hipl.patch
  </programlisting>
          </para>
        </listitem>
        <listitem>
          <para>
          Select the packages, which you want to build for OpenWRT. The following command will allow you to do this in a similar way to configuring a custom kernel.
          </para>
          <para>
  <programlisting>
  $ make menuconfig
  </programlisting>
          </para>
          <para>
          Ensure that you select the HIPL-package that you require to run. You might only need the hipfw or only hipd. Your selection will automatically select all necessary dependencies. Below we give an example on how to select hipfw only, the hipd will not be installed. 
          </para>
          <para>
  <programlisting>
  Network  --->
  &lt;*&gt; hipl-hipfw
  </programlisting>
          </para>
          <para>
          NOTE: Due to dependency issues with the build system, you still have to select kmod-ipsec4 and kmod-ipsec6 manually.
          </para>
          <para>
  <programlisting>
Kernel modules  ---> 
 Network Support  ---> 
  &lt;*&gt;  kmod-ipsec4 
  &lt;*&gt;  kmod-ipsec6
  </programlisting>
          </para>
        </listitem>
        <listitem>
          <para>
          Now build OpenWRT.
          </para>
          <para>
  <programlisting>
  $ make V=99
  </programlisting>
          </para>
        </listitem>
        <listitem>
          <para>
          Load the images on La Fonera and reboot.
          </para>
        </listitem>
      </orderedlist>
      <para>
        Old way to build and install HIPL on OpenWRT (in case the above is not working):
      </para>
      <orderedlist>
        <listitem>
          <para>
          Get and extract OpenWRT kamikaze 7.09 source.
          </para>
  <programlisting>
  $ tar xzf kamikaze_7.09.tar.gz
  </programlisting>
        </listitem>
        <listitem>
          <para>
		  Get all patches for HIPL on OpenWRT from <ulink url="http://hipl.hiit.fi/hipl/contrib/openwrt/7.09/patches/" />, which produce Makefiles and configuration files for necessary packages. And apply them into the kamikaze_7.09 source tree.
          </para>
          <para>
  <programlisting>
  $ ls
  64 etc_config_dhcp.diff      64 etc_firewall_user.diff
  64 etc_config_network.diff   64 etc_hostapd.diff
  64 etc_config_wireless.diff  64 hipl_openwrt-7.09.diff
  64 lib_wifi_madwifi.sh.diff  64 kamikaze_7.09
  $ cd kamikaze_7.09
  $ patch -p1 &lt; ../hipl_openwrt-7.09.diff
  $ patch -p1 &lt; ../etc_config_dhcp.diff
  $ patch -p1 &lt; ../etc_config_network.diff
  $ patch -p1 &lt; ../etc_config_wireless.diff
  $ patch -p1 &lt; ../etc_firewall_user.diff
  $ patch -p1 &lt; ../etc_hostapd.diff
  $ patch -p1 &lt; ../lib_wifi_madwifi.sh.diff
  $ ls package/hipl/Makefile
  Makefile
  </programlisting>
          </para>
          <para>
          Note that you might also change the kernel version in &lt;path_to_kamikaze&gt;/target/linux/atheros-2.6/Makefile into 2.6.23 or a similar version number, especially if you are using vanilla kamikaze sources.
          </para>
        </listitem>
        <listitem>
          <para>
          Get the newest hipl source tree from the hipl repository, pack them as a tarball and place it under the dl directory.
          </para>
          <para>
  <programlisting>
  $ tla get hipl--main--2.6 hipl--main--2.6
  $ mkdir -p path/to/kamikaze/dl
  $ tar czf path/to/kamikaze/dl/hipl--openwrt--2.6.tar.gz --exclude=\{arch\} hipl--main--2.6
  </programlisting>
          </para>
          <para>
          An alternative to that is to get a hipl tarball from <ulink url="http://hipl.hiit.fi/hipl/contrib/openwrt/" />, and to place it in the directory kamikaze_7.09/dl/. However, this tarball is currently too old. Do that only when you get in trouble with the first method with the newest sources.
          </para>
          <para>
          $ wget http://hipl.hiit.fi/hipl/contrib/openwrt/hipl--openwrt--2.6.tar.gz -O kamikaze_7.09/dl/hipl--openwrt--2.6.tar.gz
          </para>
        </listitem>
        <listitem>
          <para>
          Copy our own kernel configuration file for atheros from <ulink url="http://hipl.hiit.fi/hipl/contrib/openwrt/7.09/config/target/linux/atheros-2.6/config/default" /> and place it as kamikaze_7.09/target/linux/atheros-2.6/config/default.
          </para>
        </listitem>
        <listitem>
          <para>
          Enable hipl in the Networking menu by executing "make menuconfig".
          </para>
          <para>
  <programlisting>
  Network  --->
  &lt;*&gt; hipl
  </programlisting>
          </para>
          <para>
          Select the kernel modules kmod-ipsec, kmod-ipsec4 and kmod-ipsec6.
          </para>
        </listitem>
        <listitem>
          <para>
          Build OpenWRT, make a vmlinuz and a rootfs image.
          </para>
          <para>
  <programlisting>
  $ make V=99
  </programlisting>
          </para>
          <para>
          Or you can also build just the hipl packages.
          </para>
          <para>
  <programlisting>
  $ make package/hipl-install V=99
  </programlisting>
          </para>
        </listitem>
        <listitem>
          <para>
          Load the images on La Fonera and reboot.
          </para>
        </listitem>
        <listitem>
          <para>
          If you are able to reboot your device with your image, the next thing to do is to install kernel module packages needed for running hipl. Make sure first that the following packages are available in your kamikaze tree.
          </para>
          <para>
  <programlisting>
  $ cd bin/packages/
  $ ls -l kmod-crypto* kmod-ipsec* kmod-ipv6* kmod-tun*
  176 -rw-r--r-- 1 pisa users 169225 2008-06-18 11:41 kmod-crypto_2.6.21.3-atheros-1_mips.ipk
  36 -rw-r--r-- 1 pisa users  32461 2008-06-18 11:41 kmod-ipsec_2.6.21.3-atheros-1_mips.ipk
  16 -rw-r--r-- 1 pisa users  10813 2008-06-18 11:41 kmod-ipsec4_2.6.21.3-atheros-1_mips.ipk
  20 -rw-r--r-- 1 pisa users  13259 2008-06-18 11:41 kmod-ipsec6_2.6.21.3-atheros-1_mips.ipk
  172 -rw-r--r-- 1 pisa users 167391 2008-06-18 11:41 kmod-ipv6_2.6.21.3-atheros-1_mips.ipk
  12 -rw-r--r-- 1 pisa users   6800 2008-06-18 11:41 kmod-tun_2.6.21.3-atheros-1_mips.ipk
  </programlisting>
          </para>
          <para>
          If they are not available, configure your OpenWRT again to add them as packages.("&lt;M&gt;")
          </para>
        </listitem>
        <listitem>
          <para>
          Install the packages in your La Fonera device. On your device console:
          </para>
          <para>
  <programlisting>
  # scp user@srv:path/to/kamikaze_7.09/bin/packages/kmod-{crypto,ipsec,ipv6,tun}* .
  # ipkg install kmod-crypto* kmod-ipsec* kmod-ipv6* kmod-tun*
  </programlisting>
          </para>
        </listitem>
        <listitem>
          <para>
          Load the installed modules, unless you already have /etc/modules.d/35-hipl.
          </para>
          <para>
  <programlisting>
  # cd /lib/modules/2.6.21.3
  # insmod crypto_null.ko
  # insmod sha1.ko
  # insmod aes.ko
  # insmod crypto_hash.ko
  # insmod hmac.ko
  # insmod tun.ko
  # insmod ipv6.ko
  # insmod af_key.ko
  # insmod xfrm_user.ko
  # insmod ah4.ko
  # insmod esp4.ko
  # insmod ipcomp.ko
  # insmod xfrm_tunnel.ko
  # insmod ah6.ko
  # insmod esp6.ko
  # insmod ipcomp6.ko
  # insmod tunnel6.ko
  # insmod xfrm6_tunnel.ko
  </programlisting>
          </para>
          <para>
            Don't panic even though some of those modules do not exist. Chances are, the missing modules are already embedded in your kernel image. To know whether a certain object is configured as a module or not, refer to the configuration file kamikaze_7.09/target/linux/atheros-2.6/config/default.
          </para>
        </listitem>
      </orderedlist>
      <formalpara><title>For building HIPL on the kamikaze development version</title><para></para></formalpara>
      <orderedlist>
        <listitem>
          <para>
          Get OpenWRT source codes from the subversion repository.
          </para>
          <para>
<programlisting>
$ svn checkout https://svn.openwrt.org/openwrt/trunk
</programlisting>
          </para>
        </listitem>
        <listitem>
          <para>
          Get all patches for hipl packages in OpenWRT <ulink url="http://hipl.hiit.fi/hipl/contrib/openwrt/devel/patches/" />, and apply them into the kamikaze source tree.
          </para>
          <para>
<programlisting>
$ ls
64 hipl_openwrt_kernel-svn.diff  64 hipl_openwrt_packages-svn.diff
64 kamikaze/
$ cd kamikaze
$ patch -p1 &lt; ../hipl_openwrt_packages-svn.diff
$ patch -p1 &lt; ../hipl_openwrt_kernel-svn.diff
</programlisting>
          </para>
          <para>
            Copy our own kernel configuration file for atheros from <ulink url="http://hipl.hiit.fi/hipl/contrib/openwrt/devel/config/target/linux/atheros/" /> and place it in kamikaze/target/linux/atheros/.
          </para>
        </listitem>
        <listitem>
          <para>
          Enable hipl in the Networking menu by executing "make menuconfig".
          </para>
          <para>
<programlisting>
Network  --->
 &lt;*&gt; hipl
</programlisting>
          </para>
        </listitem>
        <listitem>
          <para>
          Get the newest hipl source tree from the hipl repository, pack them as a tarball and place it under the dl directory.
          </para>
          <para>
<programlisting>
$ tla get hipl--main--2.6 hipl--main--2.6
$ mkdir -p path/to/kamikaze/dl
$ tar czf path/to/kamikaze/dl/hipl--openwrt--2.6.tar.gz --exclude=\{arch\} hipl--main--2.6
</programlisting>
          </para>
          <para>
          An alternative to that is to get a hipl tarball from <ulink url="http://hipl.hiit.fi/hipl/contrib/openwrt/" />, and to place it in the directory kamikaze_7.09/dl/. However, this tarball is currently too old. Do that only when you get in trouble with the first method with the newest sources.
          </para>
          <para>
<programlisting>
$ wget http://hipl.hiit.fi/hipl/contrib/openwrt/hipl--openwrt--2.6.tar.gz -O kamikaze/dl/hipl--openwrt--2.6.tar.gz
</programlisting>
          </para>
        </listitem>
        <listitem>
          <para>
          Build OpenWRT, make a vmlinuz and a rootfs image.
          </para>
          <para>
<programlisting>
$ make V=99
</programlisting>
          </para>
          <para>
          Or you can also build just a hipl package.
          </para>
          <para>
<programlisting>
$ make package/hipl-install V=99
</programlisting>
          </para>
        </listitem>
        <listitem>
          <para>
          Load the images on La Fonera and reboot.
          </para>
        </listitem>
        <listitem>
          <para>
          If you are able to reboot your device with your image, the next thing to do is to install kernel module packages needed for running hipl. Make sure first that the following packages are available in your kamikaze tree.
          </para>
          <para>
<programlisting>
$ cd bin/packages/
$ ls -l kmod-crypto* kmod-ipsec* kmod-ipv6* kmod-tun*
176 -rw-r--r-- 1 pisa users 169225 2008-06-18 11:41 kmod-crypto_2.6.21.3-atheros-1_mips.ipk
 36 -rw-r--r-- 1 pisa users  32461 2008-06-18 11:41 kmod-ipsec_2.6.21.3-atheros-1_mips.ipk
 16 -rw-r--r-- 1 pisa users  10813 2008-06-18 11:41 kmod-ipsec4_2.6.21.3-atheros-1_mips.ipk
 20 -rw-r--r-- 1 pisa users  13259 2008-06-18 11:41 kmod-ipsec6_2.6.21.3-atheros-1_mips.ipk
172 -rw-r--r-- 1 pisa users 167391 2008-06-18 11:41 kmod-ipv6_2.6.21.3-atheros-1_mips.ipk
 12 -rw-r--r-- 1 pisa users   6800 2008-06-18 11:41 kmod-tun_2.6.21.3-atheros-1_mips.ipk
</programlisting>
          </para>
          <para>
          If they are not available, configure your OpenWRT again to add them as packages.("&lt;M&gt;")
          </para>
        </listitem>
        <listitem>
          <para>
          Install the packages in your La Fonera device. On your device console:
          </para>
          <para>
<programlisting>
# scp user@srv:path/to/kamikaze-svn/bin/packages/kmod-{crypto,ipsec,ipv6,tun}* .
# ipkg install kmod-crypto* kmod-ipsec* kmod-ipv6* kmod-tun*
</programlisting>
          </para>
        </listitem>
        <listitem>
          <para>
          Load the installed modules, unless you already have /etc/modules.d/35-hipl.
          </para>
          <para>
<programlisting>
# cd /lib/modules/2.6.21.3
# insmod crypto_null.ko
# insmod sha1.ko
# insmod aes.ko
# insmod crypto_hash.ko
# insmod hmac.ko
# insmod tun.ko
# insmod ipv6.ko
# insmod af_key.ko
# insmod xfrm_user.ko
# insmod ah4.ko
# insmod esp4.ko
# insmod ipcomp.ko
# insmod xfrm_tunnel.ko
# insmod ah6.ko
# insmod esp6.ko
# insmod ipcomp6.ko
# insmod tunnel6.ko
# insmod xfrm6_tunnel.ko
</programlisting>
          </para>
          <para>
            Don't panic even though some of those modules do not exist. Chances are, the missing modules are already embedded in your kernel image. To know whether a particular object is already configured as a module or not, refer to the configuration file 'kamikaze/target/linux/atheros/config-2.6.21'.
          </para>
        </listitem>
      </orderedlist>
    </section>
    <section id="notes_lafonera">
      <title>Some notes about HIPL on La Fonera</title>
        <para>
        Note that size of a kernel image for La Fonera must not exceed 720 KB. So you should not add various kernel options as you need to keep size being smaller than 720 KB.
        </para>
        <para>
        As La Fonera has only limited flash memory space, you should limit the final rootfs image up to 4 MB at most. It means you are not afford to add packages as you wish. If you are just about to add all of the hipl binary files into your rootfs image, your flash memory would not able to load the oversized image. Therefore the hipl install part in Makefile is carefully designed to copy only necessary files into the rootfs image.
        </para>
        <para>
<programlisting>
define Package/hipl/install
    $(INSTALL_DIR) $(1)/etc/init.d/
    $(INSTALL_DIR) $(1)/etc/hip/
    $(INSTALL_DIR) $(1)/etc/hip/test/
    $(INSTALL_DIR) $(1)/etc/modules.d/
    $(INSTALL_DIR) $(1)/usr/bin/
    $(INSTALL_DIR) $(1)/usr/sbin/

    $(INSTALL_DATA) ./files/hipd.init $(1)/etc/init.d/hipd
    $(INSTALL_DATA) ./files/hipfw.init $(1)/etc/init.d/hipfw
    $(INSTALL_DATA) ./files/hipl.modules $(1)/etc/modules.d/35-hipl
    $(INSTALL_DATA) ./files/test/* $(1)/etc/init.d/test/
    $(INSTALL_BIN) $(PKG_INSTALL_DIR)/usr/bin/conntest* $(1)/usr/bin/
    $(INSTALL_BIN) $(PKG_INSTALL_DIR)/usr/bin/hipsetup* $(1)/usr/bin/
    $(INSTALL_BIN) $(PKG_INSTALL_DIR)/usr/bin/libinet6test* $(1)/usr/bin/
    $(INSTALL_BIN) $(PKG_INSTALL_DIR)/usr/bin/listifaces* $(1)/usr/bin/
    $(INSTALL_BIN) $(PKG_INSTALL_DIR)/usr/sbin/* $(1)/usr/sbin/
endif
</programlisting>
        </para>
        <para>
        As you see above, /usr/local directory is totally excluded, and only limited numbers of files in /usr/bin are included, to decrease the total image size as much as possible. If hipl deploys additional binaries besides them, this Makefile also needs to be updated as long as the size of final rootfs image does not exceed 4 MB.
        </para>
        <para>
        If you meet an error like "libintl.h: no such file or directory", try rebuilding gcc and uClibc in toolchain.
        </para>
        <para>
        If you meet an error like "-luuid: cannot find", try rebuilding e2fsprogs.
        </para>
        <para>
        Building hipl under the kamikaze devel tree does not go well always. It could cause you to correct numerous errors while building it. You are warned!
        </para>
        <para>
        If you encounter an error like "SHA: undefined reference", use the macro HIP_SHA() instead of SHA(). Using SHA() does not make any problem with a native compiler, but it causes errors with a cross compiler. For that reason HIP_SHA() is defined in `libhiptool/crypto.h` to be used for any calls to SHA().
        </para>
    </section>
    <section id="build_openwrt_wgt">
      <title>Building HIP for OpenWRT on Netgear WGT634U</title>
      <para>
        This part is just for Netgear WGT634U. For La Fonera, please refer to <xref linkend="build_openwrt_fonera" />.
      </para>
      <para>
        For preparation, refer to <xref linkend="build_preparation" />.
      </para>
      <orderedlist>
        <listitem>
          <para>
        Your configuration should include these options:
<programlisting>
Target System (Broadcom BCM947xx/953xx [2.6])
Target Images (jffs2, squashfs)
Image configuration --->
 (static) LAN Protocol (NEW)
 (192.168.5.30) LAN IP Address (NEW)
 (255.255.255.0) LAN Network Mask (NEW)
Base System  ---> 
 Configuration  ---> 
  Linux Module Utilities  ---> 
   [*] modprobe 
Libraries  --->
 &lt;*&gt; libuuid
Network  --->
 &lt;*&gt; ipsec-tools
 &lt;*&gt; isakmpd
 &lt;*&gt; ip6tables
 &lt;*&gt; hostapd
Kernel modules  ---> 
 Netfilter Extensions  ---> 
  &lt;*&gt; kmod-ip6tables 
  &lt;*&gt; kmod-ipt-filter 
  &lt;*&gt; kmod-ipt-ipsec 
  &lt;*&gt; kmod-ipt-nat 
  &lt;*&gt; kmod-ipt-queue 
Network Support  ---> 
  &lt;*&gt; kmod-ipsec 
  &lt;*&gt;  kmod-ipsec4 
  &lt;*&gt;  kmod-ipsec6 
  &lt;*&gt; kmod-iptunnel4 
  &lt;*&gt; kmod-ipv6 
  &lt;*&gt; kmod-tun 
Other modules  ---> 
  &lt;*&gt; kmod-crypto 
Wireless Drivers  ---> 
  &lt;*&gt; kmod-madwifi 
Advanced configuration options (for developers)  --->
 Build Options  --->
  (8)   Number of jobs to run simultaneously (for PISA development. Speeds up compilation dramatically on multicore systems)
</programlisting>
          </para>
        </listitem>
        <listitem>
          <para>
            You could also download a pre-configured configuration file for your device from <ulink url="http://hipl.hiit.fi/hipl/contrib/openwrt/7.09/config/dot_config_wgt" />, and place it as kamikaze_7.09/.config, and <ulink url="http://hipl.hiit.fi/hipl/contrib/openwrt/7.09/config/target/linux/brcm47xx-2.6/config/default" /> as kamikaze_7.09/target/linux/brcm47xx-2.6/config/default.
            Make sure that you have the following kernel configurations in your target/linux/brcm47xx-2.6/config/default. Those are not available in the default configuration file provided by OpenWRT kamikaze 7.09.
<programlisting>
CONFIG_DUMMY=y
CONFIG_PACKET=y
CONFIG_UNIX=y
</programlisting>
          </para>
        </listitem>
        <listitem>
          <para>
		  Now build it.
          </para>
          <para>
<programlisting>
$ make
</programlisting>
          </para>
        </listitem>
        <listitem>
          <para>
		  If you cannot make jffs2 images without root privilege, try building with root privilege to get around it.
          </para>
        </listitem>
        <listitem>
          <para>
		  If you get any error during the build, try using the verbose mode to figure out what's going on.
          </para>
          <para>
<programlisting>
$ make V=99
</programlisting>
          </para>
        </listitem>
        <listitem>
          <para>
		  If the build has succeeded, you can see firmware images in your bin directory. 
          </para>
          <para>
<programlisting>
$ bin/openwrt-wgt*
5136 -rw-rw-r-- 1 pisa src-pisa 5246976 Sep  3 16:58 bin/openwrt-wgt634u-2.6-jffs2.bin
3528 -rw-rw-r-- 1 pisa src-pisa 3608576 Sep  3 16:58 bin/openwrt-wgt634u-2.6-squashfs.bin
</programlisting>
          </para>
        </listitem>
        <listitem>
          <para>
		  Install them on /tftpboot and write them on your device.
          </para>
        </listitem>
        <listitem>
          <para>
          Note that for Broadcom BCM the target name becomes 'mipsel' instead of 'mips'. So the name of cross compiler is 'mipsel-linux-uclibc-gcc'.
          </para>
        </listitem>
        <listitem>
          <para>
          Unlike La Fonera, to build OpenWRT for WGT634U, you need to take care of the maximum final image size 4MB. If you add lots of packages in the image, its size is really likely to exceed 4MB. If you cannot reduce the size with your own effort, try unselecting jffs2 in your OpenWRT configuration and selecting only squashfs, because squashfs images are slimmer than jffs2 images.
          </para>
        </listitem>
      </orderedlist>
    </section>
    <section id="load_on_openwrt_wgt">
      <title>Loading HIPL on Netgear WGT634U</title>
      <formalpara><title>For building HIPL on the kamikaze release 7.09</title><para></para></formalpara>
      <orderedlist>
        <listitem>
          <para>
          Get and extract OpenWRT kamikaze 7.09 source.
          </para>
  <programlisting>
  $ tar xzf kamikaze_7.09.tar.gz
  </programlisting>
        </listitem>
        <listitem>
          <para>
		  Get all patches for HIPL on OpenWRT from <ulink url="http://hipl.hiit.fi/hipl/contrib/openwrt/7.09/patches/" />, which produce Makefiles and configuration files for necessary packages. And apply them into the kamikaze_7.09 source tree.
          </para>
          <para>
  <programlisting>
  $ ls
  64 etc_config_dhcp.diff      64 etc_firewall_user.diff
  64 etc_config_network.diff   64 etc_hostapd.diff
  64 etc_config_wireless.diff  64 hipl_openwrt-7.09.diff
  64 lib_wifi_madwifi.sh.diff  64 kamikaze_7.09
  $ cd kamikaze_7.09
  $ patch -p1 &lt; ../hipl_openwrt-7.09.diff
  $ patch -p1 &lt; ../etc_config_dhcp.diff
  $ patch -p1 &lt; ../etc_config_network.diff
  $ patch -p1 &lt; ../etc_config_wireless.diff
  $ patch -p1 &lt; ../etc_firewall_user.diff
  $ patch -p1 &lt; ../etc_hostapd.diff
  $ patch -p1 &lt; ../lib_wifi_madwifi.sh.diff
  $ ls package/hipl/Makefile
  Makefile
  </programlisting>
          </para>
          <para>
          Note that you might also change the kernel version in &lt;path_to_kamikaze&gt;/target/linux/brcm47xx-2.6/Makefile into 2.6.23 or a similar version number, especially if you are using vanilla kamikaze sources.
          </para>
        </listitem>
        <listitem>
          <para>
          Get the newest hipl source tree from the hipl repository, pack them as a tarball and place it under the dl directory.
          </para>
          <para>
  <programlisting>
  $ tla get hipl--main--2.6 hipl--main--2.6
  $ mkdir -p kamikaze_7.09/dl
  $ tar czf kamikaze_7.09/dl/hipl--openwrt--2.6.tar.gz --exclude=\{arch\} hipl--main--2.6
  </programlisting>
          </para>
          <para>
          An alternative to that is to get a hipl tarball from <ulink url="http://hipl.hiit.fi/hipl/contrib/openwrt/" />, and to place it in the directory kamikaze_7.09/dl/. However, this tarball is currently too old. Do that only when you get in trouble with the first method with the newest sources.
          </para>
          <para>
          $ wget http://hipl.hiit.fi/hipl/contrib/openwrt/hipl--openwrt--2.6.tar.gz -O kamikaze_7.09/dl/hipl--openwrt--2.6.tar.gz
          </para>
        </listitem>
        <listitem>
          <para>
          Copy our own kernel configuration file for brcm47xx from <ulink url="http://hipl.hiit.fi/hipl/contrib/openwrt/7.09/config/target/linux/brcm47xx-2.6/config/default" /> and place it as kamikaze_7.09/target/linux/brcm47xx-2.6/config/default.
          </para>
        </listitem>
        <listitem>
          <para>
          Enable hipl in the Networking menu by executing "make menuconfig".
          </para>
          <para>
  <programlisting>
  Network  --->
  &lt;*&gt; hipl
  </programlisting>
          </para>
        </listitem>
        <listitem>
          <para>
          Build OpenWRT, make a vmlinuz and a rootfs image.
          </para>
          <para>
  <programlisting>
  $ make V=99
  </programlisting>
          </para>
          <para>
          Or you can also build just a hipl package.
          </para>
          <para>
  <programlisting>
  $ make package/hipl-install V=99
  </programlisting>
          </para>
        </listitem>
        <listitem>
          <para>
          Load the images on WGT634U and reboot.
          </para>
        </listitem>
        <listitem>
          <para>
          If you are able to reboot your device with your image, the next thing to do is to install kernel module packages needed for running hipl. Make sure first that the following packages are available in your kamikaze tree.
          </para>
          <para>
  <programlisting>
  $ cd bin/packages/
  $ ls -l kmod-crypto* kmod-ipsec* kmod-ipv6* kmod-tun*
$ cd bin/packages/
$ ls -l kmod-crypto* kmod-ipsec* kmod-ipv6* kmod-tun*
 28 -rw-rw-r-- 1 pisa src-pisa  26423 Sep  3 16:57 kmod-crypto_2.6.22-brcm47xx-1_mipsel.ipk
 12 -rw-rw-r-- 1 pisa src-pisa  11297 Sep  3 16:57 kmod-ipsec4_2.6.22-brcm47xx-1_mipsel.ipk
 16 -rw-rw-r-- 1 pisa src-pisa  14299 Sep  3 16:57 kmod-ipsec6_2.6.22-brcm47xx-1_mipsel.ipk
 36 -rw-rw-r-- 1 pisa src-pisa  33031 Sep  3 16:57 kmod-ipsec_2.6.22-brcm47xx-1_mipsel.ipk
168 -rw-rw-r-- 1 pisa src-pisa 165355 Sep  3 16:57 kmod-ipv6_2.6.22-brcm47xx-1_mipsel.ipk
  8 -rw-rw-r-- 1 pisa src-pisa   6820 Sep  3 16:57 kmod-tun_2.6.22-brcm47xx-1_mipsel.ipk
  </programlisting>
          </para>
          <para>
          If they are not available, configure your OpenWRT again to add them as packages.("&lt;M&gt;")
          </para>
        </listitem>
        <listitem>
          <para>
          Install the packages in your WGT634U device. On your device console:
          </para>
          <para>
  <programlisting>
  # scp user@srv:path/to/kamikaze_7.09/bin/packages/kmod-{crypto,ipsec,ipv6,tun}* .
  # ipkg install kmod-crypto* kmod-ipsec* kmod-ipv6* kmod-tun*
  </programlisting>
          </para>
        </listitem>
        <listitem>
          <para>
          Load the installed modules, unless you already have /etc/modules.d/35-hipl.
          </para>
          <para>
  <programlisting>
  # cd /lib/modules/2.6.21.3
  # insmod sha1.ko
  # insmod aes.ko
  # insmod tun.ko
  # insmod ipv6.ko
  # insmod af_key.ko
  # insmod xfrm_user.ko
  # insmod ah4.ko
  # insmod esp4.ko
  # insmod ipcomp.ko
  # insmod xfrm_tunnel.ko
  # insmod ah6.ko
  # insmod esp6.ko
  # insmod ipcomp6.ko
  # insmod tunnel6.ko
  # insmod xfrm6_tunnel.ko
  </programlisting>
          </para>
          <para>
            Don't panic even though some of those modules do not exist. Chances are, the missing modules are already embedded in your kernel image. To know whether a certain object is configured as a module or not, refer to the configuration file kamikaze_7.09/target/linux/brcm47xx-2.6/config/default.
          </para>
        </listitem>
      </orderedlist>
    </section>
    <section id="build_openwrt_wl500w">
      <title>Building HIP for OpenWRT on ASUS WL500W</title>
      <para>
        This part is just for ASUS WL500W. For La Fonera, please refer to <xref linkend="build_openwrt_fonera" />.
      </para>
      <para>
        You cannot use Kamikaze 7.09 for ASUS WL500W. Please stick to the latest Kamikaze development version, like r12983, downloading from the subversion repository.
      </para>
      <para>
        For preparation, refer to <xref linkend="build_preparation" />.
      </para>
      <para>
        Additionally, you need to download <ulink url="http://hipl.hiit.fi/hipl/contrib/openwrt/devel/package/iptables/Makefile" /> and replace the iptables Makefile with the new one, to build libipq.a and install it. Without it you cannot build hipl.
      </para>
      <formalpara>
        <title>For kernel 2.6.25.x</title>
        <para></para>
      </formalpara>
      <orderedlist>
        <listitem>
          <para>
            If you want to build OpenWRT with kernel 2.6.25.x, e.g. 2.6.25.17, get hipl patches from the userspace branch of hipl.
          </para>
          <para>
<programlisting>
$ cd hipl--userspace--2.6/patches/kernel/2.6.25
$ ls
beet-bugfix-2.6.25.patch  ipproto_hip.patch
hipmod-2.6.25.patch       orchid-router-src-addr-sel.patch
$ cp beet-bugfix-2.6.25.patch path/to/kamikaze/target/linux/brcm47xx/patches-2.6.25/800-beet-bugfix.patch
$ cp hipmod-2.6.25.patch path/to/kamikaze/target/linux/brcm47xx/patches-2.6.25/810-hipmod.patch
$ cp ipproto_hip.patch path/to/kamikaze/target/linux/brcm47xx/patches-2.6.25/820-ipproto_hip.patch
$ cp orchid-router-src-addr-sel.patch path/to/kamikaze/target/linux/brcm47xx/patches-2.6.25/830-orchid-router-src-addr-sel.patch
</programlisting>
          </para>
        </listitem>
        <listitem>
          <para>
            Fortunately you don't need to add those patches in other configuration files. Those patches are automatically applied during kernel build. 
          </para>
        </listitem>
      </orderedlist>
      <formalpara>
        <title>For kernel 2.6.27</title>
        <para></para>
      </formalpara>
      <orderedlist>
        <listitem>
          <para>
            If you want to build OpenWRT with kernel 2.6.27, do the following steps. <emphasis>NOTE: this instruction is currently not working.</emphasis>
          </para>
        </listitem>
        <listitem>
          <para>
            First we need to upgrade kernel from 2.6.25.17 to 2.6.27, because the BEET patch needed for HIPL is natively supported from 2.6.27. Edit target/linux/brcm47xx-2.6/Makefile and set '2.6.27' as LINUX_VERSION.
          </para>
          <para>
<programlisting>
LINUX_VERSION:=2.6.27
</programlisting>
          </para>
        </listitem>
        <listitem>
          <para>
            Copy corresponding files for the kernel version 2.6.27.
          </para>
          <para>
<programlisting>
$ cd path/to/kamikaze/target/linux/brcm47xx-2.6
$ cp config-2.6.25 config-2.6.27
$ cp -r files-2.6.25 files-2.6.27
$ cp -r patches-2.6.25 patches-2.6.27
$ cd ../../..
</programlisting>
          </para>
        </listitem>
        <listitem>
          <para>
            Configure kernel options.
          </para>
          <para>
<programlisting>
$ make kernel_menuconfig
</programlisting>
          </para>
          <para>
            and also make sure that the below options are included in the configuration.
          </para>
          <para>
<programlisting>
Device Drivers  --->
 [*] Network device support  --->
  &lt;*&gt;  Dummy net driver support
Networking  --->
 Networking support
  Networking options  --->
   TCP/IP networking
    &lt;M&gt;   IP: IPsec BEET mode
    &lt;M&gt;   IPv6: IPsec BEET mode
</programlisting>
          </para>
        </listitem>
        <listitem>
          <para>
            Make sure that the below options are not selected. This causes a compilation error.
          </para>
          <para>
<programlisting>
Networking support  --->
 Networking options  --->
  Network packet filtering framework (Netfilter)  --->
   Core Netfilter Configuration  --->
    [ ] "layer7" match support
Kernel modules  --->
 Netfilter extensions  --->
  [ ] kmod-ipt-filter
 Network support  --->
  [ ] kmod-sched
</programlisting>
          </para>
        </listitem>
      </orderedlist>
      <formalpara>
        <title>Building the entire tree</title>
        <para></para>
      </formalpara>
      <para>
            Now you have finished configuring kernel. Then you need to choose your target profile according to your WiFi interface. You have two options for that: one is using the original Broadcom 4321 wifi card, the another is replacing the existing card with an Atheros card.
      </para>
      <formalpara>
        <title>For the original Broadcom 4321 Wi-Fi card</title>
        <para></para>
      </formalpara>
      <para>
        NOTE: This way is not guaranteed to work. Do it at your own risk!
      </para>
      <orderedlist>
        <listitem>
          <para>
            Run menuconfig and choose the following options.
          </para>
          <para>
<programlisting>
Target System (Broadcom BCM947xx/953xx [2.6])
Target Profile (Broadcom BCM43xx WiFi (default))
Kernel modules  --->
  Wireless Drivers  --->
    &lt;*&gt; kmod-b43
    &lt;*&gt; kmod-hostap
    &lt;*&gt; kmod-ieee80211-softmac
    &lt;*&gt; kmod-mac80211
</programlisting>
          </para>
        </listitem>
        <listitem>
          <para>
            Build OpenWRT.
          </para>
          <para>
<programlisting>
$ make V=99
</programlisting>
          </para>
          <para>
            Then you can get the final image in `bin/openwrt-brcm47xx-squashfs.trx`. Load it on your device. Then you can use ASUS WL-500W with an Atheros card.
          </para>
        </listitem>
      </orderedlist>
      <formalpara>
        <title>For Atheros Wi-Fi card</title>
        <para></para>
      </formalpara>
      <para>
        This is the recommended option for you, because Atheros cards are really stable, supported by madwifi device driver. Make sure that you already replaced your existing Broadcom miniPCI card with a new Atheros card.
      </para>
      <orderedlist>
        <listitem>
          <para>
            Run menuconfig and choose the following options.
          </para>
          <para>
<programlisting>
Target System (Broadcom BCM947xx/953xx [2.6])
Target Profile (Atheros WiFi)
Kernel modules  --->
  Wireless Drivers  --->
    &lt;*&gt; kmod-madwifi
    &lt;*&gt; kmod-hostap
</programlisting>
          </para>
        </listitem>
        <listitem>
          <para>
            Build OpenWRT.
          </para>
          <para>
<programlisting>
$ make V=99
</programlisting>
          </para>
          <para>
            Then you can get the final image in bin/openwrt-brcm47xx-squashfs.trx. Load it on your device. Then you can use ASUS WL-500W with an Atheros card.
          </para>
        </listitem>
      </orderedlist>
    </section>
  </chapter>

  <chapter id="maemo">
      <title>Installing HIPL on the Nokia N810 Internet tablet (version 4.1.x, aka. 'diablo')</title>

      <para>
      This section explains how to install HIP for Linux in the Nokia N810
      Internet tablets loaded with the version 4.1 (diablo) version of the
      firmware.
      </para>

      <section><title>Prerequisites</title>

      <para>The kernel needs to be updated to support the various
            features required by HIPL that aren't present in the
            standard distribution. These include ipv6 support and
            various IPSec- and packet filtering related options.</para>

      <para>A pre-compiled version of the kernel for the 2008, r.36
            firmware can be found <ulink
            url="http://hipl.hiit.fi/MERCoNe/diablo/kernel/">here</ulink>
            </para>

      <para>Instructions on installing a new kernel can be found from
            the maemo documentation (wiki) at <ulink
            url="http://www.maemo.org/">www.maemo.org</ulink>.</para>

      <para>Note that the firmware loaded on the device must match the
      versio for which the kernel is compiled. In case you do not know
      which firmware you have, you should re-flash the whole device
      image with the correct version (found from the maemo-release
      downloads at <ulink url="http://tablets-dev.nokia.com/">Nokia's tablet development site</ulink>).</para>

      <para>Alternatively, in case a further customized kernel is
      needed, or a kernel for another firmware release, you can
      compile the kernel yourself.</para>

      <para>The wiki <ulink url="http://wiki.maemo.org/Compiling_the_kernel">page</ulink> at the maemo.org contains good instructions
            on how to do this. However, to enable HIPL, the kernel
            needs to be patched to fix a couple of issues in the IPSec
            stack. These patches can be found from the HIPL arch
            repository under patches/kernel/2.6.21. Instructions on
            enabling the HIPL-required options in the kernel can be
            found in the HIPL manual.</para>


      <para>Note that the kernel sources got from the maemo repository
            usually corresponds only to the latest firmware release.
      </para>

      </section>

      <section><title>Installing from Pre-compiled Packages</title>

      <para>Instructions on installing HIPL using the pre-compiled
            packages can be found from the
            <ulink url="http://hipl.hiit.fi/index.php?index=download">download
            section</ulink> of the HIPL homepage.</para>

      </section>

      <section><title>Compiling HIPL from Source</title>

      <para>
      HIPL can be compiled from source for maemo with the following
      commands (assuming a clean source tree): </para>

      <para><programlisting>
        ./autogen.sh
        ./configure --enable-maemo
        make
      </programlisting></para>
 
     <para>
     The maemo packages are created with the 'olddeb' make target;
      </para>

      <para><programlisting>
      make olddeb
      </programlisting></para>

      <para>
      The packages will be created in test/packaging/ 
      </para>

      </section>

  </chapter>

  <chapter id="quick">
    <title>Quick Install and Test with Binaries</title>

    <para>
     The other sections of this document describe technical
     installation and usage of HIPL software in an elaborate way. This
     section gives more brief instructions for the brave and impatient.
    </para>

    <para>
      The quickest way to install HIPL on your linux system is use the
      precompiled release packages. Binary packages exist for a number
      of debian and redhat based linux distributions. Install all of
      the binary packages to your linux system according to
      instructions on the download pages:
      <ulink url="http://infrahip.hiit.fi/index.php?index=download" />
    </para>

    <para>
      After installing all of the the binaries, you can test the
      installation by opening firefox web browser. Type
      "crossroads.infrahip.net" in the address bar, hit enter and wait few
      seconds. If the web page tells you that the connection was
      established using HIP, then you have a successful installation,
      congratulations! If not, you have to browse through the
      document. You can also ask questions on the hipl-users mailing
      list (<ulink url="http://www.freelists.org/list/hipl-users" />) if you did not find a satisfying 
      answer in this document.
    </para>

  </chapter>
  <chapter id="ch_test_servers">
    <title>HIPL Internet Test Servers</title>
    <para>
    Below is a list of public InfraHIP test servers. The servers are also running
    free name look up Bamboo service (<xref linkend="ch_opendht" />) and HIP rendezvous service which you can use according to the instructions in <xref linkend="ch_rvs_relay" />.
    </para>
    <table id="table_servers" frame="all"><title>Test Servers</title>
    <tgroup cols="1">
      <thead>
	<row><entry>Server</entry><entry>HIT</entry><entry>HI algo</entry><entry>IPv4 address</entry><entry>IPv6 address</entry></row>
      </thead>
      <tbody>
	<row><entry>felwood.infrahip.net</entry><entry>2001:1d:392e:a450:2cd3:75e1:6098:8104</entry><entry>RSA</entry><entry>193.167.187.130</entry><entry>2001:708:140:220::3</entry></row>
	<row><entry>crossroads.infrahip.net</entry><entry>2001:1b:a9be:c6a6:34e5:8361:c07f:a990</entry><entry>RSA</entry><entry>193.167.187.134</entry><entry>2001:708:140:220::7</entry></row>
	<row><entry>ashenvale.infrahip.net</entry><entry>2001:1c:cbae:47ae:2871:f9c:eb94:c8e3</entry><entry>RSA</entry><entry>193.167.187.133</entry><entry>2001:708:140:220::6</entry></row>
      </tbody>
    </tgroup>
    </table>

    <para>
      The servers are running public http service and respond to ICMPv4 and ICMPv6. They are not running "conntest-server" software as described elsewhere in this document.
    </para>

    <para>To use access the servers using HIP behind a NAT box, you
          have two alternatives. Firstly, you enable the UDP
          encapsulation using "hipconf nat plain-udp". See <xref
          linkend="ch_hip_nat" /> for more information. Secondly,
	  you can install miredo on your machine and make sure that HIP
	  uses the IPv6 address of the server.</para>
	  

    <para>To register to the rendezvous servers behind a NAT box,
          you need to install "miredo" on your machine. Then you register to
          one of the test servers using its IPv6 address.</para>

  </chapter>

  <chapter id="ch_basictest">
    <title>Testing a HIP connection between two locally connected hosts</title>
    <para>
      We will show in this section how to connect two hosts using HIP. We assume 
      two machines called crash and oops that are in the same network. Crash is the one
      that starts a communication against oops.
    </para>
    <para>  
      Both machines are used through this whole document as examples even though you probably have 
      your own naming and addressing conventions. It is possible to use IPv4 addresses as well 
      as IPv6 addresses on-wire.
    </para>
    <para>
      This section show to developers and maintainers how to test your
      HIPL installation. The section starts with a IPv6 test applications
      applications, continues with IPv4-IPv6 interoperability and concludes
      with IPv4 test applications.
    </para>
    <section id="ipv6_appl">
            <title>Testing a HIP connection with an IPv6 application</title>
	    <para> You can test HIP with any networking application, but in this
	      section we will demonstrate few development-oriented test
	      applications.</para>
	    <para> You should run conntest-client-hip and conntest-server with root privileges
	      if conntest-server port number is less than 1024.</para>
	    <para>In this section we will use ipv6 addresses, but you can use also ipv4 addresses. 
	      Furthermore, the use of hipfw is optional.</para>
    <para>
      oops:
    </para>
    <itemizedlist>
      <listitem><para>
	ifconfig eth0 inet6 add 3ffe::2/64
      </para></listitem>
      <listitem><para>
	cd somewhere/hipl
      </para></listitem>
      <listitem><para>
	hipd/hipd # (to start as a background daemon process, add -b flag)
      </para></listitem>
      <listitem><para>
	conntest-server tcp 1111
      </para></listitem>
    </itemizedlist>
    <para>
      Crash will act as the connection initiator, so we need to configure
      the hosts files of crash:
    </para>
    <para>
      crash:
    </para>
    <itemizedlist>
      <listitem><para>
	/etc/hosts:
      </para></listitem>
      <listitem><para>
	3ffe::2 oops
      </para></listitem>
      <listitem><para>
	/etc/hip/hosts:
      </para></listitem>
      <listitem><para>
	HIT_OF_OOPS oops
      </para></listitem>
      <listitem><para>
	ifconfig eth0 inet6 add 3ffe::1/64
      </para></listitem>
      <listitem><para>
	cd somewhere/hipl
      </para></listitem>
      <listitem><para>
	hipd/hipd
      </para></listitem>
      <listitem><para>
	conntest-client-hip oops tcp 1111
      </para></listitem>
      <listitem><para>
	;&lt;Type some text in crash, press enter and ctrl+d and you
	should see some text appearing in the output of the hosts&gt;
      </para></listitem>
    </itemizedlist>
    <para>
      This will setup a HIP connection between the two hosts (it may take a
      while if you are using virtual machines). You should replace
      HIT_OF_XXX with the HIT of the host XXX. The hip daemon loads (and
      creates if necessary) the host identities from /etc/hip automatically.
      If you want to know the default HIT of the localhost, run
      "hipconf get hi default".
      You can list all HITs of the machine with "hipconf get hi all". By
      default, you'll see only one. If you want to use all four HITs of the
      host, you have to invoke "hipconf add hi default". The use of multiple
      local HITs is not currently recommended!
    </para>
    <para>
      Mappings between HITs and IP addresses are usually set up
      automatically with the hosts files. Manual configuration is also
      possible but not necessary:
    </para>
    <para>
      hipconf add map PEER_HIT PEER_IP
    </para>
    <para>
      You can also add the mapping to "/etc/hip/hipd_config" and restart hipd.
      It is also possible to use DNS or OpenDHT (<xref linkend="ch_opendht" />)
      for the mappings.
    </para>
    <para>
      Link local IPv6 addresses are not supported well, so do not use
      them. Use global IPv6 addresses instead for testing. The reason for
      this is that it is hard to know if the peer belongs to the same local
      network as we are or not.
    </para>

    </section>
    <section id="interop_ip_v4_v6">
            <title>IPv4 and IPv6 interoperability</title>
	    <para>One of the main advantages is that the conjunction of LSIs and HITs 
	      allows the communication between IPv4 and IPv6 applications. We will show an example
	      using the configuration described in the IPv4 section of this chapter.</para>
	    <para>
	      oops:
	    </para>
	      <itemizedlist>
		<listitem><para>nc6 -l -u -p 5555</para></listitem>
	      </itemizedlist>
	    <para>
	      crash:
	    </para>
	      <itemizedlist>
		<listitem><para>nc OOPS_LSI -u 5555</para></listitem>
		<listitem><para>;&lt;Type some text, press enter and you should see some text 
		appearing in the output of the host oops</para></listitem>
	      </itemizedlist>
	      
	    <para>
	      We can check also the opposite case.
	    </para>
	    <para>
	      oops:
	    </para>
	      <itemizedlist>
		<listitem><para>nc -l -u 5555</para></listitem>
	      </itemizedlist>
	    <para>
	      crash:
	    </para>
	      <itemizedlist>
		<listitem><para>nc6 OOPS_HIT -u 5555</para></listitem>
		<listitem><para>;&lt;Type some text, press enter and you should see some text 
		appearing in the output of the host oops</para></listitem>
	      </itemizedlist>

	    <formalpara><title>Tips: Displaying log information and traffic</title><para></para></formalpara>
	    <para>For both, LSIs and HITs we can obtain more information about how they work showing
	    more information messages with the daemons or capturing the network packets.</para>
	    <para>The log messages displayed by the hip daemon can be changed dynamically:</para>
	    <para>
	      hipconf debug none # &lt;only HIP_DIE messages are shown&gt;
	    </para>
	    <para>
	      hipconf debug medium # &lt;shows HIP_DIE, HIP_ERROR and 
	      HIP_INFO messages&gt;
	    </para>
	    <para>
	      hipconf debug all # &lt;shows all messages, including 
	      HIP_DEBUG&gt;
	    </para>
	    <para>
	      These options can be also set in "/etc/hip/hipd_config" to configure 
	      hipd and other libraries at startup.
	    </para>
	    <para>
	      See the log messages for information about the result of HIP base
	      exchange and USAGI IPSec negotiation. Tcpdump or ethereal are good
	      tools for dumping the network traffic during the base exchange.
	      For tcpdump, you can use "tcpdump -n -i any esp or proto 139 or 
	      port 50500" to catch HIP-only traffic. It should be taken into account
	      that LSIs are local identifiers, so they are not in the wire.
	    </para>
	    <para>
	      There is also a program called "hipsetup" in "test" directory for
	      quick testing of the base exchange. Run it without arguments to see
	      how it is used.
	    </para>
	    <para>
	      It should be noticed that starting a new hipd process automatically
	      kills the previous one.
	    </para>

    </section>
    <section id="ipv4_appl">
      <title>Testing a HIP connection with an IPv4-only application</title>
      <formalpara><title>Initial configuration</title><para></para></formalpara>
	    <para>We have different mechanism for mapping the HIT-LSI information. 
		We can choose whatever of the next possibilities. The user can introduce manually 
	        the LSI or this can be created automatically by the hip daemon. It should be noticed
	        that the address interval between <emphasis>1.0.0.1 - 1.0.0.4</emphasis> is already 
	        in use by the hipd, so the user must choose a free LSI. These four LSIs are the local LSIs assigned with
	        the four local HITs.
	    </para>
	    <para>crash:</para>
	    <itemizedlist>
	      <listitem>
	      <para>
		    Add the information in /etc/hip/hosts
		    <itemizedlist>
		    <listitem><para>OOPS_HIT oops</para></listitem>
		    <listitem><para>OOPS_LSI oops <emphasis>Optional!</emphasis> If it's not defined, 
			it would be created by the daemon</para></listitem>
		    </itemizedlist>
	      </para>
	      </listitem>
	      <listitem>
	        <para>Add the information with hipconf add map
		  <itemizedlist>
		    <listitem><para>hipconf add map OOPS_HIT OOPS_IP [OOPS_LSI] </para></listitem>
		  </itemizedlist>
		</para>
	      </listitem>
	    </itemizedlist>
	    <para>If the command hipconf add map is not executed, we must add the peer IP in
	    the file /etc/hosts</para>
	     <itemizedlist>
		    <listitem><para>OOPS_IP oops</para></listitem>		    
		    </itemizedlist>
	    <para>Apart from starting the hipd process, the hipfw process must be also 
		started in both machines, oops and crash. Notice that hipfw must be started always after hipd!
	    </para>
	    <itemizedlist>
	      <listitem><para>
		  cd somewhere/hipl
	      </para></listitem>
	      <listitem><para>
		  hipd/hipd # (to start as a background daemon process, add -b flag)
	      </para></listitem>
	      <listitem><para>
		  firewall/hipfw -lA (to start the firewall with LSI support enabled and allow HIP/ESP packets)
	      </para></listitem>
	    </itemizedlist>
	    <para>
	      Beforehand the following rules must be added in the file /etc/hip/firewall.conf
	    </para> 
	    <para>crash:</para>
	      <itemizedlist>
		<listitem>
		  <para>INPUT -src_hit OOPS_HIT ACCEPT</para>
		</listitem>
		<listitem>
		  <para>OUTPUT -dst_hit OOPS_HIT ACCEPT</para>
		</listitem>
	      </itemizedlist>
	      <para>oops:</para>
	      <itemizedlist>
		<listitem>
		  <para>INPUT -dst_hit OOPS_HIT ACCEPT</para>
		</listitem>
		<listitem>
		  <para>OUTPUT -src_hit OOPS_HIT ACCEPT</para>
		</listitem>
	      </itemizedlist>
	      <formalpara><title>Running the application</title><para></para></formalpara>
	      <para>Once we have finished the step before and started running hipd and hipfw, we can 
	      run the application. If the LSI has been generated automatically, we can check its
	      value with hipconf get ha OOPS_HIT or hipconf get ha all. 
	      Afterwards, we start running the application, e.g.:		
	      </para>
	      <itemizedlist>
		<listitem><para>ping OOPS_LSI</para></listitem>
		<listitem><para>ssh OOPS_LSI</para></listitem>
		<listitem><para>nc OOPS_LSI -u 5555 # oops must be running nc -l -u 5555</para></listitem>
	      </itemizedlist>
    </section>
  </chapter>

  <chapter id="ch_closing_hip">
    <title>Closing HIP Security Associations Manually</title>
    <para>
      You can use the hipconf tool to reset HIP SAs manually. Type
      "hipconf rst all" to close all SAs. 
    </para>
  </chapter>
  <chapter id="ch_handover">
    <title>Testing Handover</title>
    <para>
      The handover code is based on draft-nikander-hip-mm-00
      specification. Not all of the features all yet implemented and the
      code quality is still far from bullet proof.
    </para>
    <para>
      A naive handover test example is below. It assumes that you have
      already established the base exchange between the hosts. You also need
      to have the nc6 tool which can be found from e.g. "www.freshmeat.net".
      The example is based on IPv6 addresses but you can also use IPv4.
    </para>
    <itemizedlist>
      <listitem><para>
	&lt;first, establish a HIP connection as intructed in <xref linkend="ch_basictest" />&gt;
      </para></listitem>
      <listitem><para>
	oops  # nc6 -l -p 12345
      </para></listitem>
      <listitem><para>
	crash # nc6 &lt;the HIT of oops&gt; 12345
      </para></listitem>
      <listitem><para>
	crash # &lt;type some text and press enter&gt;
      </para></listitem>
      <listitem><para>
	oops  # &lt;the text that you typed in crash should appear in oops
	console&gt;
      </para></listitem>
      <listitem><para>
	crash # ifconfig eth0 inet6 del 3ffe::1/64
      </para></listitem>
      <listitem><para>
	crash # ifconfig eth0 inet6 add 3ffe::3/64
      </para></listitem>
      <listitem><para>
	crash # &lt;type some text and press enter&gt;
      </para></listitem>
      <listitem><para>
	oops  # &lt;the text that you typed in crash should appear in oops console&gt;
      </para></listitem>
    </itemizedlist>
    <para>
      Do not use link local addresses for the mobility scenarios for the
      hosts, unless you know what you are doing! For example, you are asking
      for trouble if you establish HIP SA between the mobile and
      correspondent node using link local addresses, and move the mobile
      node to a different network. The readdressing fails, because either
      node has no way of reaching the other node.
    </para>

    <para>
      Make sure to add the route for the new address as soon as the new address is 
      added. If the route is missing, the update packets might not get sent at all. 
      The daemon waits for a couple of seconds if a transmit of an update fails for 
      restransmitting it. 
    </para>
  </chapter>
  <chapter id="ch_compiling_java">
    <title>Java API</title>
    <para>
      HIP works also with java applications. If you are using the DNS proxy
      for HIP, no changes to the (HIP-unaware) application are needed.
      This  section decribes how you can make a java application aware of HIP.
   </para>
   <para>   
      HIPL software bundle includes also a java wrapper library to the HIP
      native API.  The library is called "jip" and it
      is located in "jip" directory. The use of the java library requires
      the HIP socket handler defined elsewhere in this document.
    </para>
    <para>
      You need to have either Blackdown or Sun java jdk 1.4.x or later to
      compile jip. The code does *not* work on java 1.3.  The installation
      assumes that you are using Blackdown 1.4 jdk, but if you are Sun jdk
      or other version of blackdown java, just set up the environment
      variable "JAVA_HOME" to point to the correct java installation
      directory.
    </para>
    <para>
      Compile libinet6.so and jip:
    </para>
    <itemizedlist>
      <listitem><para>
	cd libinet6
      </para></listitem>
      <listitem><para>
	make libinet6.so
      </para></listitem>
      <listitem><para>
	cd ../jip
      </para></listitem>
      <listitem><para>
	make
      </para></listitem>
    </itemizedlist>
    <para>
      The outcome of the previous operation is jip/jip.jar which you should
      use in your java applications to enable HIP. You can also run "make
      apidoc" to build the Javadoc documentation into the directory
      doc/jip-api.
    </para>
    <para>
      There are three example java applications in "test" directory that you
      must compile manually with the following procedure:
    </para>
    <itemizedlist>
      <listitem><para>
	cd ../test
      </para></listitem>
      <listitem><para>
	javac -classpath ../jip/jip.jar HipClient.java
      </para></listitem>
      <listitem><para>
	javac -classpath ../jip/jip.jar HipUserkeyClient.java
      </para></listitem>
      <listitem><para>
	javac -classpath ../jip/jip.jar HipServer.java
      </para></listitem>
    </itemizedlist>
    <para>
      You should have setup your networking environment as explained in
      <xref linkend="ch_basictest" />, that is, you
      should have configured your /etc/hosts and /etc/hip/hosts
      properly. However, hipd will automatically create your public keys,
      so you don't have to worry about them.
    </para>
    <para>
      You cannot quite convert your normal Java networking application to a
      HIP application by just setting the socket factories.  You will need
      to either ensure that a used host name always resolves only to IPv6
      addresses, or that you never pass host names to methods in Socket and
      ServerSocket classes.  This latter can be achieved by using the
      resolver methods in the HipAddress class as is done in the example.
    </para>
    <para>
      Run the example applications as follows:
    </para>
    <itemizedlist>
      <listitem><para>
	crash # cd test
      </para></listitem>
      <listitem><para>
	crash # ./java HipServer 12345
      </para></listitem>
      <listitem><para>
	oops # cd test
      </para></listitem>
      <listitem><para>
	oops # ./java HipClient crash 12345 54321
      </para></listitem>
      <listitem><para>
	&lt;wait for the prompt, type some text and press enter&gt;
      </para></listitem>
    </itemizedlist>
    <para>
      The shell script "java" contains some LD_PRELOAD, library and
      class path information necessary for executing the HIP enabled java
      applications.
    </para>
    <para>
      The HipUserkeyClient class is otherwise the same as the HipClient
      class, except that its optional fourth argument is the name of a file
      from which to read an application-specified endpoint.
    </para>
  </chapter>
  <chapter id="ch_hip_telnet">
    <title>HIP Enabled Telnet</title>
    <para>
      We have modified netkit-telnet from usagi (www.linux-ipv6.org) to
      support native HIP API. HIP is a compile time option, so that you can
      see the required modifications to the code (ifdef USE_HIP). Here's how
      you compile the telnet applications:
    </para>
    <itemizedlist>
      <listitem><para>
	# cd telnetd
      </para></listitem>
      <listitem><para>
	# ./configure
      </para></listitem>
      <listitem><para>
	# make
      </para></listitem>
      <listitem><para>
	# cd ../telnet
      </para></listitem>
      <listitem><para>
	# ./configure
      </para></listitem>
      <listitem><para>
	# make
      </para></listitem>
    </itemizedlist>
    <para>
      Before actually using the telnet, you should build and "insmod"
      the HIP kernel module. It is needed for telnet because it uses
      the native API (and not the legacy APIs). After that, you can
      experiment with telnet as follows:
    </para>
    <itemizedlist>
      <listitem><para>
	oops  # telnetd/telnetd -debug 12345
      </para></listitem>
      <listitem><para>
	crash # telnet/telnet -l username oops 12345
      </para></listitem>
    </itemizedlist>
    <para>
      Note: the username must be non-root.
    </para>
    <para>
      There is a limitation in the current version of the native API. It does
      not support wildcard addresses at the server. This means that you have to
      select the correct HIT at the client.
    </para>
  </chapter>
  <chapter id="ch_how_to_use_hip">

    <title>How to Use HIP with Applications?</title>

    <para>You need to execute first "make install" in the top directory if
    you have not done it before. Otherwise you have to configure
    library paths using LD_LIBRARY_PATH environment variable.
    </para>
    <para>This section lists different methods on how to set-up HIP manually
    in order to make applications use HIP.
    We have categorized the local methods to "easy"
    and "advanced" here. 
    </para>
    <section id="sec_easy_methods">
      <title>Easy Methods</title>
      <para>
	1. Run the dnshipproxy to handle mapping from hostnames to HITs from hosts files.
	See <xref linkend="sec_dns_proxy" /> for more details.
      </para>
      <para>
	2. Use external nameservices for HIT-IP mapping, such as HIP DNS records
        as instructed in <xref linkend="ch_dns_data" /> (requires the use of the DNS proxy).
	Alternatively, use the free OpenDHT name service for automatic host
	naming as described in <xref linkend="ch_opendht" />.
      </para>
      <para>
	3. Override the resolver library dynamically:
      </para>
      <para>
	3a. Running a single application using HIP: <emphasis>hipconf run normal &lt;EXECUTABLE&gt;</emphasis>
      </para>
      <!-- http://www-106.ibm.com/developerworks/linux/library/l-glibc.html?ca=3Ddgr-ln= -->

      <para>
	3b. Enabling HIP for all applications in bash shell (add to bashrc if you want to set this permanently): <emphasis>export LD_PRELOAD=libinet6.so:libhiptool.so:libhipopendht.so</emphasis>
      </para>

      <para>
	4. Use HIP configuration GUI to run the application. You can execute applications
	with GUI and edit their library-path as you like. Also you should be
	able to see list of processes you have executed from GUI.
      </para>
      <para>
	5. You can also use HITs (or LSIs) directly in the application. For example, you can
	do "ping6 PEER_HIT". However, hipd must know the mapping from the
	PEER_HIT to the corresponding IP address. You can tell this mapping to
	hipd using several ways. First way is to configure the HIT-hostname
	pair to /etc/hip/hosts and the IP-hostname pair to /etc/hosts. Second
	way is execute "hipconf add map PEER_HIT PEER_IP". You can insert the
	hipconf command also to /etc/hip/hipd_config and restart hipd when you
	want the mapping to be permanent.
      </para>
      <para>
	6. Overload your /etc/hosts files by adding HITs or LSIs to the
	file and use the hostname in your application. You need to make sure
	that hipd finds the corresponding IP address as instructed in the
	previous point.
      </para>
      <para>
	7. Use the opportunistic mode as described in
	<xref linkend="opportunistic" />. This method works with both IPv4 and
	IPv6 applications. It does not require HIT configuration at all.
      </para>
      <para>
	7a. Running a single IPv6-enabled application using HIP: <emphasis>hipconf run opp &lt;EXECUTABLE&gt;</emphasis>
      </para>
      <para>
	7b. Enabling HIP for all applications in bash shell (add to bashrc if you want to set this permanently): <emphasis>export LD_PRELOAD=libopphip.so:libinet6.so:libhiptool.so:libhipopendht.so</emphasis>
      </para>
    </section>
    <section id="sec_advanced_methods">
      <title>Advanced Methods</title>
      <para>These methods assume that you have the source code available
      for the application and the application is IPv6 enabled. You have
      to relink the application to use the HIP libraries and,
      in some methods, to modify the source code.
      </para>
      <para>
	Following applications are IPv6 enabled (and use getaddrinfo for name
	resolution): telnet, firefox, lynx, ssh. Not using getaddrinfo: ping,
	ping6, tla, svn.
      </para>
      <para>
	8. Relink the application to use the libinet6 library provided in the
	HIPL software bundle Configure the HIT of the peer to /etc/hip/hosts and
	add the corresponding address to /etc/hosts. Then, use either of the
	following methods:
      </para>
      <para>
	8a) Run the application by using the hostname you just configured to
	the hosts files. It will use HIP for those hostnames. For hostnames
	that are not present in /etc/hip/hosts, the application will just
	use normal IPv4 or IPv6 connectivity. Good for environments where
	the are both HIP and non-HIP enabled hosts, and backwards
	compatibility is more important that the security of the connections.
      </para>
      <para>
	8b) Set the AI_HIP flag in the getaddrinfo call and recompile the
	application (see conntest.c). This will make the getaddrinfo
	function to return <emphasis>only</emphasis> HITs in the place of IP
	addresses (no IP addresses are returned). This option good for
	security critical applications for which you want to force the
	use of HIP.
      </para>
      <para>
	8c. Port it to use the native HIP API. See the telnet code for a
	practical example. The API is documented in url:
	<ulink url="http://hipl.hiit.fi/hipl/hip-native-api-final.pdf" />
      </para>
    </section>

  </chapter>
  <chapter id="ch_tips_for_hip">
    <title>Tips for Using HIP with Some Applications</title>
    <section id="sec_using_hip_proxy">
      <title> Using HIP Enabled Web Proxy</title>
      <para>
	In the deployment phase, it is interesting to set-up a proxy server that 
	translates the TCP/IP traffic into HIP. For instance, this is convenient 
	in http proxy servers. Thus all http traffic between our host and the proxy 
	server will benefit from the usage of HIP. 
      </para>
      <para>
	First of all, you should have installed and configured properly your proxy
	server to employ HIP. This includes allowing HITs to connect the server 
	(settings in the httpd.conf file) and restarting httpd using HIP.
      </para>
      <para>
	You have several options to enable the HIP proxy within Firefox. In the menu 
	Edit/Preferences/Advanced/Connection Settings, you can choose:
      </para>
      <para>
	Direct connection to the Internet: To disable the usage of any proxy.
      </para>
      <para>
	Auto-detect proxy settings for this network: To enable the auto-detection
	feature, you should configure the wpad.dat file that it is served by
	your proxy in the URL http://wpad.mynetwork.com/wpad.dat (or a similar one).
	The wpad.dat file should return the information of your HIP enabled 
	proxy server at the end of the function FindProxyForURL(url, host). 
      </para>
      <para> 
	Manual proxy configuration: To manually introduce the information about 
	your HIP enabled proxy server. You should also identify the port number.  
      </para>
      <para> 
	Automatic proxy configuration URL: To use a wpad.dat file that is not 
	located in the default URL http://wpad.mynetwork.com/wpad.dat. With this 
	feature, you can store a wpad.dat file in some other location of your 
	server and Firefox will fetch it from this URL.    
      </para>
      <para>
	Once you have the proxy server and Firefox ready, you can restart Firefox 
	under HIP with (please make sure that no other instances of Firefox are being 
	run at that time):
      </para>
      <para>
	hipconf run normal|opp firefox 
      </para>
      <para>
	Now your Firefox should be connected by HIP to your proxy server, 
	enabling mobility and enhancing security from your proxy to your host. 
      </para>
    </section>
    <section id="sec_sendmail">
      <title>Sendmail and Spamassassin</title>
      <para>
	Sendmail works fine with HIP after you enable IPv6 in sendmail. We
	did some experimentation with spamassassin to integrate it with HIP
	puzzle mechanisms. See spamass-sendmail-debian-v1.patch,
	README.SPAMASS.HIPL and spamass-milter-0.3.0-hipl-v1.patch for some
	examples of configuration changes and instructions.
      </para>
    </section>
  <section id="sec_vlc">
  <title>VLC multimedia streamer</title>
  <para>
  First run at the client: vlc -vvv udp:
  </para>
  <para>
  Then run at the server: vlc -vvv &lt;any avi video file&gt; --ipv6 --sout '#std{access=rtp,mux=ts,dst=[&lt;CLIENT's HIT&gt;]:1234}'
  </para>
  </section>
  <section id="sec_vnc">
  <title>VNC applications</title>
  <para>
    Vino-server/Vinagre-client and tightVNCserver/xtightVNCviewer
    applications work just fine with the LSI support of HIPL. LSIs are
    used because tested applications did not support IPv6. It seems
    that most of the VNC applications do not support IPv6.
  </para>
  <para>
    VINO/VINAGRE
  </para>
  <para>
  Setup LSIs as the manual instructs and remember the daemons and so
  on. Then do the following.
  </para>
  <para>
    For server side (Remember Ubuntu was used when testing). Open the
    settings GUI from Gnome System->Preferences->Remote Desktop then
    allow other users to view and or control the desktop. You can
    also set a password for the desktop. 
  </para>
  <para>
    For the client side do the following and everything should work.
  </para>
  <programlisting>
    vinagre &lt;LSI-of-Server&gt;
  </programlisting>
  <para>
    THIGHTVNCSERVER/XTIGHTVNCVIEWER
  </para>
  <para>
  Setup LSIs as the manual instructs and remember the daemons and so
  on. Then do the following.
  </para>
  <para>
    For the server side install package tightvncsercer. To start the
    server just write tightvncserver on the terminal and the server
    will start with default options. Refer to the official
    documentation or the man pages of tightvnc for more information on
    the configuration. 
  </para>
  <para>
    On the client side install package xtightvncviewer. Then with the
    following command you should have an successfull connection.
  </para>
  <programlisting>
    xtightvncviewer &lt;LSI-of-server&gt;:1
  </programlisting>
  <para>
  Longer how-to can be found from <ulink url="http://www.cs.helsinki.fi/u/sklvarjo/vnc.htm" />
  </para>
  </section>
  <section id="sec_openldap">
  <title>OpenLDAP</title>
  <para>
  Tested with stable version openldap-2.3.38 and with release version
  2.4.7. ACL part is tested using 2.4.11. Using OpenLDAP with HIP is
  pretty straight forward thing to do. Simplest way is to run hipd on
  both machines and just use command like
  </para>
  <programlisting>
  hipconf run normal ldapsearch -x -H ldap://&lt;fqdn&gt; -b 'dc=&lt;MY-DOMAIN&gt;,dc=&lt;COM&gt;' '(objectclass=*)'
  </programlisting> 
  <para>
  The name can be
  something found from <emphasis>/etc/hosts</emphasis>
  and <emphasis>/etc/hip/hosts</emphasis> or you can use OpenDHT to
  resolve names to HIT and address. Search can also be done directly
  with HIT by command 
  </para>
  <programlisting>
  hipconf run normal ldapsearch -x -H ldap://[&lt;HIT&gt;] -b 'dc=&lt;MY-DOMAIN&gt;,dc=&lt;COM&gt;' '(objectclass=*)'
  </programlisting>
  <para>
  You can search also by using the opportunistic mode by using command
  </para>
  <programlisting>
  hipconf run opp ldapsearch -x -H ldap://&lt;fqdn&gt; -b 'dc=&lt;MY-DOMAIN&gt;,dc=&lt;COM&gt;' '(objectclass=*)'
  </programlisting>
  <para>
  Ldapadd can be used similarly with LDAPURI and HITs. 
  </para>
  <para>
  Maybe the most intereseting part are the ACL rules with OpenLDAP. In
  the newer versions you can use IPv6 formatted peername rules, so it
  is interesting when we remember that HITs are IPv6 formatted. Below
  is the basic example of a rule that grants write/read/search
  permissions to self, read/search permissions to all processes from
  HIT_1 without authentication and no permissions to the rest of the
  world.  
  </para>
  <programlisting>
      access to *
            by self write
            by peername.ipv6=&lt;HIT_1&gt; anonymous read
            by * none
  </programlisting> 
  <para>
  Longer how-to
  can be found from <ulink url="http://www.cs.helsinki.fi/u/sklvarjo/openldap.htm" />
  </para>
  </section>
  <section id="sec_networking_scripts">
  <title>Networking scripts and instructions for virtual machines and HIP</title>
  <para>
  These pages contain some scripts for vmware, virtualbox and UML
  users. For UML there is a more complete tutorial on howto compile
  HIP enabled host and guest
  kernels. <ulink url="http://www.cs.helsinki.fi/u/sklvarjo/manuals.htm" />.
  </para>
  </section>
    <section id="hip_over_vpn">
      <title>OpenVPN</title>
    <!-- id="hip_over_vpn_how_to" -->
      <para>
	OpenVPN is an open-source VPN solution. More information on it can
	be found at http://openvpn.net/. In Linux, OpenVPN is installed with
	the command:
      </para>

      <para>
	apt-get install openvpn
      </para>

      <para>
	An example of OpenVPN configuration on Linux can be found at
	https://help.ubuntu.com/community/VPNServer. This link illustrates very
	well the configuration files. In those configuration files, only the IP
	addresses need to be changed according to the machines that will be used
	in the VPN. We used similar routing as shown in the link above, but not
	exactly the same. The basic for successful VPN routing is to have the VPN
	traffic routed through the tun0 interface, and all other traffic directed
	through the default interface. No changes to iptables were needed.
      </para>
    <!-- id="hip_over_vpn_performance" -->
      <para>
	A HIP and OpenVPN tunnel have roughly the same througput. It
	is even possible run HIP inside the OpenVPN tunnel, even
	though this seems to halve the throughput without any
	optimizations.
      </para>

    <!-- id="hip_over_vpn_pitfalls" -->
      <para>
	In contrast to the previous measurements, the following use a virtual
	machine for HIP communication (virtualbox.org). Additionally, HIP
	communication is UDP-encapsulated. The average values of the
	measurements of throughput are:
      </para>
      <para>
	1. No HIP or VPN. We do not use HIP or VPN for the data traffic - 70.26 Mbits/sec
      </para>
      <para>
	2. VPN, no HIP. We use VPN for the data traffic - 52.6 Mbits/sec
      </para>
      <para>
	3. HIP, no VPN. We use HIP for the data traffic - 25.6 Mbits/sec
      </para>
      <para>
	4. VPN and HIP. We use HIP over VPN for the data traffic - 17.14 Mbits/sec
      </para>
    </section>
  </chapter>

  <chapter id="ch_rvs_relay">
    <title>Testing HIP Rendezvous and HIP Relay Server/Mechanisms</title>
    <abstract>
      <para>
	In this chapter, we guide how to test the Host Identity Protocol
	rendezvous and relay mechanisms.
      </para>
    </abstract>
    <section id="sec_rvs_relay">
      <title>About the HIP Rendezvous and HIP Relay Mechanisms</title>
      <para>
	The rendezvous and relay extensions extend HIP and the HIP
	registration extension for initiating communication between HIP nodes
	via a HIP rendezvous server or a HIP relay server. The rendezvous server (RVS) and
	the HIP relay server serve as an initial contact point ("rendezvous
	point") for its clients. The clients of an RVS / HIP relay server are
	HIP nodes that use the HIP Registration Protocol to register their
	HIT to IP address mappings with the server. After this registration,
	other HIP nodes can initiate a base exchange using the IP address of the
	server instead of the current IP address of the node they attempt to
	contact. Essentially, the clients of a server become reachable at the
	server's IP addresses.
      </para>
      <para>
	The primary objective of the rendezvous extension is to improve
	reachability and operation when HIP hosts are mobile or multi-homed.
	In addition, the rendezvous extension is necessary when a middlebox
	separates the responder from the public realm. In a Network Address
	Translator (NAT), session establishment is uni-directional from
	private address realm to public address realm. Therefore, if a host has
	detected that it is behind a NAT, the host must first register with the RVS
	when it is going to act as a responder of a base exchange. The
	rendezvous extension allows HIP initiators to reach the responder when
	the NAT devices involved all perform address independent mapping. Such
	NATs are commonly referred to as "good" NATs.
      </para>
      <para>
	The primary objective of the HIP relay extension, on the other hand, is
	to improve reachability when HIP hosts are separated from each other
	by a NAT device that performs address dependent mapping. Such NATs are
	commonly referred to as "bad" NATs. In practice, the HIP relay servers
	are used to relay the Interactive Connectivity Establishment (ICE)
	address candidates that are encapsulated in HIP messages.
      </para>
      <para>
	The main difference between the rendezvous server and the HIP relay
	server is that the RVS only relays I1 packet of the base exchange while
	the HIP relay server relays all HIP packets. We can summarize the use
	cases of the RVS and the HIP relay as follows.
      </para>
      <para>
	The rendezvous server should be used when:
      </para>
      <itemizedlist>
	<listitem>
	  <para>
	    The responder is mobile or multi-homed.
	  </para>
	</listitem>
	<listitem>
	  <para>
	    A NAT device that performs endpoint independent mapping separates
	    the responder from the public Internet.
	  </para>
	</listitem>
      </itemizedlist>
      <para>
	The HIP relay server should be used when:
      </para>
      <itemizedlist>
	<listitem>
	  <para>
	    A NAT device that performs endpoint dependent mapping is en route between the
	    initiator and the responder. Note that it does not make a
	    difference whether the NAT device is at initiator's side or at
	    responder's side. A single "bad" NAT en route is enough to make the
	    communication impossible between the initiator and the responder
	    unless a HIP relay is used.
	  </para>
	</listitem>
      </itemizedlist>
      <para>17th of July 2008</para>
    </section>
    <section id="sec_relay_conf">
      <title>The RVS and HIP Relay Configuration File</title>
      <abstract>
	<para>
	  In this section, we show how to edit the configuration file:
	  "<emphasis>/etc/hip/relay_config</emphasis>".
	</para>
      </abstract>
      <section id="sec_relay_conf_about">
	<title>About the RVS and HIP Relay Configuration File</title>
	<para>
	  The rendezvous server and the HIP relay server are configured using a
	  configuration file: "<emphasis>/etc/hip/relay_config</emphasis>".
	  Note, that this file is server side configuration file i.e. you only
	  need to configure the file at the relay or rendezvous server, not at
	  the client. This file is shared between the RVS and the HIP relay
	  because both of these services use the same internal database to store
	  the HIT to IP address mappings. A default configuration file is
	  created once the HIP daemon is started the first time, thus if the
	  daemon has not been started before, please start and stop the daemon
	  once to create the default file.
	</para>
      </section>
      <section id="sec_relay_conf_setup">
	<title>Configuration File Setup</title>
	<para>
	  In the configuration file we have the
	  following options:
	  <programlisting>
	    whitelist_enabled = "yes"
	    whitelist = ""
	    minimum_lifetime = "60"
	    maximum_lifetime = "3600"
	  </programlisting>
	  HIPL supports RVS / HIP relay server client white listing which means that
	  only those clients whose HITs are listed in the white list are allowed to
	  register to the RVS / HIP relay server. Before R can register with the
	  server, R's HIT must be added to the white list. To do this, please start
	  the HIP daemon at the responder and use the "<emphasis>hipconf</emphasis>" tool from another
	  shell at the responder to get the default hi:
	  <programlisting>
	    hipconf get hi default
	  </programlisting>
	  Now, add this HIT in between the white list quotation marks in the
	  configuration file of the RVS / HIP relay server:
	  <programlisting>
	    whitelist = "2001:0018:8321:4e1a:c009:1ff8:fed4:8e9c"
	  </programlisting>
	  ,where 2001:0018:8321:4e1a:c009:1ff8:fed4:8e9c is the HIT of the
	  responder. Multiple HITs are separated with commas:
	  <programlisting>
	    whitelist = "2001:0018:8321:4e1a:c009:1ff8:fed4:8e9c","2001:11:91e3:528e:7c41:9560:82ae:630f"
	  </programlisting>
	  Alternatively you can add multiple HITs by adding multiple "<emphasis>whitelist</emphasis>"
	  stanzas:
	  <programlisting>
	    whitelist = "2001:0018:8321:4e1a:c009:1ff8:fed4:8e9c"
	    whitelist = "2001:0011:91e3:528e:7c41:9560:82ae:630f"
	  </programlisting>
	  If you do not wish to filter the clients who are granted access to the
	  rendezvous and HIP relay services, you can disable the white list:
	  <programlisting>
	    whitelist_enabled = "no"
	  </programlisting>
	  When the white list is disabled, it does not matter if you have HITs
	  listed in the white list or not since every HIT is allowed to register.
	  Finally, you can set the boundary values for the time window limiting
	  the service lifetime:
	  <programlisting>
	    minimum_lifetime = "60"
	    maximum_lifetime = "3600"
	  </programlisting>
	  These values are seconds. The registration extension, however, uses an
	  8-bit encoding to represent the lifetimes. See notes for details on the
	  <xref linkend="listitem_lifetime_formula"/>.
	</para>
	<section id="sec_relay_conf_related">
	  <title>Related hipconf commands</title>
	  <itemizedlist>
	    <listitem>
	      <para>
		Server side commands i.e. commands run on the server.
	      </para>
	      <itemizedlist>
		<listitem>
		  <para>
		    If you have already started a HIP daemon that functions as an RVS or a
		    HIP relay server and you have to add values to the white list or
		    otherwise modify the configuration file, you can reinitialize the server
		    without restarting the daemon itself using the "<emphasis>hipconf</emphasis>" tool:
		    <programlisting>
		    hipconf reinit service rvs</programlisting>
		    or
		    <programlisting>
		    hipconf reinit service relay</programlisting>
		    The reinitialization does not have any effect on the existing
		    RVS / HIP relay server clients, but only affects clients registering
		    after the reinitialization.
		  </para>
		</listitem>
	      </itemizedlist>
	    </listitem>
	  </itemizedlist>
	</section>
	<section id="sec_relay_conf_notes">
	  <title>Notes</title>
	  <itemizedlist>
	    <listitem id="listitem_lifetime_formula" xreflabel="lifetime formula">
	      <para>
		The values that are given in the configuration file are used to
		calculate the real life time and therefore do not represent the
		exact life time as such. The formula for the calculations is
		given in <ulink url="http://www.rfc-editor.org/rfc/rfc5203">RFC
		5203: Host Identity Protocol (HIP) Registration
		Extension</ulink>:
		<programlisting>
		  seconds = 2^((lifetime - 64)/8)
		</programlisting>
		
		Using this formula we can get the lifetime value:
		<programlisting>
		  lifetime = (8 * (log(seconds) / log(2))) + 64
		</programlisting>
		
		For the aforementioned
		default values in seconds (60 and 3600) we get lifetime values 112 and
		158 (using ceil() for lower boundary and floor() for higher boundary).
		These lifetime values correspond to 64 and 3444 respectively. Therefore,
		when you have values 60 and 3600 seconds in the configuration file, you
		will effectively end up having lifetime value boundaries of 64 and 3444
		seconds.
	      </para>
	    </listitem>
	  </itemizedlist>
	  <para>17th of July 2008</para>
	</section>
      </section>
    </section>
    <section id="sec_rvs">
      <title>HIP Rendezvous Mechanisms</title>
      <abstract>
	<para>
	  In this section, we show how to use the rendezvous server to establish
	  a HIP connection between two HIP hosts using the "<emphasis>conntest-server</emphasis>"
	  connection test server and the "<emphasis>conntest-client-hip</emphasis>" connection
	  test client.
	</para>
      </abstract>
      <section id="sec_rvs_prelim">
	<title>Preliminary Setup</title>
	<para>
	  Before you test the rendezvous mechanisms, you should have run the base
	  exchange once without the rendezvous server to get familiar how the
	  "<emphasis>/etc/hosts</emphasis>" and "<emphasis>/etc/hip/hosts</emphasis>" files are configured. Please see
	  <xref linkend="ch_basictest" /> for information on how to run a base
	  exchange without the rendezvous server. Also, before you can test the
	  rendezvous mechanism, the configuration file must be edited
	  appropriately, see <xref linkend="sec_relay_conf" /> for more
	  information.
	</para>
      </section>
      <section id="sec_rvs_test">
	<title>HIP Connection Test Using the Rendezvous Server</title>
	<para>
	  The rendezvous server is similar to the home agent in Mobile IP. The
	  rendezvous server provides a stable IP address for the responder and forwards
	  the initial I1 packet to the current location of the responder. The
	  idea is that I wants to connect to R's HIT but only knows RVS's IP
	  address (and that RVS is representing R).
	</para>
	<mediaobject>
	  <imageobject>
	    <imagedata fileref="base-exchange-rvs.png" scale="100" align="center" format="PNG"/>
	  </imageobject>
	  <caption>
	    <para>
	      Base exchange via the rendezvous server. I = Initiator,
	      RVS = RendezVous Server, R = Responder
	    </para>
	  </caption>
	</mediaobject>
	<para>
	  First, the "<emphasis>/etc/hosts</emphasis>" and
	  "<emphasis>/etc/hip/hosts</emphasis>" files are configured. Please
	  notice that you can leave all non-HIP-related values in
	  "<emphasis>/etc/hosts</emphasis>" intact.
	</para>
	<itemizedlist id="itemizedlist_rvs_conf" xreflabel="RVS configuration">
	  <listitem>
	    <para>INITIATOR</para>
	    <orderedlist>
	      <listitem>
		<para>
		  In the "/etc/hosts" file you should have: &lt;RVS IP&gt;
		  &lt;RESPONDER NAME&gt;. In other words the responder's host name
		  is mapped to the IP address of the rendezvous server. It is
		  important that the responder's host name is NOT mapped to
		  responder's IP address. Otherwise the rendezvous server is not
		  used at all!
		</para> 
	      </listitem>
	      <listitem>
		<para>
		  In the "<emphasis>/etc/hip/hosts</emphasis>" file you should have:
		  &lt;RESPONDER HIT&gt; &lt;RESPONDER NAME&gt;. This is the line
		  that you would have in a normal base exchange execution not
		  involving an RVS. Please make sure that you use the same HIT
		  here as &lt;RESPONDER HIT&gt; as what the "<emphasis>hipconf get hi
		default</emphasis>" outputs at the responder.</para>
	      </listitem>
	    </orderedlist>
	  </listitem>
	  <listitem>
	    <para>RVS</para>
	    <orderedlist>
	      <listitem>
		<para>
		  Both files, "<emphasis>/etc/hosts</emphasis>" and
		  "<emphasis>/etc/hip/hosts</emphasis>", are left blank. The files are left blank
		  because the rendezvous server is assumed to have no information
		  of its clients beforehand. The RVS can have some white listed
		  HITs as beforehand information, however, but it is not required
		  to have none whatsoever. Using the white list to filter HITs is
		  local policy and as such is not part of the registration
		  procedure.
		</para>
	      </listitem>
	    </orderedlist>
	  </listitem>
	  <listitem>
	    <para>RESPONDER</para>
	    <orderedlist>
	      <listitem>
		<para>
		  At the responder, both files,"<emphasis>/etc/hosts</emphasis>"
		  and "<emphasis>/etc/hip/hosts</emphasis>", are left blank
		  also. The responder is assumed to know the IP address and the
		  HIT of the rendezvous server, but this information is given as
		  command line parameters of the "<emphasis>hipconf</emphasis>" tool.
		</para>
	      </listitem>
	    </orderedlist>
	  </listitem>
	</itemizedlist>
	<para>
	  You are now ready to test the actual connection establishment. You
	  will need two shells open on each host, one for the HIP daemon and other
	  for the hipconf tool:
	</para>
	<orderedlist>
	  <listitem><para>
	    Start HIP daemon at each host:<programlisting>hipd/hipd</programlisting>
	  </para></listitem>
	  <listitem><para>
	    At the rendezvous server, we have to indicate that we are willing to offer
	    rendezvous service:<programlisting>hipconf add service rvs</programlisting>
	  </para></listitem>
	  <listitem id="listitem_rvs"><para>
	    At the responder, we have to register to the rendezvous server:
	    <programlisting>hipconf add server rvs [RVS-HIT] &lt;RVS-IP or hostname&gt; &lt;LIFETIME-IN-SECONDS&gt;</programlisting>
	    This will launch a base exchange i.e. establish a HIP SA between the
	    rendezvous server and the responder. Please use the default HIT of
	    the rendezvous server ("<emphasis>hipconf get hi default</emphasis>" at the RVS).
	    The &lt;LIFETIME-IN-SECONDS&gt; value represents the number of seconds
	    we would like our service registration to last, but it is not
	    necessarily the number of seconds we are granted the service.
	    Notice that opportunistic mode will be used if you don't specify rendezvous HIT.
	  </para></listitem>
	  <listitem><para>
	    At the responder, start a server listening for incoming connections
	    (5000 is an example port number):
	    <programlisting>conntest-server tcp 5000</programlisting>
	  </para></listitem>
	  <listitem><para>
	    At the initiator, start a connection test client:
	    <programlisting>conntest-client-hip &lt;RESPONDER-HOSTNAME&gt; tcp 5000</programlisting>
	  </para></listitem>
	  <listitem><para>
	    At the initiator, type some text and press <command>CTRL + d</command>. If everything
	    works as it should, the typed text should now be echoed at
	    the responder.
	  </para></listitem>
	</orderedlist>
	<section id="sec_rvs_related">
	  <title>Related hipconf commands</title>
	  <itemizedlist>
	    <listitem>
	      <para>
		Server side commands i.e. commands run on the rendezvous server.
	      </para>
	      <itemizedlist>
		<listitem>
		  <para>
		    To cancel the rendezvous service (without killing the HIP
		    daemon) type:
		    <programlisting>
		      hipconf del service rvs
		    </programlisting>
		    This will delete all existing rendezvous server registrations
		    and remove the rendezvous service from the offered services.
		  </para>
		</listitem>
		<listitem>
		  <para>
		    To reinitialize the rendezvous service after modifications to
		    the configuration file (without killing the HIP daemon) type:
		    <programlisting>
		      hipconf reinit service rvs
		    </programlisting>
		    The changes that you have made to the configuration file affect the
		    clients registering after the reinitialization.
		  </para>
		</listitem>
	      </itemizedlist>
	    </listitem>
	    <listitem>
	      <para>
		Client side commands i.e. commands run on the responder (rendezvous
		server client).
	      </para>
	      <itemizedlist>
		<listitem>
		  <para>
		    To cancel the registration to the rendezvous service type:
		    <programlisting>
		      hipconf del server rvs &lt;RVS-HIT&gt; &lt;RVS-IP&gt;
		    </programlisting>
		    This will send a HIP message asking for rendezvous service
		    cancellation to the rendezvous server.
		  </para>
		</listitem>
	      </itemizedlist>
	    </listitem>
	  </itemizedlist>
	</section>
	<section id="sec_rvs_notes">
	  <title>Notes</title>
	  <itemizedlist>
	    <listitem>
	      <para>
		The rendezvous service implementation is based on
		<ulink url="http://www.rfc-editor.org/rfc/rfc5204.txt">RFC 5204:
		Host Identity Protocol (HIP) Rendezvous Extension</ulink> and
		<ulink url="http://www.rfc-editor.org/rfc/rfc5203">RFC 5203:
		Host Identity Protocol (HIP) Registration Extension</ulink>.
	      </para>
	    </listitem>
	    <listitem>
	      <para>
		At the time of writing this section, the UPDATE packet
		implementation of HIPL was under heavy renovation. Therefore
		the RVS extension does not have UPDATE packet support.
		Effectively this means that the current rendezvous service
		implementation uses base exchange packets to signal any changes
		in the service status.
	      </para>
	      <para>
		For example, when you register to the RVS service and then
		cancel the service, the HIP daemon will launch a base exchange for both
		the service registration and the service cancellation. According
		to RFC 5203 the service cancellation should use UPDATE packets
		since there already is a HIP connection between the client and
		the server.
	      </para>
	    </listitem>
	    <listitem>
	      <para>
		The rendezvous server relays only the I1 packet. Once the
		I1 packet has been successfully relayed to the responder, the
		responder sends an R1 packet directly to the initiator and the
		initiator learns the responder's location from the IP header of
		the R1 packet. Therefore, all successive traffic flows directly
		between the initiator and the responder.
	      </para>
	    </listitem>
	    <listitem>
	      <para>
		The initiator does not yet store the IP addresses received in the
		VIA_RVS parameter encapsulated in R1 packet. This means that the double
		jump scenario does not work.
	      </para>
	    </listitem>
	    <listitem>
	      <para>
		The responder does not yet store the granted service lifetime
		anywhere.
	      </para>
	    </listitem>
	  </itemizedlist>
	  <para>17th of July 2008</para>
	</section>
      </section>
    </section>
    <section id="sec_relay">
      <title>HIP Relay Mechanisms</title>
      <note><title>NOTE:</title>
      <para>
	As of 17th July 2008, the HIP relay mechanisms is under implementation.
	Therefore, the forwarding mechanisms presented herein do not work. Only
	the relay service registration works.
      </para>
      </note>
      <abstract>
	<para>
	  In this section, we show how to use the relay server to establish a
	  HIP connection between two HIP hosts using the
	  "<emphasis>conntest-server</emphasis>" connection test server and the
	  "<emphasis>conntest-client-hip</emphasis>" connection test client.
	</para>
      </abstract>
      <section id="sec_relay_prelim">
	<title>Preliminary Setup</title>
	<para>
	  Before you test the relay mechanisms, you should have run the base
	  exchange once without the relay server to get familiar how the
	  "<emphasis>/etc/hosts</emphasis>" and
	  "<emphasis>/etc/hip/hosts</emphasis>" files are configured. Please see
	  <xref linkend="ch_basictest" /> for information on how to run a base
	  exchange without the relay server. Also, before you can test the
	  relay mechanism, the configuration file must be edited
	  appropriately, see <xref linkend="sec_relay_conf" /> for more
	  information.
	</para>
      </section>
      <section id="sec_relay_test">
	<title>HIP Connection Test Using the Relay Server</title>
	<para>
	  The HIP relay server is intended to be a foolproof method to contact
	  the responder. When the responder has registered to the HIP relay, the
	  responder can be contacted regardless of the network address translators
	  en route between the initiator and the responder. The HIP relay server
	  provides a stable IP address for the responder and forwards all HIP control packets to
	  the current location of the responder.
	</para>
	<para>
	  The idea is that R wants to be reachable on Host Identity Protocol but R
	  is located behind a NAT device that performs address dependent mapping.
	  The only way to reach R, is to relay all HIP control traffic via a HIP relay.
	  How R finds out that it is behind a NAT device that performs address
	  dependent mapping is irrelevant in this context and is therefore beyond
	  scope.
	</para>
	<para>
	  In this section, we show how to use the HIP relay server to establish a
	  HIP connection between two HIP hosts using the "<emphasis>conntest-server</emphasis>"
	  connection test server and the "<emphasis>conntest-client-hip</emphasis>" connection
	  test client.
	</para>
	<mediaobject>
	  <imageobject>
	    <imagedata fileref="base-exchange-relay.png" scale="100" align="center" format="PNG"/>
	  </imageobject>
	  <caption>
	    <para>Base exchange via the relay server</para>
	  </caption>
	</mediaobject>
	<para>
	  First, the "<emphasis>/etc/hosts</emphasis>" and
	  "<emphasis>/etc/hip/hosts</emphasis>" files are configured. Please
	  notice that you can leave all non-HIP-related values in
	  "<emphasis>/etc/hosts</emphasis>" intact. The configuration of these
	  files is identical with the RVS test case, thus if you have already
	  tested the RVS and you are using the same HIP hosts to test the HIP
	  relay, you don't have to edit these files at all but can start testing
	  the connection establishment right away. If you haven't tested the RVS
	  mechanism, and thus need to configure the files to test the relay
	  mechanism, please see <xref linkend="itemizedlist_rvs_conf" /> for
	  instructions.
	</para>
	<para>
	  You are now ready to test the actual connection establishment. You
	  will need two shells open on each host, one for the HIP daemon and other
	  for the hipconf tool:
	</para>
	<orderedlist>
	  <listitem><para>
	    Start HIP daemon at each host:
	    <programlisting>
	      hipd/hipd
	    </programlisting>
	  </para></listitem>
	  <listitem><para>
	    At the relay server, we have to indicate that we are willing to offer
	    relay service:
	    <programlisting>
	      hipconf add service relay
	    </programlisting>
	  </para></listitem>
	  <listitem><para>
	    At the responder, we have to register to the relay server:
	    <programlisting>
	      hipconf add server relay &lt;RELAY-HIT&gt; &lt;RELAY-IP&gt; &lt;LIFETIME-IN-SECONDS&gt;
	    </programlisting>
	    This will launch a base exchange i.e. establish a HIP SA between the
	    relay server and the responder. Please use the default HIT of the
	    relay server ("<emphasis>hipconf get hi default</emphasis>" at
	    the relay server). The &lt;LIFETIME-IN-SECONDS&gt; value represents
	    the number of seconds we would like our service registration to
	    last, but it is not necessarily the number of seconds we are granted
	    the service.
	  </para></listitem>
	  <listitem><para>
	    At the responder, start a server listening for incoming connections
	    (5000 is an example port number):
	    <programlisting>
	      conntest-server tcp 5000
	    </programlisting>
	  </para></listitem>
	  <listitem><para>
	    At the initiator, start a connection test client:
	    <programlisting>
	      conntest-client-hip &lt;RESPONDER-HOSTNAME&gt; tcp 5000
	    </programlisting>
	  </para></listitem>
	  <listitem><para>
	    At the initiator, type some text and press <command>CTRL + d</command>. If everything
	    works as it should, the typed text should now be echoed at
	    the responder.
	  </para></listitem>
	</orderedlist>
	<section id="sec_relay_related">
	  <title>Related hipconf commands</title>
	  <itemizedlist>
	    <listitem>
	      <para>
		Server side commands i.e. commands run on the relay server.
	      </para>
	      <itemizedlist>
		<listitem>
		  <para>
		    To cancel the relay service (without killing the HIP daemon)
		    type:
		    <programlisting>
		      hipconf del service relay
		    </programlisting>
		    This will delete all existing relay server registrations
		    and remove the relay service from the offered services.
		  </para>
		</listitem>
		<listitem>
		  <para>
		    To reinitialize the relay service after modifications to
		    the configuration file (without killing the HIP daemon) type:
		    <programlisting>
		      hipconf reinit service relay
		    </programlisting>
		    The changes that you have made to the configuration file affect the
		    clients registering after the reinitialization.
		  </para>
		</listitem>
	      </itemizedlist>
	    </listitem>
	    <listitem>
	      <para>
		Client side commands i.e. commands run on the responder (relay
		server client).
	      </para>
	      <itemizedlist>
		<listitem>
		  <para>
		    To cancel the registration to the relay service type:
		    <programlisting>
		      hipconf del server relay &lt;RELAY-HIT&gt; &lt;RELAY-IP&gt;
		    </programlisting>
		    This will send a HIP message asking for relay service
		    cancellation to the relay server.
		  </para>
		</listitem>
	      </itemizedlist>
	    </listitem>
	  </itemizedlist>
	</section>
	<section id="sec_relay_notes">
	  <title>Notes</title>
	  <itemizedlist>
	    <listitem>
	      <para>
		The relay service implementation is based on version 04 of the
		<emphasis>Internet Draft: Basic HIP Extensions for Traversal of
		Network Address Translators</emphasis> and
		<ulink url="http://www.rfc-editor.org/rfc/rfc5203">RFC 5203:
		Host Identity Protocol (HIP) Registration Extension</ulink>.
	      </para>
	    </listitem>
	    <listitem>
	      <para>
		At the time of writing this section, the UPDATE packet
		implementation of HIPL was under heavy renovation. Therefore
		the relay extension does not have UPDATE packet support.
		Effectively this means that the current relay service
		implementation uses base exchange packets to signal any changes
		in the service status.
	      </para>
	      <para>
		For example, when you register to the relay service and then
		cancel the service, the HIP daemon will launch a base exchange for both
		the service registration and the service cancellation. According
		to RFC 5203 the service cancellation should use UPDATE packets
		since there already is a HIP connection between the client and
		the server.
	      </para>
	    </listitem>
	    <listitem>
	      <para>
		The responder does not yet store the granted service lifetime
		anywhere.
	      </para>
	    </listitem>
	  </itemizedlist>
	  <para>17th of July 2008</para>
	</section>
      </section>
    </section>
    <section id="sec_relay_additional">
      <title>Additional RVS and HIP Relay Features</title>
      <abstract>
	<para>
	  In this section, we discuss some issues in RFC 5203 as well as reveal
	  some additional RVS and HIP relay features of HIPL.
	</para>
      </abstract>
      <section id="sec_rfc5203_issues">
	<title>Issues in RFC 5203</title>
	<para>
	  Unfortunately
	  <ulink url="http://www.rfc-editor.org/rfc/rfc5203">RFC 5203:
	  Host Identity Protocol (HIP) Registration Extension</ulink> has some
	  vaguely defined instructions. Some may call them features, some
	  unanswered questions and some just plain design faults. What ever the
	  case, we have had to take into account these issues when
	  implementing the registration extension. We present these issues
	  next:
	  <orderedlist>
	    <listitem>
	      <para>
		While RFC 5203 provides us a way to request more than one
		service using single base exchange or UPDATE packet exchange,
		it does not provide us a way to do so using different lifetime
		boundaries. The REG_REQUEST and REG_RESPONSE parameters
		include only one lifetime field and thus we would need to use
		multiple parameters to request multiple lifetimes. In RFC 5203
		it is said, however:
		<blockquote>
		  <para>
		    <emphasis>
		      "The requester MUST NOT include more than one REG_REQUEST
		      parameter in its I2 or UPDATE packets..."
		    </emphasis>
		  </para>
		  <para>
		    <emphasis>
		      "The registrar MUST NOT include more than one REG_RESPONSE
		      parameter in its R2 or UPDATE packets..."
		    </emphasis>
		  </para>
		</blockquote>
	      </para> 
	    </listitem>
	    <listitem>
	      <para>
		RFC 5203 provides us no instructions how to deal with REG_INFO,
		REG_REQUEST or REG_RESPONSE parameters that include duplicate
		"<emphasis>Reg Type</emphasis>" values, i.e. for example the
		registration type of RVS listed twice in one parameter.
	      </para>
	    </listitem>
	    <listitem>
	      <para>
		RFC 5203 provides us no instructions how to deal with failed
		registration cancellations. That is, how should the client react
		when the server responses with a REG_FAILED parameter to a
		REG_REQUEST parameter having lifetime of zero?
	      </para>
	    </listitem>
	  </orderedlist>
	</para>
      </section>
      <section id="sec_rfc5203_solutions">
	<title>HIPL Solutions to the Issues in RFC 5203</title>
	<para>
	  These are the HIPL solutions for the three issues presented in the
	  previous section:
	</para>
	<orderedlist>
	  <listitem>
	    <para>
	      The client cannot request multiple lifetimes. You can input
	      only a single lifetime to "<emphasis>hipconf</emphasis>".
	    </para> 
	    <para>
	      The server, on the other hand, uses the first given lifetime
	      boundaries for every offered service in REG_INFO parameters
	      (If "<emphasis>/etc/hip/relay_config</emphasis>" would provide
	      a way to define individual lifetime boundaries for each service,
	      the boundaries listed first would be used for every service).
	    </para> 
	  </listitem>
	  <listitem>
	    <para>
	      If the client receives an REG_RESPONSE parameter with duplicate
	      "<emphasis>Reg Types</emphasis>", it processes each registration
	      type one after other. It is up to each service how the service
	      reacts to a duplicate response. If the server receives an
	      REG_REQUEST parameter that includes duplicate "<emphasis>Reg
	      Types</emphasis>", the whole parameter is silently dropped.
	    </para>
	  </listitem>
	  <listitem>
	    <para>
	      Receiving a REG_FAILED as an response to a service cancellation
	      is handled exactly the same was as a REG_FAILED received as an
	      response to a service request. That is, the client just assumes
	      that the server is not able to provide the requested service.
	    </para>
	  </listitem>
	</orderedlist>
	
      </section>
      <section id="sec_relay_additional_commands">
	<title>Additional hipconf commands</title>
	<itemizedlist>
	  <listitem>
	    <para>
	      Client side commands i.e. commands run on the responder (server
	      client).
	    </para>
	    <itemizedlist>
	      <listitem>
		<para>
		  Although HIPL currently only supports RVS, relay and escrow
		  services, you can request for any service using the
		  "<emphasis>hipconf</emphasis>" tool. This feature is
		  provided for testing purposes, especially to test how HIPL
		  reacts with other HIP implementations that have the
		  registration extension implemented.
		</para>
		<para>
		  The services are identified by "<emphasis>Reg
		  Types</emphasis>" i.e. numbers between 0 and 255 (both
		  inclusive). Instead of using the predefined strings, you can
		  use these service numbers to request a service. For
		  example, to request a service identified by number 1 (the
		  rendezvous service), you can type 
		  <programlisting>
		    hipconf add server 1 &lt;SERVER-HIT&gt; &lt;SERVER-IP&gt; &lt;LIFETIME-IN-SECONDS&gt;
		  </programlisting>
		  Notice, however, that if the server does not support the
		  service you have requested, a request is never sent.
		</para>
	      </listitem>
	      <listitem>
		<para>
		  To request multiple services using one service request you
		  can chain the service types. For example, to request services
		  identified by registration types 3, 10 and 245 you can type:
		  <programlisting>
		    hipconf add server 3 10 245 &lt;SERVER-HIT&gt; &lt;SERVER-IP&gt; &lt;LIFETIME-IN-SECONDS&gt;
		  </programlisting>
		  Using this chaining method one can request up to ten
		  services with one REG_REQUEST parameter.
		</para>
	      </listitem>
	      <listitem>
		<para>
		  To cancel multiple service registrations using one service
		  request you can chain the service types as with
		  registration.
		  <programlisting>
		    hipconf del server 3 10 245 &lt;SERVER-HIT&gt; &lt;SERVER-IP&gt;
		  </programlisting>
		  Using this chaining method one can request up to ten
		  service cancellations with one REG_REQUEST parameter.
		</para>
	      </listitem>
	    </itemizedlist>
	  </listitem>
	</itemizedlist>
	<para>17th of July 2008</para>
      </section>
    </section>
  </chapter>
  <chapter id="ch_hip_bos">
    <title> Using HIP BOS support</title>
    <para>
        To generate a BOS packet (sent to the global multicast address
      on all interfaces), use the following command:
    </para>
    <para>
                  hipconf hip bos
    </para>
    <para>
            BOS-aware hosts will record the machine's HOST ID, HIT, and IP address.
    </para>
  </chapter>
<!--
  <chapter>

    <title>Accessing the kernel peer list</title>
    <itemizedlist>
      <listitem>
	<para>You can access the kernel's list of known HIP peers using the native
	  getendpointinfo name resolution interface.</para>
      </listitem>
      <listitem>
	<para>By default, the interface first checks the /etc/hip/hosts file for
	  a matching host. If one is not found, the kernel is queried for its
	  list of known HIP peers and the list is examined for matches.</para>
      </listitem>
      <listitem>
	<para>To only check the kernel list, set the hints.ei_flags to 
	  AI_HIP | AI_KERNEL_LIST. This will use only the kernel list and will
	  not check the hosts file.</para>
      </listitem>
      <listitem>
	<para>To retrieve the list of known peers from the kernel, set the 
	  hints.ei_flags to AI_HIP | AI_KERNEL_LIST and the nodename to NULL.
	  This will query the kernel for the list and return the entire
	  list.</para>
	</listitem>
	</itemizedlist>
  </chapter>
-->
  <chapter id="ch_hip_firewall">
    <title>HIP Firewall</title>
        <para>This section describes how to use the HIP firewall. The firewall needs to be compiled with the --enable-firewall option to configure. There is also a Python interface included in the source distribution (hip-fw-mi-*tar.gz).</para>

	<para>
        Firewall can be started with "hipfw &lt;file_name&gt;". By default,
	it drops all HIP traffic and allows all other traffic. You can change
        the defaults with hipfw command line flags. To get a list of command
	line flags, give the -h option to hipfw. When you start the firewall
	the first time, it creates /etc/hip/firewall.conf file which contains
	an example usage template.
	</para>

	<para>
	The hipfw must be started before making any HIP
	connectivity. If you restart hipfw, you must also reset
	existing HIP connections. If you are running the hipfw in a
	router, you may also need to set
	/proc/sys/net/ipv6/conf/all/forwarding and
	/proc/sys/net/ipv4/conf/all/forwarding to 1.</para>

        <para>Rules follow (loosely) the syntax of Linux Iptables with
        following syntax.</para>

        <para>Basic format of rule is: HOOK [match] TARGET</para>

<itemizedlist>
        <listitem><para>Here HOOK is one of the netfilter hooks: "INPUT",
              "OUTPUT", "FORWARD".  Target is either "ACCEPT" or
              "DROP", whether packet should be allowed or not.  Match
              is a combination of filtering option described below.</para></listitem>
</itemizedlist>

        <para>Filtering options:</para>

<variablelist>
<varlistentry>
        <term>-src_hit [!] &lt;hit value&gt; --hi &lt;file name&gt;</term>

        <listitem><para>Matches source HIT of packet. HI can be given with
              --hi option and by defining path to a public key
              file as an argument. This causes sender signatures to be
              verified. The file name must contain either "_rsa_" or
              "_dsa_" to define whether RSA or DSA is used as
              algorithm.</para></listitem>
</varlistentry>
 
<varlistentry>
        <term>-dst_hit [!] &lt;hit&gt;</term>

        <listitem><para>Matches destination HIT of packet.</para></listitem>
</varlistentry>

<varlistentry>
        <term>-type [!] &lt;hip packet type&gt;</term>

        <listitem><para>Matches HIP packet type. Type is one of following: 
              "I1", "R1", "I2", "R2", "CER", "UPDATE", "NOTIFY", "CLOSE",
              "CLOSE_ACK"</para></listitem>
</varlistentry>

<varlistentry>
        <term>-i [!] &lt;incoming interface&gt;</term>

        <listitem><para>Matches incoming interface. Argument contains name of
              the interface. Can not be used for rules in OUTPUT hook
              as packet has no incoming interface in that case.</para></listitem>
</varlistentry>

<varlistentry>
        <term>-o [!] &lt;outgoing interface&gt;</term>

        <listitem><para>Matches outgoing interface. Argument contains name of
              the interface. Can not be used for rules in INPUT hook
              as packet has no outgoing interface in that case.</para></listitem>

</varlistentry>
<varlistentry>
        <term>-state [!] &lt;state&gt; --verify_responder --accept_mobile --decrypt_contents</term>

        <listitem><para>Matches state of HIP association: "NEW" or
              "ESTABLISHED". ESP packets are also filtered as part of
              the connection. With "--verify_responder" option the
              firewall stores responder HI from R1 packet and uses it
              for verifying signatures in the packets. With
              --accept_mobile option, the firewall may establish state
              for existing connection when a mobile host enters the
              network protected by the firewall. Please see
              <xref linkend="ch_handover" /> to see how mobility events
              can be tested. When option --decrypt_contents is set firewall 
              tries to decrypt ESP-packet contents. This can be done if 
              session data has been delivered to firewall. See <xref
              linkend="ch_escrow" />
               for details. Currently decrypted packet contents 
              can be viewed in firewall output.</para></listitem>
</varlistentry>
</variablelist>


        <para>If you get "No buffer space available" errors, please disable
              all of the firewall debug messages (./configure --disable-debug;
              make clean all). This can
              occur when moving large files and the firewall cannot serve
              with sufficient speed when it has to display debug messages.
        </para>

        <para>Management interface:</para>

<itemizedlist>
        <listitem><para>Firewall management interface contains functions for
              altering rules of running firewall. Functions are
              defined in firewall/rule_management.h and implemented in
              firewall/rule_management.c. Rule_management.c also
              contains functions for copying, comparing and freeing
              rules, etc. If any functions are needed outside the
              rule_management, they can be defined in the header file.</para></listitem>

        <listitem><para>The argument "hook" in the rule is the Netfilter hook
              for which rule is intended. The hooks are defined in
              linux/netfilter_ipv6.h as NF_IP6_LOCAL_IN,
              NF_IP6_FORWARD, NF_IP6_LOCAL_OUT.</para></listitem>

        <listitem><para>The argument rule is structure describing the rule
              defined in rule_management.h. The structure contains
              pointers to options. The pointer value must be NULL,
              when option is not defined. The structures for options
              are also defined in rule_management.h. Function: rule *
              parse_rule(char * string) can be used for creating a
              rule structure from a string. This also inspects that
              the rule syntax is correct.</para></listitem>

        <listitem><para>void insert_rule(const struct rule * rule, int hook): Inserts argument rule into with the hook. Insert makes
              local copy of the argument rule.</para></listitem>

        <listitem><para>int delete_rule(const struct rule * rule, int hook):

        Deletes the local rule that is equal to the argument
              rule. </para></listitem>

        <listitem><para>GList * list_rules(int hook):

               creates a copy of the rule list and returns it. Caller
               must take care of freeing the returned list.</para></listitem>

        <listitem><para>int flush(int hook): Clears all rules.</para></listitem>
</itemizedlist>

  </chapter>

  <chapter id="hipproxy">
    <title>HIP Proxy</title>

    <para>
      It might not be possible to run HIP at all with old legacy
      client hosts even with the userspace IPsec. In such a case, HIP
      can be migrated to middlebox (e.g. router) by using the so
      called HIP Proxy. The HIP proxy "translates" connections from
      the client host to HIP-based connections to servers. The
      extension is experimental and needs both hipd and hipfw on the
      middlebox. You can enable the option using "hipconf hipproxy on".
    </para>

  </chapter>

  <chapter id="ch_hip_nat">
    <title>HIP NAT Traversal</title>
    <section id="basic_nat">
      <title>Client-side-only NAT traversal</title>
      <para>HIPL supports also initiating connections from behind a NAT. The
        basic idea is that the initiator encapsulates HIP control packets
        and ESP data packets within UDP. This way, the packets can traverse
        the NAT box. However, both the initiator and responder have to
        support NAT extensions in order to make this work. Currently, the
        responder cannot be located behind a NAT.
      </para>
      <para>The NAT traversal can be experimented in a similar way as depicted
        in earlier sections. The only difference is that you have to
        tell the initiator manually that it is behind a NAT using "hipconf
        nat on". After this, you can initiate the base exchange
        according to the previous instructions. The manual configuration is
        currently required because support for automatic NAT detection (STUN)
        has not been implemented yet.
      </para>
      <para>If you have problems in even getting I1 triggered using NAT code
        e.g. with conntest-client-hip (occurred on 2.6.16.5), you may have
        to specify the source HIT explicitly. The procedure to initiate a connection
	behind NAT is as follows:
      </para>
      <itemizedlist>
	<listitem><para>
	    hipconf nat plain-udp
	</para>    </listitem>
	<listitem><para>
	    hipconf add map peer_hit peer_ipv4_addr
	</para> </listitem>   
	<listitem><para>
	    ping6 -I source_hit dst_hit
	</para>  </listitem>  
      </itemizedlist>
      <para>Make sure that the source is the same as in "ip xfrm policy" output.
        We are aware of the problem (see bug id 161) and it is being solved.
        Also, it seemed like the responder could not route packets
        automatically to the NAT, so a "ip route add nat_ipv4_addr dev xx"
        was necessary at the responder (occurred on 2.6.16.5).
      </para>
      <para>
	Three cases of mobility of the initiator have been implemented for the NAT code.
      </para>
      <para>Mobility from behind NAT to behind the same NAT:
	For this case, the use the standard procedure for update after the base exchange is completed. The update would be UDP encapsulated.
      </para>
      <para>Mobility from public addressable network to behind NAT: Once a hip association is set up between two hosts, both on the public network and one of them wishes to move behind a NAT, then that node should first delete the public ip address, then turn the NAT on using hipconf and then add the ip address behind NAT along with the route to the interface. The update would be done using UDP now and future communications would be UDP encapsulated (both HIP control traffic and ESP packets). </para>
      <para>Mobility from behind NAT to publically addressable network: If a node has setup hip association from behind NAT and now wishes to move to public IP domain, then it should first delete the ip behind NAT, turn off the NAT using hipconf and then add the public IP along with the route to the interface. HIP association then would not use UDP encapsulation and the update would be done using normal HIP packets (without UDP encapsulation).</para>
  </section>
  
    <section id="teredo">
      <title>Teredo and HIP</title>
      <para>
	Teredo is a traversal solution for HIP. You can expirement with Teredo
	by installing the Miredo client software. Then, establish HIP connections
	to Teredo addresses (check ifconfig teredo) at the client side as
	instructed in <xref linkend="ch_basictest" />. As Teredo is a NAT traversal
	solution by itself, you don't have use UDP encapsulation for HIP (hipconf nnat none).
      </para>
      <para>
	See
	<ulink url="http://www.cs.helsinki.fi/u/sklvarjo/miredo.htm" />
	for further information on Teredo configuration with HIP.
	<xref linkend="table_servers" /> lists addresses
	of the public InfraHIP test servers with Teredo addresses. The servers
	provide also free rendezvous service that can be combined with Teredo.
      </para>
    </section>

  <section id="ice">
    <title>ICE-based NAT traversal (experimental)</title>
    
    <para>
      HIPL includes also experimental support for ICE-based NAT
      traversal. The use of the service requires a HIP Relay
      middlebox that relays HIP control traffic (see
      <xref linkend="ch_rvs_relay" />) where the Responder
      registers itself to. Then the HIP Initiator can run
      connect to the Responder through the Relay server.  The
      Initiator and Responder the ICE mode dynamically during
      the base exhange. Therefore "hipconf ice ice-udp" is
      needed for the both end-hosts.
    </para>
    
    <para>
      The current implementation supports only NAT traversal for
      base exchange and ESP traffic. TURN media relay support is
      work in progress. Mobility support is not implemented yet.
    </para>
  </section>
    
  </chapter>
  
<chapter id="ch_hip_configuration_gui">
  <title>HIP configuration GUI</title>
	<section id="sec_hip_conf_gui_general">
	  <title>General</title>
	<formalpara><title>About</title><para></para></formalpara>
		<para>Manage HITs with graphical user interface.</para>
		<para>
			When new HIT is received, it and local HIT is filtered
			trough configuration GUI, which asks user for accepting the HIT pair.
			Then HIT is saved into database and accept/reject is
			returned to daemon. User can also manage HITs trough graphical
			user interface. The interface is under development,
			and is quite in alpha state yet.
		</para>
	
	<screenshot>
		<screeninfo>HIP configuration GUI main window</screeninfo>
		<mediaobject>
		<imageobject>
		<imagedata fileref="docshot-agent-main-window.png" scale="100" align="center" format="PNG"/>
		</imageobject>
		<caption>
		<para>HIP configuration GUI main window</para>
		</caption>
		</mediaobject>
	</screenshot>
		
	<formalpara><title>Usage</title><para></para></formalpara>
		<para>
			Configuration GUI uses '$HOMEDIR/.hipagent/' -directory to store
			per user configuration files. There should be atleast 'database'
			file which contains information about configured local and remote hits
			and remote groups. Optionally user can create file called 'config'.
			This file can contain different options to change GUI behaviour.
			Following paragraphs tell more.
		</para>
		
		<itemizedlist>
			<listitem><para>
				'lang=...' can be used to select one of compiled-in languages. These are
				currently 'en' and 'fi'. 'en' means english and is default.
				'fi' means finnish. If you want to change GUI language to finnish,
				type line 'lang=fi' into your config-file in .hipagent-dir.
			</para></listitem>
	
			<listitem><para>
			'lang-file=...' can be used to define external language file, which
			can override some or all compiled-in language strings.
			This language file should contain lines which are somewhat like this:
			'value-name=value'. Example line 'title-main=HIPL Graphical Config' would
			change GUI main window title to 'HIPL Graphical Config'.
			</para></listitem>
		</itemizedlist>
		<para>
			The configuration GUI executable is called "hipagent". You should run it using sudo.
		</para>

	<screenshot>
		<screeninfo>HIP configuration GUI tray icon</screeninfo>
		<mediaobject>
		<imageobject>
		<imagedata fileref="docshot-agent-tray-icon.png" scale="100" align="center" format="PNG"/>
		</imageobject>
		<caption>
		<para>HIP configuration GUI tray icon</para>
		</caption>
		</mediaobject>
	</screenshot>

	<formalpara><title>Compilation</title><para></para></formalpara>
		<para>To compile HIP configuration GUI atleast following packages are needed (asuming you have debian):
			<itemizedlist>
				<listitem><para>
					gcc and g++ compilers, both should be at least version 4.0.
				</para></listitem>
				<listitem><para>
					Package: xbase-clients - miscellaneous X clients
				</para></listitem>
				<listitem><para>
					GTK 2.x and development files for it (Package called libgtk2.0-dev).
				</para></listitem>
				<listitem><para>
					Automake 1.9
				</para></listitem>
			</itemizedlist>
			<note><title>Notes</title>
				<para>
					If you want to use 'system  tray' icon, you need atleast 2.10.0 version of GTK.
				</para>
				<para>
					In order to the configuration GUI start properly with right window and system tray icon,
					you must first do 'make install' to install the data files in right directory.
					System tray icon will not be shown at all, if you don't do this.
				</para>
			</note>
		</para>
</section>
<section id="sec_agent_database">
  <title>Agent database</title>
	<para>
        Agent uses Sqlite3 database. You can view and alter data
	with sqlite3 command line tool. On most distros 'aptitude
	install sqlite3' will install it. Usage of the slqite3
	comandline is simple. '$ sqlite3
	~/.hipagent/database.db' will start
	the command line tool with the correct database.  You can
	check the contents with simple select querys and so on. You can
	get more information on the program from its man page (man
	sqlitebrowser).
	</para>
	<para>
	Alternatively you can use the graphical user interface called
	sqlitebrowser. On most Linux distros 'aptitude install sqlitebrowser' will
	install it. To start it write to the terminal '$ sqlitebrowser
	~/.hipagent/database.db' and you
	should see the tables and their content from the UI. You can
	get more information on the program from its man page (man sqlitebrowser).
	</para>	
	<para>
	The database contains three tables: local, remote and
	groups. Local table contains local HITs and their
	names. Remote contains remote HITs and their names. It also
	contains some extra information like the group name. Group
	table contains groups name and information on the group like
	are these HITs to be accepted or not.
	</para>
	
</section>


<section id="sec_hip_conf_gui_language"><title>Language files</title>
	<para>
		As described in previous section,
		'lang-file=...' can be used to define external language file, which can override some or all compiled-in language strings.
		This language file should contain lines which are somewhat like this: 'value-name=value'. Example line 'title-main=HIPL 
		Graphical Config' would change GUI main window title to 'HIPL Graphical Config'.
	</para>
	<para>
		As said, language files contains lines, which define different variables in GUI.
		Format of those lines is following:
		<itemizedlist>
			<listitem><para>Commented line starts with '#'-character</para></listitem>
			<listitem><para>To create/reset value, use 'value-name=value'</para></listitem>
			<listitem><para>
				To add new line to value (also creates new value, if not yet defined), use 'value-name+value'
			</para></listitem>
		</itemizedlist>
	</para>
<example id="ex_hip_conf_gui"><title>Here is a complete english version of a example language file:</title>
<programlisting>

# Example language file for HIP configuration GUI.
# Language: English

# Different window titles.
title-main=HIP configuration
title-newhit=New HIT
title-newgroup=Create new group
title-runapp=Execute application
title-locals=Local HIT
title-msgdlg=Question

# System tray menu.
systray-show=Configuration
systray-exec=Execute
systray-exit=Exit
systray-about=About

# Main window menu.
menu-file=File
menu-file-exit=Exit
menu-file-runapp=Execute
	
menu-edit=Edit
menu-edit-locals=Local HITs
menu-edit-newgroup=Create new group
menu-edit-addhit=Add new HIT
	
menu-help=Help
menu-help-about=About

# Toolbar items.
tb-newgroup=New group
tb-newgroup-tooltip=Create new group
tb-newgroup-tooltip+Groups help in ordering and managing HIT's.
tb-runapp=Execute
tb-runapp-tooltip=Execute new application using HIP libraries
tb-newhit=New HIT
tb-newhit-tooltip=Add new HIT
	
# Tabs.
tabs-hits=HITs
tabs-options=Options
tabs-connections=Connections

# New HIT dialog.
nhdlg-button-accept=Accept
nhdlg-button-drop=Drop
nhdlg-err-invalid=Invalid HIT name given!
nhdlg-err-exists=HIT with given name already exists!
nhdlg-err-reserved=Given HIT name is reserved!
nhdlg-err-reserved+Choose another one.
nhdlg-err-invchar=HIT name contains invalid characters!
nhdlg-err-invchar+Rename.
nhdlg-err-hit=HIT is invalid!
nhdlg-newinfo=New HIT information
nhdlg-newhit=New HIT:
nhdlg-name=Name:
nhdlg-group=Group:
nhdlg-advanced=Advanced
nhdlg-url=URL:
nhdlg-port=Port:
nhdlg-g-info=Group info
nhdlg-g-localhit=Local HIT:
nhdlg-g-type=Type:
nhdlg-g-lightweight=Lightweight:
nhdlg-tt-hit=The fingerprint (HIT, Host Identity Tag) of the remote host.
nhdlg-tt-hit-priv=HIT (Host Identity Tag) identifies hosts from each other.

# New group dialog.
ngdlg-name=Name:
ngdlg-localhit=Local HIT:
ngdlg-type=Type:
ngdlg-type2=Encryption:
ngdlg-button-create=Create
ngdlg-button-cancel=Cancel
ngdlg-err-invalid=Invalid group name!
ngdlg-err-exists=Group already exists!
ngdlg-err-reserved=Given group name is reserved!
ngdlg-err-reserved+Choose another one.
ngdlg-err-invchar=Group name contains invalid characters!
ngdlg-err-invchar+Rename.
	
# Tool window (HIT handling).
tw-button-apply=Apply
tw-button-cancel=Cancel
tw-button-delete=Delete
tw-button-edit=Edit
tw-hit-info=HIT information
tw-hit-name=Name:
tw-hit-group=Group:
tw-hit-advanced=Advanced
tw-hit-hit=HIT:
tw-hit-port=Port:
tw-hit-url=URL:
tw-hit-groupinfo=Group info:
tw-hit-local=Local HIT:
tw-group-info=Group information
tw-group-name=Name:
tw-group-advanced=Advanced
tw-group-local=Local HIT:
	
tw-hitgroup-type=Type:
tw-hitgroup-lightweight=Encryption:
	
# Local HIT handling.
lhdlg-button-apply=Apply
lhdlg-button-cancel=Cancel
lh-info=Local HIT information:
lh-hit=	HIT:
lh-name=Name:
lhdlg-err-invalid=Invalid name for local HIT!
lhdlg-err-exists=Local HIT name is already in use!
lhdlg-err-invchar=Name of local HIT contains invalid characters!

# General message dialog.
msgdlg-button-ok=OK
msgdlg-button-cancel=Cancel

# GUI info (status bar) strings.
gui-info-000=HIP service available on this computer.
gui-info-001=HIP service unavailable.
gui-info-002=HIP GUI started.

# Other strings.
newgroup-error-nolocals=Can't create new group,
newgroup-error-nolocals+no local HITs defined.
newgroup-error-nolocals+Check HIP daemon.
newhit-error-nolocals=Can't add new remote HIT,
newhit-error-nolocals+no local HITs defined.
newhit-error-nolocals+Check HIP daemon.
# NOTE! Empty group must have spaces in both sides of the item name!
hits-group-emptyitem= &lt;empty&gt; 
ask-delete-hit=Are you sure you want to delete selected HIT?
ask-delete-group=Are you sure you want to delete selected group?
ask-apply-hit=Are you sure you want to apply the changes?
ask-apply-hit-move=Are you sure you want move the hit?
ask-apply-group=Are you sure you want to apply the changes?

group-type-accept=accept
group-type-deny=deny
group-type2-lightweight=lightweight
group-type2-normal=normal

hits-number-of-used=Number of HITs in use
default-group-name=ungrouped
combo-newgroup=&lt;create new...&gt;
</programlisting>
</example>

</section>
</chapter>
  
<chapter id="ch_hip_socket_handler">
    <title>HIP socket handler kernel module</title>
    <para>The HIP socket handler is a component of the HIPL HIP
	  implementation. It is used to intercept HIP socket
	  API calls. The hipsock kernel module is used to 
	  register a new protocol family and to handle the
	  socket system calls for this family.
    </para>
    <para>The kernel patch: 
          patches/kernel/hipmod-2.6.13.1-v2.patch has to be appiled to the running
	  kernel in order to make the socket handler module run.
    </para>
    <para>Recompile the patched kernel. Change directory to hipsock to build
          the socket handler module. The makefile assumes
          that the kernel sources are located in /usr/src/linux. Override it
          with "make LINUX=/path/to/linux/" if necessary.
    </para>
    <para>Use "insmod hipsock.ko" to activate the kernel module.
          Check dmesg for messages. Use "rmmod hipsock.ko" to 
          remove the module from the kernel. If you get the error
          "insmod: error inserting 'hipsock/hipsock.ko': -1 Invalid module
          format", you have to specify the path of the kernel source (using
          LINUX variable) for the system in which you are going to use the
          kernel module.
     </para>
   </chapter>

  <chapter id="nsupdate">
    <title>Dynamic DNS Support (Experimental!)</title>
    <para>
      The goal of Dynamic DNS extensions is that a local host can
      establish initial contact with a peer host when the local host
      knows only the HIT of the peer but not the IP address or domain name. The
      extensions do not provide hostname-to-HIT look up support (see
      section <xref linkend="sec_dns_proxy" />), just HIT-to-IP look
      up.
    </para>

    <para>
       Currently HIP daemon performs name resolution in the following order:
      <itemizedlist>
	<listitem><para>in /etc/hip/hosts</para></listitem>
	<listitem><para>in hit-to-ip.infrahip.net zone</para></listitem>
	<listitem><para>in OpenDHT</para></listitem>
      </itemizedlist>
      </para>

    <para>
      With "hipconf hit-to-ip on", the HIP daemon uses IP addresses of 5.7.d.1.c.c.8.d.0.6.3.b.a.4.6.2.5.0.5.2.e.4.7.5.e.1.0.0.1.0.0.2.hit-to-ip.infrahip.net.
      to contact peer host with HIT 2001:1e:574e:2505:264a:b360:d8cc:1d75
    </para>
    <para>Default hit-to-ip.infrahip.net. suffix can be changed with "hipconf hit-to-ip-set &lt;new.hit-to-ip.zone.&gt;.
	  Please note it is independent from HIT_TO_IP_ZONE in /etc/hip/nsupdate.conf"
    </para>
    <para>
      With "hipconf nsupdate on", the HIP daemon also maintains
      records in hit-to-ip.infrahip.net. Once you start hipd, it will
      call nsupdate.pl with HIT and IP address for every HIT of your
      host. It is executed upon mobility events (i.e. address changes)
      later on. There is an example of update query:
    </para>

    <programlisting>
update delete 5.7.d.1.c.c.8.d.0.6.3.b.a.4.6.2.5.0.5.2.e.4.7.5.e.1.0.0.1.0.0.2.hit-to-ip.infrahip.net
update add 5.7.d.1.c.c.8.d.0.6.3.b.a.4.6.2.5.0.5.2.e.4.7.5.e.1.0.0.1.0.0.2.hit-to-ip.infrahip.net 1 IN A 193.167.187.1
update add 5.7.d.1.c.c.8.d.0.6.3.b.a.4.6.2.5.0.5.2.e.4.7.5.e.1.0.0.1.0.0.2.hit-to-ip.infrahip.net 1 IN AAAA 2001:708:140:220:215:60ff:fe9f:60c4
   </programlisting>

   <para>
     hit-to-ip.infrahip.net used for experiments has HIT in SOA
     record, therefore updates are sent to HIT and cause HIP base
     exchange with the master DNS server. Your system should resolve
     its location by HIT. After the base exchange update is submitted
     via HIP, which allows DNS server to authenticate the clients and permit
     updates only of their own location. Changes made to ISC BIND can be found in 
     patches/bind directory.
  </para>

   <para>
     We also try to assign domain name pointers for HITs. On daemon start nsupdate.pl will
     query 5.7.d.1.c.c.8.d.0.6.3.b.a.4.6.2.5.0.5.2.e.4.7.5.e.1.0.0.1.0.0.2.ip6.arpa and send
     update if needed. Unfortunately we modify information in 1.0.0.1.0.0.2.ip6.arpa only on 
     our DNS server as we do not have global delegation yet.
  </para>

  </chapter>
<chapter id="ch_opendht">
  <title>Bamboo-based Name Lookup for HIP</title>
  <section>
    <title>OpenDHT Client Support (Experimental!)</title>
    <itemizedlist>
      <listitem><para>
          With OpenDHT support, the hip daemon pushes the hostname,
          RSA public HIT and public IP address to the OpenDHT. The resolver
          can then look up this information automatically without DNS or manual
          /etc/(hip)/hosts configuration.
      </para></listitem>
      <listitem><para>
          Once you start hipd, it will send its hostname, HIT and IP address
          to OpenDHT. You can query this information with
          "hipconf dht get &lt;hostname|HIT&gt;".
      </para></listitem>
      <listitem><para>
          To test, just run normally conntest-server 
	  and conntest-client-hip between hosts. You would see messages 
	  from hipd and conntest showing DNS->HIT->IP lookups. Everything 
          should work without additional actions.
      </para></listitem>
     </itemizedlist>

    <para>
    HIP daemon creates a file called /etc/hip/dhtservers when you
    execute it. You can add there Bamboo servers. The file has the
    same format as hosts files.
    </para>

    <!--
    <para>
    By default OpenDHT support uses opendht.nyuld.net to resolve
    proximate gateway address. Some times this returns unstable servers
    address. After a few connection or status errors from DHT, will the
    gateway be resolved again (hopefully getting a stable
    one). Gateway addresses can be defined by hand to a file
    /etc/hip/dhtservers. This file follows the same syntax as
    /etc/hosts and can contain multiple gateway address-name pairs. If
    this file exists hipd chooses gateways from the file by
    random (NOTE do NOT leave empty lines to the end of the file).
    currently running servers list is at <ulink
    url="http://www.opendht.org/servers.txt" />. The wget-dht-servers.sh
    script can create you the list automatically (in tools directory).
    </para>
    -->

    <para>
    There is multiple OpenDHT related hipconf commands that you can
    use to affect the behaviour of the OpenDHT code of HIPL. 
    </para> 

    <itemizedlist>
      <listitem><para>
        hipconf opendht on|off
      </para></listitem>
      <listitem><para>
        hipconf dht gw &lt;IPv4|hostname&gt; &lt;port (OpenDHT default = 5851)&gt; &lt;TTL&gt;
      </para></listitem>
      <listitem><para>
        hipconf dht get &lt;fqdn/hit&gt;
      </para></listitem>
      <listitem><para>
        hipconf dht set &lt;name&gt;
      </para></listitem>
    </itemizedlist>

    <para>
    First one of these commands toggles the on/off status of the
    code. Second one forces the OpenDHT code to change current serving
    gateway eith a new one. This command allows to change port and TTL
    definitions of OpenDHT code on the fly. Third command is a simple
    get of value under a key. Fourth command lets you set a
    userdefined name to be sent to the OpenDHT. By default result of
    "uname -n" is sent to the OpenDHT. 
    </para>

    <para>
    For documentation,
    please also check <ulink url="http://kom.aau.dk/group/05gr680/" />
    </para>
</section>

    <section id="sec_opendht_bamboo">
      <title>Bamboo OpenDHT server with IPv6 Support</title>
      <para>
	This section describes how to set up up an own IPv6 enabled
	Bamboo server to look up hostnames, HITs and IP addresses.
	Bamboo can be used as an alternative name look up instructure
	to DNS. InfraHIP servers are also already running bamboo
	service if you don't want to run your own service (see
	<xref linkend="ch_opendht" />).  The clients can contact the
	server through HIP if necessary.
      </para>
      <para>
	To start the Bamboo opendht server, first the code has to be obtained.
 	You can obtain Bamboo with IPv4 support from the Bamboo website,
	http://www.bamboo-dht.org/download.html. Bamboo with IPv6 support can
	be obtained from http://lxpworkroom.googlepages.com/bambooipv6version.
	The code is compiled by executing make in the downloaded directory.
	Some instructions and patches are also in patches/opendht directory of
	HIPL software bundle.
      </para>
      <para>
	In order to run the Bamboo server, a configuration file needs to be
	created. You can find a sample in this link:
	http://www.cs.helsinki.fi/u/sklvarjo/sample.cfg.
      </para>
      <para>
	Bamboo opendht server for a single machine:
      </para>
      <para>
	If you want to try the bamboo opendht server on a single machine,
	you have to assign 1 to the min_replica_count argument.
      </para>
      <para>
	For IPV6 Bamboo:
      </para>
      <para>
	Sample configuration files for IPv6 Bamboo can also be found at
	http://lxpworkroom.googlepages.com/bambooipv6version. One change to
	notice is that the ipv6 addresses are enclosed inside [] braces. IPv6
	Bamboo configuration file requires also the setting of the network
	argument, as shown in the IPv6 configuration samples.
      </para>
      <para>
	In case you want to configure Bamboo based on HIP, you have to put a HIT
	in the configuration file insted of the IPv6 address. 
      </para>
    </section>

    <section id="sec_opendht_several_bamboos">
      <title>Joining Several Bamboo Servers into a Single Ring</title>
      <para>
	This section describes how to join two or more bamboo servers to a
	single ring.
      </para>
      <para>
	The first thing to note is that Bamboo servers that support different
	ip versions cannot be configured to run together successfully.
	All Bamboo servers should suport either ipv4 or ipv6.
      </para>
      <para>
	In order to configure several bamboo servers together, there are several
	changes to be made to each configuration file of each instance.
      </para>
      <para>
	First of all, inside 'Router', in the 'initargs', we have to add the
	'gateway_count' argument followed by the overall number of servers to be
	configured together. After that, we should specify a list of the gateways.
	The following paragraph illustrates a sample for configuring two servers
	together, at the configuration file of one of the servers.
      </para>
      <para>
        &lt;Router&gt;</para><para>
            class bamboo.router.Router</para><para>
            &lt;initargs&gt;</para><para>
		gateway_count 2</para><para>
                gateway_0 193.167.187.133:5850</para><para>
		gateway_1 193.167.187.31:5850</para><para>
                leaf_set_size  4</para><para>
                digit_values   2</para><para>
                immediate_join true</para><para>
            &lt;/initargs&gt;</para><para>
        &lt;/Router&gt;</para><para>
      </para>

      <para>
      </para>

      <para>
	An additional change to be made is assigning the 'min_replica_count'
	argument to the overall number of servers that are to be configured
	together. This is illustrated below:
      </para>
      <para>
        &lt;Dht&gt;</para><para>
            class bamboo.dht.Dht</para><para>
            &lt;initargs&gt;</para><para>
                storage_manager_stage StorageManager</para><para>
                min_replica_count     2</para><para>
            &lt;/initargs&gt;</para><para>
        &lt;/Dht&gt;</para><para>
      </para>

    </section>

  </chapter>

  <chapter id="ch_hi3_support">
    <title>Hi3 Support (Experimental!)</title>
    <note><title>NOTE:</title>
      <para>
	It has been a while since this extension was implementated and tested.
	As of 24th July 2008, the code compiles but HIP daemon does not respond
	to hipconf commands. This extension is defunct.
      </para>
    </note>
    <itemizedlist>
    <listitem><para>
          Compile hipl--main--2.6 with ./configure --enable-hi3 --disable-opendht
    </para></listitem>
    <listitem><para>
          Start the daemon: hipd -3 i3-cfg-PL.xml
    </para></listitem>
    <listitem><para>
          Wait until the trigger is inserted (see log file) and continue with e.g.
          ping6 or conntest-client-hip with testing.
    </para></listitem>
	</itemizedlist>

  </chapter>
  <chapter id="opportunistic">
    <title>Using Opportunistic mode</title>
    <itemizedlist>
    <listitem><para>
           Opportunistic mode has two benefits. First, you don't have to know
    the HIT of the peer. This is makes HIP more suitable to "ad-hoc"
    environments where preconfiguration of HITs is difficult. Second, the
    opp. mode implementation allows the use of IPv4 addresses at the
    application. This way, even IPv4-only legacy applications can benefit
    from the security and mobility features of HIP.
    </para></listitem>
    <listitem><para>
           Opportunistic mode is compiled on by default.  In order to use Opportunistic mode enabled HIP, the following steps are needed:
    </para></listitem>
    <listitem><para>
              Move to top level of HIPL
    </para></listitem>
    <listitem><para>
           e.g. cd hipl
    </para></listitem>
    <listitem><para>
              Run autogen.sh
    </para></listitem>
    <listitem><para>
           ./autogen.sh
    </para></listitem>
    <listitem><para>
              Run make
    </para></listitem>
    <listitem><para>
           make
    </para></listitem>
    <listitem><para>
              Run hip daemon on both "crash" and "oops"
    </para></listitem>
    <listitem><para>
           hipd/hipd
    </para></listitem>
    <listitem><para>
            . Using hipconf tool to set HIP Opportunistic mode on both hosts manually. "hipconf set opp on|off" command is used to enable/disable opportunistic mode. By default it is on.
    </para></listitem>
    <listitem><para>
           Now the opportunistic mode is enabled. To test Opportunistic mode, you need to remove crash's HITs and name from /etc/hip/hosts, and then following the steps in <xref linkend="ch_basictest" />. 
    </para></listitem>
    </itemizedlist>

    <para>
    HIPL supports also opportunistic mode that is uses TCP options to
    detect whether peer supports HIP or not. This is particularly
    useful in networking environments without HIP look up
    infrastructure (OpenDHT/DNS/etc) and where the number of HIP hosts
    is small. This "advanced" version of the opportunistic mode
    enables fast and backwards compatible fallback to non-HIP
    communications for TCP connections when the peer does not support
    HIP.  To use the opportunistic mode, start both the hipd and hipfw (e.g. with option -A).
    Then instruct "hipconf set opp advanced" and use the opportunistic mode as instructed
    earlier in this section.
</para>

  <section id="efficient_HIP_detection">
    <title>Opportunistic mode with efficient detection of peer HIP capability</title>
	<para>
	The normal HIP opportunistic mode experiences a delay when
	a HIP peer tries to communicate with a non-HIP peer. This happens
	because the initiator waits for a HIP response before falling
	back on normal TCP communication. The efficient detection of
	peer HIP capability enables us to detect peer HIP capability or
	the lack thereof. If we detect that the peer supports HIP, we
	continue the HIP opportunistic communication. Otherwise,
	communication falls back on plain TCP. Efficient detection of
	peer HIP capability is enabled with the second of the following
	commands.
	</para>
  	<para>
	As an example, we run the HIP daemon first.
	</para>
  	<para>
	1. hipd
	</para>
  	<para>
	Afterwards, we run the firewall as shown in the following command. The
	firewall is needed in case the peer does not support HIP, because it
	captures the incoming TCP SYN_ACK packet and notifies the HIPD of the
	lack of HIP support at the peer:
	</para>
  	<para>
  	2. hipfw -dA
  	</para>
  	<para>
	Then, we enable efficient, undelayed detection of peer HIP
	capability with the following command:
	</para>
  	<para>
  	3. hipconf set opp advanced
  	</para>
	<para>
	To try the feature, we initiate a TCP connection using the HIP
	opportunistic library:
	</para>
	<para>
	4. hipconf run opp wget IP-number
	</para>
  	<para>
	One thing to stress here is that the receiver should also run the
	firewall and enable the efficient HIP opportunistic mode in order
	to be ensure being detected correctly. If this feature is not enabled
	at the receiver, correct detection depends on the relative latency of a
	TCP and a HIP packet.
	</para>
  	<para>
	The enabling at the receiver is done by executing step 2 after
	the HIP daemon has started. 
	</para>
  </section>

  <section id="sys_based_opp_mode">
    <title>System-based opportunistic mode</title>
	<para>
	The system-based opportunistic mode enables HIP communication
	without the use of the opportunistic library. If the peer does
	not support HIP, communication falls back on normal TCP
	communication.
	</para>
	<para>
	The system-based opportunistic mode is implemented at the HIP
	firewall. It is enabled with the -o option as shown below:
	</para>
	<para>
	hipfw -dAo
	</para>
	<para>
	Following is an example of all the steps to be followed at two peers 
	for using the system-based opportunistic mode between them.
	</para>
  	<para>
	At the responder, one can execute these steps:
	</para>
  	<para>
	1. hipd
	</para>
  	<para>
  	2. hipfw -Aod
  	</para>
  	<para>
	3. nc -l 1111
  	</para>
  	<para>
	At the initiator, one can execute these steps:
	</para>
 	<para>
	1. hipd
	</para>
  	<para>
  	2. hipfw -dAo
  	</para>
	<para>
  	3. nc &lt;responder-ip&gt; 1111
	</para>
  </section>

  </chapter>


  <chapter id="ch_mozilla_addon">
    <title>Mozilla/firefox extension</title> <itemizedlist>

     <listitem><para>
		&nbsp; The HIP firefox extension displays the lock icon when
		HIP is used instead of ipv4 or ipv6 addresses. HITs are simply determined from
		IP address information. When using opportunistic mode, detecting
		whether using HIP or not wont work.
	</para></listitem>
     <listitem><para>
		&nbsp; If you have HIPL source code:
		To install the addon, open firefox and browse to folder where you have 
		HIPL sources and go to folder hipext. Then select hipext.xpi from that folder.
		Firefox should now prompt you with installation instructions.
	</para></listitem>
<<<<<<< HEAD
=======
     <listitem><para>
		Another way to get showip-package, is to download it from:
		<ulink url="http://hipl.hiit.fi/hipl/release/lashowip-hipmod-latest-fx-mz.xpi" />.
		After download, firefox should prompt you with installation instructions.
	</para></listitem>
>>>>>>> d38f92c2
    </itemizedlist>
  </chapter>

  <chapter id="ch_escrow">
  	<title>Using Key Escrow</title>
  	<para>
  	Secret session keys can be delivered to a middlebox offering escrow service. A host using escrow service 
  	offered by the server, sends session data of all its HIP asssociations to the server. On the server HIP Firewall 
  	can be used to decrypt ESP-traffic when keys are available. For testing escrow functionality three machines are needed, 
  	the server offering escrow service, the client who registers to the server and an other host which is communicating 
  	with the client. The session data of the association between the client and the other host are then delivered to the 
  	escrow server. If the server is working as a firewall between the hosts HIP firewall can decrypt the ESP-traffic.  
  	</para>
  	<para>
  	Follow these steps to compile and initialize escrow functionality:
  	</para>
  	<para>
  	1. Run autogen.sh
  	</para>
  	<para>
  	<programlisting>./autogen.sh</programlisting>
  	</para>
  	<para>
  	2. Run configure with flag --enable-escrow and --enable-firewall if firewall is used
  	</para>
  	<para>
  	<programlisting>./configure --enable-escrow --enable-firewall</programlisting>
  	</para>
  	<para>
  	3. Run make
  	</para>
  	<para>
  	<programlisting>make</programlisting>
  	</para>
  	<para>
  	4. Start hip daemon on all machines
  	</para>
  	<para>
  	<programlisting>./hipd/hipd -b</programlisting>
  	</para>
  	<para>
  	5. On the server enable escrow service using hipconf
  	</para>
  	<para>
  	<programlisting>./hipconf add service escrow</programlisting>
  	</para>
  	<para>
  	Start firewall using firewall instructions. Use state flag --decrypt_contents in rule file to enable decryption.
  	</para>
  	<para>
  	 On client host register to escrow server using hipconf.
  	</para>
  	<para>
	  <programlisting>hipconf add server escrow &lt;ESCROW-SERVER-HIT&gt; &lt;ESCROW-SERVER-IP&gt; &lt;LIFETIME-IN-SECONDS&gt;</programlisting>
	</para>
  	<para>
  	After this connection between client and the other host can be tested using conntest-server and conntest-client-hip. 
  	</para>
  	<para>
	  <programlisting>./conntest-server tcp 5000</programlisting>
	  <programlisting>./conntest-client-hip hostname tcp 5000</programlisting>
  	</para>
  	<para>
  	During base exchange session data is sent to escrow server in update-messages. 
  	</para>
  </chapter>
  <chapter id="ch_dns_data">
    <title>DNS data manipulation</title>
    <para>
      Tools directory contains hipdnskeyparse a script (after running ./autogens.h) which converts public
      key file contents to different DNS zone file formats. To convert
      to unpatched BIND9 format, run the following:
      <programlisting>
hipdnskeyparse &lt; /etc/hip/hip_host_rsa_key_pub.pub hostname.domain.org | sed -n -e '/^9BIND */s///p'
      </programlisting>
      This outputs a line which can be inserted to a zone
      file. Similarly, with sed command:
      <programlisting>
.... | sed -n -e '/^HIPBIND */s///p'
      </programlisting>
      an HIP RR entry suitable for OpenDHT version of BIND9 is output
      and with
      <programlisting>
.... | sed -n -e '/^DJBDNS */s///p'
      </programlisting>
      a line for Dan Bernstein's tinydns is output. For further
      information, please refer to parse-key-3.py and myasn.py.
    </para>
  </chapter>
  <chapter id="sec_dns_proxy">
    <title>DNS proxy</title>

    <para>
      One way to support transparent HIT look up for the whole system
      is to use the python-based DNS proxy daemon.  It is located in
      the tools directory (dnsproxy.py) and has to be started with
      root priviledges. After you start the script, it will rewrite
      /etc/resolv.conf to redirect all DNS look ups to itself so that
      it can return HITs to applications when applicable.
    </para>

    <para>
     The dnsproxy tries to find host identities from three places:
     "hosts" files (/etc/hosts and /etc/hip/hosts), HI records in DNS
     and Bamboo DHT (experimental). It returns the host identities as
     HITs or LSIs to the requesting application.
    </para>
    <para>
      For faster DNS look ups, you can optionally run the DNS proxy
      under DJB's daemontools package
      <ulink url="http://cr.yp.to/daemontools.html" /> which is also
      used to provide some necessary environment variables (see comments
      in dnshipproxy). It acts as a DNS cache 
      (see <ulink url="http://cr.yp.to/djbdns.html" />) in front of
      DNS proxy. The use of DNS proxy without DNS cache results in longer
      look up latencies.
    </para>
    <para>
      If you are running already dnsmasq on the host, it will occupy
      the DNS port 53 and prevent DNS proxy start up with default
      options.  In such a case, you need to either disable the dnsmasq
      (--port=0) or "chain" it with DNS proxy (which is then used as
      a DNS cache). Due to the current
      implementation design of the DNS proxy (which overwrites
      /etc/resolv.conf), you need chain it with DNS proxy. First is
      are the network applications, second dnsmasq, third DNS proxy
      and finally the DNS in the Internet. This can be accomplished using the
      following command line options to dnsmasq and DNS proxy:
    </para>
    <itemizedlist>
      <listitem><para>
      Dnsmasq: --no-hosts --no-resolv --server=127.0.0.1#5000</para></listitem>
      <listitem><para>
      Dns proxy: --port 5000</para></listitem>
    </itemizedlist>
    <para>
      The easiest way to configure the options is to append them to
      OPTIONS variable in "/etc/init.d/dnsmasq" file and run
      "/etc/init.d/dnsmasq restart".
    </para>
  </chapter>
</book>
<|MERGE_RESOLUTION|>--- conflicted
+++ resolved
@@ -4329,14 +4329,6 @@
 		HIPL sources and go to folder hipext. Then select hipext.xpi from that folder.
 		Firefox should now prompt you with installation instructions.
 	</para></listitem>
-<<<<<<< HEAD
-=======
-     <listitem><para>
-		Another way to get showip-package, is to download it from:
-		<ulink url="http://hipl.hiit.fi/hipl/release/lashowip-hipmod-latest-fx-mz.xpi" />.
-		After download, firefox should prompt you with installation instructions.
-	</para></listitem>
->>>>>>> d38f92c2
     </itemizedlist>
   </chapter>
 
