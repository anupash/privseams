<?xml version='1.0'?>
<!DOCTYPE book PUBLIC "-//OASIS//DTD DocBook XML V4.1.2//EN"
                  "http://www.oasis-open.org/docbook/xml/4.1.2/docbookx.dtd">
<book>
  <!-- NOTE: TO GET A TEXT VERSION FROM THIS, TYPE "xmlto txt HOWTO.xml"  -->
  <!-- http://www.docbook.org/tdg/en/html/docbook.html -->
  <title>HIPL User Manual</title>
  <chapter>
    <title>Warning</title>
    <para>
      HIPL code is currently at a very experimental level. Use at your own
      responsibility! Using VMWare, Xen or User Mode Linux is recommended for
      testing HIPL.
      </para>
    </chapter>
  <chapter>
    <title>Software Requirements</title>
    <para>
     It is recommended that you get the latest source and compile it yourself.
     As an alternative, you may download frozen, binary releases of the kernel
     from <ulink url="http://hipl.hiit.fi/hipl/release/" />. However, before reporting any
     bugs, please have a go with the latest source instead of the binaries
     because the bug may already have been resolved upstream. There is also a
     Ubuntu based live cd available from the HIPL download pages.
    </para>
    <para>
      As the first requirement, you also need know the basics on Linux kernel
      compilation and usage. Refer to linux/README for further instructions.
    </para>
    <para>
      You need the following software to build and run the HIPL 
      software bundle:
    </para>
    <para>
      Mandatory:
    </para>
    <itemizedlist>
      <listitem><para>
      Linux Operating System
      </para></listitem>
      <listitem><para>
      A BEET patched Linux 2.6 kernel with the modules listed in
      <xref linkend="kernel" />.
      </para></listitem>
      <listitem><para>
      OpenSSL-library and developer headers
      </para></listitem>
      <listitem><para>
      libxml2 and development headers for OpenDHT support
      </para></listitem>
      <listitem><para>
      GNU make
      </para></listitem>
      <listitem><para>
      the latest versions of autoconf, automake, autoreconf and libtool
      </para></listitem>
      <listitem><para>
      iproute and its development headers
      </para></listitem>
      <listitem><para>
      wxgtk 2.6.2 and libgtk-2.x library and development headers
      </para></listitem>
<<<<<<< HEAD
      <para><listitem>
=======
      <listitem><para>
>>>>>>> 003d0407
      Check that you DON'T have libpthread-dev installed (Ubuntu/debian)
      because atleast in Ubuntu Feisty it messes up the compilation.
      </para></listitem>
    </itemizedlist>
    <para>
      Optional Software Requirements:
    </para>
    <itemizedlist>
    <listitem><para>
             iputils-ping (or netkit-ping): ping, ping6
    </para></listitem>
    <listitem><para>
              ipsec-tools: setkey
    </para></listitem>
    <listitem><para>
              ip6tables userspace tools and IPv6 netfilter in the kernel
              (for the HIP firewall only)
    </para></listitem>
    <listitem><para>
              iptables development headers (HIP firewall)
    </para></listitem>
    <listitem><para>
              glib (www.gtk.org) and development headers (HIP firewall)
    </para></listitem>
    <listitem><para>
              netcat6
    </para></listitem>
    <listitem><para>
              latex, dvips, dvipdf, fig2dev, doxygen (for building the
      HIPL source code documentation)
    </para></listitem>
    <listitem><para>
              java compiler for "jip" (java hip resolver) if you want to
              build HIP enabled java programs
    </para></listitem>
    </itemizedlist>
    <para> Network Requirements</para>
    <itemizedlist>
    <listitem><para>
              Make sure that the end-host firewall does not block HIP
              and ESP traffic (try "iptables -L") or otherwise you won't get
              any traffic through. As a workaround, you try enabling the
              NAT mode at the end-host.
    </para></listitem>
    <listitem><para>
              Make sure that a middlebox is not blocking HIP traffic.
              If there is firewall between the machines, it might have been
              configured to block HIP or ESP traffic. If there is a NAT
              between the machines, it might also be blocking traffic.
              Either make sure that the middlebox allows HIP and ESP traffic,
              or you can try enabling the NAT mode at the end-host.
    </para></listitem>
    </itemizedlist>
  </chapter>
  <chapter>
    <title> Building the HIPL Documentation</title>
    <para>
     Architectural documentation:
    </para>
    <itemizedlist>
    <listitem><para>
            % cd hipl/doc
    </para></listitem>
    <listitem><para>
            % make design_choices.dvi design_choices.ps design_choices.pdf
    </para></listitem>
    </itemizedlist>

    <para>
    Source code documentation:
    </para>
    <itemizedlist>
    <listitem><para>
           % cd hipl/doc
    </para></listitem>
    <listitem><para>
           % doxygen
    </para></listitem>
    </itemizedlist>

  </chapter>
  <chapter id="kernel">
    <title>Compiling the Kernel</title>
    
    <para>
      If you haven't configured linux kernel before, please consult
      linux/README before doing that. We have some example
      configurations files in hipl/test/configs for "typical" systems. You
      can use one of those as a template, and modify it to suite the needs
      of your system. Read hipl/test/configs/README before doing so.
    </para>
    <para>
      The 2.6 kernel series should be compilable with both gcc 2.9x and 3.x
      series. We recommend the latter.
    </para>
    <para>
      Download linux kernel 2.6.x.y. Compile the kernel with
      at least the following options:
    </para>
    <itemizedlist>
    <listitem><para>
            Legend: [*] built-in  [ ] excluded  &lt;M &gt; module  &lt; &gt; module capable
    </para></listitem>
    <listitem><para>
            Code maturity level options
    </para></listitem>
    <listitem><para>
            [*] Prompt for development and/or incomplete code/drivers
    </para></listitem>
    <listitem><para>
            Networking support ---&gt; Networking options
    </para></listitem>
    <listitem><para>
            &lt;M&gt;  Unix domain sockets
    </para></listitem>
    <listitem><para>
            [*] Transformation user configuration interface
    </para></listitem>
    <listitem><para>
            [*] TCP/IP networking
    </para></listitem>
    <listitem><para>
            [*] Advanced router
    </para></listitem>
    <listitem><para>
            [*] IP: policy routing
    </para></listitem>
    <listitem><para>
            &lt;M&gt; Packet socket
    </para></listitem>
    <listitem><para>
            [*] IPsec user configuration interface
    </para></listitem>
    <listitem><para>
            &lt;M&gt; PF_KEY sockets
    </para></listitem>
    <listitem><para>
            &lt;M&gt; IP tunneling
    </para></listitem>
    <listitem><para>
            [*] IPv4: IPcomp transformation
    </para></listitem>
    <listitem><para>
            [*] IPv4: IPsec transport mode
    </para></listitem>
    <listitem><para>
            [*] IPv4: IPsec tunnel mode
    </para></listitem>
    <listitem><para>
            [*] IPv4: IPsec BEET mode
    </para></listitem>
    <listitem><para>
            &lt;M&gt; IP: ESP transform
    </para></listitem>
    <listitem><para>
            [*] The IPv6 Protocol
    </para></listitem>
    <listitem><para>
            &lt;M&gt; IPv6: ESP transformation
    </para></listitem>
    <listitem><para>
            &lt;M&gt; IPv6: IPcomp transformation
    </para></listitem>
    <listitem><para>
            [*] IPv6: IPsec BEET mode
    </para></listitem>
    <listitem><para>
            &lt;M&gt; IPv6: IPv6-in-IPv6 tunnel
    </para></listitem>
    <listitem><para>
            [*] IPv6: Multiple Routing Tables
    </para></listitem>
    <listitem><para>
            Cryptographic options
    </para></listitem>
    <listitem><para>
            &lt;M&gt; Null algorithms
    </para></listitem>
    <listitem><para>
            &lt;M&gt; SHA1 digest algorithm
    </para></listitem>
    <listitem><para>
            &lt;M&gt; DES and Triple DES EDE cipher algorithms
    </para></listitem>
    <listitem><para>
            &lt;M&gt; AES cipher algorithms
    </para></listitem>
    <listitem><para>
            &lt;M&gt; AES cipher algorithms (i586)
    </para></listitem>
    <listitem><para>
            Device Drivers ---&gt; Network device support
    </para></listitem>
    <listitem><para>
            &lt;M&gt; Dummy network device support
    </para></listitem>
    <listitem><para>
            Security options ---&gt;
    </para></listitem>
    <listitem><para>
            [*] Enable different security models
    </para></listitem>
    <listitem><para>
            [M] Default Linux Capabilities
    </para></listitem>
    </itemizedlist>
    <para>
      The hipd probes the necessary kernel modules automatically,
    </para>
  </chapter>
  <chapter>
    <title>Compiling Userspace Applications</title>
    <para>
      After you have successfully compiled and installed the HIP kernel and
      rebooted both of the hosts, you need to compile the userspace
      applications in order to use HIP. Start by moving to the top level directory
      of HIPL:
      </para>
    <itemizedlist>
    <listitem><para>
      cd hipl
    </para></listitem>
    <listitem><para>
      If the file autogen.sh exists (to test type ls autogen.sh), run it:
    </para></listitem>
    <listitem><para>
      ./autogen.sh
    </para></listitem>
    </itemizedlist>
    <para>
      Next, build the hipd, libinet6, tools and test directory as follows:
    </para>
    <para>
      ./configure &amp;&amp; make install
    </para>
    <para>
      Note: you can also try "make deb" or "make rpm" if you want to build a
      binary package.
    </para>
    <para>
      Some features, like the HIP firewall are not compiled by default.
      Run "./configure --enable-FEATURE" to compile those.
      See "./configure --help" for a full list of options.
    </para>
  </chapter>
  <chapter id="basictest">
    <title>Testing a HIP connection between two locally connected hosts</title>
    <para>
      You can test HIP with any networking application, but in this
      section we will demonstrate few development-oriented test
      applications.  Here we assume two machines called crash
      (3ffe::1) and oops (3ffe::2) that in the same network. They are
      used through this whole document as examples even though you
      probably have your own naming and addressing conventions. It is
      possible to use IPv4 addresses on-wire as well but the
      applications being used need to support IPv6 currently.</para>
    <para>
      We expect that you have two hosts for testing HIP which will be
      referred to as "crash" and "oops". You should run these commands in
      the testing hosts as root. conntest-client-gai and
      conntest-server can also be run as a non-root user, with
      conntest-server using port numbers less than 1024 still requires root
      privileges.
    </para>
    <para>
      oops:
    </para>
    <itemizedlist>
    <listitem><para>
            ifconfig eth0 inet6 add 3ffe::2/64
    </para></listitem>
    <listitem><para>
            cd somewhere/hipl
    </para></listitem>
    <listitem><para>
            hipd/hipd # (to start as a background daemon process, add -b flag)
    </para></listitem>
    <listitem><para>
            test/conntest-server tcp 1111
    </para></listitem>
    </itemizedlist>
    <para>
      Crash will act as the connection initiator, so we need to configure
      the hosts files of crash (note: use of IPv4 addresses is also possible):
    </para>
    <para>
      crash:
    </para>
    <itemizedlist>
    <listitem><para>
            /etc/hosts:
    </para></listitem>
    <listitem><para>
                  3ffe::2 oops
      </para></listitem>
    <listitem><para>
            /etc/hip/hosts:
      </para></listitem>
    <listitem><para>
                  HIT_OF_OOPS oops
    </para></listitem>
    <listitem><para>
            ifconfig eth0 inet6 add 3ffe::1/64
      </para></listitem>
    <listitem><para>
            cd somewhere/hipl
    </para></listitem>
    <listitem><para>
            hipd/hipd
    </para></listitem>
    <listitem><para>
            test/conntest-client-gai oops tcp 1111
    </para></listitem>
    <listitem><para>
           ;&lt;type some text in crash, press enter and ctrl+d and you
                should see some text appearing in the output of the hosts&gt;
    </para></listitem>
    </itemizedlist>
    <para>
      This will setup a HIP connection between the two hosts (it may take a
      while if you are using virtual machines). You should replace
      HIT_OF_XXX with the HIT of the host XXX. The hip daemon loads (and
      creates if necessary) the host identities from /etc/hip automatically.
      If you want to know the HIT of the localhost, run
      "hipconf get hi default". To avoid routing problems especially with
      UDP, it is highly recommend to use the default HIT of the machine!
      You can list all HITs of the machine with "hipconf get hi all", but
      it is safe to use the optional HITs only with TCP connections!
    </para>
    <para>
      Mappings between HITs and IP addresses are usually set up
      automatically with the hosts files. Manual configuration is also
      possible but not necessary:
    </para>
    <para>
            tools/hipconf add map PEER_HIT PEER_IP
    </para>
    <para>
      You can also add the mapping to "/etc/hip/hipd_config" and restart hipd.
      It is also possible to use DNS or OpenDHT (<xref linkend="opendht" />)
      for the mappings.
    </para>
    <para>
      Link local IPv6 addresses are not supported well, so do not use
      them. Use global IPv6 addresses instead for testing. The reason for
      this is that it is hard to know if the peer belongs to the same local
      network as we are or not.
      </para>
    <para>
      The log messages displayed by the hip daemon can be changed dynamically: 
    </para>
    <para>
            tools/hipconf debug none # &lt;only HIP_DIE messages are shown&gt;
    </para>
    <para>
            tools/hipconf debug medium # &lt;shows HIP_DIE, HIP_ERROR and 
	    HIP_INFO messages&gt;
    </para>
    <para>
            tools/hipconf debug all # &lt;shows all messages, including 
	    HIP_DEBUG&gt;
    </para>
    <para>
      These options can be also set in "/etc/hip/hipd_config" to configure 
      hipd and other libraries at startup.
    </para>
    <para>
      See the log messages for information about the result of HIP base
      exchange and USAGI IPSec negotiation. Tcpdump or ethereal are good
      tools for dumping the network traffic during the base exchange.
      For tcpdump, you can use "tcpdump -n -i any esp or proto 253 or 
      port 50500" to catch HIP-only traffic.
    </para>
    <para>
      There is also a program called "hipsetup" in "hipl/test" directory for
      quick testing of the base exchange. Run it without arguments to see
      how it is used.
    </para>
    <para>
      It should be noticed that starting a new hipd process automatically
      kills the previous one.
    </para>
  </chapter>
  <chapter id="itest">
    <title>HIPL Internet Test Servers</title>
    <para>
    Below is a list of HIPL test servers if you want to test HIP over Internet:
    </para>
    <table frame="all"><title>Test Servers</title>
          <tgroup cols="1">
            <thead>
              <row><entry>Server</entry><entry>HIT</entry><entry>IP</entry><entry>HI algo</entry></row>
            </thead>
            <tbody>
              <row><entry>crossroads.infrahip.net</entry><entry>2001:0019:b673:8406:e32d:6754:db0b:cde7</entry><entry>193.167.187.134</entry><entry>RSA</entry></row>
              <row><entry>crossroads.infrahip.net</entry><entry>2001:0019:810e:713d:7183:f05f:6063:b82b</entry><entry>193.167.187.134</entry><entry>DSA</entry></row>
              <row><entry>felwood.infrahip.net</entry><entry>2001:007d:392e:a450:2cd3:75e1:6098:8104</entry><entry>193.167.187.130</entry><entry>RSA</entry></row>
              <row><entry>felwood.infrahip.net</entry><entry>2001:0074:f967:5cb2:cd63:15b5:1737:b083</entry><entry>193.167.187.130</entry><entry>DSA</entry></row>
              <row><entry>ashenvale.infrahip.net</entry><entry>2001:0012:55f8:25ab:a6de:af77:b617:34ec</entry><entry>193.167.187.133</entry><entry>RSA</entry></row>
              <row><entry>ashenvale.infrahip.net</entry><entry>2001:0015:cf89:0912:d2da:10af:411f:1252</entry><entry>193.167.187.133</entry><entry>DSA</entry></row>
              <!--
              <row><entry></entry><entry></entry><entry>x</entry><entry>x</entry></row>
              <row><entry></entry><entry></entry><entry>x</entry><entry>x</entry></row>
              <row><entry></entry><entry></entry><entry>x</entry><entry>x</entry></row>
              <row><entry></entry><entry></entry><entry>x</entry><entry>x</entry></row>
              <row><entry></entry><entry></entry><entry>x</entry><entry>x</entry></row>
              -->
            </tbody>
          </tgroup>
    </table>

  </chapter>
  <chapter>
    <title>Closing HIP Security Associations Manually</title>
     <para>
      You can use the hipconf tool to reset HIP SAs manually. Type
      "hipconf hip rst all" to close all SAs. 
     </para>
  </chapter>
  <chapter id="handover">
    <title>Testing Handover</title>
    <para>
      The handover code is based on draft-nikander-hip-mm-00
      specification. Not all of the features all yet implemented and the
      code quality is still far from bullet proof.
    </para>
    <para>
      A naive handover test example is below. It assumes that you have
      already established the base exchange between the hosts. You also need
      to have the nc6 tool which can be found from e.g. "www.freshmeat.net".
      The example is based on IPv6 addresses but you can also use IPv4.
    </para>
    <itemizedlist>
    <listitem><para>
            &lt;first, establish a HIP connection as intructed in <xref linkend="basictest" />&gt;
      </para></listitem>
    <listitem><para>
            oops  # nc6 -l -p 12345
      </para></listitem>
    <listitem><para>
            crash # nc6 &lt;the HIT of oops&gt; 12345
    </para></listitem>
    <listitem><para>
            crash # &lt;type some text and press enter&gt;
    </para></listitem>
    <listitem><para>
            oops  # &lt;the text that you typed in crash should appear in oops
      console&gt;
    </para></listitem>
    <listitem><para>
            crash # ifconfig eth0 inet6 del 3ffe::1/64
    </para></listitem>
    <listitem><para>
            crash # ifconfig eth0 inet6 add 3ffe::3/64
    </para></listitem>
    <listitem><para>
            crash # &lt;type some text and press enter&gt;
    </para></listitem>
    <listitem><para>
            oops  # &lt;the text that you typed in crash should appear in oops console&gt;
    </para></listitem>
    </itemizedlist>
    <para>
      Do not use link local addresses for the mobility scenarios for the
      hosts, unless you know what you are doing! For example, you are asking
      for trouble if you establish HIP SA between the mobile and
      correspondent node using link local addresses, and move the mobile
      node to a different network. The readdressing fails, because either
      node has no way of reaching the other node.
    </para>

    <para>
	Make sure to add the route for the new address as soon as the new address is 
	added. If the route is missing, the update packets might not get sent at all. 
	The daemon waits for a couple of seconds if a transmit of an update fails for 
	restransmitting it. 
    </para>
  </chapter>
  <chapter>
    <title> Compiling Java Applications</title>
    <para>
      HIPL software bundle includes also a java wrapper library to the HIP
      enabled libinet6 resolver library. The library is called "jip" and it
      is located in "path-to-hipl/jip". The use of the java library requires
      the HIP socket handler defined elsewhere in this document.
      </para>
    <para>
      You need to have either Blackdown or Sun java jdk 1.4.x or later to
      compile jip. The code does *not* work on java 1.3.  The installation
      assumes that you are using Blackdown 1.4 jdk, but if you are Sun jdk
      or other version of blackdown java, just set up the environment
      variable "JAVA_HOME" to point to the correct java installation
      directory.
    </para>
    <para>
      Compile libinet6.so and jip:
    </para>
    <itemizedlist>
    <listitem><para>
      cd path-to-hipl/libinet6
    </para></listitem>
    <listitem><para>
      make libinet6.so
    </para></listitem>
    <listitem><para>
      cd ../jip
    </para></listitem>
    <listitem><para>
      make
    </para></listitem>
    </itemizedlist>
    <para>
      The outcome of the previous operation is jip/jip.jar which you should
      use in your java applications to enable HIP. You can also run "make
      apidoc" to build the Javadoc documentation into the directory
      path-to-hipl/doc/jip-api.
    </para>
    <para>
      There are three example java applications in "test" directory that you
      must compile manually with the following procedure:
      </para>
    <itemizedlist>
    <listitem><para>
      cd ../test
    </para></listitem>
    <listitem><para>
      javac -classpath ../jip/jip.jar HipClient.java
    </para></listitem>
    <listitem><para>
      javac -classpath ../jip/jip.jar HipUserkeyClient.java
    </para></listitem>
    <listitem><para>
      javac -classpath ../jip/jip.jar HipServer.java
    </para></listitem>
    </itemizedlist>
    <para>
      You should have setup your networking environment as explained in
      <xref linkend="basictest" />, that is, you
      should have configured your /etc/hosts and /etc/hip/hosts
      properly. However, hipd will automatically create your public keys,
      so you don't have to worry about them.
    </para>
    <para>
      You cannot quite convert your normal Java networking application to a
      HIP application by just setting the socket factories.  You will need
      to either ensure that a used host name always resolves only to IPv6
      addresses, or that you never pass host names to methods in Socket and
      ServerSocket classes.  This latter can be achieved by using the
      resolver methods in the HipAddress class as is done in the example.
    </para>
    <para>
      Run the example applications as follows:
    </para>
    <itemizedlist>
    <listitem><para>
      crash # cd path-to-hipl/test
    </para></listitem>
    <listitem><para>
      crash # ./java HipServer 12345
    </para></listitem>
    <listitem><para>
      oops # cd test
    </para></listitem>
    <listitem><para>
      oops # ./java HipClient crash 12345 54321
    </para></listitem>
    <listitem><para>
      &lt;wait for the prompt, type some text and press enter&gt;
    </para></listitem>
    </itemizedlist>
    <para>
      The shell script "test/java" contains some LD_PRELOAD, library and
      class path information necessary for executing the HIP enabled java
      applications.
    </para>
    <para>
      The HipUserkeyClient class is otherwise the same as the HipClient
      class, except that its optional fourth argument is the name of a file
      from which to read an application-specified endpoint.
    </para>
  </chapter>
  <chapter>
    <title>HIP Enabled Telnet</title>
    <para>
      We have modified netkit-telnet from usagi (www.linux-ipv6.org) to
      support native HIP API. HIP is a compile time option, so that you can
      see the required modifications to the code (ifdef USE_HIP). Here's how
      you compile the telnet applications:
    </para>
    <itemizedlist>
    <listitem><para>
	# cd test/telnetd
    </para></listitem>
    <listitem><para>
	# ./configure
    </para></listitem>
    <listitem><para>
	# make
    </para></listitem>
    <listitem><para>
      # cd ../telnet
    </para></listitem>
    <listitem><para>
	# ./configure
    </para></listitem>
    <listitem><para>
	# make
    </para></listitem>
    </itemizedlist>
    <para>
       Before actually using the telnet, you should build and "insmod"
       the HIP kernel module. It is needed for telnet because it uses
       the native API (and not the legacy APIs). After that, you can
       experiment with telnet as follows:
    </para>
    <itemizedlist>
    <listitem><para>
	oops  # telnetd/telnetd -debug 12345
      </para></listitem>
    <listitem><para>
	crash # telnet/telnet -l username oops 12345
    </para></listitem>
    </itemizedlist>
    <para>
      Note: the username must be non-root.
    </para>
    <para>
      There is a limitation in the current version of the native API. It does
      not support wildcard addresses at the server. This means that you have to
      select the correct HIT at the client.
    </para>
  </chapter>
  <chapter>

    <title>How to Use HIP with Applications?</title>

    <para>You need to execute first "make install" in the top directory if
          you have not done it before. Otherwise you have to configure
          library paths using LD_LIBRARY_PATH environment variable.
    </para>
    <para>This section lists different methods on how to set-up HIP manually
          in order to make applications use HIP.
          We have categorized the local methods to "easy"
          and "advanced" here. 
    </para>
    <section>
    <title>Easy Methods</title>
    <para>
    1. Use the opportunistic mode as described in
       <xref linkend="opportunistic" />. This method works with both IPv4 and
       IPv6 applications. It does not require HIT configuration at all.
    </para>
    <para>
    a. Running a single IPv6-enabled application using HIP: <emphasis>hipconf run opp &lt;EXECUTABLE&gt;</emphasis>
    </para>
    <para>
     b. Enabling HIP for all applications in bash shell (add to bashrc if you want to set this permanently): <emphasis>export LD_PRELOAD=libopphip.so:libinet6.so:libhiptool.so:libhipopendht.so</emphasis>
    </para>
    <para>
      2. Override the resolver library dynamically:
    </para>
    <para>
      a. Running a single application using HIP: <emphasis>hipconf run normal &lt;EXECUTABLE&gt;</emphasis>
    </para>
      <!-- http://www-106.ibm.com/developerworks/linux/library/l-glibc.html?ca=3Ddgr-ln= -->

    <para>
     b. Enabling HIP for all applications in bash shell (add to bashrc if you want to set this permanently): <emphasis>export LD_PRELOAD=libinet6.so:libhiptool.so:libhipopendht.so</emphasis>
    </para>

    <para>
    3. Use HIP configuration GUI to run the application. You can execute applications
       with GUI and edit their library-path as you like. Also you should be
       able to see list of processes you have executed from GUI.
    </para>
    <para>
    4. You can also use HITs directly in the application. For example, you can
       do "ping6 PEER_HIT". However, hipd must know the mapping from the
       PEER_HIT to the corresponding IP address. You can tell this mapping to
       hipd using several ways. First way is to configure the HIT-hostname
       pair to /etc/hip/hosts and the IP-hostname pair to /etc/hosts. Second
       way is execute "hipconf add map PEER_HIT PEER_IP". You can insert the
       hipconf command also to /etc/hip/hipd_config and restart hipd when you
       want the mapping to be permanent. Works only with IPv6-enabled
       applications.
    </para>
    <para>
    5. Overload your /etc/hosts files by inserting HIT-hostname pair into the
       file and use the hostname in your application. You need to make sure
       that hipd finds the corresponding IP address as instructed in the
       previous point. Works only with IPv6-enabled applications.
    </para>
    <para>
    6. Use external nameservices for HIT-IP mapping. For example, you can use
       AAAA records in DNS for testing (HI records are not supported yet).
       Alternatively, use the free OpenDHT name service for automatic host
       naming as described in <xref linkend="opendht" />.
    </para>
    </section>
    <section>
    <title>Advanced Methods</title>
    <para>These methods assume that you have the source code available
          for the application and the application is IPv6 enabled. You have
          to relink the application to use the HIP libraries and,
          in some methods, to modify the source code.
    </para>
    <para>
	Following applications are IPv6 enabled (and use getaddrinfo for name
        resolution): telnet, firefox, lynx, ssh. Not using getaddrinfo: ping,
        ping6, tla, svn.
    </para>
    <para>
      5. Relink the application to use the libinet6 library provided in the
      HIPL software bundle Configure the HIT of the peer to /etc/hip/hosts and
      add the corresponding address to /etc/hosts. Then, use either of the
      following methods:
    </para>
    <para>
      a) Run the application by using the hostname you just configured to
         the hosts files. It will use HIP for those hostnames. For hostnames
         that are not present in /etc/hip/hosts, the application will just
         use normal IPv4 or IPv6 connectivity. Good for environments where
         the are both HIP and non-HIP enabled hosts, and backwards
         compatibility is more important that the security of the connections.
    </para>
    <para>
      b) Set the AI_HIP flag in the getaddrinfo call and recompile the
         application (see test/conntest.c). This will make the getaddrinfo
         function to return <emphasis>only</emphasis> HITs in the place of IP
         addresses (no IP addresses are returned). This option good for
         security critical applications for which you want to force the
         use of HIP.
      </para>
    <para>
      c. Port it to use the native HIP API. See the telnet code for a
      practical example. The API is documented in url:
      <ulink url="http://hipl.hiit.fi/hipl/hip-native-api-final.pdf" />
    </para>
  </section>
  </chapter>
  <chapter>
  <title>Testing HIP Rendezvous Server/Mechanism</title>
  <para>
   The rendezvous extension extends HIP and the HIP registration extension for
   initiating communication between HIP nodes via HIP rendezvous servers. The
   rendezvous server (RVS) serves as an initial contact point ("rendezvous
   point") for its clients. The clients of an RVS are HIP nodes that use the HIP
   Registration Protocol to register their HIT->IP address mappings with the RVS.
   After this registration, other HIP nodes can initiate a base exchange using
   the IP address of the RVS instead of the current IP address of the node they
   attempt to contact. Essentially, the clients of an RVS become reachable at
   the RVS' IP addresses.
  </para>
  <para>
   The rendezvous server is similar to the home agent in Mobile IP. The
   rendezvous server provides a stable IP for the responder and forwards
   the initial I1 packet to the current location of the responder.
  </para>
  <para>
   The participants:
  </para>
  <para>
  I = Initiator, RVS = RendezVous Server, R = Responder
  </para>
  <para>
   You should have run
   the base exchange once without rendezvous server to get familiar how the
   "/etc/hosts" and "/etc/hip/hosts" are configured.
  </para>
  <para>
   The idea is that I wants to connect to R's HIT but only knows RVS's IP
   address (and that RVS is representing R). We'll show how to use RVS
   the native HIP example applications (although you can do it with
   nc6 or the other conntest test applications).
  </para>
  <para>
   "/etc/hosts" and "/etc/hip/hosts" configurations:
  </para>
  <para>
   INITIATOR: At the initiator, you must modify the "/etc/hosts" file. In the
   file, responder's hostname must be mapped to the IP address of the rendezvous
   server. It must not be mapped to the responder's IP address, or otherwise the
   rendezvous server is not used at all! Thus in /etc/hosts you should have:
   &lt;RVS IP&gt; &lt;RESPONDER NAME&gt;. The "/etc/hip/hosts" file should
   contain the hostname and the HIT of the responder as in the normal base
   exchange execution: &lt;RESPONDER HIT&gt; &lt;RESPONDER NAME&gt;. Notice
   that there are currently four different HITs at each machine's "dummy0"
   interface. When the responder registers to the rendezvous server, it can
   choose any one four HITs. Please make sure that you use the same HIT here as
   &lt;RESPONDER HIT&gt; as what the responder chooses to register. You can
   check which HIT is used from the messages the responders's hipdaemon prints;
   there should be a line saying: "HIT being registered to rvs: &lt;HIT&gt;"
  </para> 
  <para>
   RVS: At the rendezvous server both files,"/etc/hosts" and "/etc/hip/hosts"
   are left blank ("/etc/hosts" can of course contain the non-hiprelated
   mappings). These files are left blank because the rendezvous server
   is assumed to have no information of its clients beforehand, it just
   offers the rendezvous service, and the responder then registers its
   HIT->IP mapping to the rendezvous server.
  </para>
  <para>
   RESPONDER: Also at the responder both files,"/etc/hosts" and 
   "/etc/hip/hosts" are left blank ("/etc/hosts" can of course contain the
   non-hiprelated mappings). The responder is assumed to know the IP address
   and the HIT of the rendezvous server, but this information is given as
   commandline parameters of "hipconf" tool.
  </para>
  <para>
   Steps:
  </para>
  <orderedlist>
  <listitem><para>
      Start HIP daemon in each host: "hipd/hipd".
  </para></listitem>
  <listitem><para>
      At the rendezvous server we have to indicate that we're willing to offer
   rendezvous service: "tools/hipconf add service rvs".
  </para></listitem>
  <listitem><para>
      At the responder we have to register to the rendezvous server:
   "tools/hipconf add rvs &lt;RVS-HIT&gt; &lt;RVS-IP&gt;". This will establish
   a HIP SA between the rendezvous server and the responder.
  </para></listitem>
  <listitem><para>
      At the responder start a server listening for incoming connections:
   "test/conntest-server tcp 5000"
  </para></listitem>
  <listitem><para>
      At the initiator start a connection:
   "test/conntest-client-gai &lt;RESPONDER-HOSTNAME&gt; tcp 5000"
  </para></listitem>
  <listitem><para>
      At the initiator type some text and press CTRL + d. If everything works
   ok, the typed text should be now echoed at the responder.
  </para></listitem>
  </orderedlist>
  <para>
    Notes:
  </para>
  <para>
   The rendezvous server is only supposed to relay the I1 packet. Once the
   I1 packet has been successfully relayed to the responder, all other traffic
   flows directly between the initiator and the responder.
  </para>
  <para>
   The implemented mechanism is simple forwarding of I1 packet with 
   source and  destination IP addresses rewritten.
  </para>
  <para>
   Drafts complied with: Host Identity Protocol (HIP) Registration Extension
   draft-ietf-hip-registration-02, Host Identity Protocol (HIP) Rendezvous
   Extension draft-ietf-hip-rvs-05.
  </para>
  <para>
   The initiator does not yet store the IP addresses received in the
   VIA_RVS parameter encapsulated in R1 packet. This means that the double
   jump scenario does not work.
  </para>
  <para>
   Parameters used during registration: REG_INFO, REG_REQUEST, REG_RESPONSE,
   REG_FAILED.
  </para>
  <para>
   Parameters used with rendezvous service: RVS_HMAC, FROM, VIA_RVS.
  </para>
  <para>
   The rendezvous mechanism is not yet guaranteed to be interoperable
   with other implementations than HIPL.
  </para>
  </chapter>
  <chapter>
    <title> Using HIP BOS support</title>
    <para>
        To generate a BOS packet (sent to the global multicast address
      on all interfaces), use the following command:
    </para>
    <para>
                  hipconf hip bos
    </para>
    <para>
            BOS-aware hosts will record the machine's HOST ID, HIT, and IP address.
    </para>
  </chapter>
<!--
  <chapter>

    <title>Accessing the kernel peer list</title>
    <itemizedlist>
      <listitem>
	<para>You can access the kernel's list of known HIP peers using the native
	  getendpointinfo name resolution interface.</para>
      </listitem>
      <listitem>
	<para>By default, the interface first checks the /etc/hip/hosts file for
	  a matching host. If one is not found, the kernel is queried for its
	  list of known HIP peers and the list is examined for matches.</para>
      </listitem>
      <listitem>
	<para>To only check the kernel list, set the hints.ei_flags to 
	  AI_HIP | AI_KERNEL_LIST. This will use only the kernel list and will
	  not check the hosts file.</para>
      </listitem>
      <listitem>
	<para>To retrieve the list of known peers from the kernel, set the 
	  hints.ei_flags to AI_HIP | AI_KERNEL_LIST and the nodename to NULL.
	  This will query the kernel for the list and return the entire
	  list.</para>
	</listitem>
	</itemizedlist>
  </chapter>
-->
  <chapter>
    <title>HIP Firewall</title>
        <para>This section describes how to use the HIP firewall. The firewall needs to be compiled with the --enable-firewall option to configure.</para>

        <para>Ip6tables must define that HIP and ESP packets are
              queued in the userspace.  These rules are inserted
              automatically at the head of each chain. Other rules that might
              concern the HIP (-p 253) and ESP packets (-p 50) must not be 
              inserted before them.</para>

<itemizedlist>
        <listitem><para>ip6tables -A FORWARD -p 253 -j QUEUE</para></listitem>
        <listitem><para>ip6tables -A FORWARD -p 50 -j QUEUE</para></listitem>
        <listitem><para>ip6tables -A INPUT -p 253 -j QUEUE</para></listitem>
        <listitem><para>ip6tables -A INPUT -p 50 -j QUEUE</para></listitem>
        <listitem><para>ip6tables -A OUTPUT -p 253 -j QUEUE</para></listitem>
        <listitem><para>ip6tables -A OUTPUT -p 50 -j QUEUE</para></listitem>
</itemizedlist>

        <para>Make sure that you set /proc/sys/net/ipv6/conf/all/forwarding
              to one, if you want your firewall to forward IPv6 traffic.
              Remember to configure IPv6 routes to the hosts.</para>

        <para>Firewall can be started with "./firewall &lt;file_name&gt;"
              "timeout value" at firewall directory, where file_name
              is path of the file containing the firewall rules and
              timeout value is the connection timeout value in
              seconds.  If connection timeout is defined as zero or
              negative, the connection timeout checking is not
              used. Rules in the file must be separated with
              newline. The firewall (currently) prints out debug
              information from rule parsing test functions and from
              filtering packets.</para>

        <para>Rules follow (loosely) the syntax of Linux Iptables with
        following syntax.</para>

        <para>Basic format of rule is: HOOK [match] TARGET</para>

<itemizedlist>
        <listitem><para>Here HOOK is one of the netfilter hooks: "INPUT",
              "OUTPUT", "FORWARD".  Target is either "ACCEPT" or
              "DROP", whether packet should be allowed or not.  Match
              is a combination of filtering option described below.</para></listitem>
</itemizedlist>

        <para>Filtering options:</para>

<variablelist>
<varlistentry>
        <term>-src_hit [!] &lt;hit value&gt; --hi &lt;file name&gt;</term>

        <listitem><para>Matches source HIT of packet. HI can be given with
              --hi option and by defining path to a public key
              file as an argument. This causes sender signatures to be
              verified. The file name must contain either "_rsa_" or
              "_dsa_" to define whether RSA or DSA is used as
              algorithm.</para></listitem>
</varlistentry>
 
<varlistentry>
        <term>-dst_hit [!] &lt;hit&gt;</term>

        <listitem><para>Matches destination HIT of packet.</para></listitem>
</varlistentry>

<varlistentry>
        <term>-type [!] &lt;hip packet type&gt;</term>

        <listitem><para>Matches HIP packet type. Type is one of following: 
              "I1", "R1", "I2", "R2", "CER", "UPDATE", "NOTIFY", "CLOSE",
              "CLOSE_ACK"</para></listitem>
</varlistentry>

<varlistentry>
        <term>-i [!] &lt;incoming interface&gt;</term>

        <listitem><para>Matches incoming interface. Argument contains name of
              the interface. Can not be used for rules in OUTPUT hook
              as packet has no incoming interface in that case.</para></listitem>
</varlistentry>

<varlistentry>
        <term>-o [!] &lt;outgoing interface&gt;</term>

        <listitem><para>Matches outgoing interface. Argument contains name of
              the interface. Can not be used for rules in INPUT hook
              as packet has no outgoing interface in that case.</para></listitem>

</varlistentry>
<varlistentry>
        <term>-state [!] &lt;state&gt; --verify_responder --accept_mobile --decrypt_contents</term>

        <listitem><para>Matches state of HIP association: "NEW" or
              "ESTABLISHED". ESP packets are also filtered as part of
              the connection. With "--verify_responder" option the
              firewall stores responder HI from R1 packet and uses it
              for verifying signatures in the packets. With
              --accept_mobile option, the firewall may establish state
              for existing connection when a mobile host enters the
              network protected by the firewall. Please see
              <xref linkend="handover" /> to see how mobility events
              can be tested. When option --decrypt_contents is set firewall 
              tries to decrypt ESP-packet contents. This can be done if 
              session data has been delivered to firewall. See <xref
              linkend="escrow" />
               for details. Currently decrypted packet contents 
              can be viewed in firewall output.</para></listitem>
</varlistentry>
</variablelist>


        <para>If you get "No buffer space available" errors, please disable
              all of the firewall debug messages (./configure --disable-debug;
              make clean all). This can
              occur when moving large files and the firewall cannot serve
              with sufficient speed when it has to display debug messages.
        </para>

        <para>Management interface:</para>

<itemizedlist>
        <listitem><para>Firewall management interface contains functions for
              altering rules of running firewall. Functions are
              defined in firewall/rule_management.h and implemented in
              firewall/rule_management.c. Rule_management.c also
              contains functions for copying, comparing and freeing
              rules, etc. If any functions are needed outside the
              rule_management, they can be defined in the header file.</para></listitem>

        <listitem><para>The argument "hook" in the rule is the Netfilter hook
              for which rule is intended. The hooks are defined in
              linux/netfilter_ipv6.h as NF_IP6_LOCAL_IN,
              NF_IP6_FORWARD, NF_IP6_LOCAL_OUT.</para></listitem>

        <listitem><para>The argument rule is structure describing the rule
              defined in rule_management.h. The structure contains
              pointers to options. The pointer value must be NULL,
              when option is not defined. The structures for options
              are also defined in rule_management.h. Function: rule *
              parse_rule(char * string) can be used for creating a
              rule structure from a string. This also inspects that
              the rule syntax is correct.</para></listitem>

        <listitem><para>void insert_rule(const struct rule * rule, int hook): Inserts argument rule into with the hook. Insert makes
              local copy of the argument rule.</para></listitem>

        <listitem><para>int delete_rule(const struct rule * rule, int hook):

        Deletes the local rule that is equal to the argument
              rule. </para></listitem>

        <listitem><para>GList * list_rules(int hook):

               creates a copy of the rule list and returns it. Caller
               must take care of freeing the returned list.</para></listitem>

        <listitem><para>int flush(int hook): Clears all rules.</para></listitem>
</itemizedlist>

  </chapter>

  <chapter>
    <title>HIP NAT Extensions</title>
    <para>HIPL supports also initiating connections from behind a NAT. The
          basic idea is that the initiator encapsulates HIP control packets
          and ESP data packets within UDP. This way, the packets can traverse
          the NAT box. However, both the initiator and responder have to
          support NAT extensions in order to make this work. Currently, the
          responder cannot be located behind a NAT.
    </para>
    <para>The NAT traversal can be experimented in a similar way as depicted
          in earlier sections. The only difference is that you have to
          tell the initiator manually that it is behind a NAT using "hipconf
          nat on". After this, you can initiate the base exchange
          according to the previous instructions. The manual configuration is
          currently required because support for automatic NAT detection (STUN)
          has not been implemented yet.
    </para>
    <para>If you have problems in even getting I1 triggered using NAT code
          e.g. with conntest-client-gai (occurred on 2.6.16.5), you may have
          to specify the source HIT explicitly. The procedure to initiate a connection
	  behind NAT is as follows:
    </para>
    <itemizedlist>
    <listitem><para>
      &nbsp;tools/hipconf nat on
    </para>    </listitem>
    <listitem><para>
      &nbsp;tools/hipconf add map peer_hit peer_ipv4_addr
    </para> </listitem>   
    <listitem><para>
      &nbsp; ping6 -I source_hit dst_hit
    </para>  </listitem>  
    </itemizedlist>
    <para>Make sure that the source is the same as in "ip xfrm policy" output.
          We are aware of the problem (see bug id 161) and it is being solved.
          Also, it seemed like the responder could not route packets
          automatically to the NAT, so a "ip route add nat_ipv4_addr dev xx"
          was necessary at the responder (occurred on 2.6.16.5).
    </para>
    <para>
	Three cases of mobility of the initiator have been implemented for the NAT code.
    </para>
	<para>Mobility from behind NAT to behind the same NAT:
		For this case, the use the standard procedure for update after the base exchange is completed. The update would be UDP encapsulated.
	</para>
	<para>Mobility from public addressable network to behind NAT: Once a hip association is set up between two hosts, both on the public network and one of them wishes to move behind a NAT, then that node should first delete the public ip address, then turn the NAT on using hipconf and then add the ip address behind NAT along with the route to the interface. The update would be done using UDP now and future communications would be UDP encapsulated (both HIP control traffic and ESP packets). </para>
	<para>Mobility from behind NAT to publically addressable network: If a node has setup hip association from behind NAT and now wishes to move to public IP domain, then it should first delete the ip behind NAT, turn off the NAT using hipconf and then add the public IP along with the route to the interface. HIP association then would not use UDP encapsulation and the update would be done using normal HIP packets (without UDP encapsulation).</para>

  </chapter>

<chapter><title>HIP configuration GUI</title>
	<section><title>General</title>
	<formalpara><title>About</title><para></para></formalpara>
		<para>Manage HITs with graphical user interface.</para>
		<para>
			When new HIT is received, it and local HIT is filtered
			trough configuration GUI, which asks user for accepting the HIT pair.
			Then HIT is saved into database and accept/reject is
			returned to daemon. User can also manage HITs trough graphical
			user interface. The interface is under development,
			and is quite in alpha state yet.
		</para>
	
	<screenshot>
		<screeninfo>HIP configuration GUI main window</screeninfo>
		<mediaobject>
		<imageobject>
		<imagedata fileref="docshot-agent-main-window.png" scale="100" align="center" format="PNG"/>
		</imageobject>
		<caption>
		<para>HIP configuration GUI main window</para>
		</caption>
		</mediaobject>
	</screenshot>
		
	<formalpara><title>Usage</title><para></para></formalpara>
		<para>
			Configuration GUI uses '$HOMEDIR/.hipagent/' -directory to store
			per user configuration files. There should be atleast 'database'
			file which contains information about configured local and remote hits
			and remote groups. Optionally user can create file called 'config'.
			This file can contain different options to change GUI behaviour.
			Following paragraphs tell more.
		</para>
		
		<itemizedlist>
			<listitem><para>
				'lang=...' can be used to select one of compiled-in languages. These are
				currently 'en' and 'fi'. 'en' means english and is default.
				'fi' means finnish. If you want to change GUI language to finnish,
				type line 'lang=fi' into your config-file in .hipagent-dir.
			</para></listitem>
	
			<listitem><para>
			'lang-file=...' can be used to define external language file, which
			can override some or all compiled-in language strings.
			This language file should contain lines which are somewhat like this:
			'value-name=value'. Example line 'title-main=HIPL Graphical Config' would
			change GUI main window title to 'HIPL Graphical Config'.
			</para></listitem>
		</itemizedlist>
		<para>
			The configuration GUI executable is called "hipagent". You should run it using
			normal user (non-root) priviledges.
		</para>

	<screenshot>
		<screeninfo>HIP configuration GUI tray icon</screeninfo>
		<mediaobject>
		<imageobject>
		<imagedata fileref="docshot-agent-tray-icon.png" scale="100" align="center" format="PNG"/>
		</imageobject>
		<caption>
		<para>HIP configuration GUI tray icon</para>
		</caption>
		</mediaobject>
	</screenshot>

	<formalpara><title>Compilation</title><para></para></formalpara>
		<para>To compile HIP configuration GUI atleast following packages are needed (asuming you have debian):
			<itemizedlist>
				<listitem><para>
					gcc and g++ compilers, both should be at least version 4.0.
				</para></listitem>
				<listitem><para>
					Package: xbase-clients - miscellaneous X clients
				</para></listitem>
				<listitem><para>
					GTK 2.x and development files for it (Package called libgtk2.0-dev).
				</para></listitem>
				<listitem><para>
					Automake 1.9
				</para></listitem>
			</itemizedlist>
			<note><title>Notes</title>
				<para>
					If you want to use 'system  tray' icon, you need atleast 2.10.0 version of GTK.
				</para>
				<para>
					In order to the configuration GUI start properly with right window and system tray icon,
					you must first do 'make install' to install the data files in right directory.
					System tray icon will not be shown at all, if you don't do this.
				</para>
			</note>
		</para>
</section>

<section><title>Language files</title>
	<para>
		As described in previous section,
		'lang-file=...' can be used to define external language file, which can override some or all compiled-in language strings.
		This language file should contain lines which are somewhat like this: 'value-name=value'. Example line 'title-main=HIPL 
		Graphical Config' would change GUI main window title to 'HIPL Graphical Config'.
	</para>
	<para>
		As said, language files contains lines, which define different variables in GUI.
		Format of those lines is following:
		<itemizedlist>
			<listitem><para>Commented line starts with '#'-character</para></listitem>
			<listitem><para>To create/reset value, use 'value-name=value'</para></listitem>
			<listitem><para>
				To add new line to value (also creates new value, if not yet defined), use 'value-name+value'
			</para></listitem>
		</itemizedlist>
	</para>
<example><title>Here is a complete english version of a example language file:</title>
<programlisting>

# Example language file for HIP configuration GUI.
# Language: English

# Different window titles.
title-main=HIP configuration
title-newhit=New HIT
title-newgroup=Create new group
title-runapp=Execute application
title-locals=Local HIT
title-msgdlg=Question

# System tray menu.
systray-show=Configuration
systray-exec=Execute
systray-exit=Exit
systray-about=About

# Main window menu.
menu-file=File
menu-file-exit=Exit
menu-file-runapp=Execute
	
menu-edit=Edit
menu-edit-locals=Local HITs
menu-edit-newgroup=Create new group
menu-edit-addhit=Add new HIT
	
menu-help=Help
menu-help-about=About

# Toolbar items.
tb-newgroup=New group
tb-newgroup-tooltip=Create new group
tb-newgroup-tooltip+Groups help in ordering and managing HIT's.
tb-runapp=Execute
tb-runapp-tooltip=Execute new application using HIP libraries
tb-newhit=New HIT
tb-newhit-tooltip=Add new HIT
	
# Tabs.
tabs-hits=HITs
tabs-options=Options
tabs-connections=Connections

# New HIT dialog.
nhdlg-button-accept=Accept
nhdlg-button-drop=Drop
nhdlg-err-invalid=Invalid HIT name given!
nhdlg-err-exists=HIT with given name already exists!
nhdlg-err-reserved=Given HIT name is reserved!
nhdlg-err-reserved+Choose another one.
nhdlg-err-invchar=HIT name contains invalid characters!
nhdlg-err-invchar+Rename.
nhdlg-err-hit=HIT is invalid!
nhdlg-newinfo=New HIT information
nhdlg-newhit=New HIT:
nhdlg-name=Name:
nhdlg-group=Group:
nhdlg-advanced=Advanced
nhdlg-url=URL:
nhdlg-port=Port:
nhdlg-g-info=Group info
nhdlg-g-localhit=Local HIT:
nhdlg-g-type=Type:
nhdlg-g-lightweight=Lightweight:
nhdlg-tt-hit=The fingerprint (HIT, Host Identity Tag) of the remote host.
nhdlg-tt-hit-priv=HIT (Host Identity Tag) identifies hosts from each other.

# New group dialog.
ngdlg-name=Name:
ngdlg-localhit=Local HIT:
ngdlg-type=Type:
ngdlg-type2=Encryption:
ngdlg-button-create=Create
ngdlg-button-cancel=Cancel
ngdlg-err-invalid=Invalid group name!
ngdlg-err-exists=Group already exists!
ngdlg-err-reserved=Given group name is reserved!
ngdlg-err-reserved+Choose another one.
ngdlg-err-invchar=Group name contains invalid characters!
ngdlg-err-invchar+Rename.
	
# Tool window (HIT handling).
tw-button-apply=Apply
tw-button-cancel=Cancel
tw-button-delete=Delete
tw-button-edit=Edit
tw-hit-info=HIT information
tw-hit-name=Name:
tw-hit-group=Group:
tw-hit-advanced=Advanced
tw-hit-hit=HIT:
tw-hit-port=Port:
tw-hit-url=URL:
tw-hit-groupinfo=Group info:
tw-hit-local=Local HIT:
tw-group-info=Group information
tw-group-name=Name:
tw-group-advanced=Advanced
tw-group-local=Local HIT:
	
tw-hitgroup-type=Type:
tw-hitgroup-lightweight=Encryption:
	
# Local HIT handling.
lhdlg-button-apply=Apply
lhdlg-button-cancel=Cancel
lh-info=Local HIT information:
lh-hit=	HIT:
lh-name=Name:
lhdlg-err-invalid=Invalid name for local HIT!
lhdlg-err-exists=Local HIT name is already in use!
lhdlg-err-invchar=Name of local HIT contains invalid characters!

# General message dialog.
msgdlg-button-ok=OK
msgdlg-button-cancel=Cancel

# GUI info (status bar) strings.
gui-info-000=HIP service available on this computer.
gui-info-001=HIP service unavailable.
gui-info-002=HIP GUI started.

# Other strings.
newgroup-error-nolocals=Can't create new group,
newgroup-error-nolocals+no local HITs defined.
newgroup-error-nolocals+Check HIP daemon.
newhit-error-nolocals=Can't add new remote HIT,
newhit-error-nolocals+no local HITs defined.
newhit-error-nolocals+Check HIP daemon.
# NOTE! Empty group must have spaces in both sides of the item name!
hits-group-emptyitem= &lt;empty&gt; 
ask-delete-hit=Are you sure you want to delete selected HIT?
ask-delete-group=Are you sure you want to delete selected group?
ask-apply-hit=Are you sure you want to apply the changes?
ask-apply-hit-move=Are you sure you want move the hit?
ask-apply-group=Are you sure you want to apply the changes?

group-type-accept=accept
group-type-deny=deny
group-type2-lightweight=lightweight
group-type2-normal=normal

hits-number-of-used=Number of HITs in use
default-group-name=ungrouped
combo-newgroup=&lt;create new...&gt;
</programlisting>
</example>

</section>
</chapter>
  
<chapter>
    <title>HIP socket handler kernel module</title>
    <para>The HIP socket handler is a component of the HIPL HIP
	  implementation. It is used to intercept HIP socket
	  API calls. The hipsock kernel module is used to 
	  register a new protocol family and to handle the
	  socket system calls for this family.
    </para>
    <para>The kernel patch: 
          patches/kernel/hipmod-2.6.13.1-v2.patch has to be appiled to the running
	  kernel in order to make the socket handler module run.
    </para>
    <para>Recompile the patched kernel. Change directory to hipsock to build
          the socket handler module. The makefile assumes
          that the kernel sources are located in /usr/src/linux. Override it
          with "make LINUX=/path/to/linux/" if necessary.
    </para>
    <para>Use "insmod hipsock.ko" to activate the kernel module.
          Check dmesg for messages. Use "rmmod hipsock.ko" to 
          remove the module from the kernel. If you get the error
          "insmod: error inserting 'hipsock/hipsock.ko': -1 Invalid module
          format", you have to specify the path of the kernel source (using
          LINUX variable) for the system in which you are going to use the
          kernel module.
     </para>
   </chapter>
  <chapter id="opendht">
    <title>OpenDHT Support (Experimental!)</title>
    <itemizedlist>
    <listitem><para>
           With OpenDHT support, the hip daemon pushes the hostname,
           RSA public HIT and public IP address to the OpenDHT. The resolver
           can then look up this information automatically without DNS or manual
           /etc/(hip)/hosts configuration.
    </para></listitem>
    <listitem><para>
           Once you start hipd, it will send its hostname, HIT and IP address
           to OpenDHT. You can query this information with
           "hipconf dht get &lt;hostname|HIT&gt;".
    </para></listitem>
    <listitem><para>
           To test, just run normally conntest-server 
	and conntest-client-gai between hosts. You would see messages 
	from hipd and conntest showing DNS->HIT->IP lookups. Everything 
        should work without additional actions.
    </para></listitem>
    </itemizedlist>

    <para> May need a change of contact OpenDHT server, currently 
	running list is at <ulink url="http://www.opendht.org/servers.txt" />.
	For documentation, please also check 
        <ulink url="http://kom.aau.dk/group/05gr680/" />
    </para>
  </chapter>

  <chapter>
    <title>Hi3 Support (Experimental!)</title>
    <itemizedlist>
    <listitem><para>
           unpack <ulink url="http://i3.cs.berkeley.edu/download/i3_0_3.tar.gz" /> in the top directory (hipl--main--2.6)
    </para></listitem>
    <listitem><para>
           make sure that the link "hipl--main--2.6/i3" points to
    the unpacked i3_0.3/i3 directory
    </para></listitem>
    <listitem><para>
          Compile hipl--main--2.6 with ./configure --enable-hi3
    </para></listitem>
    <listitem><para>
           Not tested for a long time. To work, needs to use some set of
	i3 servers started locally from i3 distro or running on 
        PlanetLab. See e.g. <ulink url="http://hipl.infrahip.net/i3_status.html or" /> 
	http://rose.cs.berkeley.edu:8080/i3_status.html
    </para></listitem>
	</itemizedlist>

  </chapter>
  <chapter id="opportunistic">
    <title>Using Opportunistic mode</title>
    <itemizedlist>
    <listitem><para>
           Opportunistic mode has two benefits. First, you don't have to know
    the HIT of the peer. This is makes HIP more suitable to "ad-hoc"
    environments where preconfiguration of HITs is difficult. Second, the
    opp. mode implementation allows the use of IPv4 addresses at the
    application. This way, even IPv4-only legacy applications can benefit
    from the security and mobility features of HIP.
    </para></listitem>
    <listitem><para>
           Opportunistic mode is not compiled by default.  In order to use Opportunistic mode enabled HIP, the following steps are needed:
    </para></listitem>
    <listitem><para>
              Move to top level of HIPL
    </para></listitem>
    <listitem><para>
           e.g. cd hipl
    </para></listitem>
    <listitem><para>
              Run autogen.sh
    </para></listitem>
    <listitem><para>
           ./autogen.sh
    </para></listitem>
    <listitem><para>
              Run make
    </para></listitem>
    <listitem><para>
           make
    </para></listitem>
    <listitem><para>
              Run hip daemon on both "crash" and "oops"
    </para></listitem>
    <listitem><para>
           hipd/hipd
    </para></listitem>
    <listitem><para>
            . Using hipconf tool to set HIP Opportunistic mode on both hosts manually. "tools/hipconf set opp on|off" command is used to enable/disable opportunistic mode. By default it is on.
    </para></listitem>
    <listitem><para>
           Now the opportunistic mode is enabled. To test Opportunistic mode, you need to remove crash's HITs and name from /etc/hip/hosts, and then following the steps in <xref linkend="basictest" />. 
    </para></listitem>
	</itemizedlist>

  </chapter>
  <chapter>
    <title>Mozilla/firefox showip addon</title>
    <itemizedlist>

     <listitem><para>
		&nbsp; HIP modified firefox showip addon can be used for firefox to show when
		HIP is used instead of ipv4 or ipv6 addresses. HITs are simply determined from
		IP-address information trough HIP prefix. If using opportunistic mode, detecting
		whether using HIP or not wont work.
	</para></listitem>
     <listitem><para>
		&nbsp; If you have HIPL source code:
		To install addon, open firefox and browse to folder where you have 
		HIPL sources and go to folder showip. Then select showip*.xpi from that folder
		(example: "file:///path/to/hipl/showip/showip-hipmod-0.8.02-fx-mz.xpi").
		Firefox should now prompt you with installation instructions.
	</para></listitem>
     <listitem><para>
		&nbsp; Another way to get showip-package, is to download it from:
		<ulink url="http://hipl.hiit.fi/hipl/release/latest/showip-hipmod-latest-fx-mz.xpi" />.
		After download, firefox should prompt you with installation instructions.
	</para></listitem>
    </itemizedlist>

	<para>
		Original showip-package: <ulink url="https://addons.mozilla.org/firefox/590/" />.
	</para>
  </chapter>
  <chapter id="escrow">
  	<title>Using Key Escrow</title>
  	<para>
  	Secret session keys can be delivered to a middlebox offering escrow service. A host using escrow service 
  	offered by the server, sends session data of all its HIP asssociations to the server. On the server HIP Firewall 
  	can be used to decrypt ESP-traffic when keys are available. For testing escrow functionality three machines are needed, 
  	the server offering escrow service, the client who registers to the server and an other host which is communicating 
  	with the client. The session data of the association between the client and the other host are then delivered to the 
  	escrow server. If the server is working as a firewall between the hosts HIP firewall can decrypt the ESP-traffic.  
  	</para>
  	<para>
  	Follow these steps to compile and initialize escrow functionality:
  	</para>
  	<para>
  	&nbsp; 1. Run autogen.sh
  	</para>
  	<para>
  	&nbsp; ./autogen.sh
  	</para>
  	<para>
  	&nbsp; 2. Run configure with flag --enable-escrow and --enable-firewall if firewall is used
  	</para>
  	<para>
  	&nbsp; ./configure --enable-escrow --enable-firewall
  	</para>
  	<para>
  	&nbsp; 3. Run make
  	</para>
  	<para>
  	&nbsp; make
  	</para>
  	<para>
  	&nbsp; 4. Start hip daemon on all machines
  	</para>
  	<para>
  	&nbsp; ./hipd/hipd -b
  	</para>
  	<para>
  	&nbsp; 5. On the server enable escrow service using hipconf
  	</para>
  	<para>
  	&nbsp; ./tools/hipconf add service escrow
  	</para>
  	<para>
  	Start firewall using firewall instructions. Use state flag --decrypt_contents in rule file to enable decryption.
  	</para>
  	<para>
  	 On client host register to escrow server using hipconf.
  	</para>
  	<para>
  	&nbsp; ./tools/hipconf add escrow hit address
  	</para>
  	<para>
  	After this connection between client and the other host can be tested using conntest-server and conntest-client-gai. 
  	</para>
  	<para>
  	&nbsp; ./test/conntest-server tcp 5000 
  	&nbsp; ./test/conntest-client-gai hostname tcp 5000 
  	</para>
  	<para>
  	During base exchange session data is sent to escrow server in update-messages. 
  	</para>
  </chapter>
</book>    
<|MERGE_RESOLUTION|>--- conflicted
+++ resolved
@@ -60,11 +60,7 @@
       <listitem><para>
       wxgtk 2.6.2 and libgtk-2.x library and development headers
       </para></listitem>
-<<<<<<< HEAD
-      <para><listitem>
-=======
       <listitem><para>
->>>>>>> 003d0407
       Check that you DON'T have libpthread-dev installed (Ubuntu/debian)
       because atleast in Ubuntu Feisty it messes up the compilation.
       </para></listitem>
