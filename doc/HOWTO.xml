<?xml version='1.0'?>
<!DOCTYPE book PUBLIC "-//OASIS//DTD DocBook XML V4.1.2//EN"
"http://www.oasis-open.org/docbook/xml/4.1.2/docbookx.dtd">
<book>
  <!-- NOTE: TO GET A TEXT VERSION FROM THIS, TYPE "xmlto txt HOWTO.xml"  -->
  <!-- http://www.docbook.org/tdg/en/html/docbook.html -->
  <title>HIPL User Manual</title>
  <chapter id="ch_disclaimer">
    <title>Warning</title>
    <para>
      HIPL code is currently at a very experimental level. Use at your own
      responsibility!
    </para>
  </chapter>
  <chapter id="ch_requirements">
    <title>Software Requirements</title>
    <para>
      You need to modify your kernel and install HIPL userspace software along
      with its dependencies in order to run HIP. You can patch your
      kernel by installing the binary kernel images (Ubuntu and Fedora)
      from here: <ulink url="http://hipl.hiit.fi/hipl/release/" />. The
      binary kernel images are based on vanilla kernel and therefore do
      not include any proprietary drivers or firmware images. As a result,
    you may have to install software for your WLAN interface manually.</para>
    <para>
      This section describes how to build a custom kernel image with
      HIP-related patches and how to build the HIPL userspace software
      manually.  If you don't want to build the HIPL software manually,
      you can install the userspace binary images from the
      release. Before reporting any bugs with last release, please
      build the the bleeding edge software from the source because your issue
      may have been already resolved there.
    </para>
    <para>
      As the first requirement, you also need know the basics on Linux kernel
      compilation and usage. Refer to linux/README for further instructions.
    </para>
    <para>
      You need the following software to build and run the HIPL 
      software bundle:
    </para>
    <para>
      Mandatory:
    </para>
    <itemizedlist>
      <listitem><para>
	Linux Operating System
      </para></listitem>
      <listitem><para>
	A BEET patched Linux 2.6 kernel with the modules listed in
	<xref linkend="ch_kernel" />.
      </para></listitem>
      <listitem><para>
	OpenSSL-library and developer headers
      </para></listitem>
      <listitem><para>
	libxml2 and its development headers for OpenDHT support
      </para></listitem>
      <listitem><para>
	GNU make
      </para></listitem>
      <listitem><para>
	the latest versions of autoconf, automake, autoreconf and libtool
      </para></listitem>
      <listitem><para>
	iproute
      </para></listitem>
      <listitem><para>
	gtk2 library and development headers
      </para></listitem>
      <listitem><para>
	Check that you DON'T have libpthread-dev installed (Ubuntu/debian)
	because atleast in Ubuntu Feisty it messes up the compilation.
      </para></listitem>
    </itemizedlist>
    <para>
      Optional Software Requirements:
    </para>
    <itemizedlist>
      <listitem><para>
	iputils-ping (or netkit-ping): ping, ping6
      </para></listitem>
      <listitem><para>
	ipsec-tools: setkey
      </para></listitem>
      <listitem><para>
	ip6tables userspace tools and IPv6 netfilter in the kernel
	(for the HIP firewall only)
      </para></listitem>
      <listitem><para>
	iptables development headers (HIP firewall)
      </para></listitem>
      <listitem><para>
	glib (www.gtk.org) and development headers (HIP firewall)
      </para></listitem>
      <listitem><para>
	netcat6
      </para></listitem>
      <listitem><para>
	latex, dvips, dvipdf, fig2dev, doxygen (for building the
	HIPL source code documentation)
      </para></listitem>
      <listitem><para>
	java compiler for "jip" (java hip resolver) if you want to
	build HIP enabled java programs
      </para></listitem>
    </itemizedlist>
    <para> Network Requirements</para>
    <itemizedlist>
      <listitem><para>
	Make sure that the end-host firewall does not block HIP
	and ESP traffic (try "iptables -L") or otherwise you won't get
	any traffic through. As a workaround, you try enabling the
	NAT mode at the end-host.
      </para></listitem>
      <listitem><para>
	Make sure that a middlebox is not blocking HIP traffic.
	If there is firewall between the machines, it might have been
	configured to block HIP or ESP traffic. If there is a NAT
	between the machines, it might also be blocking traffic.
	Either make sure that the middlebox allows HIP and ESP traffic,
	or you can try enabling the NAT mode at the end-host.
      </para></listitem>
    </itemizedlist>
    <para>
      As an example, this was what was required to type in Ubuntu Gutsy
      Gibbon for compiling the kernel and userspace software:
    </para>
    <para>
<<<<<<< HEAD
      aptitude install bazaar libncurses5-dev kernel-package autoreconf automake autoconf libtool g++ libgtk2.0-dev libssl-dev libxml2-dev xmlto doxygen iproute netcat6 iptables-dev libcap-dev
    </para>
    <para>
      On Fedora 8: yum install bazaar openssl-devel libxml2-devel autoconf automake libtool iproute gtk2-devel xmlto doxygen iptables-devel libcap-devel
=======
      apt-get install bazaar libncurses5-dev kernel-package autoreconf automake autoconf libtool g++ libgtk2.0-dev libssl-dev libxml2-dev xmlto doxygen iproute netcat6 iptables-dev libcap-dev libsqlite3-dev uuid-dev
    </para>
    <para>
      On Fedora 8: yum install bazaar openssl-devel libxml2-devel autoconf automake libtool iproute gtk2-devel xmlto doxygen iptables-devel libcap-devel sqlite-devel uuid-devel
>>>>>>> 3d99733d
    </para>
    <para>On 64-bit Fedora 8, ln -s /usr/lib64/libipq.a /usr/lib/libipq.a was necessary. This has not been fixed in the HIPL build properly yet.
    </para>
  </chapter>
  <chapter id="ch_building_doc">
    <title> Building the HIPL Documentation</title>
    <para>
      Architectural documentation:
    </para>
    <itemizedlist>
      <listitem><para>
	% cd hipl/doc
      </para></listitem>
      <listitem><para>
	% make design_choices.dvi design_choices.ps design_choices.pdf
      </para></listitem>
    </itemizedlist>

    <para>
      Source code documentation:
    </para>
    <itemizedlist>
      <listitem><para>
	% cd hipl/doc
      </para></listitem>
      <listitem><para>
	% doxygen
      </para></listitem>
    </itemizedlist>

  </chapter>
  <chapter id="ch_kernel">
    <title>Compiling the Kernel</title>
    
    <para>
      If you haven't configured linux kernel before, please consult
      linux/README before doing that. We have some example
      configurations files in hipl/test/configs for "typical" systems. You
      can use one of those as a template, and modify it to suite the needs
      of your system. Read hipl/test/configs/README before doing so.
    </para>
    <para>
      The 2.6 kernel series should be compilable with both gcc 2.9x and 3.x
      series. We recommend the latter.
    </para>
    <para>
      Download linux kernel 2.6.x.y. Compile the kernel with
      at least the following options:
    </para>
    <itemizedlist>
      <listitem><para>
	Legend: [*] built-in  [ ] excluded  &lt;M &gt; module  &lt; &gt; module capable
      </para></listitem>
      <listitem><para>
	Code maturity level options
      </para></listitem>
      <listitem><para>
	[*] Prompt for development and/or incomplete code/drivers
      </para></listitem>
      <listitem><para>
	Networking support ---&gt; Networking options
      </para></listitem>
      <listitem><para>
	&lt;M&gt;  Unix domain sockets
      </para></listitem>
      <listitem><para>
	[*] Transformation user configuration interface
      </para></listitem>
      <listitem><para>
	[*] TCP/IP networking
      </para></listitem>
      <listitem><para>
	[*] Advanced router
      </para></listitem>
      <listitem><para>
	[*] IP: policy routing
      </para></listitem>
      <listitem><para>
	&lt;M&gt; Packet socket
      </para></listitem>
      <listitem><para>
	[*] IPsec user configuration interface
      </para></listitem>
      <listitem><para>
	&lt;M&gt; PF_KEY sockets
      </para></listitem>
      <listitem><para>
	&lt;M&gt; IP tunneling
      </para></listitem>
      <listitem><para>
	[*] IPv4: IPcomp transformation
      </para></listitem>
      <listitem><para>
	[*] IPv4: IPsec transport mode
      </para></listitem>
      <listitem><para>
	[*] IPv4: IPsec tunnel mode
      </para></listitem>
      <listitem><para>
	[*] IPv4: IPsec BEET mode
      </para></listitem>
      <listitem><para>
	&lt;M&gt; IP: ESP transform
      </para></listitem>
      <listitem><para>
	[*] The IPv6 Protocol
      </para></listitem>
      <listitem><para>
	&lt;M&gt; IPv6: ESP transformation
      </para></listitem>
      <listitem><para>
	&lt;M&gt; IPv6: IPcomp transformation
      </para></listitem>
      <listitem><para>
	[*] IPv6: IPsec BEET mode
      </para></listitem>
      <listitem><para>
	&lt;M&gt; IPv6: IPv6-in-IPv6 tunnel
      </para></listitem>
      <listitem><para>
	[*] IPv6: Multiple Routing Tables
      </para></listitem>
      <listitem><para>
	Cryptographic options
      </para></listitem>
      <listitem><para>
	&lt;M&gt; Null algorithms
      </para></listitem>
      <listitem><para>
	&lt;M&gt; SHA1 digest algorithm
      </para></listitem>
      <listitem><para>
	&lt;M&gt; DES and Triple DES EDE cipher algorithms
      </para></listitem>
      <listitem><para>
	&lt;M&gt; AES cipher algorithms
      </para></listitem>
      <listitem><para>
	&lt;M&gt; AES cipher algorithms (i586)
      </para></listitem>
      <listitem><para>
	Device Drivers ---&gt; Network device support
      </para></listitem>
      <listitem><para>
	&lt;M&gt; Dummy network device support
      </para></listitem>
      <listitem><para>
	Security options ---&gt;
      </para></listitem>
      <listitem><para>
	[*] Enable different security models
      </para></listitem>
      <listitem><para>
	[M] Default Linux Capabilities
      </para></listitem>
    </itemizedlist>
    <para>
      The hipd probes the necessary kernel modules automatically,
    </para>
  </chapter>
  <chapter id="ch_compiling_userspace_apps">
    <title>Compiling Userspace Applications</title>
    <para>
      After you have successfully compiled and installed the HIP kernel and
      rebooted both of the hosts, you need to compile the userspace
      applications in order to use HIP. Start by moving to the top level directory
      of HIPL:
    </para>
    <itemizedlist>
      <listitem><para>
	cd hipl
      </para></listitem>
      <listitem><para>
	If the file autogen.sh exists (to test type ls autogen.sh), run it:
      </para></listitem>
      <listitem><para>
	./autogen.sh
      </para></listitem>
    </itemizedlist>
    <para>
      Next, build the hipd, libinet6, tools and test directory as follows:
    </para>
    <para>
      ./configure &amp;&amp; make install
    </para>
    <para>
      Note2: you can optionally compile a binary package with "make deb" or "make rpm".
    </para>
    <para>
      Some features, like the HIP firewall are not compiled by default.
      Run "./configure --enable-FEATURE" to compile those.
      See "./configure --help" for a full list of options.
    </para>
  </chapter>
  <chapter id="ch_basictest">
    <title>Testing a HIP connection between two locally connected hosts</title>
    <para>
      You can test HIP with any networking application, but in this
      section we will demonstrate few development-oriented test
      applications.  Here we assume two machines called crash
      (3ffe::1) and oops (3ffe::2) that in the same network. They are
      used through this whole document as examples even though you
      probably have your own naming and addressing conventions. It is
      possible to use IPv4 addresses on-wire as well but the
    applications being used need to support IPv6 currently.</para>
    <para>
      We expect that you have two hosts for testing HIP which will be
      referred to as "crash" and "oops". You should run these commands in
      the testing hosts as root. conntest-client-hip and
      conntest-server can also be run as a non-root user, with
      conntest-server using port numbers less than 1024 still requires root
      privileges.
    </para>
    <para>
      oops:
    </para>
    <itemizedlist>
      <listitem><para>
	ifconfig eth0 inet6 add 3ffe::2/64
      </para></listitem>
      <listitem><para>
	cd somewhere/hipl
      </para></listitem>
      <listitem><para>
	hipd/hipd # (to start as a background daemon process, add -b flag)
      </para></listitem>
      <listitem><para>
	test/conntest-server tcp 1111
      </para></listitem>
    </itemizedlist>
    <para>
      Crash will act as the connection initiator, so we need to configure
      the hosts files of crash (note: use of IPv4 addresses is also possible):
    </para>
    <para>
      crash:
    </para>
    <itemizedlist>
      <listitem><para>
	/etc/hosts:
      </para></listitem>
      <listitem><para>
	3ffe::2 oops
      </para></listitem>
      <listitem><para>
	/etc/hip/hosts:
      </para></listitem>
      <listitem><para>
	HIT_OF_OOPS oops
      </para></listitem>
      <listitem><para>
	ifconfig eth0 inet6 add 3ffe::1/64
      </para></listitem>
      <listitem><para>
	cd somewhere/hipl
      </para></listitem>
      <listitem><para>
	hipd/hipd
      </para></listitem>
      <listitem><para>
	test/conntest-client-hip oops tcp 1111
      </para></listitem>
      <listitem><para>
	;&lt;type some text in crash, press enter and ctrl+d and you
	should see some text appearing in the output of the hosts&gt;
      </para></listitem>
    </itemizedlist>
    <para>
      This will setup a HIP connection between the two hosts (it may take a
      while if you are using virtual machines). You should replace
      HIT_OF_XXX with the HIT of the host XXX. The hip daemon loads (and
      creates if necessary) the host identities from /etc/hip automatically.
      If you want to know the HIT of the localhost, run
      "hipconf get hi default". To avoid routing problems especially with
      UDP, it is highly recommend to use the default HIT of the machine!
      You can list all HITs of the machine with "hipconf get hi all", but
      it is safe to use the optional HITs only with TCP connections!
    </para>
    <para>
      Mappings between HITs and IP addresses are usually set up
      automatically with the hosts files. Manual configuration is also
      possible but not necessary:
    </para>
    <para>
      tools/hipconf add map PEER_HIT PEER_IP
    </para>
    <para>
      You can also add the mapping to "/etc/hip/hipd_config" and restart hipd.
      It is also possible to use DNS or OpenDHT (<xref linkend="ch_opendht" />)
      for the mappings.
    </para>
    <para>
      Link local IPv6 addresses are not supported well, so do not use
      them. Use global IPv6 addresses instead for testing. The reason for
      this is that it is hard to know if the peer belongs to the same local
      network as we are or not.
    </para>
    <para>
      The log messages displayed by the hip daemon can be changed dynamically: 
    </para>
    <para>
      tools/hipconf debug none # &lt;only HIP_DIE messages are shown&gt;
    </para>
    <para>
      tools/hipconf debug medium # &lt;shows HIP_DIE, HIP_ERROR and 
      HIP_INFO messages&gt;
    </para>
    <para>
      tools/hipconf debug all # &lt;shows all messages, including 
      HIP_DEBUG&gt;
    </para>
    <para>
      These options can be also set in "/etc/hip/hipd_config" to configure 
      hipd and other libraries at startup.
    </para>
    <para>
      See the log messages for information about the result of HIP base
      exchange and USAGI IPSec negotiation. Tcpdump or ethereal are good
      tools for dumping the network traffic during the base exchange.
      For tcpdump, you can use "tcpdump -n -i any esp or proto 139 or 
      port 50500" to catch HIP-only traffic.
    </para>
    <para>
      There is also a program called "hipsetup" in "hipl/test" directory for
      quick testing of the base exchange. Run it without arguments to see
      how it is used.
    </para>
    <para>
      It should be noticed that starting a new hipd process automatically
      kills the previous one.
    </para>
  </chapter>
  <chapter id="ch_test_servers">
    <title>HIPL Internet Test Servers</title>
    <para>
      Below is a list of HIPL test servers if you want to test HIP over Internet:
    </para>
    <table id="table_servers" frame="all"><title>Test Servers</title>
    <tgroup cols="1">
      <thead>
	<row><entry>Server</entry><entry>HIT</entry><entry>IPv4 address</entry><entry>IPv6 address</entry><entry>HI algo</entry></row>
      </thead>
      <tbody>
	<row><entry>crossroads.infrahip.net</entry><entry>2001:0019:b673:8406:e32d:6754:db0b:cde7</entry><entry>193.167.187.134</entry><entry>2001:708:140:220:213:21ff:feb1:2d05</entry><entry>RSA</entry></row>
	<row><entry>crossroads.infrahip.net</entry><entry>2001:0019:810e:713d:7183:f05f:6063:b82b</entry><entry>193.167.187.134</entry><entry>2001:708:140:220:213:21ff:feb1:2d05</entry><entry>DSA</entry></row>
	<row><entry>ashenvale.infrahip.net</entry><entry>2001:0012:55f8:25ab:a6de:af77:b617:34ec</entry><entry>193.167.187.133</entry><entry>2001:708:140:220:212:79ff:fed9:15e8</entry><entry>RSA</entry></row>
	<row><entry>ashenvale.infrahip.net</entry><entry>2001:0015:cf89:0912:d2da:10af:411f:1252</entry><entry>193.167.187.133</entry><entry>2001:708:140:220:212:79ff:fed9:15e8</entry><entry>DSA</entry></row>
      </tbody>
    </tgroup>
    </table>

  </chapter>
  <chapter id="ch_closing_hip">
    <title>Closing HIP Security Associations Manually</title>
    <para>
      You can use the hipconf tool to reset HIP SAs manually. Type
      "hipconf hip rst all" to close all SAs. 
    </para>
  </chapter>
  <chapter id="ch_handover">
    <title>Testing Handover</title>
    <para>
      The handover code is based on draft-nikander-hip-mm-00
      specification. Not all of the features all yet implemented and the
      code quality is still far from bullet proof.
    </para>
    <para>
      A naive handover test example is below. It assumes that you have
      already established the base exchange between the hosts. You also need
      to have the nc6 tool which can be found from e.g. "www.freshmeat.net".
      The example is based on IPv6 addresses but you can also use IPv4.
    </para>
    <itemizedlist>
      <listitem><para>
	&lt;first, establish a HIP connection as intructed in <xref linkend="ch_basictest" />&gt;
      </para></listitem>
      <listitem><para>
	oops  # nc6 -l -p 12345
      </para></listitem>
      <listitem><para>
	crash # nc6 &lt;the HIT of oops&gt; 12345
      </para></listitem>
      <listitem><para>
	crash # &lt;type some text and press enter&gt;
      </para></listitem>
      <listitem><para>
	oops  # &lt;the text that you typed in crash should appear in oops
	console&gt;
      </para></listitem>
      <listitem><para>
	crash # ifconfig eth0 inet6 del 3ffe::1/64
      </para></listitem>
      <listitem><para>
	crash # ifconfig eth0 inet6 add 3ffe::3/64
      </para></listitem>
      <listitem><para>
	crash # &lt;type some text and press enter&gt;
      </para></listitem>
      <listitem><para>
	oops  # &lt;the text that you typed in crash should appear in oops console&gt;
      </para></listitem>
    </itemizedlist>
    <para>
      Do not use link local addresses for the mobility scenarios for the
      hosts, unless you know what you are doing! For example, you are asking
      for trouble if you establish HIP SA between the mobile and
      correspondent node using link local addresses, and move the mobile
      node to a different network. The readdressing fails, because either
      node has no way of reaching the other node.
    </para>

    <para>
      Make sure to add the route for the new address as soon as the new address is 
      added. If the route is missing, the update packets might not get sent at all. 
      The daemon waits for a couple of seconds if a transmit of an update fails for 
      restransmitting it. 
    </para>
  </chapter>
  <chapter id="ch_compiling_java">
    <title> Compiling Java Applications</title>
    <para>
      HIPL software bundle includes also a java wrapper library to the HIP
      enabled libinet6 resolver library. The library is called "jip" and it
      is located in "path-to-hipl/jip". The use of the java library requires
      the HIP socket handler defined elsewhere in this document.
    </para>
    <para>
      You need to have either Blackdown or Sun java jdk 1.4.x or later to
      compile jip. The code does *not* work on java 1.3.  The installation
      assumes that you are using Blackdown 1.4 jdk, but if you are Sun jdk
      or other version of blackdown java, just set up the environment
      variable "JAVA_HOME" to point to the correct java installation
      directory.
    </para>
    <para>
      Compile libinet6.so and jip:
    </para>
    <itemizedlist>
      <listitem><para>
	cd path-to-hipl/libinet6
      </para></listitem>
      <listitem><para>
	make libinet6.so
      </para></listitem>
      <listitem><para>
	cd ../jip
      </para></listitem>
      <listitem><para>
	make
      </para></listitem>
    </itemizedlist>
    <para>
      The outcome of the previous operation is jip/jip.jar which you should
      use in your java applications to enable HIP. You can also run "make
      apidoc" to build the Javadoc documentation into the directory
      path-to-hipl/doc/jip-api.
    </para>
    <para>
      There are three example java applications in "test" directory that you
      must compile manually with the following procedure:
    </para>
    <itemizedlist>
      <listitem><para>
	cd ../test
      </para></listitem>
      <listitem><para>
	javac -classpath ../jip/jip.jar HipClient.java
      </para></listitem>
      <listitem><para>
	javac -classpath ../jip/jip.jar HipUserkeyClient.java
      </para></listitem>
      <listitem><para>
	javac -classpath ../jip/jip.jar HipServer.java
      </para></listitem>
    </itemizedlist>
    <para>
      You should have setup your networking environment as explained in
      <xref linkend="ch_basictest" />, that is, you
      should have configured your /etc/hosts and /etc/hip/hosts
      properly. However, hipd will automatically create your public keys,
      so you don't have to worry about them.
    </para>
    <para>
      You cannot quite convert your normal Java networking application to a
      HIP application by just setting the socket factories.  You will need
      to either ensure that a used host name always resolves only to IPv6
      addresses, or that you never pass host names to methods in Socket and
      ServerSocket classes.  This latter can be achieved by using the
      resolver methods in the HipAddress class as is done in the example.
    </para>
    <para>
      Run the example applications as follows:
    </para>
    <itemizedlist>
      <listitem><para>
	crash # cd path-to-hipl/test
      </para></listitem>
      <listitem><para>
	crash # ./java HipServer 12345
      </para></listitem>
      <listitem><para>
	oops # cd test
      </para></listitem>
      <listitem><para>
	oops # ./java HipClient crash 12345 54321
      </para></listitem>
      <listitem><para>
	&lt;wait for the prompt, type some text and press enter&gt;
      </para></listitem>
    </itemizedlist>
    <para>
      The shell script "test/java" contains some LD_PRELOAD, library and
      class path information necessary for executing the HIP enabled java
      applications.
    </para>
    <para>
      The HipUserkeyClient class is otherwise the same as the HipClient
      class, except that its optional fourth argument is the name of a file
      from which to read an application-specified endpoint.
    </para>
  </chapter>
  <chapter id="ch_hip_telnet">
    <title>HIP Enabled Telnet</title>
    <para>
      We have modified netkit-telnet from usagi (www.linux-ipv6.org) to
      support native HIP API. HIP is a compile time option, so that you can
      see the required modifications to the code (ifdef USE_HIP). Here's how
      you compile the telnet applications:
    </para>
    <itemizedlist>
      <listitem><para>
	# cd test/telnetd
      </para></listitem>
      <listitem><para>
	# ./configure
      </para></listitem>
      <listitem><para>
	# make
      </para></listitem>
      <listitem><para>
	# cd ../telnet
      </para></listitem>
      <listitem><para>
	# ./configure
      </para></listitem>
      <listitem><para>
	# make
      </para></listitem>
    </itemizedlist>
    <para>
      Before actually using the telnet, you should build and "insmod"
      the HIP kernel module. It is needed for telnet because it uses
      the native API (and not the legacy APIs). After that, you can
      experiment with telnet as follows:
    </para>
    <itemizedlist>
      <listitem><para>
	oops  # telnetd/telnetd -debug 12345
      </para></listitem>
      <listitem><para>
	crash # telnet/telnet -l username oops 12345
      </para></listitem>
    </itemizedlist>
    <para>
      Note: the username must be non-root.
    </para>
    <para>
      There is a limitation in the current version of the native API. It does
      not support wildcard addresses at the server. This means that you have to
      select the correct HIT at the client.
    </para>
  </chapter>
  <chapter id="ch_how_to_use_hip">

    <title>How to Use HIP with Applications?</title>

    <para>You need to execute first "make install" in the top directory if
    you have not done it before. Otherwise you have to configure
    library paths using LD_LIBRARY_PATH environment variable.
    </para>
    <para>This section lists different methods on how to set-up HIP manually
    in order to make applications use HIP.
    We have categorized the local methods to "easy"
    and "advanced" here. 
    </para>
    <section id="sec_easy_methods">
      <title>Easy Methods</title>
      <para>
	1. Use the opportunistic mode as described in
	<xref linkend="opportunistic" />. This method works with both IPv4 and
	IPv6 applications. It does not require HIT configuration at all.
      </para>
      <para>
	a. Running a single IPv6-enabled application using HIP: <emphasis>hipconf run opp &lt;EXECUTABLE&gt;</emphasis>
      </para>
      <para>
	b. Enabling HIP for all applications in bash shell (add to bashrc if you want to set this permanently): <emphasis>export LD_PRELOAD=libopphip.so:libinet6.so:libhiptool.so:libhipopendht.so</emphasis>
      </para>
      <para>
	2. Override the resolver library dynamically:
      </para>
      <para>
	a. Running a single application using HIP: <emphasis>hipconf run normal &lt;EXECUTABLE&gt;</emphasis>
      </para>
      <!-- http://www-106.ibm.com/developerworks/linux/library/l-glibc.html?ca=3Ddgr-ln= -->

      <para>
	b. Enabling HIP for all applications in bash shell (add to bashrc if you want to set this permanently): <emphasis>export LD_PRELOAD=libinet6.so:libhiptool.so:libhipopendht.so</emphasis>
      </para>

      <para>
	3. Use HIP configuration GUI to run the application. You can execute applications
	with GUI and edit their library-path as you like. Also you should be
	able to see list of processes you have executed from GUI.
      </para>
      <para>
	4. You can also use HITs directly in the application. For example, you can
	do "ping6 PEER_HIT". However, hipd must know the mapping from the
	PEER_HIT to the corresponding IP address. You can tell this mapping to
	hipd using several ways. First way is to configure the HIT-hostname
	pair to /etc/hip/hosts and the IP-hostname pair to /etc/hosts. Second
	way is execute "hipconf add map PEER_HIT PEER_IP". You can insert the
	hipconf command also to /etc/hip/hipd_config and restart hipd when you
	want the mapping to be permanent. Works only with IPv6-enabled
	applications.
      </para>
      <para>
	5. Overload your /etc/hosts files by inserting HIT-hostname pair into the
	file and use the hostname in your application. You need to make sure
	that hipd finds the corresponding IP address as instructed in the
	previous point. Works only with IPv6-enabled applications.
      </para>
      <para>
	6. Use external nameservices for HIT-IP mapping. For example, you can use
	AAAA records in DNS for testing (HI records are not supported yet).
	Alternatively, use the free OpenDHT name service for automatic host
	naming as described in <xref linkend="ch_opendht" />.
      </para>
    </section>
    <section id="sec_advanced_methods">
      <title>Advanced Methods</title>
      <para>These methods assume that you have the source code available
      for the application and the application is IPv6 enabled. You have
      to relink the application to use the HIP libraries and,
      in some methods, to modify the source code.
      </para>
      <para>
	Following applications are IPv6 enabled (and use getaddrinfo for name
	resolution): telnet, firefox, lynx, ssh. Not using getaddrinfo: ping,
	ping6, tla, svn.
      </para>
      <para>
	5. Relink the application to use the libinet6 library provided in the
	HIPL software bundle Configure the HIT of the peer to /etc/hip/hosts and
	add the corresponding address to /etc/hosts. Then, use either of the
	following methods:
      </para>
      <para>
	a) Run the application by using the hostname you just configured to
	the hosts files. It will use HIP for those hostnames. For hostnames
	that are not present in /etc/hip/hosts, the application will just
	use normal IPv4 or IPv6 connectivity. Good for environments where
	the are both HIP and non-HIP enabled hosts, and backwards
	compatibility is more important that the security of the connections.
      </para>
      <para>
	b) Set the AI_HIP flag in the getaddrinfo call and recompile the
	application (see test/conntest.c). This will make the getaddrinfo
	function to return <emphasis>only</emphasis> HITs in the place of IP
	addresses (no IP addresses are returned). This option good for
	security critical applications for which you want to force the
	use of HIP.
      </para>
      <para>
	c. Port it to use the native HIP API. See the telnet code for a
	practical example. The API is documented in url:
	<ulink url="http://hipl.hiit.fi/hipl/hip-native-api-final.pdf" />
      </para>
    </section>
  </chapter>
  <chapter id="ch_tips_for_hip">
    <title>Tips for Using HIP with Some Applications</title>
    <section id="sec_using_hip_proxy">
      <title> Using HIP Enabled Web Proxy</title>
      <para>
	In the deployment phase, it is interesting to set-up a proxy server that 
	translates the TCP/IP traffic into HIP. For instance, this is convenient 
	in http proxy servers. Thus all http traffic between our host and the proxy 
	server will benefit from the usage of HIP. 
      </para>
      <para>
	First of all, you should have installed and configured properly your proxy
	server to employ HIP. This includes alowing HITs to connect the server 
	(settings in the httpd.conf file) and restarting httpd using HIP.
      </para>
      <para>
	You have several options to enable the HIP proxy within Firefox. In the menu 
	Edit/Preferences/Advanced/Connection Settings, you can choose:
      </para>
      <para>
	Direct connection to the Internet: To disable the usage of any proxy.
      </para>
      <para>
	Auto-detect proxy settings for this network: To enable the auto-detection
	feature, you should configure the wpad.dat file that it is served by
	your proxy in the URL http://wpad.mynetwork.com/wpad.dat (or a similar one).
	The wpad.dat file should return the information of your HIP enabled 
	proxy server at the end of the function FindProxyForURL(url, host). 
      </para>
      <para> 
	Manual proxy configuration: To manually introduce the information about 
	your HIP enabled proxy server. You should also identify the port number.  
      </para>
      <para> 
	Automatic proxy configuration URL: To use a wpad.dat file that is not 
	located in the default URL http://wpad.mynetwork.com/wpad.dat. With this 
	feature, you can store a wpad.dat file in some other location of your 
	server and Firefox will fetch it from this URL.    
      </para>
      <para>
	Once you have the proxy server and Firefox ready, you can restart Firefox 
	under HIP with (please make sure that no other instances of Firefox are being 
	run at that time):
      </para>
      <para>
	hipconf run normal|opp firefox 
      </para>
      <para>
	Now your Firefox should be connected by HIP to your proxy server, 
	enabling mobility and enhancing security from your proxy to your host. 
      </para>
    </section>
    <section id="sec_sendmail">
      <title>Sendmail and Spamassassin</title>
      <para>
	Sendmail works fine with HIP after you enable IPv6 in sendmail. We
	did some experimentation with spamassassin to integrate it with HIP
	puzzle mechanisms. See spamass-sendmail-debian-v1.patch,
	README.SPAMASS.HIPL and spamass-milter-0.3.0-hipl-v1.patch for some
	examples of configuration changes and instructions.
      </para>
    </section>
  <section>
  <title>OpenLDAP</title>
  <para>
  Tested with stable version openldap-2.3.38 and with release version
  2.4.7. Using OpenLDAP with HIP is pretty straight forward thing to
  do. Simplest way is to run hipd on both machines and just use
  command like <emphasis>"hipconf run normal ldapsearch -x -H
  ldap://&lt;fqdn&gt; -b
  'dc=&lt;MY-DOMAIN&gt;,dc=&lt;COM&gt;' '(objectclass=*)'"</emphasis> The name can be
  something found from <emphasis>/etc/hosts</emphasis>
  and <emphasis>/etc/hip/hosts</emphasis> or you can use OpenDHT to
  resolve names to HIT and address. Search can also be done directly
  with HIT by command <emphasis>"ldapsearch -x -b 
  'dc=&lt;MY-DOMAIN&gt;,dc=&lt;COM&gt;' -H ldap://[&lt;HIT&gt;]
  '(objectclass=*)'"</emphasis>.

  You can search also by using the opportunistic mode by using command 
  <emphasis>"hipconf run opp ldapsearch -x -H ldap://&lt;fqdn&gt; -b  
  'dc=&lt;MY-DOMAIN&gt;,dc=&lt;COM&gt;' '(objectclass=*)'"</emphasis>.
  Ldapadd can be used similarly with LDAPURI and HIP. Longer tutorial
  can be found
  from <ulink url="http://www.cs.helsinki.fi/u/sklvarjo/openldap.htm" />
  </para>
  </section>
  <section>
  <title>Networking scripts and instructions for virtual machines and HIP</title>
  <para>
  These pages contain some scripts for vmware, virtualbox and UML
  users. For UML there is a more complete tutorial on howto compile
  HIP enabled host and guest
  kernels. <ulink url="http://www.cs.helsinki.fi/u/sklvarjo/manuals.htm" />.
  </para>
  </section>
  </chapter>

  <chapter id="ch_rvs_relay">
    <title>Testing HIP Rendezvous and HIP Relay Server/Mechanisms</title>
    <section id="sec_rvs_relay">
      <title>About the HIP Rendezvous and HIP Relay Mechanisms</title>
      
      <para>
	The rendezvous and relay extensions extend HIP and the HIP
	registration extension for initiating communication between HIP nodes
	via a HIP rendezvous server or a HIP relay server. The rendezvous server (RVS) and
	the HIP relay server serve as an initial contact point ("rendezvous
	point") for its clients. The clients of an RVS / HIP relay server are
	HIP nodes that use the HIP Registration Protocol to register their
	HIT->IP address mappings with the server. After this registration,
	other HIP nodes can initiate a base exchange using the IP address of the
	server instead of the current IP address of the node they attempt to
	contact. Essentially, the clients of a server become reachable at the
	server's IP addresses.
      </para>
      <para>
	The primary objective of the rendezvous extension is to improve
	reachability and operation when HIP hosts are mobile or multi-homed.
	In addition, the rendezvous extension is necessary when a middlebox
	separates the responder from the public realm. In a Network Address
	Translator (NAT), session establishment is uni-directional from
	private address realm to public address realm. Therefore, if a host has
	detected that it is behind a NAT, the host must first register with the RVS
	when it is going to act as a responder of a base exchange. The
	rendezvous extension allows HIP initiators to reach the responder when
	the NAT devices involved all perform address independent mapping. Such
	NATs are commonly referred to as "good" NATs.
      </para>
      <para>
	The primary objective of the HIP relay extension, on the other hand, is
	to improve reachability when HIP hosts are separated from each other
	by a NAT device that performs address dependent mapping. Such NATs are
	commonly referred to as "bad" NATs. In practice, the HIP relay servers
	are used to relay the Interactive Connectivity Establishment (ICE)
	address candidates that are encapsulated in HIP messages.
      </para>
      <para>
	The main difference between the rendezvous server and the HIP relay
	server is that the RVS only relays I1 packet of the base exchange while
	the HIP relay server relays all HIP packets. We can summarize the use
	cases of the RVS and the HIP relay as follows.
      </para>
      <para>
	The rendezvous server should be used when:
      </para>
      <itemizedlist>
	<listitem>
	  <para>
	    The responder is mobile or multi-homed.
	  </para>
	</listitem>
	<listitem>
	  <para>
	    A NAT device that performs endpoint independent mapping separates
	    the responder from the public Internet.
	  </para>
	</listitem>
      </itemizedlist>
      <para>
	The HIP relay server should be used when:
      </para>
      <itemizedlist>
	<listitem>
	  <para>
	    A NAT device that performs endpoint dependent mapping is en route between the
	    initiator and the responder. Note that it does not make a
	    difference whether the NAT device is at initiator's side or at
	    responder's side. A single "bad" NAT en route is enough to make the
	    communication impossible between the initiator and the responder
	    unless a HIP relay is used.
	  </para>
	</listitem>
      </itemizedlist>
    </section>
    <section id="sec_relay_conf">
      <title>The RVS and HIP Relay configuration file</title>
      <para>
	The rendezvous server and the HIP relay server are configured using a
	configuration file: "/etc/hip/relay_config". This file is shared between
	the RVS and the HIP relay because both of these services use the same
	internal database to store the HIT->IP mappings. A default configuration
	file is created once the HIP daemon is started the first time, thus if the
	daemon has not been started before, please start and stop the daemon
	once to create the default file. In the configuration file we have the
	following options:
	<programlisting>
	  whitelist_enabled = "yes"
	  whitelist = ""
	  minimum_lifetime = "60"
	  maximum_lifetime = "3600"</programlisting>
	  
	HIPL supports RVS / HIP relay server client whitelisting which means that
	only those clients whose HITs are listed in the whitelist are allowed to
	register to the RVS / HIP relay server. So before R can register with the
	server, R's HIT must be added to the whitelist. To do this, please start
	the HIP daemon at the responder and use the hipconf tool from another
	shell at the responder to get the default hi:
	<programlisting>
	  tools/hipconf get hi default</programlisting>
	Now, add this HIT in between the whitelist quotation marks in the
	configuration file of the RVS / HIP relay server:
	<programlisting>
	  whitelist = "2001:0018:8321:4e1a:c009:1ff8:fed4:8e9c"</programlisting>
	,where 2001:0018:8321:4e1a:c009:1ff8:fed4:8e9c is the HIT of the
	responder. Multiple HITs are separated with commas:
	<programlisting>
	  whitelist = "2001:0018:8321:4e1a:c009:1ff8:fed4:8e9c","2001:11:91e3:528e:7c41:9560:82ae:630f"</programlisting>
	Alternatively you can add multiple HITs by adding multiple "whitelist"
	stanzas:
	<programlisting>
	  whitelist = "2001:0018:8321:4e1a:c009:1ff8:fed4:8e9c"
	  whitelist = "2001:0011:91e3:528e:7c41:9560:82ae:630f"</programlisting>
	If you do not wish to filter the clients who are granted access to the
	rendezvous and HIP relay services, you can disable the whitelist:
	<programlisting>
	  whitelist_enabled = "no"</programlisting>
	When the whitelist is disabled, it does not matter if you have HITs
	listed in the whitelist or not since every HIT is allowed to register.
	Finally, you can set the boundary values for the time window limiting
	the service lifetime:
	<programlisting>
	  minimum_lifetime = "60"
	  maximum_lifetime = "3600"</programlisting>
	These values are seconds. However, the registration extension
	uses an 8-bit encoding to represent the lifetimes. The values that are
	given in the configuration file are used to calculate the reallife
	time and therefore do not represent the exact life time as such. The
	formula for the calculations is given in the registration draft:
	"draft-ietf-hip-registration-02".
      </para>
      <para>
	If you have already started a HIP daemon that functions as an RVS or a
	HIP relay server and you have to add values to the whitelist or
	otherwise modify the configuration file, you can reinitialize the server
	without restarting the daemon itself using the "hipconf" tool:
	<programlisting>
	  tools/hipconf reinit service rvs</programlisting>
	or
	<programlisting>
	  tools/hipconf reinit service hiprelay</programlisting>
	The reinitializion does not have any effect on the existing
	RVS / HIP relay server clients, but only affects clients registering
	after the reinitialization.
      </para>
    </section>
    <section id="sec_rvs">
      <title>HIP Rendezvous Mechanisms</title>
      <para>
	Before you test the rendezvous mechanisms, you should have run the base
	exchange once without the rendezvous server to get familiar how the
	"/etc/hosts" and "/etc/hip/hosts" files are configured. Please see
	<xref linkend="ch_basictest" /> for information on how to run a base
	exchange without the rendezvous server.
      </para>
      <para>
	The rendezvous server is similar to the home agent in Mobile IP. The
	rendezvous server provides a stable IP for the responder and forwards
	the initial I1 packet to the current location of the responder. The
	idea is that I wants to connect to R's HIT but only knows RVS's IP
	address (and that RVS is representing R). In this section, we show how
	to use the RVS to establish a HIP connection between two HIP hosts
	using the "test/conntest-server" connection test server and the
	"test/conntest-client-hip" connection test client.
      </para>
      <mediaobject>
	<imageobject>
	  <imagedata fileref="base-exchange-rvs.png" scale="100" align="center" format="PNG"/>
	</imageobject>
	<caption>
	  <para>
	    Base exchange via the rendezvous server. I = Initiator,
	    RVS = RendezVous Server, R = Responder
	  </para>
	</caption>
      </mediaobject>
      <para>
	Before you test the connection, the configuration file must be
	edited appropriately, see <xref linkend="sec_relay_conf" /> for more
	information.
      </para>
      <para>
	Next, the "/etc/hosts" and "/etc/hip/hosts" files are configured. Please
	notice that you can leave all non-HIP-related values in "/etc/hosts"
	intact.
      </para>
      <itemizedlist>
	<listitem>
	  <para>INITIATOR</para>
	  <orderedlist>
	    <listitem>
	      <para>
		In the "/etc/hosts" file you should have: &lt;RVS IP&gt;
		&lt;RESPONDER NAME&gt;. In other words the responder's host name
		is mapped to the IP address of the rendezvous server. It is
		important that the responder's host name is NOT mapped to
		responder's IP address. Otherwise the rendezvous server is not
		used at all!
	      </para> 
	    </listitem>
	    <listitem>
	      <para>
		In the "/etc/hip/hosts" file you should have:
		&lt;RESPONDER HIT&gt; &lt;RESPONDER NAME&gt;. This is the line
		that you would have in a normal base exchange execution not
		involving an RVS. Please make sure that you use the same HIT
		here as &lt;RESPONDER HIT&gt; as what the "tools/hipconf get hi
		default" outputs at the responder.</para>
	    </listitem>
	  </orderedlist>
	</listitem>
	<listitem>
	  <para>RVS</para>
	  <orderedlist>
	    <listitem>
	      <para>
		Both files, "/etc/hosts" and
		"/etc/hip/hosts", are left blank. The files are left blank
		because the rendezvous server is assumed to have no information
		of its clients beforehand. The RVS can have some whitelisted
		HITs as beforehand information but it is not required to have
		none whatsoever. Using the whitelist to filter HITs is local
		policy and as such is not part of the registration procedure.
	      </para>
	    </listitem>
	  </orderedlist>
	</listitem>
	<listitem>
	  <para>RESPONDER</para>
	  <orderedlist>
	    <listitem>
	      <para>
		At the responder, both files,"/etc/hosts" and "/etc/hip/hosts",
		are left blank also. The responder is assumed to know the IP
		address and the HIT of the rendezvous server, but this
		information is given as command line parameters of the
		"hipconf" tool.
	      </para>
	    </listitem>
	  </orderedlist>
	</listitem>
      </itemizedlist>
      <para>
	Finally, we are ready to test the actual connection establishment:
      </para>
      <orderedlist>
	<listitem><para>
	  Start HIP daemon in each host:<programlisting>hipd/hipd</programlisting>
	</para></listitem>
	<listitem><para>
	  At the rendezvous server, we have to indicate that we are willing to offer
	  rendezvous service:<programlisting>tools/hipconf add service rvs</programlisting>
	</para></listitem>
	<listitem id="listitem_rvs"><para>
	  At the responder, we have to register to the rendezvous server:
	  <programlisting>tools/hipconf add rvs &lt;RVS-HIT&gt; &lt;RVS-IP&gt; &lt;LIFETIME&gt;</programlisting>
	  This will establish a HIP SA between the rendezvous server and the responder.
	  Please use the default HIT of the rendezvous server ("tools/hipconf get hi default" at the RVS).
	  The lifetime value is in seconds. Note, that requesting a desired lifetime is
	  currently only supported for the rendezvous service.
	</para></listitem>
	<listitem><para>
	  At the responder, start a server listening for incoming connections:
	  <programlisting>test/conntest-server tcp 5000</programlisting>
	</para></listitem>
	<listitem><para>
	  At the initiator, start a connection:
	  <programlisting>test/conntest-client-hip &lt;RESPONDER-HOSTNAME&gt; tcp 5000</programlisting>
	</para></listitem>
	<listitem><para>
	  At the initiator, type some text and press CTRL + d. If everything works
	  OK the typed text should now be echoed at the responder.
	</para></listitem>
      </orderedlist>
      <para>
	Notes:
      </para>
      <itemizedlist>
	<listitem>
	  <para>
	    The rendezvous server is only supposed to relay the I1 packet. Once the
	    I1 packet has been successfully relayed to the responder, all successive traffic
	    flows directly between the initiator and the responder.
	  </para>
	</listitem>
	<listitem>
	  <para>
	    The implemented mechanism is simple forwarding of I1 packet with 
	    source and  destination IP addresses rewritten.
	  </para>
	</listitem>
	<listitem>
	  <para>
	    Phase <xref linkend="listitem_rvs" /> of the connection
	    establishment described above should launch a base exchange between
	    R and RVS. This base exchange does the registration.
	  </para>
	</listitem>
	<listitem>
	  <para>
	    The initiator does not yet store the IP addresses received in the
	    VIA_RVS parameter encapsulated in R1 packet. This means that the double
	    jump scenario does not work.
	  </para>
	</listitem>
	<listitem>
	  <para>
	    The rendezvous mechanism is not yet guaranteed to be compatible
	    with other implementations than HIPL.
	  </para>
	</listitem>
	<listitem>
	  <para>
	    Drafts complied with: Host Identity Protocol (HIP) Registration Extension
	    draft-ietf-hip-registration-02, Host Identity Protocol (HIP) Rendezvous
	    Extension draft-ietf-hip-rvs-05.
	  </para>
	</listitem>
	<listitem>
	  <para>
	    If you wish to cancel the rendezvous service just use the "hipconf"
	    tool at the server:
	    <programlisting>tools/hipconf del service rvs</programlisting>
	    This will delete all existing rendezvous server registrations.
	  </para>
	</listitem>
	<listitem>
	  <para>
	    If you wish to reinitialize the rendezvous service just use the
	    "hipconf" tool at the server:
	    <programlisting>tools/hipconf reinit service rvs</programlisting>
	    The changes that you have made to the configuration file affect the
	    clients registering after the reinitialization.
	  </para>
	</listitem>
	<listitem>
	  <para>
	    Client side registration cancellation is not yet implemented.
	  </para>
	</listitem>
      </itemizedlist>
    </section>
    <section id="sec_relay">
      <title>HIP Relay Mechanisms</title>
      <para>
	NOTE! The HIP relay mechanisms has not been fully implemented yet. The
	forwarding mechanisms presented herein does not work. Only the
	service registration works.
      </para>
      <para>
	Before you test the HIP relay mechanisms, you should have run the base
	exchange once without the HIP relay server to get familiar how the
	"/etc/hosts" and "/etc/hip/hosts" files are configured. Please see
	<xref linkend="ch_basictest" /> for information on how to run a base
	exchange without the HIP relay server.
      </para>
      <para>
	The HIP relay server is intended to be a foolproof method to contact
	the responder. When the responder has registered to the HIP relay, the
	responder can be contacted regardless of the network address translators
	en route between the initiator and the responder. The HIP relay server
	provides a stable IP for the responder and forwards all HIP control packets to
	the current location of the responder.
      </para>
      <para>
	The idea is that R wants to be reachable on Host Identity Protocol but R
	is located behind a NAT device that performs address dependent mapping.
	The only way to reach R, is to relay all HIP control traffic via a HIP relay.
	How R finds out that it is behind a NAT device that performs address
	dependent mapping is irrelevant in this context and is therefore beyond
	scope.
      </para>
      <para>
	In this section, we show how to use the HIP relay server to establish a
	HIP connection between two HIP hosts using the "test/conntest-server"
	connection test server and the "test/conntest-client-hip" connection
	test client.
      </para>
	<mediaobject>
	  <imageobject>
	    <imagedata fileref="base-exchange-relay.png" scale="100" align="center" format="PNG"/>
	  </imageobject>
	  <caption>
	    <para>Base exchange via the relay server</para>
	  </caption>
	</mediaobject>
      <para>
	Before you test the connection, the configuration file must be
	edited appropriately, see <xref linkend="sec_relay_conf" /> for more
	information.
      </para>
      <para>
	Next, the "/etc/hosts" and "/etc/hip/hosts" files are configured. Please
	notice that you can leave all non-HIP-related values in "/etc/hosts"
	intact. The configuration of these files is identical with the RVS test
	case, thus if you have already tested the RVS and you are using the same
	HIP hosts to test the HIP relay, you don't have to edit these files at
	all but can start testing the connection establishment right away.
      </para>
      
      <para>
	We are now ready to test the actual connection establishment:
      </para>
      <orderedlist>
	<listitem><para>
	  Start HIP daemon in each host:<programlisting>hipd/hipd</programlisting>
	</para></listitem>
	<listitem><para>
	  At the HIP relay server, we have to indicate that we are willing to offer
	 HIP relay service:<programlisting>tools/hipconf add service hiprelay</programlisting>
	</para></listitem>
	<listitem id="listitem_relay"><para>
	  At the responder, we have to register to the HIP relay server:
	  <programlisting>tools/hipconf add hiprelay &lt;HIPRELAY-HIT&gt; &lt;HIPRELAY-IP&gt;</programlisting>
	  This will establish a HIP SA between the HIP relay server and the responder.
	  Please use the default HIT of the HIP relay server ("tools/hipconf get hi default" at the HIP relay server).
	</para></listitem>
	<listitem><para>
	  Next you would start a test server at R and then connect to that server
	  with a test client from I, but since the HIP packet forwarding has not
	  yet been implemented, we stop here.
	</para></listitem>
      </orderedlist>
      
      <para>
	Notes:
      </para>
      <itemizedlist>
	<listitem>
	  <para>
	    Phase <xref linkend="listitem_relay" /> of the connection
	    establishment described above should launch a base exchange between
	    R and HIP relay server. This base exchange does the registration.
	  </para>
	</listitem>
	<listitem>
	  <para>
	    The HIP relay mechanism is not yet guaranteed to be compatible
	    with other implementations than HIPL.
	  </para>
	</listitem>
	<listitem>
	  <para>
	    If you wish to cancel the HIP relay service just use the "hipconf"
	    tool at the server:
	    <programlisting>tools/hipconf del service hiprelay</programlisting>
	    This will delete all existing HIP relay server registrations.
	  </para>
	</listitem>
	<listitem>
	  <para>
	    If you wish to reinitialize the HIP relay service just use the
	    "hipconf" tool at the server:
	    <programlisting>tools/hipconf reinit service hiprelay</programlisting>
	    The changes that you have made to the configuration file affect the
	    on clients registering after the reinitialization.
	  </para>
	</listitem>
	<listitem>
	  <para>
	    Client side registration cancellation is not yet implemented.
	  </para>
	</listitem>
      </itemizedlist>

    </section>
  </chapter>

  <chapter id="ch_hip_bos">
    <title> Using HIP BOS support</title>
    <para>
        To generate a BOS packet (sent to the global multicast address
      on all interfaces), use the following command:
    </para>
    <para>
                  hipconf hip bos
    </para>
    <para>
            BOS-aware hosts will record the machine's HOST ID, HIT, and IP address.
    </para>
  </chapter>
<!--
  <chapter>

    <title>Accessing the kernel peer list</title>
    <itemizedlist>
      <listitem>
	<para>You can access the kernel's list of known HIP peers using the native
	  getendpointinfo name resolution interface.</para>
      </listitem>
      <listitem>
	<para>By default, the interface first checks the /etc/hip/hosts file for
	  a matching host. If one is not found, the kernel is queried for its
	  list of known HIP peers and the list is examined for matches.</para>
      </listitem>
      <listitem>
	<para>To only check the kernel list, set the hints.ei_flags to 
	  AI_HIP | AI_KERNEL_LIST. This will use only the kernel list and will
	  not check the hosts file.</para>
      </listitem>
      <listitem>
	<para>To retrieve the list of known peers from the kernel, set the 
	  hints.ei_flags to AI_HIP | AI_KERNEL_LIST and the nodename to NULL.
	  This will query the kernel for the list and return the entire
	  list.</para>
	</listitem>
	</itemizedlist>
  </chapter>
-->
  <chapter id="ch_hip_firewall">
    <title>HIP Firewall</title>
        <para>This section describes how to use the HIP firewall. The firewall needs to be compiled with the --enable-firewall option to configure. There is also a Python interface included in the source distribution (hip-fw-mi-*tar.gz).</para>

	<para>
        Firewall can be started with "hipfw &lt;file_name&gt;". By default,
	it drops all HIP traffic and allows all other traffic. You can change
        the defaults with hipfw command line flags. To get a list of command
	line flags, give the -h option to hipfw. When you start the firewall
	the first time, it creates /etc/hip/firewall.conf file which contains
	an example usage template.
	</para>

        <para>Rules follow (loosely) the syntax of Linux Iptables with
        following syntax.</para>

        <para>Basic format of rule is: HOOK [match] TARGET</para>

<itemizedlist>
        <listitem><para>Here HOOK is one of the netfilter hooks: "INPUT",
              "OUTPUT", "FORWARD".  Target is either "ACCEPT" or
              "DROP", whether packet should be allowed or not.  Match
              is a combination of filtering option described below.</para></listitem>
</itemizedlist>

        <para>Filtering options:</para>

<variablelist>
<varlistentry>
        <term>-src_hit [!] &lt;hit value&gt; --hi &lt;file name&gt;</term>

        <listitem><para>Matches source HIT of packet. HI can be given with
              --hi option and by defining path to a public key
              file as an argument. This causes sender signatures to be
              verified. The file name must contain either "_rsa_" or
              "_dsa_" to define whether RSA or DSA is used as
              algorithm.</para></listitem>
</varlistentry>
 
<varlistentry>
        <term>-dst_hit [!] &lt;hit&gt;</term>

        <listitem><para>Matches destination HIT of packet.</para></listitem>
</varlistentry>

<varlistentry>
        <term>-type [!] &lt;hip packet type&gt;</term>

        <listitem><para>Matches HIP packet type. Type is one of following: 
              "I1", "R1", "I2", "R2", "CER", "UPDATE", "NOTIFY", "CLOSE",
              "CLOSE_ACK"</para></listitem>
</varlistentry>

<varlistentry>
        <term>-i [!] &lt;incoming interface&gt;</term>

        <listitem><para>Matches incoming interface. Argument contains name of
              the interface. Can not be used for rules in OUTPUT hook
              as packet has no incoming interface in that case.</para></listitem>
</varlistentry>

<varlistentry>
        <term>-o [!] &lt;outgoing interface&gt;</term>

        <listitem><para>Matches outgoing interface. Argument contains name of
              the interface. Can not be used for rules in INPUT hook
              as packet has no outgoing interface in that case.</para></listitem>

</varlistentry>
<varlistentry>
        <term>-state [!] &lt;state&gt; --verify_responder --accept_mobile --decrypt_contents</term>

        <listitem><para>Matches state of HIP association: "NEW" or
              "ESTABLISHED". ESP packets are also filtered as part of
              the connection. With "--verify_responder" option the
              firewall stores responder HI from R1 packet and uses it
              for verifying signatures in the packets. With
              --accept_mobile option, the firewall may establish state
              for existing connection when a mobile host enters the
              network protected by the firewall. Please see
              <xref linkend="ch_handover" /> to see how mobility events
              can be tested. When option --decrypt_contents is set firewall 
              tries to decrypt ESP-packet contents. This can be done if 
              session data has been delivered to firewall. See <xref
              linkend="ch_escrow" />
               for details. Currently decrypted packet contents 
              can be viewed in firewall output.</para></listitem>
</varlistentry>
</variablelist>


        <para>If you get "No buffer space available" errors, please disable
              all of the firewall debug messages (./configure --disable-debug;
              make clean all). This can
              occur when moving large files and the firewall cannot serve
              with sufficient speed when it has to display debug messages.
        </para>

        <para>Management interface:</para>

<itemizedlist>
        <listitem><para>Firewall management interface contains functions for
              altering rules of running firewall. Functions are
              defined in firewall/rule_management.h and implemented in
              firewall/rule_management.c. Rule_management.c also
              contains functions for copying, comparing and freeing
              rules, etc. If any functions are needed outside the
              rule_management, they can be defined in the header file.</para></listitem>

        <listitem><para>The argument "hook" in the rule is the Netfilter hook
              for which rule is intended. The hooks are defined in
              linux/netfilter_ipv6.h as NF_IP6_LOCAL_IN,
              NF_IP6_FORWARD, NF_IP6_LOCAL_OUT.</para></listitem>

        <listitem><para>The argument rule is structure describing the rule
              defined in rule_management.h. The structure contains
              pointers to options. The pointer value must be NULL,
              when option is not defined. The structures for options
              are also defined in rule_management.h. Function: rule *
              parse_rule(char * string) can be used for creating a
              rule structure from a string. This also inspects that
              the rule syntax is correct.</para></listitem>

        <listitem><para>void insert_rule(const struct rule * rule, int hook): Inserts argument rule into with the hook. Insert makes
              local copy of the argument rule.</para></listitem>

        <listitem><para>int delete_rule(const struct rule * rule, int hook):

        Deletes the local rule that is equal to the argument
              rule. </para></listitem>

        <listitem><para>GList * list_rules(int hook):

               creates a copy of the rule list and returns it. Caller
               must take care of freeing the returned list.</para></listitem>

        <listitem><para>int flush(int hook): Clears all rules.</para></listitem>
</itemizedlist>

  </chapter>

  <chapter id="ch_hip_nat">
    <title>HIP NAT Extensions</title>
    <para>HIPL supports also initiating connections from behind a NAT. The
          basic idea is that the initiator encapsulates HIP control packets
          and ESP data packets within UDP. This way, the packets can traverse
          the NAT box. However, both the initiator and responder have to
          support NAT extensions in order to make this work. Currently, the
          responder cannot be located behind a NAT.
    </para>
    <para>The NAT traversal can be experimented in a similar way as depicted
          in earlier sections. The only difference is that you have to
          tell the initiator manually that it is behind a NAT using "hipconf
          nat on". After this, you can initiate the base exchange
          according to the previous instructions. The manual configuration is
          currently required because support for automatic NAT detection (STUN)
          has not been implemented yet.
    </para>
    <para>If you have problems in even getting I1 triggered using NAT code
          e.g. with conntest-client-hip (occurred on 2.6.16.5), you may have
          to specify the source HIT explicitly. The procedure to initiate a connection
	  behind NAT is as follows:
    </para>
    <itemizedlist>
    <listitem><para>
      &nbsp;tools/hipconf nat on
    </para>    </listitem>
    <listitem><para>
      &nbsp;tools/hipconf add map peer_hit peer_ipv4_addr
    </para> </listitem>   
    <listitem><para>
      &nbsp; ping6 -I source_hit dst_hit
    </para>  </listitem>  
    </itemizedlist>
    <para>Make sure that the source is the same as in "ip xfrm policy" output.
          We are aware of the problem (see bug id 161) and it is being solved.
          Also, it seemed like the responder could not route packets
          automatically to the NAT, so a "ip route add nat_ipv4_addr dev xx"
          was necessary at the responder (occurred on 2.6.16.5).
    </para>
    <para>
	Three cases of mobility of the initiator have been implemented for the NAT code.
    </para>
	<para>Mobility from behind NAT to behind the same NAT:
		For this case, the use the standard procedure for update after the base exchange is completed. The update would be UDP encapsulated.
	</para>
	<para>Mobility from public addressable network to behind NAT: Once a hip association is set up between two hosts, both on the public network and one of them wishes to move behind a NAT, then that node should first delete the public ip address, then turn the NAT on using hipconf and then add the ip address behind NAT along with the route to the interface. The update would be done using UDP now and future communications would be UDP encapsulated (both HIP control traffic and ESP packets). </para>
	<para>Mobility from behind NAT to publically addressable network: If a node has setup hip association from behind NAT and now wishes to move to public IP domain, then it should first delete the ip behind NAT, turn off the NAT using hipconf and then add the public IP along with the route to the interface. HIP association then would not use UDP encapsulation and the update would be done using normal HIP packets (without UDP encapsulation).</para>

  </chapter>

<chapter id="ch_hip_configuration_gui">
  <title>HIP configuration GUI</title>
	<section id="sec_hip_conf_gui_general">
	  <title>General</title>
	<formalpara><title>About</title><para></para></formalpara>
		<para>Manage HITs with graphical user interface.</para>
		<para>
			When new HIT is received, it and local HIT is filtered
			trough configuration GUI, which asks user for accepting the HIT pair.
			Then HIT is saved into database and accept/reject is
			returned to daemon. User can also manage HITs trough graphical
			user interface. The interface is under development,
			and is quite in alpha state yet.
		</para>
	
	<screenshot>
		<screeninfo>HIP configuration GUI main window</screeninfo>
		<mediaobject>
		<imageobject>
		<imagedata fileref="docshot-agent-main-window.png" scale="100" align="center" format="PNG"/>
		</imageobject>
		<caption>
		<para>HIP configuration GUI main window</para>
		</caption>
		</mediaobject>
	</screenshot>
		
	<formalpara><title>Usage</title><para></para></formalpara>
		<para>
			Configuration GUI uses '$HOMEDIR/.hipagent/' -directory to store
			per user configuration files. There should be atleast 'database'
			file which contains information about configured local and remote hits
			and remote groups. Optionally user can create file called 'config'.
			This file can contain different options to change GUI behaviour.
			Following paragraphs tell more.
		</para>
		
		<itemizedlist>
			<listitem><para>
				'lang=...' can be used to select one of compiled-in languages. These are
				currently 'en' and 'fi'. 'en' means english and is default.
				'fi' means finnish. If you want to change GUI language to finnish,
				type line 'lang=fi' into your config-file in .hipagent-dir.
			</para></listitem>
	
			<listitem><para>
			'lang-file=...' can be used to define external language file, which
			can override some or all compiled-in language strings.
			This language file should contain lines which are somewhat like this:
			'value-name=value'. Example line 'title-main=HIPL Graphical Config' would
			change GUI main window title to 'HIPL Graphical Config'.
			</para></listitem>
		</itemizedlist>
		<para>
			The configuration GUI executable is called "hipagent". You should run it using sudo.
		</para>

	<screenshot>
		<screeninfo>HIP configuration GUI tray icon</screeninfo>
		<mediaobject>
		<imageobject>
		<imagedata fileref="docshot-agent-tray-icon.png" scale="100" align="center" format="PNG"/>
		</imageobject>
		<caption>
		<para>HIP configuration GUI tray icon</para>
		</caption>
		</mediaobject>
	</screenshot>

	<formalpara><title>Compilation</title><para></para></formalpara>
		<para>To compile HIP configuration GUI atleast following packages are needed (asuming you have debian):
			<itemizedlist>
				<listitem><para>
					gcc and g++ compilers, both should be at least version 4.0.
				</para></listitem>
				<listitem><para>
					Package: xbase-clients - miscellaneous X clients
				</para></listitem>
				<listitem><para>
					GTK 2.x and development files for it (Package called libgtk2.0-dev).
				</para></listitem>
				<listitem><para>
					Automake 1.9
				</para></listitem>
			</itemizedlist>
			<note><title>Notes</title>
				<para>
					If you want to use 'system  tray' icon, you need atleast 2.10.0 version of GTK.
				</para>
				<para>
					In order to the configuration GUI start properly with right window and system tray icon,
					you must first do 'make install' to install the data files in right directory.
					System tray icon will not be shown at all, if you don't do this.
				</para>
			</note>
		</para>
</section>

<section id="sec_hip_conf_gui_language"><title>Language files</title>
	<para>
		As described in previous section,
		'lang-file=...' can be used to define external language file, which can override some or all compiled-in language strings.
		This language file should contain lines which are somewhat like this: 'value-name=value'. Example line 'title-main=HIPL 
		Graphical Config' would change GUI main window title to 'HIPL Graphical Config'.
	</para>
	<para>
		As said, language files contains lines, which define different variables in GUI.
		Format of those lines is following:
		<itemizedlist>
			<listitem><para>Commented line starts with '#'-character</para></listitem>
			<listitem><para>To create/reset value, use 'value-name=value'</para></listitem>
			<listitem><para>
				To add new line to value (also creates new value, if not yet defined), use 'value-name+value'
			</para></listitem>
		</itemizedlist>
	</para>
<example id="ex_hip_conf_gui"><title>Here is a complete english version of a example language file:</title>
<programlisting>

# Example language file for HIP configuration GUI.
# Language: English

# Different window titles.
title-main=HIP configuration
title-newhit=New HIT
title-newgroup=Create new group
title-runapp=Execute application
title-locals=Local HIT
title-msgdlg=Question

# System tray menu.
systray-show=Configuration
systray-exec=Execute
systray-exit=Exit
systray-about=About

# Main window menu.
menu-file=File
menu-file-exit=Exit
menu-file-runapp=Execute
	
menu-edit=Edit
menu-edit-locals=Local HITs
menu-edit-newgroup=Create new group
menu-edit-addhit=Add new HIT
	
menu-help=Help
menu-help-about=About

# Toolbar items.
tb-newgroup=New group
tb-newgroup-tooltip=Create new group
tb-newgroup-tooltip+Groups help in ordering and managing HIT's.
tb-runapp=Execute
tb-runapp-tooltip=Execute new application using HIP libraries
tb-newhit=New HIT
tb-newhit-tooltip=Add new HIT
	
# Tabs.
tabs-hits=HITs
tabs-options=Options
tabs-connections=Connections

# New HIT dialog.
nhdlg-button-accept=Accept
nhdlg-button-drop=Drop
nhdlg-err-invalid=Invalid HIT name given!
nhdlg-err-exists=HIT with given name already exists!
nhdlg-err-reserved=Given HIT name is reserved!
nhdlg-err-reserved+Choose another one.
nhdlg-err-invchar=HIT name contains invalid characters!
nhdlg-err-invchar+Rename.
nhdlg-err-hit=HIT is invalid!
nhdlg-newinfo=New HIT information
nhdlg-newhit=New HIT:
nhdlg-name=Name:
nhdlg-group=Group:
nhdlg-advanced=Advanced
nhdlg-url=URL:
nhdlg-port=Port:
nhdlg-g-info=Group info
nhdlg-g-localhit=Local HIT:
nhdlg-g-type=Type:
nhdlg-g-lightweight=Lightweight:
nhdlg-tt-hit=The fingerprint (HIT, Host Identity Tag) of the remote host.
nhdlg-tt-hit-priv=HIT (Host Identity Tag) identifies hosts from each other.

# New group dialog.
ngdlg-name=Name:
ngdlg-localhit=Local HIT:
ngdlg-type=Type:
ngdlg-type2=Encryption:
ngdlg-button-create=Create
ngdlg-button-cancel=Cancel
ngdlg-err-invalid=Invalid group name!
ngdlg-err-exists=Group already exists!
ngdlg-err-reserved=Given group name is reserved!
ngdlg-err-reserved+Choose another one.
ngdlg-err-invchar=Group name contains invalid characters!
ngdlg-err-invchar+Rename.
	
# Tool window (HIT handling).
tw-button-apply=Apply
tw-button-cancel=Cancel
tw-button-delete=Delete
tw-button-edit=Edit
tw-hit-info=HIT information
tw-hit-name=Name:
tw-hit-group=Group:
tw-hit-advanced=Advanced
tw-hit-hit=HIT:
tw-hit-port=Port:
tw-hit-url=URL:
tw-hit-groupinfo=Group info:
tw-hit-local=Local HIT:
tw-group-info=Group information
tw-group-name=Name:
tw-group-advanced=Advanced
tw-group-local=Local HIT:
	
tw-hitgroup-type=Type:
tw-hitgroup-lightweight=Encryption:
	
# Local HIT handling.
lhdlg-button-apply=Apply
lhdlg-button-cancel=Cancel
lh-info=Local HIT information:
lh-hit=	HIT:
lh-name=Name:
lhdlg-err-invalid=Invalid name for local HIT!
lhdlg-err-exists=Local HIT name is already in use!
lhdlg-err-invchar=Name of local HIT contains invalid characters!

# General message dialog.
msgdlg-button-ok=OK
msgdlg-button-cancel=Cancel

# GUI info (status bar) strings.
gui-info-000=HIP service available on this computer.
gui-info-001=HIP service unavailable.
gui-info-002=HIP GUI started.

# Other strings.
newgroup-error-nolocals=Can't create new group,
newgroup-error-nolocals+no local HITs defined.
newgroup-error-nolocals+Check HIP daemon.
newhit-error-nolocals=Can't add new remote HIT,
newhit-error-nolocals+no local HITs defined.
newhit-error-nolocals+Check HIP daemon.
# NOTE! Empty group must have spaces in both sides of the item name!
hits-group-emptyitem= &lt;empty&gt; 
ask-delete-hit=Are you sure you want to delete selected HIT?
ask-delete-group=Are you sure you want to delete selected group?
ask-apply-hit=Are you sure you want to apply the changes?
ask-apply-hit-move=Are you sure you want move the hit?
ask-apply-group=Are you sure you want to apply the changes?

group-type-accept=accept
group-type-deny=deny
group-type2-lightweight=lightweight
group-type2-normal=normal

hits-number-of-used=Number of HITs in use
default-group-name=ungrouped
combo-newgroup=&lt;create new...&gt;
</programlisting>
</example>

</section>
</chapter>
  
<chapter id="ch_hip_socket_handler">
    <title>HIP socket handler kernel module</title>
    <para>The HIP socket handler is a component of the HIPL HIP
	  implementation. It is used to intercept HIP socket
	  API calls. The hipsock kernel module is used to 
	  register a new protocol family and to handle the
	  socket system calls for this family.
    </para>
    <para>The kernel patch: 
          patches/kernel/hipmod-2.6.13.1-v2.patch has to be appiled to the running
	  kernel in order to make the socket handler module run.
    </para>
    <para>Recompile the patched kernel. Change directory to hipsock to build
          the socket handler module. The makefile assumes
          that the kernel sources are located in /usr/src/linux. Override it
          with "make LINUX=/path/to/linux/" if necessary.
    </para>
    <para>Use "insmod hipsock.ko" to activate the kernel module.
          Check dmesg for messages. Use "rmmod hipsock.ko" to 
          remove the module from the kernel. If you get the error
          "insmod: error inserting 'hipsock/hipsock.ko': -1 Invalid module
          format", you have to specify the path of the kernel source (using
          LINUX variable) for the system in which you are going to use the
          kernel module.
     </para>
   </chapter>
  <chapter id="ch_opendht">
    <title>OpenDHT Support (Experimental!)</title>
    <itemizedlist>
    <listitem><para>
           With OpenDHT support, the hip daemon pushes the hostname,
           RSA public HIT and public IP address to the OpenDHT. The resolver
           can then look up this information automatically without DNS or manual
           /etc/(hip)/hosts configuration.
    </para></listitem>
    <listitem><para>
           Once you start hipd, it will send its hostname, HIT and IP address
           to OpenDHT. You can query this information with
           "hipconf dht get &lt;hostname|HIT&gt;".
    </para></listitem>
    <listitem><para>
           To test, just run normally conntest-server 
	and conntest-client-hip between hosts. You would see messages 
	from hipd and conntest showing DNS->HIT->IP lookups. Everything 
        should work without additional actions.
    </para></listitem>
    </itemizedlist>

    <para>
    By default OpenDHT support uses opendht.nyuld.net to resolve
    proximate gateway address. Some times this returns unstable servers
    address. After a few connection or status errors from DHT, will the
    gateway be resolved again (hopefully getting a stable
    one). Gateway addresses can be defined by hand to a file
    /etc/hip/dhtservers. This file follows the same syntax as
    /etc/hosts and can contain multiple gateway address-name pairs. If
    this file exists hipd chooses gateways from the file by
    random. currently running servers list is at <ulink
    url="http://www.opendht.org/servers.txt" />. The wget-dht-servers.sh
    script can create you the list automatically (in tools directory).
    </para>

    <para>
    There is multiple OpenDHT related hipconf commands that you can
    use to affect the behaviour of the OpenDHT code of HIPL. 
    </para> 

    <itemizedlist>
      <listitem><para>
        hipconf opendht on|off
      </para></listitem>
      <listitem><para>
        hipconf dht gw &lt;IPv4|hostname&gt; &lt;port (OpenDHT default = 5851)&gt; &lt;TTL&gt;
      </para></listitem>
      <listitem><para>
        hipconf dht get &lt;fqdn/hit&gt;
      </para></listitem>
      <listitem><para>
        hipconf dht set &lt;name&gt;
      </para></listitem>
    </itemizedlist>

    <para>
    First one of these commands toggles the on/off status of the
    code. Second one forces the OpenDHT code to change current serving
    gateway eith a new one. This command allows to change port and TTL
    definitions of OpenDHT code on the fly. Third command is a simple
    get of value under a key. Fourth command lets you set a
    userdefined name to be sent to the OpenDHT. By default result of
    "uname -n" is sent to the OpenDHT. 
    </para>

    <para>
    For documentation,
    please also check <ulink url="http://kom.aau.dk/group/05gr680/" />
    </para>

  </chapter>

  <chapter id="ch_hi3_support">
    <title>Hi3 Support (Experimental!)</title>
    <itemizedlist>
    <listitem><para>
          Compile hipl--main--2.6 with ./configure --enable-hi3 --disable-opendht
    </para></listitem>
    <listitem><para>
          Start the daemon: hipd -3 i3-cfg-PL.xml
    </para></listitem>
    <listitem><para>
          Wait until the trigger is inserted (see log file) and continue with e.g.
          ping6 or conntest-client-hip with testing.
    </para></listitem>
	</itemizedlist>

  </chapter>
  <chapter id="opportunistic">
    <title>Using Opportunistic mode</title>
    <itemizedlist>
    <listitem><para>
           Opportunistic mode has two benefits. First, you don't have to know
    the HIT of the peer. This is makes HIP more suitable to "ad-hoc"
    environments where preconfiguration of HITs is difficult. Second, the
    opp. mode implementation allows the use of IPv4 addresses at the
    application. This way, even IPv4-only legacy applications can benefit
    from the security and mobility features of HIP.
    </para></listitem>
    <listitem><para>
           Opportunistic mode is compiled on by default.  In order to use Opportunistic mode enabled HIP, the following steps are needed:
    </para></listitem>
    <listitem><para>
              Move to top level of HIPL
    </para></listitem>
    <listitem><para>
           e.g. cd hipl
    </para></listitem>
    <listitem><para>
              Run autogen.sh
    </para></listitem>
    <listitem><para>
           ./autogen.sh
    </para></listitem>
    <listitem><para>
              Run make
    </para></listitem>
    <listitem><para>
           make
    </para></listitem>
    <listitem><para>
              Run hip daemon on both "crash" and "oops"
    </para></listitem>
    <listitem><para>
           hipd/hipd
    </para></listitem>
    <listitem><para>
            . Using hipconf tool to set HIP Opportunistic mode on both hosts manually. "tools/hipconf set opp on|off" command is used to enable/disable opportunistic mode. By default it is on.
    </para></listitem>
    <listitem><para>
           Now the opportunistic mode is enabled. To test Opportunistic mode, you need to remove crash's HITs and name from /etc/hip/hosts, and then following the steps in <xref linkend="ch_basictest" />. 
    </para></listitem>
    </itemizedlist>

    <para>
    HIPL supports also opportunistic mode that is uses TCP options to
    detect whether peer supports HIP or not. This is particularly
    useful in networking environments without HIP look up
    infrastructure (OpenDHT/DNS/etc) and where the number of HIP hosts
    is small. This "advanced" version of the opportunistic mode
    enables fast and backwards compatible fallback to non-HIP
    communications for TCP connections when the peer does not support
    HIP.  To use the opportunistic mode, start both the hipd and hipfw (e.g. with option -A).
    Then instruct "hipconf set opp advanced" and use the opportunistic mode as instructed
    earlier in this section.
</para>

  </chapter>
  <chapter id="ch_mozilla_showip">
    <title>Mozilla/firefox showip addon</title> <itemizedlist>

     <listitem><para>
		&nbsp; HIP modified firefox showip addon can be used for firefox to show when
		HIP is used instead of ipv4 or ipv6 addresses. HITs are simply determined from
		IP-address information trough HIP prefix. If using opportunistic mode, detecting
		whether using HIP or not wont work.
	</para></listitem>
     <listitem><para>
		&nbsp; If you have HIPL source code:
		To install addon, open firefox and browse to folder where you have 
		HIPL sources and go to folder showip. Then select showip*.xpi from that folder
		(example: "file:///path/to/hipl/showip/showip-hipmod-0.8.02-fx-mz.xpi").
		Firefox should now prompt you with installation instructions.
	</para></listitem>
     <listitem><para>
		&nbsp; Another way to get showip-package, is to download it from:
		<ulink url="http://hipl.hiit.fi/hipl/release/latest/showip-hipmod-latest-fx-mz.xpi" />.
		After download, firefox should prompt you with installation instructions.
	</para></listitem>
    </itemizedlist>

	<para>
		Original showip-package: <ulink url="https://addons.mozilla.org/firefox/590/" />.
	</para>
  </chapter>
  <chapter id="ch_escrow">
  	<title>Using Key Escrow</title>
  	<para>
  	Secret session keys can be delivered to a middlebox offering escrow service. A host using escrow service 
  	offered by the server, sends session data of all its HIP asssociations to the server. On the server HIP Firewall 
  	can be used to decrypt ESP-traffic when keys are available. For testing escrow functionality three machines are needed, 
  	the server offering escrow service, the client who registers to the server and an other host which is communicating 
  	with the client. The session data of the association between the client and the other host are then delivered to the 
  	escrow server. If the server is working as a firewall between the hosts HIP firewall can decrypt the ESP-traffic.  
  	</para>
  	<para>
  	Follow these steps to compile and initialize escrow functionality:
  	</para>
  	<para>
  	&nbsp; 1. Run autogen.sh
  	</para>
  	<para>
  	&nbsp; ./autogen.sh
  	</para>
  	<para>
  	&nbsp; 2. Run configure with flag --enable-escrow and --enable-firewall if firewall is used
  	</para>
  	<para>
  	&nbsp; ./configure --enable-escrow --enable-firewall
  	</para>
  	<para>
  	&nbsp; 3. Run make
  	</para>
  	<para>
  	&nbsp; make
  	</para>
  	<para>
  	&nbsp; 4. Start hip daemon on all machines
  	</para>
  	<para>
  	&nbsp; ./hipd/hipd -b
  	</para>
  	<para>
  	&nbsp; 5. On the server enable escrow service using hipconf
  	</para>
  	<para>
  	&nbsp; ./tools/hipconf add service escrow
  	</para>
  	<para>
  	Start firewall using firewall instructions. Use state flag --decrypt_contents in rule file to enable decryption.
  	</para>
  	<para>
  	 On client host register to escrow server using hipconf.
  	</para>
  	<para>
  	&nbsp; ./tools/hipconf add escrow hit address
  	</para>
  	<para>
  	After this connection between client and the other host can be tested using conntest-server and conntest-client-hip. 
  	</para>
  	<para>
  	&nbsp; ./test/conntest-server tcp 5000 
  	&nbsp; ./test/conntest-client-hip hostname tcp 5000 
  	</para>
  	<para>
  	During base exchange session data is sent to escrow server in update-messages. 
  	</para>
  </chapter>
  <chapter id="ch_dns_data">
    <title>DNS data manipulation</title>
    <para>
      Tools contains the script parse-key-3.py which converts public
      key file contents to different DNS zone file formats. To convert
      to unpatched BIND9 format, use command:
      <programlisting>
# ./parse-key-3.py &lt; felwood/hip_host_dsa_key_pub.pub felwood2.hip-test1.infrahip.net felwood.infrahip.net crossroads.infrahip.net | sed -n -e '/^9BIND */s///p'
      </programlisting>
      This outputs a line which can be inserted to a zone
      file. Similarly, with sed command:
      <programlisting>
.... | sed -n -e '/^HIPBIND */s///p'
      </programlisting>
      an HIP RR entry suitable for OpenDHT version of BIND9 is output
      and with
      <programlisting>
.... | sed -n -e '/^DJBDNS */s///p'
      </programlisting>
      a line for Dan Bernstein's tinydns is output. For further
      information, please refer to parse-key-3.py and myasn.py.
    </para>
  </chapter>
  <chapter>
    <title>DNS proxy</title>
    <para>
      In tools directory, there is dnsproxy.py script, which provides DNS
      proxy functionality. The script has to be started with root priviledges.
    </para>
    <para>
      The DNS proxy can read HIT information from HIP hosts
      files and provide corresponding AAAA records. If it is asked an
      AAAA record for a FQDN and there is no real existing AAAA for
      the name, it tries to find a HIP RR for the name. If it finds
      one, it responds with an AAAA response.
    </para>
    <para>
      The DNS proxy is meant to be run under DJB's daemontools package
      <ulink url="http://cr.yp.to/daemontools.html" /> which is also
      used to provide necessary environmanet variables, see comments
      in dnsproxy.py. It is recommended to use a DNS cache, like
      <ulink url="http://cr.yp.to/djbdns.html" /> in front of
      dnsproxy.py. The use without DNS cache results in longer
      look up latencies.
    </para>

  </chapter>
</book>    
<|MERGE_RESOLUTION|>--- conflicted
+++ resolved
@@ -127,17 +127,10 @@
       Gibbon for compiling the kernel and userspace software:
     </para>
     <para>
-<<<<<<< HEAD
       aptitude install bazaar libncurses5-dev kernel-package autoreconf automake autoconf libtool g++ libgtk2.0-dev libssl-dev libxml2-dev xmlto doxygen iproute netcat6 iptables-dev libcap-dev
     </para>
     <para>
       On Fedora 8: yum install bazaar openssl-devel libxml2-devel autoconf automake libtool iproute gtk2-devel xmlto doxygen iptables-devel libcap-devel
-=======
-      apt-get install bazaar libncurses5-dev kernel-package autoreconf automake autoconf libtool g++ libgtk2.0-dev libssl-dev libxml2-dev xmlto doxygen iproute netcat6 iptables-dev libcap-dev libsqlite3-dev uuid-dev
-    </para>
-    <para>
-      On Fedora 8: yum install bazaar openssl-devel libxml2-devel autoconf automake libtool iproute gtk2-devel xmlto doxygen iptables-devel libcap-devel sqlite-devel uuid-devel
->>>>>>> 3d99733d
     </para>
     <para>On 64-bit Fedora 8, ln -s /usr/lib64/libipq.a /usr/lib/libipq.a was necessary. This has not been fixed in the HIPL build properly yet.
     </para>
