--- conflicted
+++ resolved
@@ -567,14 +567,13 @@
        quick-and-dirty method...
     </para>
     <para>
-<<<<<<< HEAD
-    5. Use HIP agent GUI to run the application. This is a new, not very well
+    5. Use the opportunistic mode as described in section "opportunistic mode".
+    </para>
+    <para>
+    6. Use HIP agent GUI to run the application. This is a new, not very well
        tested feature, but it should work. You can execute applications
        with GUI and edit their library-path as you like. Also you should be
        able to see list of processes you have executed from GUI.
-=======
-    5. Use the opportunistic mode as described in section "opportunistic mode".
->>>>>>> b1e94b35
     </para>
   </chapter>
   <chapter>
