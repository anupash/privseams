--- conflicted
+++ resolved
@@ -128,10 +128,10 @@
       Gibbon for compiling the kernel and userspace software:
     </para>
     <para>
-      aptitude install bazaar libncurses5-dev kernel-package autoreconf automake autoconf libtool g++ libgtk2.0-dev libssl-dev libxml2-dev xmlto doxygen iproute netcat6 iptables-dev libcap-dev
-    </para>
-    <para>
-      On Fedora 8: yum install bazaar openssl-devel libxml2-devel autoconf automake libtool iproute gtk2-devel xmlto doxygen iptables-devel libcap-devel
+      apt-get install bazaar libncurses5-dev kernel-package autoreconf automake autoconf libtool g++ libgtk2.0-dev libssl-dev libxml2-dev xmlto doxygen iproute netcat6 iptables-dev libcap-dev libsqlite3-dev uuid-dev
+    </para>
+    <para>
+      On Fedora 8: yum install bazaar openssl-devel libxml2-devel autoconf automake libtool iproute gtk2-devel xmlto doxygen iptables-devel libcap-devel sqlite-devel uuid-devel
     </para>
     <para>On 64-bit Fedora 8, ln -s /usr/lib64/libipq.a /usr/lib/libipq.a was necessary. This has not been fixed in the HIPL build properly yet.
     </para>
@@ -1062,8 +1062,6 @@
   kernels. <ulink url="http://www.cs.helsinki.fi/u/sklvarjo/manuals.htm" />.
   </para>
   </section>
-<<<<<<< HEAD
-=======
     <section id="hip_over_vpn">
       <title>HIP over openVPN</title>
     <!-- id="hip_over_vpn_how_to" -->
@@ -1133,7 +1131,6 @@
 	4. VPN and HIP. We use HIP over VPN for the data traffic - 17.14 Mbits/sec
       </para>
     </section>
->>>>>>> a4d0e3e8
   </chapter>
 
   <chapter id="ch_rvs_relay">
@@ -2328,8 +2325,6 @@
 			</note>
 		</para>
 </section>
-<<<<<<< HEAD
-=======
 <section id="sec_agent_database">
   <title>Agent database</title>
 	<para>
@@ -2362,7 +2357,6 @@
 	
 </section>
 
->>>>>>> a4d0e3e8
 
 <section id="sec_hip_conf_gui_language"><title>Language files</title>
 	<para>
@@ -2594,7 +2588,8 @@
     /etc/hip/dhtservers. This file follows the same syntax as
     /etc/hosts and can contain multiple gateway address-name pairs. If
     this file exists hipd chooses gateways from the file by
-    random. currently running servers list is at <ulink
+    random (NOTE do NOT leave empty lines to the end of the file).
+    currently running servers list is at <ulink
     url="http://www.opendht.org/servers.txt" />. The wget-dht-servers.sh
     script can create you the list automatically (in tools directory).
     </para>
