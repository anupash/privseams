--- conflicted
+++ resolved
@@ -2729,11 +2729,7 @@
 	  </para></listitem>
 	  <listitem id="listitem_rvs"><para>
 	    At the responder, we have to register to the rendezvous server:
-<<<<<<< HEAD
-	    <programlisting>tools/hipconf add server rvs [RVS-HIT] &lt;RVS-IP or hostname&gt; &lt;LIFETIME-IN-SECONDS&gt;</programlisting>
-=======
 	    <programlisting>hipconf add server rvs [RVS-HIT] &lt;RVS-IP or hostname&gt; &lt;LIFETIME-IN-SECONDS&gt;</programlisting>
->>>>>>> 16147803
 	    This will launch a base exchange i.e. establish a HIP SA between the
 	    rendezvous server and the responder. Please use the default HIT of
 	    the rendezvous server ("<emphasis>hipconf get hi default</emphasis>" at the RVS).
@@ -3486,17 +3482,10 @@
       </para>
       <itemizedlist>
 	<listitem><para>
-<<<<<<< HEAD
-	    tools/hipconf nat plain-udp
-	</para>    </listitem>
-	<listitem><para>
-	    tools/hipconf add map peer_hit peer_ipv4_addr
-=======
 	    hipconf nat plain-udp
 	</para>    </listitem>
 	<listitem><para>
 	    hipconf add map peer_hit peer_ipv4_addr
->>>>>>> 16147803
 	</para> </listitem>   
 	<listitem><para>
 	    ping6 -I source_hit dst_hit
@@ -4343,11 +4332,7 @@
 	</para></listitem>
      <listitem><para>
 		Another way to get showip-package, is to download it from:
-<<<<<<< HEAD
-		<ulink url="http://hipl.hiit.fi/hipl/release/latest/showip-hipmod-latest-fx-mz.xpi" />.
-=======
 		<ulink url="http://hipl.hiit.fi/hipl/release/lashowip-hipmod-latest-fx-mz.xpi" />.
->>>>>>> 16147803
 		After download, firefox should prompt you with installation instructions.
 	</para></listitem>
     </itemizedlist>
