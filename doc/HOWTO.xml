<?xml version='1.0'?>
<!DOCTYPE book PUBLIC "-//OASIS//DTD DocBook XML V4.1.2//EN"
"http://www.oasis-open.org/docbook/xml/4.1.2/docbookx.dtd">
<book>
  <!-- NOTE: TO GET A TEXT VERSION FROM THIS, TYPE "xmlto txt HOWTO.xml"  -->
  <!-- http://www.docbook.org/tdg/en/html/docbook.html -->
  <title>HIPL User Manual</title>
  <chapter id="ch_disclaimer">
    <title>Warning</title>
    <para>
      HIPL code is currently at a very experimental level. Use at your own
      responsibility!
    </para>
  </chapter>
  <chapter id="ch_requirements">
    <title>Software Requirements</title>
    <para>
      You need to modify your kernel and install HIPL userspace software along
      with its dependencies in order to run HIP. You can patch your
      kernel by installing the binary kernel images (Ubuntu and Fedora)
      from here: <ulink url="http://hipl.hiit.fi/hipl/release/" />. The
      binary kernel images are based on vanilla kernel and therefore do
      not include any proprietary drivers or firmware images. As a result,
    you may have to install software for your WLAN interface manually.</para>
    <para>
      This section describes how to build a custom kernel image with
      HIP-related patches and how to build the HIPL userspace software
      manually.  If you don't want to build the HIPL software manually,
      you can install the userspace binary images from the
      release. Before reporting any bugs with last release, please
      build the bleeding edge software from the source because your issue
      may have been already resolved there.
    </para>
    <para>
      As the first requirement, you also need know the basics on Linux kernel
      compilation and usage. Refer to linux/README for further instructions.
    </para>
    <para>
      You need the following software to build and run the HIPL 
      software bundle:
    </para>
    <para>
      Mandatory:
    </para>
    <itemizedlist>
      <listitem><para>
	Linux Operating System
      </para></listitem>
      <listitem><para>
	OpenSSL-library and developer headers
      </para></listitem>
      <listitem><para>
	libxml2 and its development headers for OpenDHT support
      </para></listitem>
      <listitem><para>
	GNU make
      </para></listitem>
      <listitem><para>
	the latest versions of autoconf, automake, autoreconf and libtool
      </para></listitem>
      <listitem><para>
	iproute
      </para></listitem>
      <listitem><para>
	gtk2 library and development headers
      </para></listitem>
      <listitem><para>
	Check that you DON'T have libpthread-dev installed (Ubuntu/debian)
	because at least in Ubuntu Feisty it messes up the compilation.
      </para></listitem>
    </itemizedlist>
    <para>
      Optional Software Requirements:
    </para>
    <itemizedlist>
      <listitem><para>
	A BEET patched Linux 2.6 kernel with the modules listed in
	<xref linkend="ch_kernel" />. Otherwise, you can use
	userspace ipsec.
      </para></listitem>
      <listitem><para>
	iputils-ping (or netkit-ping): ping, ping6
      </para></listitem>
      <listitem><para>
	ipsec-tools: setkey
      </para></listitem>
      <listitem><para>
	ip6tables userspace tools and IPv6 netfilter in the kernel
	(for the HIP firewall only)
      </para></listitem>
      <listitem><para>
	iptables development headers (HIP firewall)
      </para></listitem>
      <listitem><para>
	glib (www.gtk.org) and development headers (HIP firewall)
      </para></listitem>
      <listitem><para>
	netcat6
      </para></listitem>
      <listitem><para>
	latex, dvips, dvipdf, fig2dev, doxygen (for building the
	HIPL source code documentation)
      </para></listitem>
      <listitem><para>
	java compiler for "jip" (java hip resolver) if you want to
	build HIP enabled java programs
      </para></listitem>
    </itemizedlist>
    <para> Network Requirements</para>
    <itemizedlist>
      <listitem><para>
	Make sure that the end-host firewall does not block HIP
	and ESP traffic (try "iptables -L") or otherwise you won't get
	any traffic through. As a workaround, you try enabling the
	NAT mode at the end-host.
      </para></listitem>
      <listitem><para>
	Make sure that a middlebox is not blocking HIP traffic.
	If there is firewall between the machines, it might have been
	configured to block HIP or ESP traffic. If there is a NAT
	between the machines, it might also be blocking traffic.
	Either make sure that the middlebox allows HIP and ESP traffic,
	or you can try enabling the NAT mode at the end-host.
      </para></listitem>
    </itemizedlist>
    <para>
      As an example, this was what was required to type in Ubuntu Gutsy
      Gibbon for compiling the kernel and userspace software:
    </para>
    <para>
      apt-get install bazaar libncurses5-dev kernel-package autoreconf automake autoconf libtool g++ libgtk2.0-dev libssl-dev libxml2-dev xmlto doxygen iproute netcat6 iptables-dev libcap-dev libsqlite3-dev uuid-dev
    </para>
    <para>
      On Fedora 8: yum install bazaar openssl-devel libxml2-devel autoconf automake libtool iproute gtk2-devel xmlto doxygen iptables-devel libcap-devel sqlite-devel uuid-devel
    </para>
    <para>On 64-bit Fedora 8, ln -s /usr/lib64/libipq.a /usr/lib/libipq.a was necessary. This has not been fixed in the HIPL build properly yet.
    </para>
    <para>
    You should allow also HIP related traffic in your firewall. For example:
    </para>
    <itemizedlist>
    <listitem><para>iptables -A INPUT -p 139 -j ACCEPT</para></listitem>
    <listitem><para>iptables -A OUTPUT -p139 -j ACCEPT</para></listitem>
    <listitem><para>iptables -A INPUT -p udp --sport 50500 -j ACCEPT</para></listitem>
    <listitem><para>iptables -A OUTPUT -p udp --dport 50500 -j ACCEPT</para></listitem>
    <listitem><para>iptables -A INPUT -p 50 -j ACCEPT</para></listitem>
    <listitem><para>iptables -A OUTPUT -p 50 -j ACCEPT</para></listitem>
    <listitem><para>ip6tables -A INPUT -s 2001:0010::/28 -d 2001:0010::/28 -j ACCEPT</para></listitem>
    <listitem><para>ip6tables -A OUTPUT -s 2001:0010::/28 -d 2001:0010::/28 -j ACCEPT</para></listitem>
    </itemizedlist>
    <para>
    The last two rules basically allow the whole orchid namespace. You can set up more specific rules for HITs or use the hipfw to filter traffic (as explained in a later section).
    </para>
  </chapter>
  <chapter id="ch_building_doc">
    <title> Building the HIPL Documentation</title>
    <para>
      Architectural documentation:
    </para>
    <itemizedlist>
      <listitem><para>
	% cd hipl/doc
      </para></listitem>
      <listitem><para>
	% make design_choices.dvi design_choices.ps design_choices.pdf
      </para></listitem>
    </itemizedlist>

    <para>
      Source code documentation:
    </para>
    <itemizedlist>
      <listitem><para>
	% cd hipl/doc
      </para></listitem>
      <listitem><para>
	% doxygen
      </para></listitem>
    </itemizedlist>

  </chapter>
  <chapter id="ch_kernel">
    <title>Compiling the Kernel</title>

    <para>
      Compiling a kernel with HIP-related patches is optional, but
      there are two benefits in patching your kernel. First, the IPsec
      protected data traffic will be faster. Second, you can use the
      native programming interface for HIP to implement HIP-aware
      applications. The drawback of patching your kernel is that it
      requires some expertise and possibly installing e.g. some
      wireless firmware images manually. As compromise, the HIPL
      website has some readily built images, but you may still have to
      install some firmware images manually. If you are unsure, you can
      try the userspace ipsec as described later in this manual.
    </para>
    
    <para>
      If you haven't configured linux kernel before, please use the userspace
      ipsec instead (as described later in this document), or at least consult
      linux/README. We have some example
      configurations files in hipl/test/configs for "typical" systems. You
      can use one of those as a template, and modify it to suite the needs
      of your system. Read hipl/test/configs/README before doing so.
    </para>
    <para>
      The 2.6 kernel series should be compilable with both gcc 2.9x and 3.x
      series. We recommend the latter.
    </para>
    <para>
      Download linux kernel 2.6.x.y. Compile the kernel with
      at least the following options:
    </para>
    <itemizedlist>
      <listitem><para>
	Legend: [*] built-in  [ ] excluded  &lt;M &gt; module  &lt; &gt; module capable
      </para></listitem>
      <listitem><para>
	Code maturity level options
      </para></listitem>
      <listitem><para>
	[*] Prompt for development and/or incomplete code/drivers
      </para></listitem>
      <listitem><para>
	Networking support ---&gt; Networking options
      </para></listitem>
      <listitem><para>
	&lt;M&gt;  Unix domain sockets
      </para></listitem>
      <listitem><para>
	[*] Transformation user configuration interface
      </para></listitem>
      <listitem><para>
	[*] TCP/IP networking
      </para></listitem>
      <listitem><para>
	[*] Advanced router
      </para></listitem>
      <listitem><para>
	[*] IP: policy routing
      </para></listitem>
      <listitem><para>
	&lt;M&gt; Packet socket
      </para></listitem>
      <listitem><para>
	[*] IPsec user configuration interface
      </para></listitem>
      <listitem><para>
	&lt;M&gt; PF_KEY sockets
      </para></listitem>
      <listitem><para>
	&lt;M&gt; IP tunneling
      </para></listitem>
      <listitem><para>
	[*] IPv4: IPcomp transformation
      </para></listitem>
      <listitem><para>
	[*] IPv4: IPsec transport mode
      </para></listitem>
      <listitem><para>
	[*] IPv4: IPsec tunnel mode
      </para></listitem>
      <listitem><para>
	[*] IPv4: IPsec BEET mode
      </para></listitem>
      <listitem><para>
	&lt;M&gt; IP: ESP transform
      </para></listitem>
      <listitem><para>
	[*] The IPv6 Protocol
      </para></listitem>
      <listitem><para>
	&lt;M&gt; IPv6: ESP transformation
      </para></listitem>
      <listitem><para>
	&lt;M&gt; IPv6: IPcomp transformation
      </para></listitem>
      <listitem><para>
	[*] IPv6: IPsec BEET mode
      </para></listitem>
      <listitem><para>
	&lt;M&gt; IPv6: IPv6-in-IPv6 tunnel
      </para></listitem>
      <listitem><para>
	[*] IPv6: Multiple Routing Tables
      </para></listitem>
      <listitem><para>
	Cryptographic options
      </para></listitem>
      <listitem><para>
	&lt;M&gt; Null algorithms
      </para></listitem>
      <listitem><para>
	&lt;M&gt; SHA1 digest algorithm
      </para></listitem>
      <listitem><para>
	&lt;M&gt; DES and Triple DES EDE cipher algorithms
      </para></listitem>
      <listitem><para>
	&lt;M&gt; AES cipher algorithms
      </para></listitem>
      <listitem><para>
	&lt;M&gt; AES cipher algorithms (i586)
      </para></listitem>
      <listitem><para>
	Device Drivers ---&gt; Network device support
      </para></listitem>
      <listitem><para>
	&lt;M&gt; Dummy network device support
      </para></listitem>
      <listitem><para>
	Security options ---&gt;
      </para></listitem>
      <listitem><para>
	[*] Enable different security models
      </para></listitem>
      <listitem><para>
	[M] Default Linux Capabilities
      </para></listitem>
    </itemizedlist>
    <para>
      The hipd probes the necessary kernel modules automatically,
    </para>
  </chapter>
  <chapter id="ch_compiling_userspace_apps">
    <title>Compiling Userspace Applications</title>
    <para>
      After you have successfully compiled and installed the HIP kernel and
      rebooted both of the hosts, you need to compile the userspace
      applications in order to use HIP. Start by moving to the top level directory
      of HIPL:
    </para>
    <itemizedlist>
      <listitem><para>
	cd hipl--main--2.6
      </para></listitem>
      <listitem><para>
        and then run the following:
      </para></listitem>
      <listitem><para>
	./autogen.sh
      </para></listitem>
    </itemizedlist>
    <para>
      Next, build the hipd, libinet6, tools and test directory as follows:
    </para>
    <para>
      ./configure &amp;&amp; make install
    </para>
    <para>
      Notes: you can optionally compile a binary package with "make deb" or "make rpm". If you want to use valgrind with hipd, you may need execute ./configure --disable-privsep (and make clean all)
    </para>
    <para>
      Some features, like the HIP firewall are not compiled by default.
      Run "./configure --enable-FEATURE" to compile those.
      See "./configure --help" for a full list of options.
    </para>
  </chapter>
  <chapter id="ch_openwrt">
    <title>Loading HIPL on OpenWRT</title>
    <para>
    </para>
    <section id="build_preparation">
      <title>Preparation</title>
      <para>
        This is a common part for both La Fonera and Netgear WGT634U.
      </para>
      <orderedlist>
        <listitem>
          <para>
        Install required packages on your system:
          </para>
          <para>
        gcc, binutils, patch, bzip2, flex, bison, make, gettext, pkg-config, unzip, libz-dev and libc.
          </para>
        </listitem>
        <listitem>
          <para>
        In Debian/Ubuntu Linux, for example, do like this:
          </para>
          <para>
<programlisting>
# apt-get install gcc binutils-dev patch bzip2 libbz2-dev flex bison make gettext pkg-config unzip zlib1g-dev libc6-dev
</programlisting>
          </para>
        </listitem>
        <listitem>
          <para>
        If you are using bash, make sure that your shell option does not include the noclobber option. First check if noclobber is included in your shell option.
          </para>
          <para>
<programlisting>
$ set | grep -i noclobber
SHELLOPTS=braceexpand:emacs:hashall:histexpand:interactive-comments:monitor:noclobber:notify
</programlisting>
          </para>
          <para>
        Like this case, if you have that option, you must remove set -o noclobber in your $HOME/.bashrc file. Otherwise you might encounter a lot of errors while building OpenWRT, like "cannot overwrite existing files".
          </para>
        </listitem>
        <listitem>
          <para>
        Checkout and build the openWRT sources following this manual: <ulink url="http://wiki.openwrt.org/OpenWrtDocs/BuildingKamikazeHowTo" /> It is not much different for each version, no matter the 7.09 release or the svn devel tree.
          </para>
        </listitem>
      </orderedlist>
    </section>
    <section id="build_openwrt_fonera">
      <title>Building OpenWRT on La Fonera</title>
      <para>
        This part is just for La Fonera. For WGT634U, please refer to <xref linkend="build_openwrt_wgt" />.
      </para>
      <orderedlist>
        <listitem>
          <para>
        Your configuration should include these options:
<programlisting>
Target System (Atheros [2.6])
Target Images (jffs2, squashfs)
Image configuration --->
(static) LAN Protocol (NEW)
(192.168.5.30) LAN IP Address (NEW)
(255.255.255.0) LAN Network Mask (NEW)
Network  --->
&lt;*&gt; ipsec-tools (for PISA development)
&lt;*&gt; isakmpd (for PISA development)
&lt;*&gt; ip6tables (for PISA development)
&lt;*&gt; hostapd (for PISA development)
Kernel modules  ---> 
 Netfilter Extensions  ---> 
 &lt;*&gt; kmod-ip6tables 
 &lt;*&gt; kmod-ipt-filter 
 &lt;*&gt; kmod-ipt-ipsec 
 &lt;*&gt; kmod-ipt-nat 
 &lt;*&gt; kmod-ipt-queue 
Network Support  ---> 
 &lt;*&gt; kmod-ipsec 
 &lt;*&gt;  kmod-ipsec4 
 &lt;*&gt;  kmod-ipsec6 
 &lt;*&gt; kmod-iptunnel4 
 &lt;*&gt; kmod-ipv6 
 &lt;*&gt; kmod-tun 
Other modules  ---> 
 &lt;*&gt; kmod-crypto 
Wireless Drivers  ---> 
 &lt;*&gt; kmod-madwifi 
Advanced configuration options (for developers)  --->
Build Options  --->
(8)   Number of jobs to run simultaneously (for PISA development. Speeds up compilation dramatically on multicore systems)
</programlisting>
          </para>
          <para>
		  NOTE: Don't use hostapd-mini, because it causes build errors. Use hostapd instead.
          </para>
        </listitem>
        <listitem>
          <para>
		  Now build it.
          </para>
          <para>
<programlisting>
$ make
</programlisting>
          </para>
        </listitem>
        <listitem>
          <para>
		  If you cannot make jffs2 images without root privilege, try building with root privilege to get around it.
          </para>
        </listitem>
        <listitem>
          <para>
		  If you get any error during the build, try using the verbose mode to figure out what's going on.
          </para>
          <para>
<programlisting>
$ make V=99
</programlisting>
          </para>
        </listitem>
        <listitem>
          <para>
		  If the build has succeeded, you can see firmware images in your bin directory. 
          </para>
          <para>
<programlisting>
$ ls -l bin/
1668 -rw-r--r-- 1 root root 1703936 2008-06-11 14:03 openwrt-atheros-2.6-root.jffs2-128k
1668 -rw-r--r-- 1 root root 1703936 2008-06-11 14:03 openwrt-atheros-2.6-root.jffs2-256k
1668 -rw-r--r-- 1 root root 1703936 2008-06-11 14:03 openwrt-atheros-2.6-root.jffs2-64k
1156 -rw-r--r-- 1 root root 1179648 2008-06-11 14:03 openwrt-atheros-2.6-root.squashfs
2380 -rwxr-xr-x 1 root root 2425928 2008-06-11 14:03 openwrt-atheros-2.6-vmlinux.elf
1032 -rw-r--r-- 1 root root 1048576 2008-06-11 14:03 openwrt-atheros-2.6-vmlinux.gz
 776 -rw-r--r-- 1 root root  786432 2008-06-11 14:03 openwrt-atheros-2.6-vmlinux.lzma
   4 drwxr-xr-x 2 root root    4096 2008-06-11 14:03 packages/
</programlisting>
          </para>
        </listitem>
        <listitem>
          <para>
		  Install them on /tftpboot and write them on your device.
          </para>
        </listitem>
      </orderedlist>
    </section>
    <section id="load_on_openwrt_fonera">
      <title>Loading HIPL on OpenWRT</title>
      <formalpara><title>For building HIPL on the kamikaze release 7.09</title><para></para></formalpara>
      <orderedlist>
        <listitem>
          <para>
          Get and extract OpenWRT kamikaze 7.09 source.
          </para>
  <programlisting>
  $ tar xzf kamikaze_7.09.tar.gz
  </programlisting>
        </listitem>
        <listitem>
          <para>
		  Get all patches for HIPL on OpenWRT from <ulink url="http://hipl.hiit.fi/hipl/contrib/openwrt/7.09/patches/" />, which produce Makefiles and configuration files for necessary packages. And apply them into the kamikaze_7.09 source tree. NOTE: this patch is originally made by Dmitriy Kuptsov. Thanks.
          </para>
          <para>
  <programlisting>
  $ ls
  64 etc_config_dhcp.diff      64 etc_firewall_user.diff
  64 etc_config_network.diff   64 etc_hostapd.diff
  64 etc_config_wireless.diff  64 hipl_openwrt-7.09.diff
  64 kamikaze_7.09
  $ cd kamikaze_7.09
  $ patch -p1 &lt; ../hipl_openwrt-7.09.diff
  $ patch -p1 &lt; ../etc_config_dhcp.diff
  $ patch -p1 &lt; ../etc_config_network.diff
  $ patch -p1 &lt; ../etc_config_wireless.diff
  $ patch -p1 &lt; ../etc_firewall_user.diff
  $ patch -p1 &lt; ../etc_hostapd.diff
  $ ls package/hipl/Makefile
  Makefile
  </programlisting>
          </para>
          <para>
          Note that you might also change the kernel version in &lt;path_to_kamikaze&gt;/target/linux/atheros-2.6/Makefile into 2.6.23 or a similar version number, especially if you are using vanilla kamikaze sources.
          </para>
        </listitem>
        <listitem>
          <para>
          Get a hipl tarball from <ulink url="http://hipl.hiit.fi/hipl/contrib/openwrt/" />, and place it in the directory kamikaze_7.09/dl/
          </para>
          <para>
          $ wget http://hipl.hiit.fi/hipl/contrib/openwrt/hipl--openwrt--2.6.tar.gz -O kamikaze_7.09/dl/hipl--openwrt--2.6.tar.gz
          </para>
          <para>
          Or you can get the newest hipl source tree from the hipl repository, pack them as a tarball and place it under the dl directory.
          </para>
          <para>
  <programlisting>
  $ tla get hipl--openwrt--2.6 hipl--openwrt--2.6
  $ mkdir path/to/kamikaze/dl
  $ tar czf path/to/kamikaze/dl/hipl--openwrt--2.6.tar.gz --exclude=\{arch\} hipl--openwrt--2.6
  </programlisting>
          </para>
        </listitem>
        <listitem>
          <para>
          Copy our own kernel configuration file for atheros from <ulink url="http://hipl.hiit.fi/hipl/contrib/openwrt/7.09/config/target/linux/atheros-2.6/config/default" /> and place it as kamikaze_7.09/target/linux/atheros-2.6/config/default.
          </para>
        </listitem>
        <listitem>
          <para>
          Enable hipl in the Networking menu by executing "make menuconfig".
          </para>
          <para>
  <programlisting>
  Network  --->
  &lt;*&gt; hipl
  </programlisting>
          </para>
          <para>
          Select the kernel modules kmod-ipsec, kmod-ipsec4 and kmod-ipsec6.
          </para>
        </listitem>
        <listitem>
          <para>
          Build OpenWRT, make a vmlinuz and a rootfs image.
          </para>
          <para>
  <programlisting>
  $ make V=99
  </programlisting>
          </para>
          <para>
          Or you can also build just the hipl packages.
          </para>
          <para>
  <programlisting>
  $ make package/hipl-install V=99
  </programlisting>
          </para>
        </listitem>
        <listitem>
          <para>
          Load the images on La Fonera and reboot.
          </para>
        </listitem>
        <listitem>
          <para>
          If you are able to reboot your device with your image, the next thing to do is to install kernel module packages needed for running hipl. Make sure first that the following packages are available in your kamikaze tree.
          </para>
          <para>
  <programlisting>
  $ cd bin/packages/
  $ ls -l kmod-crypto* kmod-ipsec* kmod-ipv6* kmod-tun*
  176 -rw-r--r-- 1 pisa users 169225 2008-06-18 11:41 kmod-crypto_2.6.21.3-atheros-1_mips.ipk
  36 -rw-r--r-- 1 pisa users  32461 2008-06-18 11:41 kmod-ipsec_2.6.21.3-atheros-1_mips.ipk
  16 -rw-r--r-- 1 pisa users  10813 2008-06-18 11:41 kmod-ipsec4_2.6.21.3-atheros-1_mips.ipk
  20 -rw-r--r-- 1 pisa users  13259 2008-06-18 11:41 kmod-ipsec6_2.6.21.3-atheros-1_mips.ipk
  172 -rw-r--r-- 1 pisa users 167391 2008-06-18 11:41 kmod-ipv6_2.6.21.3-atheros-1_mips.ipk
  12 -rw-r--r-- 1 pisa users   6800 2008-06-18 11:41 kmod-tun_2.6.21.3-atheros-1_mips.ipk
  </programlisting>
          </para>
          <para>
          If they are not available, configure your OpenWRT again to add them as packages.("&lt;M&gt;")
          </para>
        </listitem>
        <listitem>
          <para>
          Install the packages in your La Fonera device. On your device console:
          </para>
          <para>
  <programlisting>
  # scp user@srv:path/to/kamikaze_7.09/bin/packages/kmod-{crypto,ipsec,ipv6,tun}* .
  # ipkg install kmod-crypto* kmod-ipsec* kmod-ipv6* kmod-tun*
  </programlisting>
          </para>
        </listitem>
        <listitem>
          <para>
          Load the installed modules, unless you already have /etc/modules.d/35-hipl.
          </para>
          <para>
  <programlisting>
  # cd /lib/modules/2.6.21.3
  # insmod crypto_null.ko
  # insmod sha1.ko
  # insmod aes.ko
  # insmod crypto_hash.ko
  # insmod hmac.ko
  # insmod tun.ko
  # insmod ipv6.ko
  # insmod af_key.ko
  # insmod xfrm_user.ko
  # insmod ah4.ko
  # insmod esp4.ko
  # insmod ipcomp.ko
  # insmod xfrm_tunnel.ko
  # insmod ah6.ko
  # insmod esp6.ko
  # insmod ipcomp6.ko
  # insmod tunnel6.ko
  # insmod xfrm6_tunnel.ko
  </programlisting>
          </para>
          <para>
            Don't panic even though some of those modules do not exist. Chances are, the missing modules are already embedded in your kernel image. To know whether a certain object is configured as a module or not, refer to the configuration file kamikaze_7.09/target/linux/atheros-2.6/config/default.
          </para>
        </listitem>
      </orderedlist>
      <formalpara><title>For building HIPL on the kamikaze development version</title><para></para></formalpara>
      <orderedlist>
        <listitem>
          <para>
          Get OpenWRT source codes from the subversion repository.
          </para>
          <para>
<programlisting>
$ svn checkout https://svn.openwrt.org/openwrt/trunk
</programlisting>
          </para>
        </listitem>
        <listitem>
          <para>
          Get all patches for hipl packages in OpenWRT <ulink url="http://hipl.hiit.fi/hipl/contrib/openwrt/devel/patches/" />, and apply them into the kamikaze source tree.
          </para>
          <para>
<programlisting>
$ ls
64 hipl_openwrt_kernel-svn.diff  64 hipl_openwrt_packages-svn.diff
64 kamikaze/
$ cd kamikaze
$ patch -p1 &lt; ../hipl_openwrt_packages-svn.diff
$ patch -p1 &lt; ../hipl_openwrt_kernel-svn.diff
</programlisting>
          </para>
          <para>
            Copy our own kernel configuration file for atheros from <ulink url="http://hipl.hiit.fi/hipl/contrib/openwrt/devel/config/target/linux/atheros/" /> and place it in kamikaze/target/linux/atheros/.
          </para>
        </listitem>
        <listitem>
          <para>
          Enable hipl in the Networking menu by executing "make menuconfig".
          </para>
          <para>
<programlisting>
Network  --->
 &lt;*&gt; hipl
</programlisting>
          </para>
        </listitem>
        <listitem>
          <para>
          Get a hipl tarball from <ulink url="http://hipl.hiit.fi/hipl/contrib/openwrt/hipl--openwrt--2.6.tar.gz" />, and place it in the directory kamikaze/dl/.
          </para>
          <para>
<programlisting>
$ wget http://hipl.hiit.fi/hipl/contrib/openwrt/hipl--openwrt--2.6.tar.gz -O kamikaze/dl/hipl--openwrt--2.6.tar.gz
</programlisting>
          </para>
          <para>
          Or you can get the newest hipl source tree from the hipl repository, pack them as a tarball and place it under the dl directory.
          </para>
          <para>
<programlisting>
$ tla get hipl--openwrt--2.6 hipl--openwrt--2.6
$ rm -rf hipl--openwrt--2.6/{arch}
$ tar czf kamikaze/dl/hipl--openwrt--2.6.tar.gz hipl--openwrt--2.6
</programlisting>
          </para>
        </listitem>
        <listitem>
          <para>
          Build OpenWRT, make a vmlinuz and a rootfs image.
          </para>
          <para>
<programlisting>
$ make V=99
</programlisting>
          </para>
          <para>
          Or you can also build just a hipl package.
          </para>
          <para>
<programlisting>
$ make package/hipl-install V=99
</programlisting>
          </para>
        </listitem>
        <listitem>
          <para>
          Load the images on La Fonera and reboot.
          </para>
        </listitem>
        <listitem>
          <para>
          If you are able to reboot your device with your image, the next thing to do is to install kernel module packages needed for running hipl. Make sure first that the following packages are available in your kamikaze tree.
          </para>
          <para>
<programlisting>
$ cd bin/packages/
$ ls -l kmod-crypto* kmod-ipsec* kmod-ipv6* kmod-tun*
176 -rw-r--r-- 1 pisa users 169225 2008-06-18 11:41 kmod-crypto_2.6.21.3-atheros-1_mips.ipk
 36 -rw-r--r-- 1 pisa users  32461 2008-06-18 11:41 kmod-ipsec_2.6.21.3-atheros-1_mips.ipk
 16 -rw-r--r-- 1 pisa users  10813 2008-06-18 11:41 kmod-ipsec4_2.6.21.3-atheros-1_mips.ipk
 20 -rw-r--r-- 1 pisa users  13259 2008-06-18 11:41 kmod-ipsec6_2.6.21.3-atheros-1_mips.ipk
172 -rw-r--r-- 1 pisa users 167391 2008-06-18 11:41 kmod-ipv6_2.6.21.3-atheros-1_mips.ipk
 12 -rw-r--r-- 1 pisa users   6800 2008-06-18 11:41 kmod-tun_2.6.21.3-atheros-1_mips.ipk
</programlisting>
          </para>
          <para>
          If they are not available, configure your OpenWRT again to add them as packages.("&lt;M&gt;")
          </para>
        </listitem>
        <listitem>
          <para>
          Install the packages in your La Fonera device. On your device console:
          </para>
          <para>
<programlisting>
# scp user@srv:path/to/kamikaze-svn/bin/packages/kmod-{crypto,ipsec,ipv6,tun}* .
# ipkg install kmod-crypto* kmod-ipsec* kmod-ipv6* kmod-tun*
</programlisting>
          </para>
        </listitem>
        <listitem>
          <para>
          Load the installed modules, unless you already have /etc/modules.d/35-hipl.
          </para>
          <para>
<programlisting>
# cd /lib/modules/2.6.21.3
# insmod crypto_null.ko
# insmod sha1.ko
# insmod aes.ko
# insmod crypto_hash.ko
# insmod hmac.ko
# insmod tun.ko
# insmod ipv6.ko
# insmod af_key.ko
# insmod xfrm_user.ko
# insmod ah4.ko
# insmod esp4.ko
# insmod ipcomp.ko
# insmod xfrm_tunnel.ko
# insmod ah6.ko
# insmod esp6.ko
# insmod ipcomp6.ko
# insmod tunnel6.ko
# insmod xfrm6_tunnel.ko
</programlisting>
          </para>
          <para>
            Don't panic even though some of those modules do not exist. Chances are, the missing modules are already embedded in your kernel image. To know whether a certain object is configured as a module or not, refer to the configuration file kamikaze_7.09/target/linux/atheros-2.6/config/default.
          </para>
        </listitem>
      </orderedlist>
    </section>
    <section id="notes_lafonera">
      <title>Some notes about HIPL on La Fonera</title>
        <para>
        Note that size of a kernel image for La Fonera must not exceed 720 KB. So you should not add various kernel options as you need to keep size being smaller than 720 KB.
        </para>
        <para>
        As La Fonera has only limited flash memory space, you should limit the final rootfs image up to 4 MB at most. It means you are not afford to add packages as you wish. If you are just about to add all of the hipl binary files into your rootfs image, your flash memory would not able to load the oversized image. Therefore the hipl install part in Makefile is carefully designed to copy only necessary files into the rootfs image.
        </para>
        <para>
<programlisting>
define Package/hipl/install
    $(INSTALL_DIR) $(1)/etc/init.d/
    $(INSTALL_DIR) $(1)/etc/hip/
    $(INSTALL_DIR) $(1)/etc/hip/test/
    $(INSTALL_DIR) $(1)/etc/modules.d/
    $(INSTALL_DIR) $(1)/usr/bin/
    $(INSTALL_DIR) $(1)/usr/include/
    $(INSTALL_DIR) $(1)/usr/include/libipsec
    $(INSTALL_DIR) $(1)/usr/lib/
    $(INSTALL_DIR) $(1)/usr/sbin/

    $(INSTALL_DATA) ./files/hipd.init $(1)/etc/init.d/hipd
    $(INSTALL_DATA) ./files/hipfw.init $(1)/etc/init.d/hipfw
    $(INSTALL_DATA) ./files/hipl.modules $(1)/etc/modules.d/35-hipl
    $(INSTALL_DATA) ./files/test/* $(1)/etc/init.d/test/
    $(INSTALL_BIN) $(PKG_INSTALL_DIR)/usr/bin/conntest* $(1)/usr/bin/
    $(INSTALL_BIN) $(PKG_INSTALL_DIR)/usr/bin/hipsetup* $(1)/usr/bin/
    $(INSTALL_BIN) $(PKG_INSTALL_DIR)/usr/bin/libinet6test* $(1)/usr/bin/
    $(INSTALL_BIN) $(PKG_INSTALL_DIR)/usr/bin/listifaces* $(1)/usr/bin/
    $(INSTALL_DATA) $(PKG_INSTALL_DIR)/usr/lib/libhip* $(1)/usr/lib/
    $(INSTALL_DATA) $(PKG_INSTALL_DIR)/usr/lib/libinet6* $(1)/usr/lib/
    $(INSTALL_DATA) $(PKG_INSTALL_DIR)/usr/lib/libopphip* $(1)/usr/lib/
    $(INSTALL_BIN) $(PKG_INSTALL_DIR)/usr/sbin/* $(1)/usr/sbin/
endif
</programlisting>
        </para>
        <para>
        As you see above, /usr/local directory is totally excluded, and only limited numbers of files in /usr/bin are included, to decrease the total image size as much as possible. If hipl deploys additional binaries besides them, this Makefile also needs to be updated as long as the size of final rootfs image does not exceed 4 MB.
        </para>
        <para>
        If you meet an error like "libintl.h: no such file or directory", try rebuilding gcc and uClibc in toolchain.
        </para>
        <para>
        If you meet an error like "-luuid: cannot find", try rebuilding e2fsprogs.
        </para>
        <para>
        Building hipl under the kamikaze devel tree does not go well always. It could cause you to correct numerous errors while building it. You are warned!
        </para>
    </section>
    <section id="build_openwrt_wgt">
      <title>Building OpenWRT on Netgear WGT634U</title>
      <para>
        This part is just for Netgear WGT634U. For La Fonera, please refer to <xref linkend="build_openwrt_fonera" />.
      </para>
      <para>
        For preparation, refer to <xref linkend="build_preparation" />.
      </para>
      <orderedlist>
        <listitem>
          <para>
        Your configuration should include these options:
<programlisting>
Target System (Broadcom BCM947xx/953xx [2.6])
Target Images (jffs2, squashfs)
Image configuration --->
(static) LAN Protocol (NEW)
(192.168.5.30) LAN IP Address (NEW)
(255.255.255.0) LAN Network Mask (NEW)
Network  --->
&lt;*&gt; ipsec-tools (for PISA development)
&lt;*&gt; isakmpd (for PISA development)
&lt;*&gt; ip6tables (for PISA development)
&lt;*&gt; hostapd (for PISA development)
Kernel modules  ---> 
 Netfilter Extensions  ---> 
 &lt;*&gt; kmod-ip6tables 
 &lt;*&gt; kmod-ipt-filter 
 &lt;*&gt; kmod-ipt-ipsec 
 &lt;*&gt; kmod-ipt-nat 
 &lt;*&gt; kmod-ipt-queue 
Network Support  ---> 
 &lt;*&gt; kmod-ipsec 
 &lt;*&gt;  kmod-ipsec4 
 &lt;*&gt;  kmod-ipsec6 
 &lt;*&gt; kmod-iptunnel4 
 &lt;*&gt; kmod-ipv6 
 &lt;*&gt; kmod-tun 
Other modules  ---> 
 &lt;*&gt; kmod-crypto 
Wireless Drivers  ---> 
 &lt;*&gt; kmod-madwifi 
Advanced configuration options (for developers)  --->
Build Options  --->
(8)   Number of jobs to run simultaneously (for PISA development. Speeds up compilation dramatically on multicore systems)
</programlisting>
          </para>
        </listitem>
        <listitem>
          <para>
            Make also sure that you have the following kernel configurations in your target/linux/brcm47xx-2.6/config/default. Those are not available in the default configuration file provided by OpenWRT kamikaze 7.09.
<programlisting>
CONFIG_DUMMY=y
CONFIG_PACKET=y
CONFIG_UNIX=y
</programlisting>
          </para>
          <para>
            The configuration file is also available at <ulink url="http://hipl.hiit.fi/hipl/contrib/openwrt/7.09/config/target/linux/brcm47xx-2.6/config/" />
          </para>
        </listitem>
        <listitem>
          <para>
		  Now build it.
          </para>
          <para>
<programlisting>
$ make
</programlisting>
          </para>
        </listitem>
        <listitem>
          <para>
		  If you cannot make jffs2 images without root privilege, try building with root privilege to get around it.
          </para>
        </listitem>
        <listitem>
          <para>
		  If you get any error during the build, try using the verbose mode to figure out what's going on.
          </para>
          <para>
<programlisting>
$ make V=99
</programlisting>
          </para>
        </listitem>
        <listitem>
          <para>
		  If the build has succeeded, you can see firmware images in your bin directory. 
          </para>
          <para>
<programlisting>
$ bin/openwrt-wgt*
5136 -rw-rw-r-- 1 pisa src-pisa 5246976 Sep  3 16:58 bin/openwrt-wgt634u-2.6-jffs2.bin
3528 -rw-rw-r-- 1 pisa src-pisa 3608576 Sep  3 16:58 bin/openwrt-wgt634u-2.6-squashfs.bin
</programlisting>
          </para>
        </listitem>
        <listitem>
          <para>
		  Install them on /tftpboot and write them on your device.
          </para>
        </listitem>
        <listitem>
          <para>
          Note that for Broadcom BCM the target name becomes 'mipsel' instead of 'mips'. So the name of cross compiler is 'mipsel-linux-uclibc-gcc'.
          </para>
        </listitem>
        <listitem>
          <para>
          Unlike La Fonera, to build OpenWRT for WGT634U, you need to take care of the maximum final image size 4MB. If you add lots of packages in the image, its size is really likely to exceed 4MB. If you cannot reduce the size with your own effort, try unselecting jffs2 in your OpenWRT configuration and selecting only squashfs, because squashfs images are slimmer than jffs2 images.
          </para>
        </listitem>
      </orderedlist>
    </section>
    <section id="load_on_openwrt_wgt">
      <title>Loading HIPL on Netgear WGT634U</title>
      <formalpara><title>For building HIPL on the kamikaze release 7.09</title><para></para></formalpara>
      <orderedlist>
        <listitem>
          <para>
          Get and extract OpenWRT kamikaze 7.09 source.
          </para>
  <programlisting>
  $ tar xzf kamikaze_7.09.tar.gz
  </programlisting>
        </listitem>
        <listitem>
          <para>
		  Get all patches for HIPL on OpenWRT from <ulink url="http://hipl.hiit.fi/hipl/contrib/openwrt/7.09/patches/" />, which produce Makefiles and configuration files for necessary packages. And apply them into the kamikaze_7.09 source tree.
          </para>
          <para>
  <programlisting>
  $ ls
  64 etc_config_dhcp.diff      64 etc_firewall_user.diff
  64 etc_config_network.diff   64 etc_hostapd.diff
  64 etc_config_wireless.diff  64 hipl_openwrt-7.09.diff
  64 kamikaze_7.09
  $ cd kamikaze_7.09
  $ patch -p1 &lt; ../hipl_openwrt-7.09.diff
  $ patch -p1 &lt; ../etc_config_dhcp.diff
  $ patch -p1 &lt; ../etc_config_network.diff
  $ patch -p1 &lt; ../etc_config_wireless.diff
  $ patch -p1 &lt; ../etc_firewall_user.diff
  $ patch -p1 &lt; ../etc_hostapd.diff
  $ ls package/hipl/Makefile
  Makefile
  </programlisting>
          </para>
          <para>
          Note that you might also change the kernel version in &lt;path_to_kamikaze&gt;/target/linux/brcm47xx-2.6/Makefile into 2.6.23 or a similar version number, especially if you are using vanilla kamikaze sources.
          </para>
        </listitem>
        <listitem>
          <para>
          Get a hipl tarball from <ulink url="http://hipl.hiit.fi/hipl/contrib/openwrt/" />, and place it in the directory kamikaze_7.09/dl/
          </para>
          <para>
          $ wget http://hipl.hiit.fi/hipl/contrib/openwrt/hipl--openwrt--2.6.tar.gz -O kamikaze_7.09/dl/hipl--openwrt--2.6.tar.gz
          </para>
          <para>
          Or you can get the newest hipl source tree from the hipl repository, pack them as a tarball and place it under the dl directory.
          </para>
          <para>
  <programlisting>
  $ tla get hipl--openwrt--2.6 hipl--openwrt--2.6
  $ rm -rf hipl--openwrt--2.6/{arch}
  $ tar czf kamikaze_7.09/dl/hipl--openwrt--2.6.tar.gz hipl--openwrt--2.6
  </programlisting>
          </para>
        </listitem>
        <listitem>
          <para>
          Copy our own kernel configuration file for brcm47xx from <ulink url="http://hipl.hiit.fi/hipl/contrib/openwrt/7.09/config/target/linux/brcm47xx-2.6/config/default" /> and place it as kamikaze_7.09/target/linux/brcm47xx-2.6/config/default.
          </para>
        </listitem>
        <listitem>
          <para>
          Enable hipl in the Networking menu by executing "make menuconfig".
          </para>
          <para>
  <programlisting>
  Network  --->
  &lt;*&gt; hipl
  </programlisting>
          </para>
        </listitem>
        <listitem>
          <para>
          Build OpenWRT, make a vmlinuz and a rootfs image.
          </para>
          <para>
  <programlisting>
  $ make V=99
  </programlisting>
          </para>
          <para>
          Or you can also build just a hipl package.
          </para>
          <para>
  <programlisting>
  $ make package/hipl-install V=99
  </programlisting>
          </para>
        </listitem>
        <listitem>
          <para>
          Load the images on WGT634U and reboot.
          </para>
        </listitem>
        <listitem>
          <para>
          If you are able to reboot your device with your image, the next thing to do is to install kernel module packages needed for running hipl. Make sure first that the following packages are available in your kamikaze tree.
          </para>
          <para>
  <programlisting>
  $ cd bin/packages/
  $ ls -l kmod-crypto* kmod-ipsec* kmod-ipv6* kmod-tun*
$ cd bin/packages/
$ ls -l kmod-crypto* kmod-ipsec* kmod-ipv6* kmod-tun*
 28 -rw-rw-r-- 1 pisa src-pisa  26423 Sep  3 16:57 kmod-crypto_2.6.22-brcm47xx-1_mipsel.ipk
 12 -rw-rw-r-- 1 pisa src-pisa  11297 Sep  3 16:57 kmod-ipsec4_2.6.22-brcm47xx-1_mipsel.ipk
 16 -rw-rw-r-- 1 pisa src-pisa  14299 Sep  3 16:57 kmod-ipsec6_2.6.22-brcm47xx-1_mipsel.ipk
 36 -rw-rw-r-- 1 pisa src-pisa  33031 Sep  3 16:57 kmod-ipsec_2.6.22-brcm47xx-1_mipsel.ipk
168 -rw-rw-r-- 1 pisa src-pisa 165355 Sep  3 16:57 kmod-ipv6_2.6.22-brcm47xx-1_mipsel.ipk
  8 -rw-rw-r-- 1 pisa src-pisa   6820 Sep  3 16:57 kmod-tun_2.6.22-brcm47xx-1_mipsel.ipk
  </programlisting>
          </para>
          <para>
          If they are not available, configure your OpenWRT again to add them as packages.("&lt;M&gt;")
          </para>
        </listitem>
        <listitem>
          <para>
          Install the packages in your WGT634U device. On your device console:
          </para>
          <para>
  <programlisting>
  # scp user@srv:path/to/kamikaze_7.09/bin/packages/kmod-{crypto,ipsec,ipv6,tun}* .
  # ipkg install kmod-crypto* kmod-ipsec* kmod-ipv6* kmod-tun*
  </programlisting>
          </para>
        </listitem>
        <listitem>
          <para>
          Load the installed modules, unless you already have /etc/modules.d/35-hipl.
          </para>
          <para>
  <programlisting>
  # cd /lib/modules/2.6.21.3
  # insmod sha1.ko
  # insmod aes.ko
  # insmod tun.ko
  # insmod ipv6.ko
  # insmod af_key.ko
  # insmod xfrm_user.ko
  # insmod ah4.ko
  # insmod esp4.ko
  # insmod ipcomp.ko
  # insmod xfrm_tunnel.ko
  # insmod ah6.ko
  # insmod esp6.ko
  # insmod ipcomp6.ko
  # insmod tunnel6.ko
  # insmod xfrm6_tunnel.ko
  </programlisting>
          </para>
          <para>
            Don't panic even though some of those modules do not exist. Chances are, the missing modules are already embedded in your kernel image. To know whether a certain object is configured as a module or not, refer to the configuration file kamikaze_7.09/target/linux/brcm47xx-2.6/config/default.
          </para>
        </listitem>
      </orderedlist>
    </section>
  </chapter>
  <chapter id="ch_basictest">
    <title>Testing a HIP connection between two locally connected hosts</title>
    <para>
      We will show in this section how to connect two hosts using HIP. We assume 
      two machines called crash and oops that are in the same network. Crash is the one
      that starts a communication against oops.
    </para>
    <para>  
      Both machines are used through this whole document as examples even though you probably have 
      your own naming and addressing conventions. It is possible to use IPv4 addresses as well 
      as IPv6 addresses on-wire.
    </para>
    <para>
      We will show how to test IPv4 and IPv6 applications. Meanwhile IPv6 applications use the 
      HIT identifier, IPv4-only applications use the LSI identifier. This is an IPv4 address in the range 1.0.0.0/8.
      Firstly, we explain how to configure HIPL when we want to use IPv4 applications. Secondly, we introduce some
      tests with IPv6 applications. To finalize, we discuss the interoperability between IPv4 and IPv6 applications 
      using HIP.
    </para>
    <section id="ipv4_appl">
      <title>Testing a HIP connection with an IPv4-only application</title>
      <formalpara><title>Initial configuration</title><para></para></formalpara>
	    <para>We have different mechanism for mapping the HIT-LSI information. 
		We can choose whatever of the next possibilities. The user can introduce manually 
	        the LSI or this can be created automatically by the hip daemon. It should be noticed
	        that the address interval between <emphasis>1.0.0.1 - 1.0.0.4</emphasis> is already 
	        in use by the hipd, so the user must choose a free LSI. These four LSIs are the local LSIs assigned with
	        the four local HITs.
	    </para>
	    <para>crash:</para>
	    <itemizedlist>
	      <listitem>
	      <para>
		    Add the information in /etc/hip/hosts
		    <itemizedlist>
		    <listitem><para>OOPS_HIT oops</para></listitem>
		    <listitem><para>OOPS_LSI oops <emphasis>Optional!</emphasis> If it's not defined, 
			it would be created by the daemon</para></listitem>
		    </itemizedlist>
	      </para>
	      </listitem>
	      <listitem>
	        <para>Add the information with tools/hipconf add map
		  <itemizedlist>
		    <listitem><para>hipconf add map OOPS_HIT OOPS_IP [OOPS_LSI] </para></listitem>
		  </itemizedlist>
		</para>
	      </listitem>
	    </itemizedlist>
	    <para>If the command hipconf add map is not executed, we must add the peer IP in
	    the file /etc/hosts</para>
	     <itemizedlist>
		    <listitem><para>OOPS_IP oops</para></listitem>		    
		    </itemizedlist>
	    <para>Apart from starting the hipd process, the hipfw process must be also 
		started in both machines, oops and crash. Notice that hipfw must be started always after hipd!
	    </para>   
	    <itemizedlist>
	      <listitem><para>
		  cd somewhere/hipl
	      </para></listitem>
	      <listitem><para>
		  hipd/hipd # (to start as a background daemon process, add -b flag)
	      </para></listitem>
	      <listitem><para>
		  firewall/hipfw -l (to start the firewall with LSI support enabled)
	      </para></listitem>
	    </itemizedlist>
	    <para>
	      Beforehand the following rules must be added in the file /etc/hip/firewall.conf
	    </para> 
	    <para>crash:</para>
	      <itemizedlist>
		<listitem>
		  <para>INPUT -src_hit OOPS_HIT ACCEPT</para>
		</listitem>
		<listitem>
		  <para>OUTPUT -dst_hit OOPS_HIT ACCEPT</para>
		</listitem>
	      </itemizedlist>
	      <para>oops:</para>
	      <itemizedlist>
		<listitem>
		  <para>INPUT -dst_hit OOPS_HIT ACCEPT</para>
		</listitem>
		<listitem>
		  <para>OUTPUT -src_hit OOPS_HIT ACCEPT</para>
		</listitem>
	      </itemizedlist>
	      <formalpara><title>Running the application</title><para></para></formalpara>
	      <para>Once we have finished the step before and started running hipd and hipfw, we can 
	      run the application. If the LSI has been generated automatically, we can check its
	      value with tools/hipconf get ha OOPS_HIT or tools/hipconf get ha all. 
	      Afterwards, we start running the application, e.g.:		
	      </para>
	      <itemizedlist>
		<listitem><para>ping OOPS_LSI</para></listitem>
		<listitem><para>ssh OOPS_LSI</para></listitem>
		<listitem><para>nc OOPS_LSI -u 5555 # oops must be running nc -l -u -p 5555</para></listitem>
	      </itemizedlist>
    </section>
    <section id="ipv6_appl">
            <title>Testing a HIP connection with an IPv6 application</title>
	    <para> You can test HIP with any networking application, but in this
	      section we will demonstrate few development-oriented test
	      applications.</para>
	    <para> You should run conntest-client-hip and conntest-server with root privileges
	      if conntest-server port number is less than 1024.</para>
	    <para>In this section we will use ipv6 addresses, but you can use also ipv4 addresses. 
	      Furthermore, the use of hipfw is optional.</para>
    <para>
      oops:
    </para>
    <itemizedlist>
      <listitem><para>
	ifconfig eth0 inet6 add 3ffe::2/64
      </para></listitem>
      <listitem><para>
	cd somewhere/hipl
      </para></listitem>
      <listitem><para>
	hipd/hipd # (to start as a background daemon process, add -b flag)
      </para></listitem>
      <listitem><para>
	test/conntest-server tcp 1111
      </para></listitem>
    </itemizedlist>
    <para>
      Crash will act as the connection initiator, so we need to configure
      the hosts files of crash:
    </para>
    <para>
      crash:
    </para>
    <itemizedlist>
      <listitem><para>
	/etc/hosts:
      </para></listitem>
      <listitem><para>
	3ffe::2 oops
      </para></listitem>
      <listitem><para>
	/etc/hip/hosts:
      </para></listitem>
      <listitem><para>
	HIT_OF_OOPS oops
      </para></listitem>
      <listitem><para>
	ifconfig eth0 inet6 add 3ffe::1/64
      </para></listitem>
      <listitem><para>
	cd somewhere/hipl
      </para></listitem>
      <listitem><para>
	hipd/hipd
      </para></listitem>
      <listitem><para>
	test/conntest-client-hip oops tcp 1111
      </para></listitem>
      <listitem><para>
	;&lt;Type some text in crash, press enter and ctrl+d and you
	should see some text appearing in the output of the hosts&gt;
      </para></listitem>
    </itemizedlist>
    <para>
      This will setup a HIP connection between the two hosts (it may take a
      while if you are using virtual machines). You should replace
      HIT_OF_XXX with the HIT of the host XXX. The hip daemon loads (and
      creates if necessary) the host identities from /etc/hip automatically.
      If you want to know the default HIT of the localhost, run
      "hipconf get hi default".
      You can list all HITs of the machine with "hipconf get hi all". By
      default, you'll see only one. If you want to use all four HITs of the
      host, you have to invoke "hipconf add hi default". The use of multiple
      local HITs is not currently recommended!
    </para>
    <para>
      Mappings between HITs and IP addresses are usually set up
      automatically with the hosts files. Manual configuration is also
      possible but not necessary:
    </para>
    <para>
      tools/hipconf add map PEER_HIT PEER_IP
    </para>
    <para>
      You can also add the mapping to "/etc/hip/hipd_config" and restart hipd.
      It is also possible to use DNS or OpenDHT (<xref linkend="ch_opendht" />)
      for the mappings.
    </para>
    <para>
      Link local IPv6 addresses are not supported well, so do not use
      them. Use global IPv6 addresses instead for testing. The reason for
      this is that it is hard to know if the peer belongs to the same local
      network as we are or not.
    </para>

    </section>
    <section id="interop_ip_v4_v6">
            <title>IPv4 and IPv6 interoperability</title>
	    <para>One of the main advantages is that the conjunction of LSIs and HITs 
	      allows the communication between IPv4 and IPv6 applications. We will show an example
	      using the configuration described in the IPv4 section of this chapter.</para>
	    <para>
	      oops:
	    </para>
	      <itemizedlist>
		<listitem><para>nc6 -l -u -p 5555</para></listitem>
	      </itemizedlist>
	    <para>
	      crash:
	    </para>
	      <itemizedlist>
		<listitem><para>nc OOPS_LSI -u 5555</para></listitem>
		<listitem><para>;&lt;Type some text, press enter and you should see some text 
		appearing in the output of the host oops</para></listitem>
	      </itemizedlist>
	      
	    <para>
	      We can check also the opposite case.
	    </para>
	    <para>
	      oops:
	    </para>
	      <itemizedlist>
		<listitem><para>nc -l -u -p 5555</para></listitem>
	      </itemizedlist>
	    <para>
	      crash:
	    </para>
	      <itemizedlist>
		<listitem><para>nc6 OOPS_HIT -u 5555</para></listitem>
		<listitem><para>;&lt;Type some text, press enter and you should see some text 
		appearing in the output of the host oops</para></listitem>
	      </itemizedlist>

	    <formalpara><title>Tips: Displaying log information and traffic</title><para></para></formalpara>
	    <para>For both, LSIs and HITs we can obtain more information about how they work showing
	    more information messages with the daemons or capturing the network packets.</para>
	    <para>The log messages displayed by the hip daemon can be changed dynamically:</para>
	    <para>
	      tools/hipconf debug none # &lt;only HIP_DIE messages are shown&gt;
	    </para>
	    <para>
	      tools/hipconf debug medium # &lt;shows HIP_DIE, HIP_ERROR and 
	      HIP_INFO messages&gt;
	    </para>
	    <para>
	      tools/hipconf debug all # &lt;shows all messages, including 
	      HIP_DEBUG&gt;
	    </para>
	    <para>
	      These options can be also set in "/etc/hip/hipd_config" to configure 
	      hipd and other libraries at startup.
	    </para>
	    <para>
	      See the log messages for information about the result of HIP base
	      exchange and USAGI IPSec negotiation. Tcpdump or ethereal are good
	      tools for dumping the network traffic during the base exchange.
	      For tcpdump, you can use "tcpdump -n -i any esp or proto 139 or 
	      port 50500" to catch HIP-only traffic. It should be taken into account
	      that LSIs are local identifiers, so they are not in the wire.
	    </para>
	    <para>
	      There is also a program called "hipsetup" in "hipl/test" directory for
	      quick testing of the base exchange. Run it without arguments to see
	      how it is used.
	    </para>
	    <para>
	      It should be noticed that starting a new hipd process automatically
	      kills the previous one.
	    </para>

    </section>
  </chapter>
  <chapter id="ch_test_servers">
    <title>HIPL Internet Test Servers</title>
    <para>
      Below is a list of HIPL test servers if you want to test HIP over Internet:
    </para>
    <table id="table_servers" frame="all"><title>Test Servers</title>
    <tgroup cols="1">
      <thead>
	<row><entry>Server</entry><entry>HIT</entry><entry>IPv4 address</entry><entry>IPv6 address</entry><entry>HI algo</entry></row>
      </thead>
      <tbody>
	<row><entry>felwood.infrahip.net</entry><entry>2001:16:7d5a:88d7:51af:cdd1:6bf5:3d15</entry><entry>193.167.187.130</entry><entry>2001:708:140:220::3</entry><entry>DSA</entry></row>
	<row><entry>crossroads.infrahip.net</entry><entry>2001:0019:b673:8406:e32d:6754:db0b:cde7</entry><entry>193.167.187.134</entry><entry>2001:708:140:220:213:21ff:feb1:2d05</entry><entry>RSA</entry></row>
	<row><entry>crossroads.infrahip.net</entry><entry>2001:0019:810e:713d:7183:f05f:6063:b82b</entry><entry>193.167.187.134</entry><entry>2001:708:140:220:213:21ff:feb1:2d05</entry><entry>DSA</entry></row>
	<row><entry>ashenvale.infrahip.net</entry><entry>2001:0012:55f8:25ab:a6de:af77:b617:34ec</entry><entry>193.167.187.133</entry><entry>2001:708:140:220:212:79ff:fed9:15e8</entry><entry>RSA</entry></row>
	<row><entry>ashenvale.infrahip.net</entry><entry>2001:0015:cf89:0912:d2da:10af:411f:1252</entry><entry>193.167.187.133</entry><entry>2001:708:140:220:212:79ff:fed9:15e8</entry><entry>DSA</entry></row>
      </tbody>
    </tgroup>
    </table>

    <para>
      The servers are running ssh and http. They are not running "conntest-server" software as described elsewhere in this document.
    </para>

  </chapter>

  <chapter id="ch_closing_hip">
    <title>Closing HIP Security Associations Manually</title>
    <para>
      You can use the hipconf tool to reset HIP SAs manually. Type
      "hipconf hip rst all" to close all SAs. 
    </para>
  </chapter>
  <chapter id="ch_handover">
    <title>Testing Handover</title>
    <para>
      The handover code is based on draft-nikander-hip-mm-00
      specification. Not all of the features all yet implemented and the
      code quality is still far from bullet proof.
    </para>
    <para>
      A naive handover test example is below. It assumes that you have
      already established the base exchange between the hosts. You also need
      to have the nc6 tool which can be found from e.g. "www.freshmeat.net".
      The example is based on IPv6 addresses but you can also use IPv4.
    </para>
    <itemizedlist>
      <listitem><para>
	&lt;first, establish a HIP connection as intructed in <xref linkend="ch_basictest" />&gt;
      </para></listitem>
      <listitem><para>
	oops  # nc6 -l -p 12345
      </para></listitem>
      <listitem><para>
	crash # nc6 &lt;the HIT of oops&gt; 12345
      </para></listitem>
      <listitem><para>
	crash # &lt;type some text and press enter&gt;
      </para></listitem>
      <listitem><para>
	oops  # &lt;the text that you typed in crash should appear in oops
	console&gt;
      </para></listitem>
      <listitem><para>
	crash # ifconfig eth0 inet6 del 3ffe::1/64
      </para></listitem>
      <listitem><para>
	crash # ifconfig eth0 inet6 add 3ffe::3/64
      </para></listitem>
      <listitem><para>
	crash # &lt;type some text and press enter&gt;
      </para></listitem>
      <listitem><para>
	oops  # &lt;the text that you typed in crash should appear in oops console&gt;
      </para></listitem>
    </itemizedlist>
    <para>
      Do not use link local addresses for the mobility scenarios for the
      hosts, unless you know what you are doing! For example, you are asking
      for trouble if you establish HIP SA between the mobile and
      correspondent node using link local addresses, and move the mobile
      node to a different network. The readdressing fails, because either
      node has no way of reaching the other node.
    </para>

    <para>
      Make sure to add the route for the new address as soon as the new address is 
      added. If the route is missing, the update packets might not get sent at all. 
      The daemon waits for a couple of seconds if a transmit of an update fails for 
      restransmitting it. 
    </para>
  </chapter>
  <chapter id="ch_compiling_java">
    <title> Compiling Java Applications</title>
    <para>
      HIPL software bundle includes also a java wrapper library to the HIP
      enabled libinet6 resolver library. The library is called "jip" and it
      is located in "path-to-hipl/jip". The use of the java library requires
      the HIP socket handler defined elsewhere in this document.
    </para>
    <para>
      You need to have either Blackdown or Sun java jdk 1.4.x or later to
      compile jip. The code does *not* work on java 1.3.  The installation
      assumes that you are using Blackdown 1.4 jdk, but if you are Sun jdk
      or other version of blackdown java, just set up the environment
      variable "JAVA_HOME" to point to the correct java installation
      directory.
    </para>
    <para>
      Compile libinet6.so and jip:
    </para>
    <itemizedlist>
      <listitem><para>
	cd path-to-hipl/libinet6
      </para></listitem>
      <listitem><para>
	make libinet6.so
      </para></listitem>
      <listitem><para>
	cd ../jip
      </para></listitem>
      <listitem><para>
	make
      </para></listitem>
    </itemizedlist>
    <para>
      The outcome of the previous operation is jip/jip.jar which you should
      use in your java applications to enable HIP. You can also run "make
      apidoc" to build the Javadoc documentation into the directory
      path-to-hipl/doc/jip-api.
    </para>
    <para>
      There are three example java applications in "test" directory that you
      must compile manually with the following procedure:
    </para>
    <itemizedlist>
      <listitem><para>
	cd ../test
      </para></listitem>
      <listitem><para>
	javac -classpath ../jip/jip.jar HipClient.java
      </para></listitem>
      <listitem><para>
	javac -classpath ../jip/jip.jar HipUserkeyClient.java
      </para></listitem>
      <listitem><para>
	javac -classpath ../jip/jip.jar HipServer.java
      </para></listitem>
    </itemizedlist>
    <para>
      You should have setup your networking environment as explained in
      <xref linkend="ch_basictest" />, that is, you
      should have configured your /etc/hosts and /etc/hip/hosts
      properly. However, hipd will automatically create your public keys,
      so you don't have to worry about them.
    </para>
    <para>
      You cannot quite convert your normal Java networking application to a
      HIP application by just setting the socket factories.  You will need
      to either ensure that a used host name always resolves only to IPv6
      addresses, or that you never pass host names to methods in Socket and
      ServerSocket classes.  This latter can be achieved by using the
      resolver methods in the HipAddress class as is done in the example.
    </para>
    <para>
      Run the example applications as follows:
    </para>
    <itemizedlist>
      <listitem><para>
	crash # cd path-to-hipl/test
      </para></listitem>
      <listitem><para>
	crash # ./java HipServer 12345
      </para></listitem>
      <listitem><para>
	oops # cd test
      </para></listitem>
      <listitem><para>
	oops # ./java HipClient crash 12345 54321
      </para></listitem>
      <listitem><para>
	&lt;wait for the prompt, type some text and press enter&gt;
      </para></listitem>
    </itemizedlist>
    <para>
      The shell script "test/java" contains some LD_PRELOAD, library and
      class path information necessary for executing the HIP enabled java
      applications.
    </para>
    <para>
      The HipUserkeyClient class is otherwise the same as the HipClient
      class, except that its optional fourth argument is the name of a file
      from which to read an application-specified endpoint.
    </para>
  </chapter>
  <chapter id="ch_hip_telnet">
    <title>HIP Enabled Telnet</title>
    <para>
      We have modified netkit-telnet from usagi (www.linux-ipv6.org) to
      support native HIP API. HIP is a compile time option, so that you can
      see the required modifications to the code (ifdef USE_HIP). Here's how
      you compile the telnet applications:
    </para>
    <itemizedlist>
      <listitem><para>
	# cd test/telnetd
      </para></listitem>
      <listitem><para>
	# ./configure
      </para></listitem>
      <listitem><para>
	# make
      </para></listitem>
      <listitem><para>
	# cd ../telnet
      </para></listitem>
      <listitem><para>
	# ./configure
      </para></listitem>
      <listitem><para>
	# make
      </para></listitem>
    </itemizedlist>
    <para>
      Before actually using the telnet, you should build and "insmod"
      the HIP kernel module. It is needed for telnet because it uses
      the native API (and not the legacy APIs). After that, you can
      experiment with telnet as follows:
    </para>
    <itemizedlist>
      <listitem><para>
	oops  # telnetd/telnetd -debug 12345
      </para></listitem>
      <listitem><para>
	crash # telnet/telnet -l username oops 12345
      </para></listitem>
    </itemizedlist>
    <para>
      Note: the username must be non-root.
    </para>
    <para>
      There is a limitation in the current version of the native API. It does
      not support wildcard addresses at the server. This means that you have to
      select the correct HIT at the client.
    </para>
  </chapter>
  <chapter id="ch_how_to_use_hip">

    <title>How to Use HIP with Applications?</title>

    <para>You need to execute first "make install" in the top directory if
    you have not done it before. Otherwise you have to configure
    library paths using LD_LIBRARY_PATH environment variable.
    </para>
    <para>This section lists different methods on how to set-up HIP manually
    in order to make applications use HIP.
    We have categorized the local methods to "easy"
    and "advanced" here. 
    </para>
    <section id="sec_easy_methods">
      <title>Easy Methods</title>
      <para>
	1. Run the dnsproxy to handle mapping from hostnames to HITs.
	See <xref linkend="sec_dns_proxy" /> for more details.
      </para>
      <para>
	2. Use the opportunistic mode as described in
	<xref linkend="opportunistic" />. This method works with both IPv4 and
	IPv6 applications. It does not require HIT configuration at all.
      </para>
      <para>
	a. Running a single IPv6-enabled application using HIP: <emphasis>hipconf run opp &lt;EXECUTABLE&gt;</emphasis>
      </para>
      <para>
	b. Enabling HIP for all applications in bash shell (add to bashrc if you want to set this permanently): <emphasis>export LD_PRELOAD=libopphip.so:libinet6.so:libhiptool.so:libhipopendht.so</emphasis>
      </para>
      <para>
	3. Override the resolver library dynamically:
      </para>
      <para>
	a. Running a single application using HIP: <emphasis>hipconf run normal &lt;EXECUTABLE&gt;</emphasis>
      </para>
      <!-- http://www-106.ibm.com/developerworks/linux/library/l-glibc.html?ca=3Ddgr-ln= -->

      <para>
	b. Enabling HIP for all applications in bash shell (add to bashrc if you want to set this permanently): <emphasis>export LD_PRELOAD=libinet6.so:libhiptool.so:libhipopendht.so</emphasis>
      </para>

      <para>
	4. Use HIP configuration GUI to run the application. You can execute applications
	with GUI and edit their library-path as you like. Also you should be
	able to see list of processes you have executed from GUI.
      </para>
      <para>
	5. You can also use HITs directly in the application. For example, you can
	do "ping6 PEER_HIT". However, hipd must know the mapping from the
	PEER_HIT to the corresponding IP address. You can tell this mapping to
	hipd using several ways. First way is to configure the HIT-hostname
	pair to /etc/hip/hosts and the IP-hostname pair to /etc/hosts. Second
	way is execute "hipconf add map PEER_HIT PEER_IP". You can insert the
	hipconf command also to /etc/hip/hipd_config and restart hipd when you
	want the mapping to be permanent. Works only with IPv6-enabled
	applications.
      </para>
      <para>
	6. Overload your /etc/hosts files by inserting HIT-hostname pair into the
	file and use the hostname in your application. You need to make sure
	that hipd finds the corresponding IP address as instructed in the
	previous point. Works only with IPv6-enabled applications.
      </para>
      <para>
	7. Use external nameservices for HIT-IP mapping. For example, you can use
	AAAA records in DNS for testing (HI records are not supported yet).
	Alternatively, use the free OpenDHT name service for automatic host
	naming as described in <xref linkend="ch_opendht" />.
      </para>
    </section>
    <section id="sec_advanced_methods">
      <title>Advanced Methods</title>
      <para>These methods assume that you have the source code available
      for the application and the application is IPv6 enabled. You have
      to relink the application to use the HIP libraries and,
      in some methods, to modify the source code.
      </para>
      <para>
	Following applications are IPv6 enabled (and use getaddrinfo for name
	resolution): telnet, firefox, lynx, ssh. Not using getaddrinfo: ping,
	ping6, tla, svn.
      </para>
      <para>
	5. Relink the application to use the libinet6 library provided in the
	HIPL software bundle Configure the HIT of the peer to /etc/hip/hosts and
	add the corresponding address to /etc/hosts. Then, use either of the
	following methods:
      </para>
      <para>
	a) Run the application by using the hostname you just configured to
	the hosts files. It will use HIP for those hostnames. For hostnames
	that are not present in /etc/hip/hosts, the application will just
	use normal IPv4 or IPv6 connectivity. Good for environments where
	the are both HIP and non-HIP enabled hosts, and backwards
	compatibility is more important that the security of the connections.
      </para>
      <para>
	b) Set the AI_HIP flag in the getaddrinfo call and recompile the
	application (see test/conntest.c). This will make the getaddrinfo
	function to return <emphasis>only</emphasis> HITs in the place of IP
	addresses (no IP addresses are returned). This option good for
	security critical applications for which you want to force the
	use of HIP.
      </para>
      <para>
	c. Port it to use the native HIP API. See the telnet code for a
	practical example. The API is documented in url:
	<ulink url="http://hipl.hiit.fi/hipl/hip-native-api-final.pdf" />
      </para>
    </section>
  </chapter>
  <chapter id="ch_tips_for_hip">
    <title>Tips for Using HIP with Some Applications</title>
    <section id="sec_using_hip_proxy">
      <title> Using HIP Enabled Web Proxy</title>
      <para>
	In the deployment phase, it is interesting to set-up a proxy server that 
	translates the TCP/IP traffic into HIP. For instance, this is convenient 
	in http proxy servers. Thus all http traffic between our host and the proxy 
	server will benefit from the usage of HIP. 
      </para>
      <para>
	First of all, you should have installed and configured properly your proxy
	server to employ HIP. This includes allowing HITs to connect the server 
	(settings in the httpd.conf file) and restarting httpd using HIP.
      </para>
      <para>
	You have several options to enable the HIP proxy within Firefox. In the menu 
	Edit/Preferences/Advanced/Connection Settings, you can choose:
      </para>
      <para>
	Direct connection to the Internet: To disable the usage of any proxy.
      </para>
      <para>
	Auto-detect proxy settings for this network: To enable the auto-detection
	feature, you should configure the wpad.dat file that it is served by
	your proxy in the URL http://wpad.mynetwork.com/wpad.dat (or a similar one).
	The wpad.dat file should return the information of your HIP enabled 
	proxy server at the end of the function FindProxyForURL(url, host). 
      </para>
      <para> 
	Manual proxy configuration: To manually introduce the information about 
	your HIP enabled proxy server. You should also identify the port number.  
      </para>
      <para> 
	Automatic proxy configuration URL: To use a wpad.dat file that is not 
	located in the default URL http://wpad.mynetwork.com/wpad.dat. With this 
	feature, you can store a wpad.dat file in some other location of your 
	server and Firefox will fetch it from this URL.    
      </para>
      <para>
	Once you have the proxy server and Firefox ready, you can restart Firefox 
	under HIP with (please make sure that no other instances of Firefox are being 
	run at that time):
      </para>
      <para>
	hipconf run normal|opp firefox 
      </para>
      <para>
	Now your Firefox should be connected by HIP to your proxy server, 
	enabling mobility and enhancing security from your proxy to your host. 
      </para>
    </section>
    <section id="sec_sendmail">
      <title>Sendmail and Spamassassin</title>
      <para>
	Sendmail works fine with HIP after you enable IPv6 in sendmail. We
	did some experimentation with spamassassin to integrate it with HIP
	puzzle mechanisms. See spamass-sendmail-debian-v1.patch,
	README.SPAMASS.HIPL and spamass-milter-0.3.0-hipl-v1.patch for some
	examples of configuration changes and instructions.
      </para>
    </section>
  <section id="sec_vlc">
  <title>VLC multimedia streamer</title>
  <para>
  First run at the client: vlc -vvv udp:
  </para>
  <para>
  Then run at the server: vlc -vvv &lt;any avi video file&gt; --ipv6 --sout '#std{access=rtp,mux=ts,dst=[&lt;CLIENT's HIT&gt;]:1234}'

  </para>
  </section>
  <section id="sec_openldap">
  <title>OpenLDAP</title>
  <para>
  Tested with stable version openldap-2.3.38 and with release version
  2.4.7. ACL part is tested using 2.4.11. Using OpenLDAP with HIP is
  pretty straight forward thing to do. Simplest way is to run hipd on
  both machines and just use command like
  </para>
  <programlisting>
  hipconf run normal ldapsearch -x -H ldap://&lt;fqdn&gt; -b 'dc=&lt;MY-DOMAIN&gt;,dc=&lt;COM&gt;' '(objectclass=*)'
  </programlisting> 
  <para>
  The name can be
  something found from <emphasis>/etc/hosts</emphasis>
  and <emphasis>/etc/hip/hosts</emphasis> or you can use OpenDHT to
  resolve names to HIT and address. Search can also be done directly
  with HIT by command 
  </para>
  <programlisting>
  hipconf run normal ldapsearch -x -H ldap://[&lt;HIT&gt;] -b 'dc=&lt;MY-DOMAIN&gt;,dc=&lt;COM&gt;' '(objectclass=*)'
  </programlisting>
  <para>
  You can search also by using the opportunistic mode by using command
  </para>
  <programlisting>
  hipconf run opp ldapsearch -x -H ldap://&lt;fqdn&gt; -b 'dc=&lt;MY-DOMAIN&gt;,dc=&lt;COM&gt;' '(objectclass=*)'
  </programlisting>
  <para>
  Ldapadd can be used similarly with LDAPURI and HITs. 
  </para>
  <para>
  Maybe the most intereseting part are the ACL rules with OpenLDAP. In
  the newer versions you can use IPv6 formatted peername rules, so it
  is interesting when we remember that HITs are IPv6 formatted. Below
  is the basic example of a rule that grants write/read/search
  permissions to self, read/search permissions to all processes from
  HIT_1 without authentication and no permissions to the rest of the
  world.  
  </para>
  <programlisting>
      access to *
            by self write
            by peername.ipv6=&lt;HIT_1&gt; anonymous read
            by * none
  </programlisting> 
  <para>
  Longer how-to
  can be found from <ulink url="http://www.cs.helsinki.fi/u/sklvarjo/openldap.htm" />
  </para>
  </section>
  <section id="sec_networking_scripts">
  <title>Networking scripts and instructions for virtual machines and HIP</title>
  <para>
  These pages contain some scripts for vmware, virtualbox and UML
  users. For UML there is a more complete tutorial on howto compile
  HIP enabled host and guest
  kernels. <ulink url="http://www.cs.helsinki.fi/u/sklvarjo/manuals.htm" />.
  </para>
  </section>
    <section id="hip_over_vpn">
      <title>HIP over openVPN</title>
    <!-- id="hip_over_vpn_how_to" -->
      <para>
	OpenVPN is an open-source VPN solution. More information on it can
	be found at http://openvpn.net/. In Linux, OpenVPN is installed with
	the command:
      </para>

      <para>
	apt-get install openvpn
      </para>

      <para>
	An example of OpenVPN configuration on Linux can be found at
	https://help.ubuntu.com/community/VPNServer. This link illustrates very
	well the configuration files. In those configuration files, only the IP
	addresses need to be changed according to the machines that will be used
	in the VPN. We used similar routing as shown in the link above, but not
	exactly the same. The basic for successful VPN routing is to have the VPN
	traffic routed through the tun0 interface, and all other traffic directed
	through the default interface. No changes to iptables were needed.
      </para>
    <!-- id="hip_over_vpn_performance" -->
      <para>
	Following are some data to give a general idea about performance
	degradation caused by OpenVPN, HIP, and when we use HIP over OpenVPN.
	These data illustrate the TCP throughput between two machines in four cases.
	The measurements for each case were repeated roughly 20 times and the
	average was calculated. The following throughput measurements were done at
	the machine that serves as the HIP client, and as the VPN client.
	One of the machines acts both as the VPN server and as one of the hosts in
	HIP-communication.
      </para>

      <para>
	1. No HIP or VPN. We do not use HIP or VPN for the data traffic - 95.41 Mbits/sec.
      </para>
      <para>
	2. VPN, no HIP. We use VPN for the data traffic - 76.4 Mbits/sec
      </para>
      <para>
	3. HIP, no VPN. We use HIP for the data traffic - 71.45 Mbits/sec
      </para>
      <para>
	4. VPN and HIP. We use HIP over VPN for the data traffic - 36.23 Mbits/sec
      </para>


    <!-- id="hip_over_vpn_pitfalls" -->
      <para>
	In contrast to the previous measurements, the following use a virtual
	machine for HIP communication (virtualbox.org). Additionally, HIP
	communication is UDP-encapsulated. The average values of the
	measurements of throughput are:
      </para>
      <para>
	1. No HIP or VPN. We do not use HIP or VPN for the data traffic - 70.26 Mbits/sec
      </para>
      <para>
	2. VPN, no HIP. We use VPN for the data traffic - 52.6 Mbits/sec
      </para>
      <para>
	3. HIP, no VPN. We use HIP for the data traffic - 25.6 Mbits/sec
      </para>
      <para>
	4. VPN and HIP. We use HIP over VPN for the data traffic - 17.14 Mbits/sec
      </para>
    </section>
  </chapter>

  <chapter id="ch_rvs_relay">
    <title>Testing HIP Rendezvous and HIP Relay Server/Mechanisms</title>
    <abstract>
      <para>
	In this chapter, we guide how to test the Host Identity Protocol
	rendezvous and relay mechanisms.
      </para>
    </abstract>
    <section id="sec_rvs_relay">
      <title>About the HIP Rendezvous and HIP Relay Mechanisms</title>
      <para>
	The rendezvous and relay extensions extend HIP and the HIP
	registration extension for initiating communication between HIP nodes
	via a HIP rendezvous server or a HIP relay server. The rendezvous server (RVS) and
	the HIP relay server serve as an initial contact point ("rendezvous
	point") for its clients. The clients of an RVS / HIP relay server are
	HIP nodes that use the HIP Registration Protocol to register their
	HIT to IP address mappings with the server. After this registration,
	other HIP nodes can initiate a base exchange using the IP address of the
	server instead of the current IP address of the node they attempt to
	contact. Essentially, the clients of a server become reachable at the
	server's IP addresses.
      </para>
      <para>
	The primary objective of the rendezvous extension is to improve
	reachability and operation when HIP hosts are mobile or multi-homed.
	In addition, the rendezvous extension is necessary when a middlebox
	separates the responder from the public realm. In a Network Address
	Translator (NAT), session establishment is uni-directional from
	private address realm to public address realm. Therefore, if a host has
	detected that it is behind a NAT, the host must first register with the RVS
	when it is going to act as a responder of a base exchange. The
	rendezvous extension allows HIP initiators to reach the responder when
	the NAT devices involved all perform address independent mapping. Such
	NATs are commonly referred to as "good" NATs.
      </para>
      <para>
	The primary objective of the HIP relay extension, on the other hand, is
	to improve reachability when HIP hosts are separated from each other
	by a NAT device that performs address dependent mapping. Such NATs are
	commonly referred to as "bad" NATs. In practice, the HIP relay servers
	are used to relay the Interactive Connectivity Establishment (ICE)
	address candidates that are encapsulated in HIP messages.
      </para>
      <para>
	The main difference between the rendezvous server and the HIP relay
	server is that the RVS only relays I1 packet of the base exchange while
	the HIP relay server relays all HIP packets. We can summarize the use
	cases of the RVS and the HIP relay as follows.
      </para>
      <para>
	The rendezvous server should be used when:
      </para>
      <itemizedlist>
	<listitem>
	  <para>
	    The responder is mobile or multi-homed.
	  </para>
	</listitem>
	<listitem>
	  <para>
	    A NAT device that performs endpoint independent mapping separates
	    the responder from the public Internet.
	  </para>
	</listitem>
      </itemizedlist>
      <para>
	The HIP relay server should be used when:
      </para>
      <itemizedlist>
	<listitem>
	  <para>
	    A NAT device that performs endpoint dependent mapping is en route between the
	    initiator and the responder. Note that it does not make a
	    difference whether the NAT device is at initiator's side or at
	    responder's side. A single "bad" NAT en route is enough to make the
	    communication impossible between the initiator and the responder
	    unless a HIP relay is used.
	  </para>
	</listitem>
      </itemizedlist>
      <para>17th of July 2008</para>
    </section>
    <section id="sec_relay_conf">
      <title>The RVS and HIP Relay Configuration File</title>
      <abstract>
	<para>
	  In this section, we show how to edit the configuration file:
	  "<emphasis>/etc/hip/relay_config</emphasis>".
	</para>
      </abstract>
      <section id="sec_relay_conf_about">
	<title>About the RVS and HIP Relay Configuration File</title>
	<para>
	  The rendezvous server and the HIP relay server are configured using a
	  configuration file: "<emphasis>/etc/hip/relay_config</emphasis>".
	  Note, that this file is server side configuration file i.e. you only
	  need to configure the file at the relay or rendezvous server, not at
	  the client. This file is shared between the RVS and the HIP relay
	  because both of these services use the same internal database to store
	  the HIT to IP address mappings. A default configuration file is
	  created once the HIP daemon is started the first time, thus if the
	  daemon has not been started before, please start and stop the daemon
	  once to create the default file.
	</para>
      </section>
      <section id="sec_relay_conf_setup">
	<title>Configuration File Setup</title>
	<para>
	  In the configuration file we have the
	  following options:
	  <programlisting>
	    whitelist_enabled = "yes"
	    whitelist = ""
	    minimum_lifetime = "60"
	    maximum_lifetime = "3600"
	  </programlisting>
	  HIPL supports RVS / HIP relay server client white listing which means that
	  only those clients whose HITs are listed in the white list are allowed to
	  register to the RVS / HIP relay server. Before R can register with the
	  server, R's HIT must be added to the white list. To do this, please start
	  the HIP daemon at the responder and use the "<emphasis>hipconf</emphasis>" tool from another
	  shell at the responder to get the default hi:
	  <programlisting>
	    tools/hipconf get hi default
	  </programlisting>
	  Now, add this HIT in between the white list quotation marks in the
	  configuration file of the RVS / HIP relay server:
	  <programlisting>
	    whitelist = "2001:0018:8321:4e1a:c009:1ff8:fed4:8e9c"
	  </programlisting>
	  ,where 2001:0018:8321:4e1a:c009:1ff8:fed4:8e9c is the HIT of the
	  responder. Multiple HITs are separated with commas:
	  <programlisting>
	    whitelist = "2001:0018:8321:4e1a:c009:1ff8:fed4:8e9c","2001:11:91e3:528e:7c41:9560:82ae:630f"
	  </programlisting>
	  Alternatively you can add multiple HITs by adding multiple "<emphasis>whitelist</emphasis>"
	  stanzas:
	  <programlisting>
	    whitelist = "2001:0018:8321:4e1a:c009:1ff8:fed4:8e9c"
	    whitelist = "2001:0011:91e3:528e:7c41:9560:82ae:630f"
	  </programlisting>
	  If you do not wish to filter the clients who are granted access to the
	  rendezvous and HIP relay services, you can disable the white list:
	  <programlisting>
	    whitelist_enabled = "no"
	  </programlisting>
	  When the white list is disabled, it does not matter if you have HITs
	  listed in the white list or not since every HIT is allowed to register.
	  Finally, you can set the boundary values for the time window limiting
	  the service lifetime:
	  <programlisting>
	    minimum_lifetime = "60"
	    maximum_lifetime = "3600"
	  </programlisting>
	  These values are seconds. The registration extension, however, uses an
	  8-bit encoding to represent the lifetimes. See notes for details on the
	  <xref linkend="listitem_lifetime_formula"/>.
	</para>
	<section id="sec_relay_conf_related">
	  <title>Related hipconf commands</title>
	  <itemizedlist>
	    <listitem>
	      <para>
		Server side commands i.e. commands run on the server.
	      </para>
	      <itemizedlist>
		<listitem>
		  <para>
		    If you have already started a HIP daemon that functions as an RVS or a
		    HIP relay server and you have to add values to the white list or
		    otherwise modify the configuration file, you can reinitialize the server
		    without restarting the daemon itself using the "<emphasis>hipconf</emphasis>" tool:
		    <programlisting>
		    tools/hipconf reinit service rvs</programlisting>
		    or
		    <programlisting>
		    tools/hipconf reinit service relay</programlisting>
		    The reinitialization does not have any effect on the existing
		    RVS / HIP relay server clients, but only affects clients registering
		    after the reinitialization.
		  </para>
		</listitem>
	      </itemizedlist>
	    </listitem>
	  </itemizedlist>
	</section>
	<section id="sec_relay_conf_notes">
	  <title>Notes</title>
	  <itemizedlist>
	    <listitem id="listitem_lifetime_formula" xreflabel="lifetime formula">
	      <para>
		The values that are given in the configuration file are used to
		calculate the real life time and therefore do not represent the
		exact life time as such. The formula for the calculations is
		given in <ulink url="http://www.rfc-editor.org/rfc/rfc5203">RFC
		5203: Host Identity Protocol (HIP) Registration
		Extension</ulink>:
		<programlisting>
		  seconds = 2^((lifetime - 64)/8)
		</programlisting>
		
		Using this formula we can get the lifetime value:
		<programlisting>
		  lifetime = (8 * (log(seconds) / log(2))) + 64
		</programlisting>
		
		For the aforementioned
		default values in seconds (60 and 3600) we get lifetime values 112 and
		158 (using ceil() for lower boundary and floor() for higher boundary).
		These lifetime values correspond to 64 and 3444 respectively. Therefore,
		when you have values 60 and 3600 seconds in the configuration file, you
		will effectively end up having lifetime value boundaries of 64 and 3444
		seconds.
	      </para>
	    </listitem>
	  </itemizedlist>
	  <para>17th of July 2008</para>
	</section>
      </section>
    </section>
    <section id="sec_rvs">
      <title>HIP Rendezvous Mechanisms</title>
      <abstract>
	<para>
	  In this section, we show how to use the rendezvous server to establish
	  a HIP connection between two HIP hosts using the "<emphasis>conntest-server</emphasis>"
	  connection test server and the "<emphasis>conntest-client-hip</emphasis>" connection
	  test client.
	</para>
      </abstract>
      <section id="sec_rvs_prelim">
	<title>Preliminary Setup</title>
	<para>
	  Before you test the rendezvous mechanisms, you should have run the base
	  exchange once without the rendezvous server to get familiar how the
	  "<emphasis>/etc/hosts</emphasis>" and "<emphasis>/etc/hip/hosts</emphasis>" files are configured. Please see
	  <xref linkend="ch_basictest" /> for information on how to run a base
	  exchange without the rendezvous server. Also, before you can test the
	  rendezvous mechanism, the configuration file must be edited
	  appropriately, see <xref linkend="sec_relay_conf" /> for more
	  information.
	</para>
      </section>
      <section id="sec_rvs_test">
	<title>HIP Connection Test Using the Rendezvous Server</title>
	<para>
	  The rendezvous server is similar to the home agent in Mobile IP. The
	  rendezvous server provides a stable IP address for the responder and forwards
	  the initial I1 packet to the current location of the responder. The
	  idea is that I wants to connect to R's HIT but only knows RVS's IP
	  address (and that RVS is representing R).
	</para>
	<mediaobject>
	  <imageobject>
	    <imagedata fileref="base-exchange-rvs.png" scale="100" align="center" format="PNG"/>
	  </imageobject>
	  <caption>
	    <para>
	      Base exchange via the rendezvous server. I = Initiator,
	      RVS = RendezVous Server, R = Responder
	    </para>
	  </caption>
	</mediaobject>
	<para>
	  First, the "<emphasis>/etc/hosts</emphasis>" and
	  "<emphasis>/etc/hip/hosts</emphasis>" files are configured. Please
	  notice that you can leave all non-HIP-related values in
	  "<emphasis>/etc/hosts</emphasis>" intact.
	</para>
	<itemizedlist id="itemizedlist_rvs_conf" xreflabel="RVS configuration">
	  <listitem>
	    <para>INITIATOR</para>
	    <orderedlist>
	      <listitem>
		<para>
		  In the "/etc/hosts" file you should have: &lt;RVS IP&gt;
		  &lt;RESPONDER NAME&gt;. In other words the responder's host name
		  is mapped to the IP address of the rendezvous server. It is
		  important that the responder's host name is NOT mapped to
		  responder's IP address. Otherwise the rendezvous server is not
		  used at all!
		</para> 
	      </listitem>
	      <listitem>
		<para>
		  In the "<emphasis>/etc/hip/hosts</emphasis>" file you should have:
		  &lt;RESPONDER HIT&gt; &lt;RESPONDER NAME&gt;. This is the line
		  that you would have in a normal base exchange execution not
		  involving an RVS. Please make sure that you use the same HIT
		  here as &lt;RESPONDER HIT&gt; as what the "<emphasis>tools/hipconf get hi
		default</emphasis>" outputs at the responder.</para>
	      </listitem>
	    </orderedlist>
	  </listitem>
	  <listitem>
	    <para>RVS</para>
	    <orderedlist>
	      <listitem>
		<para>
		  Both files, "<emphasis>/etc/hosts</emphasis>" and
		  "<emphasis>/etc/hip/hosts</emphasis>", are left blank. The files are left blank
		  because the rendezvous server is assumed to have no information
		  of its clients beforehand. The RVS can have some white listed
		  HITs as beforehand information, however, but it is not required
		  to have none whatsoever. Using the white list to filter HITs is
		  local policy and as such is not part of the registration
		  procedure.
		</para>
	      </listitem>
	    </orderedlist>
	  </listitem>
	  <listitem>
	    <para>RESPONDER</para>
	    <orderedlist>
	      <listitem>
		<para>
		  At the responder, both files,"<emphasis>/etc/hosts</emphasis>"
		  and "<emphasis>/etc/hip/hosts</emphasis>", are left blank
		  also. The responder is assumed to know the IP address and the
		  HIT of the rendezvous server, but this information is given as
		  command line parameters of the "<emphasis>hipconf</emphasis>" tool.
		</para>
	      </listitem>
	    </orderedlist>
	  </listitem>
	</itemizedlist>
	<para>
	  You are now ready to test the actual connection establishment. You
	  will need two shells open on each host, one for the HIP daemon and other
	  for the hipconf tool:
	</para>
	<orderedlist>
	  <listitem><para>
	    Start HIP daemon at each host:<programlisting>hipd/hipd</programlisting>
	  </para></listitem>
	  <listitem><para>
	    At the rendezvous server, we have to indicate that we are willing to offer
	    rendezvous service:<programlisting>tools/hipconf add service rvs</programlisting>
	  </para></listitem>
	  <listitem id="listitem_rvs"><para>
	    At the responder, we have to register to the rendezvous server:
	    <programlisting>tools/hipconf add server rvs &lt;RVS-HIT&gt; &lt;RVS-IP&gt; &lt;LIFETIME-IN-SECONDS&gt;</programlisting>
	    This will launch a base exchange i.e. establish a HIP SA between the
	    rendezvous server and the responder. Please use the default HIT of
	    the rendezvous server ("<emphasis>tools/hipconf get hi default</emphasis>" at the RVS).
	    The &lt;LIFETIME-IN-SECONDS&gt; value represents the number of seconds
	    we would like our service registration to last, but it is not
	    necessarily the number of seconds we are granted the service.
	  </para></listitem>
	  <listitem><para>
	    At the responder, start a server listening for incoming connections
	    (5000 is an example port number):
	    <programlisting>test/conntest-server tcp 5000</programlisting>
	  </para></listitem>
	  <listitem><para>
	    At the initiator, start a connection test client:
	    <programlisting>test/conntest-client-hip &lt;RESPONDER-HOSTNAME&gt; tcp 5000</programlisting>
	  </para></listitem>
	  <listitem><para>
	    At the initiator, type some text and press <command>CTRL + d</command>. If everything
	    works as it should, the typed text should now be echoed at
	    the responder.
	  </para></listitem>
	</orderedlist>
	<section id="sec_rvs_related">
	  <title>Related hipconf commands</title>
	  <itemizedlist>
	    <listitem>
	      <para>
		Server side commands i.e. commands run on the rendezvous server.
	      </para>
	      <itemizedlist>
		<listitem>
		  <para>
		    To cancel the rendezvous service (without killing the HIP
		    daemon) type:
		    <programlisting>
		      tools/hipconf del service rvs
		    </programlisting>
		    This will delete all existing rendezvous server registrations
		    and remove the rendezvous service from the offered services.
		  </para>
		</listitem>
		<listitem>
		  <para>
		    To reinitialize the rendezvous service after modifications to
		    the configuration file (without killing the HIP daemon) type:
		    <programlisting>
		      tools/hipconf reinit service rvs
		    </programlisting>
		    The changes that you have made to the configuration file affect the
		    clients registering after the reinitialization.
		  </para>
		</listitem>
	      </itemizedlist>
	    </listitem>
	    <listitem>
	      <para>
		Client side commands i.e. commands run on the responder (rendezvous
		server client).
	      </para>
	      <itemizedlist>
		<listitem>
		  <para>
		    To cancel the registration to the rendezvous service type:
		    <programlisting>
		      tools/hipconf del server rvs &lt;RVS-HIT&gt; &lt;RVS-IP&gt;
		    </programlisting>
		    This will send a HIP message asking for rendezvous service
		    cancellation to the rendezvous server.
		  </para>
		</listitem>
	      </itemizedlist>
	    </listitem>
	  </itemizedlist>
	</section>
	<section id="sec_rvs_notes">
	  <title>Notes</title>
	  <itemizedlist>
	    <listitem>
	      <para>
		The rendezvous service implementation is based on
		<ulink url="http://www.rfc-editor.org/rfc/rfc5204.txt">RFC 5204:
		Host Identity Protocol (HIP) Rendezvous Extension</ulink> and
		<ulink url="http://www.rfc-editor.org/rfc/rfc5203">RFC 5203:
		Host Identity Protocol (HIP) Registration Extension</ulink>.
	      </para>
	    </listitem>
	    <listitem>
	      <para>
		At the time of writing this section, the UPDATE packet
		implementation of HIPL was under heavy renovation. Therefore
		the RVS extension does not have UPDATE packet support.
		Effectively this means that the current rendezvous service
		implementation uses base exchange packets to signal any changes
		in the service status.
	      </para>
	      <para>
		For example, when you register to the RVS service and then
		cancel the service, the HIP daemon will launch a base exchange for both
		the service registration and the service cancellation. According
		to RFC 5203 the service cancellation should use UPDATE packets
		since there already is a HIP connection between the client and
		the server.
	      </para>
	    </listitem>
	    <listitem>
	      <para>
		The rendezvous server relays only the I1 packet. Once the
		I1 packet has been successfully relayed to the responder, the
		responder sends an R1 packet directly to the initiator and the
		initiator learns the responder's location from the IP header of
		the R1 packet. Therefore, all successive traffic flows directly
		between the initiator and the responder.
	      </para>
	    </listitem>
	    <listitem>
	      <para>
		The initiator does not yet store the IP addresses received in the
		VIA_RVS parameter encapsulated in R1 packet. This means that the double
		jump scenario does not work.
	      </para>
	    </listitem>
	    <listitem>
	      <para>
		The responder does not yet store the granted service lifetime
		anywhere.
	      </para>
	    </listitem>
	  </itemizedlist>
	  <para>17th of July 2008</para>
	</section>
      </section>
    </section>
    <section id="sec_relay">
      <title>HIP Relay Mechanisms</title>
      <note><title>NOTE:</title>
      <para>
	As of 17th July 2008, the HIP relay mechanisms is under implementation.
	Therefore, the forwarding mechanisms presented herein do not work. Only
	the relay service registration works.
      </para>
      </note>
      <abstract>
	<para>
	  In this section, we show how to use the relay server to establish a
	  HIP connection between two HIP hosts using the
	  "<emphasis>conntest-server</emphasis>" connection test server and the
	  "<emphasis>conntest-client-hip</emphasis>" connection test client.
	</para>
      </abstract>
      <section id="sec_relay_prelim">
	<title>Preliminary Setup</title>
	<para>
	  Before you test the relay mechanisms, you should have run the base
	  exchange once without the relay server to get familiar how the
	  "<emphasis>/etc/hosts</emphasis>" and
	  "<emphasis>/etc/hip/hosts</emphasis>" files are configured. Please see
	  <xref linkend="ch_basictest" /> for information on how to run a base
	  exchange without the relay server. Also, before you can test the
	  relay mechanism, the configuration file must be edited
	  appropriately, see <xref linkend="sec_relay_conf" /> for more
	  information.
	</para>
      </section>
      <section id="sec_relay_test">
	<title>HIP Connection Test Using the Relay Server</title>
	<para>
	  The HIP relay server is intended to be a foolproof method to contact
	  the responder. When the responder has registered to the HIP relay, the
	  responder can be contacted regardless of the network address translators
	  en route between the initiator and the responder. The HIP relay server
	  provides a stable IP address for the responder and forwards all HIP control packets to
	  the current location of the responder.
	</para>
	<para>
	  The idea is that R wants to be reachable on Host Identity Protocol but R
	  is located behind a NAT device that performs address dependent mapping.
	  The only way to reach R, is to relay all HIP control traffic via a HIP relay.
	  How R finds out that it is behind a NAT device that performs address
	  dependent mapping is irrelevant in this context and is therefore beyond
	  scope.
	</para>
	<para>
	  In this section, we show how to use the HIP relay server to establish a
	  HIP connection between two HIP hosts using the "<emphasis>test/conntest-server</emphasis>"
	  connection test server and the "<emphasis>test/conntest-client-hip</emphasis>" connection
	  test client.
	</para>
	<mediaobject>
	  <imageobject>
	    <imagedata fileref="base-exchange-relay.png" scale="100" align="center" format="PNG"/>
	  </imageobject>
	  <caption>
	    <para>Base exchange via the relay server</para>
	  </caption>
	</mediaobject>
	<para>
	  First, the "<emphasis>/etc/hosts</emphasis>" and
	  "<emphasis>/etc/hip/hosts</emphasis>" files are configured. Please
	  notice that you can leave all non-HIP-related values in
	  "<emphasis>/etc/hosts</emphasis>" intact. The configuration of these
	  files is identical with the RVS test case, thus if you have already
	  tested the RVS and you are using the same HIP hosts to test the HIP
	  relay, you don't have to edit these files at all but can start testing
	  the connection establishment right away. If you haven't tested the RVS
	  mechanism, and thus need to configure the files to test the relay
	  mechanism, please see <xref linkend="itemizedlist_rvs_conf" /> for
	  instructions.
	</para>
	<para>
	  You are now ready to test the actual connection establishment. You
	  will need two shells open on each host, one for the HIP daemon and other
	  for the hipconf tool:
	</para>
	<orderedlist>
	  <listitem><para>
	    Start HIP daemon at each host:
	    <programlisting>
	      hipd/hipd
	    </programlisting>
	  </para></listitem>
	  <listitem><para>
	    At the relay server, we have to indicate that we are willing to offer
	    relay service:
	    <programlisting>
	      tools/hipconf add service relay
	    </programlisting>
	  </para></listitem>
	  <listitem><para>
	    At the responder, we have to register to the relay server:
	    <programlisting>
	      tools/hipconf add server relay &lt;RELAY-HIT&gt; &lt;RELAY-IP&gt; &lt;LIFETIME-IN-SECONDS&gt;
	    </programlisting>
	    This will launch a base exchange i.e. establish a HIP SA between the
	    relay server and the responder. Please use the default HIT of the
	    relay server ("<emphasis>tools/hipconf get hi default</emphasis>" at
	    the relay server). The &lt;LIFETIME-IN-SECONDS&gt; value represents
	    the number of seconds we would like our service registration to
	    last, but it is not necessarily the number of seconds we are granted
	    the service.
	  </para></listitem>
	  <listitem><para>
	    At the responder, start a server listening for incoming connections
	    (5000 is an example port number):
	    <programlisting>
	      test/conntest-server tcp 5000
	    </programlisting>
	  </para></listitem>
	  <listitem><para>
	    At the initiator, start a connection test client:
	    <programlisting>
	      test/conntest-client-hip &lt;RESPONDER-HOSTNAME&gt; tcp 5000
	    </programlisting>
	  </para></listitem>
	  <listitem><para>
	    At the initiator, type some text and press <command>CTRL + d</command>. If everything
	    works as it should, the typed text should now be echoed at
	    the responder.
	  </para></listitem>
	</orderedlist>
	<section id="sec_relay_related">
	  <title>Related hipconf commands</title>
	  <itemizedlist>
	    <listitem>
	      <para>
		Server side commands i.e. commands run on the relay server.
	      </para>
	      <itemizedlist>
		<listitem>
		  <para>
		    To cancel the relay service (without killing the HIP daemon)
		    type:
		    <programlisting>
		      tools/hipconf del service relay
		    </programlisting>
		    This will delete all existing relay server registrations
		    and remove the relay service from the offered services.
		  </para>
		</listitem>
		<listitem>
		  <para>
		    To reinitialize the relay service after modifications to
		    the configuration file (without killing the HIP daemon) type:
		    <programlisting>
		      tools/hipconf reinit service relay
		    </programlisting>
		    The changes that you have made to the configuration file affect the
		    clients registering after the reinitialization.
		  </para>
		</listitem>
	      </itemizedlist>
	    </listitem>
	    <listitem>
	      <para>
		Client side commands i.e. commands run on the responder (relay
		server client).
	      </para>
	      <itemizedlist>
		<listitem>
		  <para>
		    To cancel the registration to the relay service type:
		    <programlisting>
		      tools/hipconf del server relay &lt;RELAY-HIT&gt; &lt;RELAY-IP&gt;
		    </programlisting>
		    This will send a HIP message asking for relay service
		    cancellation to the relay server.
		  </para>
		</listitem>
	      </itemizedlist>
	    </listitem>
	  </itemizedlist>
	</section>
	<section id="sec_relay_notes">
	  <title>Notes</title>
	  <itemizedlist>
	    <listitem>
	      <para>
		The relay service implementation is based on version 04 of the
		<emphasis>Internet Draft: Basic HIP Extensions for Traversal of
		Network Address Translators</emphasis> and
		<ulink url="http://www.rfc-editor.org/rfc/rfc5203">RFC 5203:
		Host Identity Protocol (HIP) Registration Extension</ulink>.
	      </para>
	    </listitem>
	    <listitem>
	      <para>
		At the time of writing this section, the UPDATE packet
		implementation of HIPL was under heavy renovation. Therefore
		the relay extension does not have UPDATE packet support.
		Effectively this means that the current relay service
		implementation uses base exchange packets to signal any changes
		in the service status.
	      </para>
	      <para>
		For example, when you register to the relay service and then
		cancel the service, the HIP daemon will launch a base exchange for both
		the service registration and the service cancellation. According
		to RFC 5203 the service cancellation should use UPDATE packets
		since there already is a HIP connection between the client and
		the server.
	      </para>
	    </listitem>
	    <listitem>
	      <para>
		The responder does not yet store the granted service lifetime
		anywhere.
	      </para>
	    </listitem>
	  </itemizedlist>
	  <para>17th of July 2008</para>
	</section>
      </section>
    </section>
    <section id="sec_relay_additional">
      <title>Additional RVS and HIP Relay Features</title>
      <abstract>
	<para>
	  In this section, we discuss some issues in RFC 5203 as well as reveal
	  some additional RVS and HIP relay features of HIPL.
	</para>
      </abstract>
      <section id="sec_rfc5203_issues">
	<title>Issues in RFC 5203</title>
	<para>
	  Unfortunately
	  <ulink url="http://www.rfc-editor.org/rfc/rfc5203">RFC 5203:
	  Host Identity Protocol (HIP) Registration Extension</ulink> has some
	  vaguely defined instructions. Some may call them features, some
	  unanswered questions and some just plain design faults. What ever the
	  case, we have had to take into account these issues when
	  implementing the registration extension. We present these issues
	  next:
	  <orderedlist>
	    <listitem>
	      <para>
		While RFC 5203 provides us a way to request more than one
		service using single base exchange or UPDATE packet exchange,
		it does not provide us a way to do so using different lifetime
		boundaries. The REG_REQUEST and REG_RESPONSE parameters
		include only one lifetime field and thus we would need to use
		multiple parameters to request multiple lifetimes. In RFC 5203
		it is said, however:
		<blockquote>
		  <para>
		    <emphasis>
		      "The requester MUST NOT include more than one REG_REQUEST
		      parameter in its I2 or UPDATE packets..."
		    </emphasis>
		  </para>
		  <para>
		    <emphasis>
		      "The registrar MUST NOT include more than one REG_RESPONSE
		      parameter in its R2 or UPDATE packets..."
		    </emphasis>
		  </para>
		</blockquote>
	      </para> 
	    </listitem>
	    <listitem>
	      <para>
		RFC 5203 provides us no instructions how to deal with REG_INFO,
		REG_REQUEST or REG_RESPONSE parameters that include duplicate
		"<emphasis>Reg Type</emphasis>" values, i.e. for example the
		registration type of RVS listed twice in one parameter.
	      </para>
	    </listitem>
	    <listitem>
	      <para>
		RFC 5203 provides us no instructions how to deal with failed
		registration cancellations. That is, how should the client react
		when the server responses with a REG_FAILED parameter to a
		REG_REQUEST parameter having lifetime of zero?
	      </para>
	    </listitem>
	  </orderedlist>
	</para>
      </section>
      <section id="sec_rfc5203_solutions">
	<title>HIPL Solutions to the Issues in RFC 5203</title>
	<para>
	  These are the HIPL solutions for the three issues presented in the
	  previous section:
	</para>
	<orderedlist>
	  <listitem>
	    <para>
	      The client cannot request multiple lifetimes. You can input
	      only a single lifetime to "<emphasis>hipconf</emphasis>".
	    </para> 
	    <para>
	      The server, on the other hand, uses the first given lifetime
	      boundaries for every offered service in REG_INFO parameters
	      (If "<emphasis>/etc/hip/relay_config</emphasis>" would provide
	      a way to define individual lifetime boundaries for each service,
	      the boundaries listed first would be used for every service).
	    </para> 
	  </listitem>
	  <listitem>
	    <para>
	      If the client receives an REG_RESPONSE parameter with duplicate
	      "<emphasis>Reg Types</emphasis>", it processes each registration
	      type one after other. It is up to each service how the service
	      reacts to a duplicate response. If the server receives an
	      REG_REQUEST parameter that includes duplicate "<emphasis>Reg
	      Types</emphasis>", the whole parameter is silently dropped.
	    </para>
	  </listitem>
	  <listitem>
	    <para>
	      Receiving a REG_FAILED as an response to a service cancellation
	      is handled exactly the same was as a REG_FAILED received as an
	      response to a service request. That is, the client just assumes
	      that the server is not able to provide the requested service.
	    </para>
	  </listitem>
	</orderedlist>
	
      </section>
      <section id="sec_relay_additional_commands">
	<title>Additional hipconf commands</title>
	<itemizedlist>
	  <listitem>
	    <para>
	      Client side commands i.e. commands run on the responder (server
	      client).
	    </para>
	    <itemizedlist>
	      <listitem>
		<para>
		  Although HIPL currently only supports RVS, relay and escrow
		  services, you can request for any service using the
		  "<emphasis>hipconf</emphasis>" tool. This feature is
		  provided for testing purposes, especially to test how HIPL
		  reacts with other HIP implementations that have the
		  registration extension implemented.
		</para>
		<para>
		  The services are identified by "<emphasis>Reg
		  Types</emphasis>" i.e. numbers between 0 and 255 (both
		  inclusive). Instead of using the predefined strings, you can
		  use these service numbers to request a service. For
		  example, to request a service identified by number 1 (the
		  rendezvous service), you can type 
		  <programlisting>
		    tools/hipconf add server 1 &lt;SERVER-HIT&gt; &lt;SERVER-IP&gt; &lt;LIFETIME-IN-SECONDS&gt;
		  </programlisting>
		  Notice, however, that if the server does not support the
		  service you have requested, a request is never sent.
		</para>
	      </listitem>
	      <listitem>
		<para>
		  To request multiple services using one service request you
		  can chain the service types. For example, to request services
		  identified by registration types 3, 10 and 245 you can type:
		  <programlisting>
		    tools/hipconf add server 3 10 245 &lt;SERVER-HIT&gt; &lt;SERVER-IP&gt; &lt;LIFETIME-IN-SECONDS&gt;
		  </programlisting>
		  Using this chaining method one can request up to ten
		  services with one REG_REQUEST parameter.
		</para>
	      </listitem>
	      <listitem>
		<para>
		  To cancel multiple service registrations using one service
		  request you can chain the service types as with
		  registration.
		  <programlisting>
		    tools/hipconf del server 3 10 245 &lt;SERVER-HIT&gt; &lt;SERVER-IP&gt;
		  </programlisting>
		  Using this chaining method one can request up to ten
		  service cancellations with one REG_REQUEST parameter.
		</para>
	      </listitem>
	    </itemizedlist>
	  </listitem>
	</itemizedlist>
	<para>17th of July 2008</para>
      </section>
    </section>
  </chapter>
  <chapter id="ch_hip_bos">
    <title> Using HIP BOS support</title>
    <para>
        To generate a BOS packet (sent to the global multicast address
      on all interfaces), use the following command:
    </para>
    <para>
                  hipconf hip bos
    </para>
    <para>
            BOS-aware hosts will record the machine's HOST ID, HIT, and IP address.
    </para>
  </chapter>
<!--
  <chapter>

    <title>Accessing the kernel peer list</title>
    <itemizedlist>
      <listitem>
	<para>You can access the kernel's list of known HIP peers using the native
	  getendpointinfo name resolution interface.</para>
      </listitem>
      <listitem>
	<para>By default, the interface first checks the /etc/hip/hosts file for
	  a matching host. If one is not found, the kernel is queried for its
	  list of known HIP peers and the list is examined for matches.</para>
      </listitem>
      <listitem>
	<para>To only check the kernel list, set the hints.ei_flags to 
	  AI_HIP | AI_KERNEL_LIST. This will use only the kernel list and will
	  not check the hosts file.</para>
      </listitem>
      <listitem>
	<para>To retrieve the list of known peers from the kernel, set the 
	  hints.ei_flags to AI_HIP | AI_KERNEL_LIST and the nodename to NULL.
	  This will query the kernel for the list and return the entire
	  list.</para>
	</listitem>
	</itemizedlist>
  </chapter>
-->
  <chapter id="ch_hip_firewall">
    <title>HIP Firewall</title>
        <para>This section describes how to use the HIP firewall. The firewall needs to be compiled with the --enable-firewall option to configure. There is also a Python interface included in the source distribution (hip-fw-mi-*tar.gz).</para>

	<para>
        Firewall can be started with "hipfw &lt;file_name&gt;". By default,
	it drops all HIP traffic and allows all other traffic. You can change
        the defaults with hipfw command line flags. To get a list of command
	line flags, give the -h option to hipfw. When you start the firewall
	the first time, it creates /etc/hip/firewall.conf file which contains
	an example usage template.
	</para>

        <para>Rules follow (loosely) the syntax of Linux Iptables with
        following syntax.</para>

        <para>Basic format of rule is: HOOK [match] TARGET</para>

<itemizedlist>
        <listitem><para>Here HOOK is one of the netfilter hooks: "INPUT",
              "OUTPUT", "FORWARD".  Target is either "ACCEPT" or
              "DROP", whether packet should be allowed or not.  Match
              is a combination of filtering option described below.</para></listitem>
</itemizedlist>

        <para>Filtering options:</para>

<variablelist>
<varlistentry>
        <term>-src_hit [!] &lt;hit value&gt; --hi &lt;file name&gt;</term>

        <listitem><para>Matches source HIT of packet. HI can be given with
              --hi option and by defining path to a public key
              file as an argument. This causes sender signatures to be
              verified. The file name must contain either "_rsa_" or
              "_dsa_" to define whether RSA or DSA is used as
              algorithm.</para></listitem>
</varlistentry>
 
<varlistentry>
        <term>-dst_hit [!] &lt;hit&gt;</term>

        <listitem><para>Matches destination HIT of packet.</para></listitem>
</varlistentry>

<varlistentry>
        <term>-type [!] &lt;hip packet type&gt;</term>

        <listitem><para>Matches HIP packet type. Type is one of following: 
              "I1", "R1", "I2", "R2", "CER", "UPDATE", "NOTIFY", "CLOSE",
              "CLOSE_ACK"</para></listitem>
</varlistentry>

<varlistentry>
        <term>-i [!] &lt;incoming interface&gt;</term>

        <listitem><para>Matches incoming interface. Argument contains name of
              the interface. Can not be used for rules in OUTPUT hook
              as packet has no incoming interface in that case.</para></listitem>
</varlistentry>

<varlistentry>
        <term>-o [!] &lt;outgoing interface&gt;</term>

        <listitem><para>Matches outgoing interface. Argument contains name of
              the interface. Can not be used for rules in INPUT hook
              as packet has no outgoing interface in that case.</para></listitem>

</varlistentry>
<varlistentry>
        <term>-state [!] &lt;state&gt; --verify_responder --accept_mobile --decrypt_contents</term>

        <listitem><para>Matches state of HIP association: "NEW" or
              "ESTABLISHED". ESP packets are also filtered as part of
              the connection. With "--verify_responder" option the
              firewall stores responder HI from R1 packet and uses it
              for verifying signatures in the packets. With
              --accept_mobile option, the firewall may establish state
              for existing connection when a mobile host enters the
              network protected by the firewall. Please see
              <xref linkend="ch_handover" /> to see how mobility events
              can be tested. When option --decrypt_contents is set firewall 
              tries to decrypt ESP-packet contents. This can be done if 
              session data has been delivered to firewall. See <xref
              linkend="ch_escrow" />
               for details. Currently decrypted packet contents 
              can be viewed in firewall output.</para></listitem>
</varlistentry>
</variablelist>


        <para>If you get "No buffer space available" errors, please disable
              all of the firewall debug messages (./configure --disable-debug;
              make clean all). This can
              occur when moving large files and the firewall cannot serve
              with sufficient speed when it has to display debug messages.
        </para>

        <para>Management interface:</para>

<itemizedlist>
        <listitem><para>Firewall management interface contains functions for
              altering rules of running firewall. Functions are
              defined in firewall/rule_management.h and implemented in
              firewall/rule_management.c. Rule_management.c also
              contains functions for copying, comparing and freeing
              rules, etc. If any functions are needed outside the
              rule_management, they can be defined in the header file.</para></listitem>

        <listitem><para>The argument "hook" in the rule is the Netfilter hook
              for which rule is intended. The hooks are defined in
              linux/netfilter_ipv6.h as NF_IP6_LOCAL_IN,
              NF_IP6_FORWARD, NF_IP6_LOCAL_OUT.</para></listitem>

        <listitem><para>The argument rule is structure describing the rule
              defined in rule_management.h. The structure contains
              pointers to options. The pointer value must be NULL,
              when option is not defined. The structures for options
              are also defined in rule_management.h. Function: rule *
              parse_rule(char * string) can be used for creating a
              rule structure from a string. This also inspects that
              the rule syntax is correct.</para></listitem>

        <listitem><para>void insert_rule(const struct rule * rule, int hook): Inserts argument rule into with the hook. Insert makes
              local copy of the argument rule.</para></listitem>

        <listitem><para>int delete_rule(const struct rule * rule, int hook):

        Deletes the local rule that is equal to the argument
              rule. </para></listitem>

        <listitem><para>GList * list_rules(int hook):

               creates a copy of the rule list and returns it. Caller
               must take care of freeing the returned list.</para></listitem>

        <listitem><para>int flush(int hook): Clears all rules.</para></listitem>
</itemizedlist>

  </chapter>

  <chapter id="ch_hip_nat">
    <title>HIP NAT Extensions</title>
    <para>HIPL supports also initiating connections from behind a NAT. The
          basic idea is that the initiator encapsulates HIP control packets
          and ESP data packets within UDP. This way, the packets can traverse
          the NAT box. However, both the initiator and responder have to
          support NAT extensions in order to make this work. Currently, the
          responder cannot be located behind a NAT.
    </para>
    <para>The NAT traversal can be experimented in a similar way as depicted
          in earlier sections. The only difference is that you have to
          tell the initiator manually that it is behind a NAT using "hipconf
          nat on". After this, you can initiate the base exchange
          according to the previous instructions. The manual configuration is
          currently required because support for automatic NAT detection (STUN)
          has not been implemented yet.
    </para>
    <para>If you have problems in even getting I1 triggered using NAT code
          e.g. with conntest-client-hip (occurred on 2.6.16.5), you may have
          to specify the source HIT explicitly. The procedure to initiate a connection
	  behind NAT is as follows:
    </para>
    <itemizedlist>
    <listitem><para>
      &nbsp;tools/hipconf nat on
    </para>    </listitem>
    <listitem><para>
      &nbsp;tools/hipconf add map peer_hit peer_ipv4_addr
    </para> </listitem>   
    <listitem><para>
      &nbsp; ping6 -I source_hit dst_hit
    </para>  </listitem>  
    </itemizedlist>
    <para>Make sure that the source is the same as in "ip xfrm policy" output.
          We are aware of the problem (see bug id 161) and it is being solved.
          Also, it seemed like the responder could not route packets
          automatically to the NAT, so a "ip route add nat_ipv4_addr dev xx"
          was necessary at the responder (occurred on 2.6.16.5).
    </para>
    <para>
	Three cases of mobility of the initiator have been implemented for the NAT code.
    </para>
	<para>Mobility from behind NAT to behind the same NAT:
		For this case, the use the standard procedure for update after the base exchange is completed. The update would be UDP encapsulated.
	</para>
	<para>Mobility from public addressable network to behind NAT: Once a hip association is set up between two hosts, both on the public network and one of them wishes to move behind a NAT, then that node should first delete the public ip address, then turn the NAT on using hipconf and then add the ip address behind NAT along with the route to the interface. The update would be done using UDP now and future communications would be UDP encapsulated (both HIP control traffic and ESP packets). </para>
	<para>Mobility from behind NAT to publically addressable network: If a node has setup hip association from behind NAT and now wishes to move to public IP domain, then it should first delete the ip behind NAT, turn off the NAT using hipconf and then add the public IP along with the route to the interface. HIP association then would not use UDP encapsulation and the update would be done using normal HIP packets (without UDP encapsulation).</para>

  </chapter>

<chapter id="ch_hip_configuration_gui">
  <title>HIP configuration GUI</title>
	<section id="sec_hip_conf_gui_general">
	  <title>General</title>
	<formalpara><title>About</title><para></para></formalpara>
		<para>Manage HITs with graphical user interface.</para>
		<para>
			When new HIT is received, it and local HIT is filtered
			trough configuration GUI, which asks user for accepting the HIT pair.
			Then HIT is saved into database and accept/reject is
			returned to daemon. User can also manage HITs trough graphical
			user interface. The interface is under development,
			and is quite in alpha state yet.
		</para>
	
	<screenshot>
		<screeninfo>HIP configuration GUI main window</screeninfo>
		<mediaobject>
		<imageobject>
		<imagedata fileref="docshot-agent-main-window.png" scale="100" align="center" format="PNG"/>
		</imageobject>
		<caption>
		<para>HIP configuration GUI main window</para>
		</caption>
		</mediaobject>
	</screenshot>
		
	<formalpara><title>Usage</title><para></para></formalpara>
		<para>
			Configuration GUI uses '$HOMEDIR/.hipagent/' -directory to store
			per user configuration files. There should be atleast 'database'
			file which contains information about configured local and remote hits
			and remote groups. Optionally user can create file called 'config'.
			This file can contain different options to change GUI behaviour.
			Following paragraphs tell more.
		</para>
		
		<itemizedlist>
			<listitem><para>
				'lang=...' can be used to select one of compiled-in languages. These are
				currently 'en' and 'fi'. 'en' means english and is default.
				'fi' means finnish. If you want to change GUI language to finnish,
				type line 'lang=fi' into your config-file in .hipagent-dir.
			</para></listitem>
	
			<listitem><para>
			'lang-file=...' can be used to define external language file, which
			can override some or all compiled-in language strings.
			This language file should contain lines which are somewhat like this:
			'value-name=value'. Example line 'title-main=HIPL Graphical Config' would
			change GUI main window title to 'HIPL Graphical Config'.
			</para></listitem>
		</itemizedlist>
		<para>
			The configuration GUI executable is called "hipagent". You should run it using sudo.
		</para>

	<screenshot>
		<screeninfo>HIP configuration GUI tray icon</screeninfo>
		<mediaobject>
		<imageobject>
		<imagedata fileref="docshot-agent-tray-icon.png" scale="100" align="center" format="PNG"/>
		</imageobject>
		<caption>
		<para>HIP configuration GUI tray icon</para>
		</caption>
		</mediaobject>
	</screenshot>

	<formalpara><title>Compilation</title><para></para></formalpara>
		<para>To compile HIP configuration GUI atleast following packages are needed (asuming you have debian):
			<itemizedlist>
				<listitem><para>
					gcc and g++ compilers, both should be at least version 4.0.
				</para></listitem>
				<listitem><para>
					Package: xbase-clients - miscellaneous X clients
				</para></listitem>
				<listitem><para>
					GTK 2.x and development files for it (Package called libgtk2.0-dev).
				</para></listitem>
				<listitem><para>
					Automake 1.9
				</para></listitem>
			</itemizedlist>
			<note><title>Notes</title>
				<para>
					If you want to use 'system  tray' icon, you need atleast 2.10.0 version of GTK.
				</para>
				<para>
					In order to the configuration GUI start properly with right window and system tray icon,
					you must first do 'make install' to install the data files in right directory.
					System tray icon will not be shown at all, if you don't do this.
				</para>
			</note>
		</para>
</section>
<section id="sec_agent_database">
  <title>Agent database</title>
	<para>
        Agent uses Sqlite3 database. You can view and alter data
	with sqlite3 command line tool. On most distros 'aptitude
	install sqlite3' will install it. Usage of the slqite3
	comandline is simple. '$ sqlite3
	&lt;path-to-home-folder&gt;/.hipagent/database.db' will start
	the command line tool with the correct database.  You can
	check the contents with simple select querys and so on. You can
	get more information on the program from its man page (man
	sqlitebrowser).
	</para>
	<para>
	Alternatively you can use the graphical user interface called
	sqlitebrowser. On most Linux distros 'aptitude install sqlitebrowser' will
	install it. To start it write to the terminal '$ sqlitebrowser
	&lt;path-to-home-folder&gt;/.hipagent/database.db' and you
	should see the tables and their content from the UI. You can
	get more information on the program from its man page (man sqlitebrowser).
	</para>	
	<para>
	The database contains three tables: local, remote and
	groups. Local table contains local HITs and their
	names. Remote contains remote HITs and their names. It also
	contains some extra information like the group name. Group
	table contains groups name and information on the group like
	are these HITs to be accepted or not.
	</para>
	
</section>


<section id="sec_hip_conf_gui_language"><title>Language files</title>
	<para>
		As described in previous section,
		'lang-file=...' can be used to define external language file, which can override some or all compiled-in language strings.
		This language file should contain lines which are somewhat like this: 'value-name=value'. Example line 'title-main=HIPL 
		Graphical Config' would change GUI main window title to 'HIPL Graphical Config'.
	</para>
	<para>
		As said, language files contains lines, which define different variables in GUI.
		Format of those lines is following:
		<itemizedlist>
			<listitem><para>Commented line starts with '#'-character</para></listitem>
			<listitem><para>To create/reset value, use 'value-name=value'</para></listitem>
			<listitem><para>
				To add new line to value (also creates new value, if not yet defined), use 'value-name+value'
			</para></listitem>
		</itemizedlist>
	</para>
<example id="ex_hip_conf_gui"><title>Here is a complete english version of a example language file:</title>
<programlisting>

# Example language file for HIP configuration GUI.
# Language: English

# Different window titles.
title-main=HIP configuration
title-newhit=New HIT
title-newgroup=Create new group
title-runapp=Execute application
title-locals=Local HIT
title-msgdlg=Question

# System tray menu.
systray-show=Configuration
systray-exec=Execute
systray-exit=Exit
systray-about=About

# Main window menu.
menu-file=File
menu-file-exit=Exit
menu-file-runapp=Execute
	
menu-edit=Edit
menu-edit-locals=Local HITs
menu-edit-newgroup=Create new group
menu-edit-addhit=Add new HIT
	
menu-help=Help
menu-help-about=About

# Toolbar items.
tb-newgroup=New group
tb-newgroup-tooltip=Create new group
tb-newgroup-tooltip+Groups help in ordering and managing HIT's.
tb-runapp=Execute
tb-runapp-tooltip=Execute new application using HIP libraries
tb-newhit=New HIT
tb-newhit-tooltip=Add new HIT
	
# Tabs.
tabs-hits=HITs
tabs-options=Options
tabs-connections=Connections

# New HIT dialog.
nhdlg-button-accept=Accept
nhdlg-button-drop=Drop
nhdlg-err-invalid=Invalid HIT name given!
nhdlg-err-exists=HIT with given name already exists!
nhdlg-err-reserved=Given HIT name is reserved!
nhdlg-err-reserved+Choose another one.
nhdlg-err-invchar=HIT name contains invalid characters!
nhdlg-err-invchar+Rename.
nhdlg-err-hit=HIT is invalid!
nhdlg-newinfo=New HIT information
nhdlg-newhit=New HIT:
nhdlg-name=Name:
nhdlg-group=Group:
nhdlg-advanced=Advanced
nhdlg-url=URL:
nhdlg-port=Port:
nhdlg-g-info=Group info
nhdlg-g-localhit=Local HIT:
nhdlg-g-type=Type:
nhdlg-g-lightweight=Lightweight:
nhdlg-tt-hit=The fingerprint (HIT, Host Identity Tag) of the remote host.
nhdlg-tt-hit-priv=HIT (Host Identity Tag) identifies hosts from each other.

# New group dialog.
ngdlg-name=Name:
ngdlg-localhit=Local HIT:
ngdlg-type=Type:
ngdlg-type2=Encryption:
ngdlg-button-create=Create
ngdlg-button-cancel=Cancel
ngdlg-err-invalid=Invalid group name!
ngdlg-err-exists=Group already exists!
ngdlg-err-reserved=Given group name is reserved!
ngdlg-err-reserved+Choose another one.
ngdlg-err-invchar=Group name contains invalid characters!
ngdlg-err-invchar+Rename.
	
# Tool window (HIT handling).
tw-button-apply=Apply
tw-button-cancel=Cancel
tw-button-delete=Delete
tw-button-edit=Edit
tw-hit-info=HIT information
tw-hit-name=Name:
tw-hit-group=Group:
tw-hit-advanced=Advanced
tw-hit-hit=HIT:
tw-hit-port=Port:
tw-hit-url=URL:
tw-hit-groupinfo=Group info:
tw-hit-local=Local HIT:
tw-group-info=Group information
tw-group-name=Name:
tw-group-advanced=Advanced
tw-group-local=Local HIT:
	
tw-hitgroup-type=Type:
tw-hitgroup-lightweight=Encryption:
	
# Local HIT handling.
lhdlg-button-apply=Apply
lhdlg-button-cancel=Cancel
lh-info=Local HIT information:
lh-hit=	HIT:
lh-name=Name:
lhdlg-err-invalid=Invalid name for local HIT!
lhdlg-err-exists=Local HIT name is already in use!
lhdlg-err-invchar=Name of local HIT contains invalid characters!

# General message dialog.
msgdlg-button-ok=OK
msgdlg-button-cancel=Cancel

# GUI info (status bar) strings.
gui-info-000=HIP service available on this computer.
gui-info-001=HIP service unavailable.
gui-info-002=HIP GUI started.

# Other strings.
newgroup-error-nolocals=Can't create new group,
newgroup-error-nolocals+no local HITs defined.
newgroup-error-nolocals+Check HIP daemon.
newhit-error-nolocals=Can't add new remote HIT,
newhit-error-nolocals+no local HITs defined.
newhit-error-nolocals+Check HIP daemon.
# NOTE! Empty group must have spaces in both sides of the item name!
hits-group-emptyitem= &lt;empty&gt; 
ask-delete-hit=Are you sure you want to delete selected HIT?
ask-delete-group=Are you sure you want to delete selected group?
ask-apply-hit=Are you sure you want to apply the changes?
ask-apply-hit-move=Are you sure you want move the hit?
ask-apply-group=Are you sure you want to apply the changes?

group-type-accept=accept
group-type-deny=deny
group-type2-lightweight=lightweight
group-type2-normal=normal

hits-number-of-used=Number of HITs in use
default-group-name=ungrouped
combo-newgroup=&lt;create new...&gt;
</programlisting>
</example>

</section>
</chapter>
  
<chapter id="ch_hip_socket_handler">
    <title>HIP socket handler kernel module</title>
    <para>The HIP socket handler is a component of the HIPL HIP
	  implementation. It is used to intercept HIP socket
	  API calls. The hipsock kernel module is used to 
	  register a new protocol family and to handle the
	  socket system calls for this family.
    </para>
    <para>The kernel patch: 
          patches/kernel/hipmod-2.6.13.1-v2.patch has to be appiled to the running
	  kernel in order to make the socket handler module run.
    </para>
    <para>Recompile the patched kernel. Change directory to hipsock to build
          the socket handler module. The makefile assumes
          that the kernel sources are located in /usr/src/linux. Override it
          with "make LINUX=/path/to/linux/" if necessary.
    </para>
    <para>Use "insmod hipsock.ko" to activate the kernel module.
          Check dmesg for messages. Use "rmmod hipsock.ko" to 
          remove the module from the kernel. If you get the error
          "insmod: error inserting 'hipsock/hipsock.ko': -1 Invalid module
          format", you have to specify the path of the kernel source (using
          LINUX variable) for the system in which you are going to use the
          kernel module.
     </para>
   </chapter>
  <chapter id="ch_opendht">
    <title>OpenDHT Support (Experimental!)</title>
    <itemizedlist>
    <listitem><para>
           With OpenDHT support, the hip daemon pushes the hostname,
           RSA public HIT and public IP address to the OpenDHT. The resolver
           can then look up this information automatically without DNS or manual
           /etc/(hip)/hosts configuration.
    </para></listitem>
    <listitem><para>
           Once you start hipd, it will send its hostname, HIT and IP address
           to OpenDHT. You can query this information with
           "hipconf dht get &lt;hostname|HIT&gt;".
    </para></listitem>
    <listitem><para>
           To test, just run normally conntest-server 
	and conntest-client-hip between hosts. You would see messages 
	from hipd and conntest showing DNS->HIT->IP lookups. Everything 
        should work without additional actions.
    </para></listitem>
    </itemizedlist>

    <para>
    By default OpenDHT support uses opendht.nyuld.net to resolve
    proximate gateway address. Some times this returns unstable servers
    address. After a few connection or status errors from DHT, will the
    gateway be resolved again (hopefully getting a stable
    one). Gateway addresses can be defined by hand to a file
    /etc/hip/dhtservers. This file follows the same syntax as
    /etc/hosts and can contain multiple gateway address-name pairs. If
    this file exists hipd chooses gateways from the file by
    random (NOTE do NOT leave empty lines to the end of the file).
    currently running servers list is at <ulink
    url="http://www.opendht.org/servers.txt" />. The wget-dht-servers.sh
    script can create you the list automatically (in tools directory).
    </para>

    <para>
    There is multiple OpenDHT related hipconf commands that you can
    use to affect the behaviour of the OpenDHT code of HIPL. 
    </para> 

    <itemizedlist>
      <listitem><para>
        hipconf opendht on|off
      </para></listitem>
      <listitem><para>
        hipconf dht gw &lt;IPv4|hostname&gt; &lt;port (OpenDHT default = 5851)&gt; &lt;TTL&gt;
      </para></listitem>
      <listitem><para>
        hipconf dht get &lt;fqdn/hit&gt;
      </para></listitem>
      <listitem><para>
        hipconf dht set &lt;name&gt;
      </para></listitem>
    </itemizedlist>

    <para>
    First one of these commands toggles the on/off status of the
    code. Second one forces the OpenDHT code to change current serving
    gateway eith a new one. This command allows to change port and TTL
    definitions of OpenDHT code on the fly. Third command is a simple
    get of value under a key. Fourth command lets you set a
    userdefined name to be sent to the OpenDHT. By default result of
    "uname -n" is sent to the OpenDHT. 
    </para>

    <para>
    For documentation,
    please also check <ulink url="http://kom.aau.dk/group/05gr680/" />
    </para>

  </chapter>

  <chapter id="ch_hi3_support">
    <title>Hi3 Support (Experimental!)</title>
    <note><title>NOTE:</title>
      <para>
	It has been a while since this extension was implementated and tested.
	As of 24th July 2008, the code compiles but HIP daemon does not respond
	to hipconf commands. This extension is defunct.
      </para>
    </note>
    <itemizedlist>
    <listitem><para>
          Compile hipl--main--2.6 with ./configure --enable-hi3 --disable-opendht
    </para></listitem>
    <listitem><para>
          Start the daemon: hipd -3 i3-cfg-PL.xml
    </para></listitem>
    <listitem><para>
          Wait until the trigger is inserted (see log file) and continue with e.g.
          ping6 or conntest-client-hip with testing.
    </para></listitem>
	</itemizedlist>

  </chapter>
  <chapter id="opportunistic">
    <title>Using Opportunistic mode</title>
    <itemizedlist>
    <listitem><para>
           Opportunistic mode has two benefits. First, you don't have to know
    the HIT of the peer. This is makes HIP more suitable to "ad-hoc"
    environments where preconfiguration of HITs is difficult. Second, the
    opp. mode implementation allows the use of IPv4 addresses at the
    application. This way, even IPv4-only legacy applications can benefit
    from the security and mobility features of HIP.
    </para></listitem>
    <listitem><para>
           Opportunistic mode is compiled on by default.  In order to use Opportunistic mode enabled HIP, the following steps are needed:
    </para></listitem>
    <listitem><para>
              Move to top level of HIPL
    </para></listitem>
    <listitem><para>
           e.g. cd hipl
    </para></listitem>
    <listitem><para>
              Run autogen.sh
    </para></listitem>
    <listitem><para>
           ./autogen.sh
    </para></listitem>
    <listitem><para>
              Run make
    </para></listitem>
    <listitem><para>
           make
    </para></listitem>
    <listitem><para>
              Run hip daemon on both "crash" and "oops"
    </para></listitem>
    <listitem><para>
           hipd/hipd
    </para></listitem>
    <listitem><para>
            . Using hipconf tool to set HIP Opportunistic mode on both hosts manually. "tools/hipconf set opp on|off" command is used to enable/disable opportunistic mode. By default it is on.
    </para></listitem>
    <listitem><para>
           Now the opportunistic mode is enabled. To test Opportunistic mode, you need to remove crash's HITs and name from /etc/hip/hosts, and then following the steps in <xref linkend="ch_basictest" />. 
    </para></listitem>
    </itemizedlist>

    <para>
    HIPL supports also opportunistic mode that is uses TCP options to
    detect whether peer supports HIP or not. This is particularly
    useful in networking environments without HIP look up
    infrastructure (OpenDHT/DNS/etc) and where the number of HIP hosts
    is small. This "advanced" version of the opportunistic mode
    enables fast and backwards compatible fallback to non-HIP
    communications for TCP connections when the peer does not support
    HIP.  To use the opportunistic mode, start both the hipd and hipfw (e.g. with option -A).
    Then instruct "hipconf set opp advanced" and use the opportunistic mode as instructed
    earlier in this section.
</para>

<<<<<<< HEAD
=======
  <section id="efficient_HIP_detection">
    <title>Opportunistic mode with efficient detection of peer HIP capability</title>
	<para>
	The normal HIP opportunistic mode experiences a delay when
	a HIP peer tries to communicate with a non-HIP peer. This happens
	because the initiator waits for a HIP response before falling
	back on normal TCP communication. The efficient detection of
	peer HIP capability enables us to detect peer HIP capability or
	the lack thereof. If we detect that the peer supports HIP, we
	continue the HIP opportunistic communication. Otherwise,
	communication falls back on plain TCP. Efficient detection of
	peer HIP capability is enabled with the second of the following
	commands.
	</para>
  	<para>
	As an example, we run the HIP daemon first.
	</para>
  	<para>
	1. hipd
	</para>
  	<para>
	Afterwards, we run the firewall as shown in the following command. The
	firewall is needed in case the peer does not support HIP, because it
	captures the incoming TCP SYN_ACK packet and notifies the HIPD of the
	lack of HIP support at the peer:
	</para>
  	<para>
  	2. hipfw -dA
  	</para>
  	<para>
	Then, we enable efficient, undelayed detection of peer HIP
	capability with the following command:
	</para>
  	<para>
  	3. hipconf run opp advanced
  	</para>
	<para>
	To try the feature, we initiate a TCP connection using the HIP
	opportunistic library:
	</para>
	<para>
	4. hipconf run opp wget IP-number
	</para>
  	<para>
	One thing to stress here is that the receiver should also run the
	firewall and enable the efficient HIP opportunistic mode in order
	to be ensure being detected correctly. If this feature is not enabled
	at the receiver, correct detection depends on the relative latency of a
	TCP and a HIP packet.
	</para>
  	<para>
	The enabling at the receiver is done by executing step 2 after
	the HIP daemon has started. 
	</para>
  </section>

  <section id="sys_based_opp_mode">
    <title>System-based opportunistic mode</title>
	<para>
	The system-based opportunistic mode enables HIP communication
	without the use of the opportunistic library. If the peer does
	not support HIP, communication falls back on normal TCP
	communication.
	</para>
	<para>
	The system-based opportunistic mode is implemented at the HIP
	firewall. It is enabled with the -o option as shown below:
	</para>
	<para>
	hipfw -o
	</para>
	<para>
	The system-based opportunistic mode uses the efficient detection
	of peer HIP capability. Therefore, the firewall should be run at both
	peers. Also, HIP efficient detection should be enabled both at the
	initiator and at the receiver with the following command:
	</para>
	<para>
	hipconf run opp advanced
	</para>
	<para>
	Following is an example of all the steps to be followed at two peers 
	for using the system-based opportunistic mode between them.
	</para>
  	<para>
	At the receiver, one can execute these steps:
	</para>
  	<para>
	1. hipd
	</para>
  	<para>
  	2. hipfw -dA
  	</para>
  	<para>
  	3. hipconf run opp advanced
  	</para>
  	<para>
	4. nc -l -p port_no
  	</para>
  	<para>
	At the initiator, one can execute these steps:
	</para>
 	<para>
	1. hipd
	</para>
  	<para>
  	2. hipfw -dAo
  	</para>
  	<para>
  	3. hipconf run opp advanced
  	</para>
	<para>
  	4. nc IP_number port_no
	</para>

  </section>

>>>>>>> 1132f930
  </chapter>
  <chapter id="ch_mozilla_showip">
    <title>Mozilla/firefox showip addon</title> <itemizedlist>

     <listitem><para>
		&nbsp; HIP modified firefox showip addon can be used for firefox to show when
		HIP is used instead of ipv4 or ipv6 addresses. HITs are simply determined from
		IP-address information trough HIP prefix. If using opportunistic mode, detecting
		whether using HIP or not wont work.
	</para></listitem>
     <listitem><para>
		&nbsp; If you have HIPL source code:
		To install addon, open firefox and browse to folder where you have 
		HIPL sources and go to folder showip. Then select showip*.xpi from that folder
		(example: "file:///path/to/hipl/showip/showip-hipmod-0.8.02-fx-mz.xpi").
		Firefox should now prompt you with installation instructions.
	</para></listitem>
     <listitem><para>
		&nbsp; Another way to get showip-package, is to download it from:
		<ulink url="http://hipl.hiit.fi/hipl/release/latest/showip-hipmod-latest-fx-mz.xpi" />.
		After download, firefox should prompt you with installation instructions.
	</para></listitem>
    </itemizedlist>

	<para>
		Original showip-package: <ulink url="https://addons.mozilla.org/firefox/590/" />.
	</para>
  </chapter>
  <chapter id="ch_escrow">
  	<title>Using Key Escrow</title>
  	<para>
  	Secret session keys can be delivered to a middlebox offering escrow service. A host using escrow service 
  	offered by the server, sends session data of all its HIP asssociations to the server. On the server HIP Firewall 
  	can be used to decrypt ESP-traffic when keys are available. For testing escrow functionality three machines are needed, 
  	the server offering escrow service, the client who registers to the server and an other host which is communicating 
  	with the client. The session data of the association between the client and the other host are then delivered to the 
  	escrow server. If the server is working as a firewall between the hosts HIP firewall can decrypt the ESP-traffic.  
  	</para>
  	<para>
  	Follow these steps to compile and initialize escrow functionality:
  	</para>
  	<para>
  	1. Run autogen.sh
  	</para>
  	<para>
  	<programlisting>./autogen.sh</programlisting>
  	</para>
  	<para>
  	2. Run configure with flag --enable-escrow and --enable-firewall if firewall is used
  	</para>
  	<para>
  	<programlisting>./configure --enable-escrow --enable-firewall</programlisting>
  	</para>
  	<para>
  	3. Run make
  	</para>
  	<para>
  	<programlisting>make</programlisting>
  	</para>
  	<para>
  	4. Start hip daemon on all machines
  	</para>
  	<para>
  	<programlisting>./hipd/hipd -b</programlisting>
  	</para>
  	<para>
  	5. On the server enable escrow service using hipconf
  	</para>
  	<para>
  	<programlisting>./tools/hipconf add service escrow</programlisting>
  	</para>
  	<para>
  	Start firewall using firewall instructions. Use state flag --decrypt_contents in rule file to enable decryption.
  	</para>
  	<para>
  	 On client host register to escrow server using hipconf.
  	</para>
  	<para>
	  <programlisting>tools/hipconf add server escrow &lt;ESCROW-SERVER-HIT&gt; &lt;ESCROW-SERVER-IP&gt; &lt;LIFETIME-IN-SECONDS&gt;</programlisting>
	</para>
  	<para>
  	After this connection between client and the other host can be tested using conntest-server and conntest-client-hip. 
  	</para>
  	<para>
	  <programlisting>./test/conntest-server tcp 5000</programlisting>
	  <programlisting>./test/conntest-client-hip hostname tcp 5000</programlisting>
  	</para>
  	<para>
  	During base exchange session data is sent to escrow server in update-messages. 
  	</para>
  </chapter>
  <chapter id="ch_dns_data">
    <title>DNS data manipulation</title>
    <para>
      Tools contains the script parse-key-3.py which converts public
      key file contents to different DNS zone file formats. To convert
      to unpatched BIND9 format, use command:
      <programlisting>
# ./parse-key-3.py &lt; felwood/hip_host_dsa_key_pub.pub felwood2.hip-test1.infrahip.net felwood.infrahip.net crossroads.infrahip.net | sed -n -e '/^9BIND */s///p'
      </programlisting>
      This outputs a line which can be inserted to a zone
      file. Similarly, with sed command:
      <programlisting>
.... | sed -n -e '/^HIPBIND */s///p'
      </programlisting>
      an HIP RR entry suitable for OpenDHT version of BIND9 is output
      and with
      <programlisting>
.... | sed -n -e '/^DJBDNS */s///p'
      </programlisting>
      a line for Dan Bernstein's tinydns is output. For further
      information, please refer to parse-key-3.py and myasn.py.
    </para>
  </chapter>
  <chapter id="sec_dns_proxy">
    <title>DNS proxy</title>
    <para>
      In tools directory, there is dnsproxy.py script, which provides DNS
      proxy functionality. The script has to be started with root priviledges.
    </para>
    <para>
      The DNS proxy can read HIT information from HIP hosts
      files and provide corresponding AAAA records. If it is asked an
      AAAA record for a FQDN and there is no real existing AAAA for
      the name, it tries to find a HIP RR for the name. If it finds
      one, it responds with an AAAA response.
    </para>
    <para>
      For faster DNS look ups, you can optionally run the DNS proxy
      under DJB's daemontools package
      <ulink url="http://cr.yp.to/daemontools.html" /> which is also
<<<<<<< HEAD
      used to provide necessary environmanet variables, see comments
      in dnsproxy.py. It is recommended to use a DNS cache, like
      <ulink url="http://cr.yp.to/djbdns.html" /> in front of
      dnsproxy.py. The use without DNS cache results in longer
=======
      used to provide some necessary environment variables (see comments
      in dnshipproxy). It acts as a DNS cache 
      (see <ulink url="http://cr.yp.to/djbdns.html" />) in front of
      dnshipproxy. The use of DNS proxy without DNS cache results in longer
>>>>>>> 1132f930
      look up latencies.
    </para>

  </chapter>
</book>    
<|MERGE_RESOLUTION|>--- conflicted
+++ resolved
@@ -1671,7 +1671,7 @@
     <section id="sec_easy_methods">
       <title>Easy Methods</title>
       <para>
-	1. Run the dnsproxy to handle mapping from hostnames to HITs.
+	1. Run the dnshipproxy to handle mapping from hostnames to HITs.
 	See <xref linkend="sec_dns_proxy" /> for more details.
       </para>
       <para>
@@ -3549,8 +3549,6 @@
     earlier in this section.
 </para>
 
-<<<<<<< HEAD
-=======
   <section id="efficient_HIP_detection">
     <title>Opportunistic mode with efficient detection of peer HIP capability</title>
 	<para>
@@ -3668,8 +3666,9 @@
 
   </section>
 
->>>>>>> 1132f930
   </chapter>
+
+
   <chapter id="ch_mozilla_showip">
     <title>Mozilla/firefox showip addon</title> <itemizedlist>
 
@@ -3763,11 +3762,11 @@
   <chapter id="ch_dns_data">
     <title>DNS data manipulation</title>
     <para>
-      Tools contains the script parse-key-3.py which converts public
+      Tools contains the script parsehipkey which converts public
       key file contents to different DNS zone file formats. To convert
       to unpatched BIND9 format, use command:
       <programlisting>
-# ./parse-key-3.py &lt; felwood/hip_host_dsa_key_pub.pub felwood2.hip-test1.infrahip.net felwood.infrahip.net crossroads.infrahip.net | sed -n -e '/^9BIND */s///p'
+# ./parsehipkey &lt; felwood/hip_host_dsa_key_pub.pub felwood2.hip-test1.infrahip.net felwood.infrahip.net crossroads.infrahip.net | sed -n -e '/^9BIND */s///p'
       </programlisting>
       This outputs a line which can be inserted to a zone
       file. Similarly, with sed command:
@@ -3786,7 +3785,7 @@
   <chapter id="sec_dns_proxy">
     <title>DNS proxy</title>
     <para>
-      In tools directory, there is dnsproxy.py script, which provides DNS
+      In tools directory, there is dnshipproxy script, which provides DNS
       proxy functionality. The script has to be started with root priviledges.
     </para>
     <para>
@@ -3800,17 +3799,10 @@
       For faster DNS look ups, you can optionally run the DNS proxy
       under DJB's daemontools package
       <ulink url="http://cr.yp.to/daemontools.html" /> which is also
-<<<<<<< HEAD
-      used to provide necessary environmanet variables, see comments
-      in dnsproxy.py. It is recommended to use a DNS cache, like
-      <ulink url="http://cr.yp.to/djbdns.html" /> in front of
-      dnsproxy.py. The use without DNS cache results in longer
-=======
       used to provide some necessary environment variables (see comments
       in dnshipproxy). It acts as a DNS cache 
       (see <ulink url="http://cr.yp.to/djbdns.html" />) in front of
       dnshipproxy. The use of DNS proxy without DNS cache results in longer
->>>>>>> 1132f930
       look up latencies.
     </para>
 
