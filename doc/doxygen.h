#ifndef DOXYGEN_H
#define DOXYGEN_H
/**
 * @file
 *
 * Distributed under <a href="http://www.gnu.org/licenses/gpl2.txt">GNU/GPL</a>
 *
 * There should be no need to include this file anywhere! This is only for
 * defining doxygen related things, such as groups and lists.
 */

/**
 * @mainpage
 * Welcome to Host Identity Protocol for Linux (HIPL) Doxygen page.
 *
 * @section sec_doc Project Documents
 * <ul>
 * <li><a href="http://hipl.hiit.fi/index.php?index=source">HIPL source code</a></li>
 * <li><a href="http://hipl.hiit.fi/loggerhead/">Web-based version control browser</a></li>
 * <li>doc/HACKING. This file contains developer information on policies in the
 * HIPL project.</li>
 * <li>HIPL User Manual. Type <code>make HOWTO.html</code> in "doc" directory.
 * The user manual is then available at doc/howto-html/index.html</li>.
 * Periodically prebuilt <a href="http://hipl.hiit.fi/hipl/manual/index.html">manual</a>
 * is also available (from the trunk branch).
 * <li><a href="http://hipl.hiit.fi/bugzilla/">Bugzilla</a></li>
 * <!--<li><a href=""></a>.</li>-->
 * </ul>
 *
 * @section sec_links Links
 * <ul>
 * <li><a href="http://infrahip.hiit.fi/">Project home page</a>.</li>
 * </ul>
 * <ul>
 * <li><a href="http://linux.die.net/man/">Linux Man Pages</a>. See section 3
 *     for C-library functions.</li>
 * <li><a href="http://www.cppreference.com/">C/C++ Reference</a>.</li>
 * <li><a href="http://www.acm.uiuc.edu/webmonkeys/book/c_guide/">The C Library Reference Guide</a> by Eric Huss.</li>
 * <li><a href="http://tigcc.ticalc.org/doc/keywords.html">C Language Keywords</a>.</li>
 * </ul>
 * <ul>
 * <li><a href="http://www.dinkumware.com/manuals/default.aspx?manual=compleat&page=index.html#Standard%20C%20Library">Standard C Library</a>
 *     by Dinkumware Ltd.</li>
 * <li><a href="http://www.crasseux.com/books/ctutorial/">The GNU C Programming Tutorial</a>.</li>
 * <li><a href="http://www.greenend.org.uk/rjk/2001/02/cfu.html">C Language Gotchas</a>.
 *     A description of some easy-to-make mistakes in C.</li>
 * <li><a href="http://www.greenend.org.uk/rjk/2003/03/inline.html">Inline Functions In C</a>.
 *     Notes on GCC and standard C inline functions.</li>
 * <li><a href="http://docs.freebsd.org/info/gcc/gcc.info.Variable_Attributes.html">Specifying Attributes of Variables</a>.
 *     Information about specifying special attributes of variables or structure
 *     fields. For example, what does the <code>__attribute__ ((packed))</code>
 *     after a structure definition really mean.</li>
 * <li><a href="http://c-faq.com/">Frequently Asked Questions</a> at comp.lang.c.</li>
 * </ul>
 * <ul>
 * <li><a href="http://www.docbook.org/tdg/en/html/">DocBook: The Definitive Guide</a>.</li>
 * A guide for the @b docbook tool that is used to create the HIPL user manual.
 * </ul>
 *
 * @section sec_faq Frequently asked questions (FAQ)
 * @subsection subsec_socket The Socket Interface
 * <p>Since the socket interface issues keep on popping up, we have gathered
 *     links related to <code>sockaddr</code>, <code>sockaddr_in</code>,
 *     <code>sockaddr_in6</code> and <code>sockaddr_storage</code> data
 *     structures here.</p>
 *     <ul>
 *     <li><a href="http://www.rfc-editor.org/rfc/rfc2553.txt">
 *     RFC 2553: Basic Socket Interface Extensions for IPv6</a>.</li>
 *     <li><a href="http://www.kame.net/newsletter/19980604/">
 *     Implementing AF-independent application</a>. A document that describes
 *     how a programmer can handle multiple address families at ease.
 *     </li>
 *     <li>
 *     <code>sockaddr_in</code> is defined in /usr/include/linux/in.h. See
 *     <a href="http://linux.die.net/man/7/ip">ip(7) - Linux man page</a>.
 *     <pre>
 *     struct sockaddr_in {
 *            sa_family_t    sin_family;
 *            __be16         sin_port;
 *            struct in_addr sin_addr;
 *            unsigned char  __pad[__SOCK_SIZE__ - sizeof(short int) -
 *                           sizeof(unsigned short int) - sizeof(struct in_addr)];
 *     };</pre>
 *     </li>
 *     <li>
 *     <code>sockaddr_in6</code> is defined in /usr/include/linux/in6.h. See
 *     <a href="http://linux.die.net/man/7/ipv6">ipv6(7) - Linux man page</a>.
 *     <pre>
 *     struct sockaddr_in6 {
 *            unsigned short int sin6_family;
 *            __be16             sin6_port;
 *            __be32             sin6_flowinfo;
 *           struct in6_addr     sin6_addr;
 *           __u32               sin6_scope_id;
 *     };</pre>
 *     </li>
 *     <li>
 *     <code>sockaddr</code> is defined in /usr/include/linux/socket.h.
 *     See <a href="http://linux.die.net/man/7/socket">socket(7) - Linux man
 *     page</a>.
 *     <pre>
 *     struct sockaddr {
 *            sa_family_t sa_family;
 *            char        sa_data[14];
 *     };</pre>
 *     </li>
 *     <li>
 *     <code>sockaddr_storage</code> is defined in /usr/include/linux/socket.h.
 *     See <a href="http://linux.die.net/man/7/socket">socket(7) - Linux man
 *     page</a>.
 *     <pre>
 *     struct sockaddr_storage {
 *            unsigned short ss_family;
 *            char     __data[_K_SS_MAXSIZE - sizeof(unsigned short)];
 *     } __attribute__ ((aligned(_K_SS_ALIGNSIZE)));</pre>
 *     </li>
 *     </ul>
 *
 * @date   12.08.2008
 */

/**
<<<<<<< HEAD
 * Error handling macros used for checking errors. To use these macros, define a
 * label named @c out_err at the end of the function. For example, memory
 * allocation/deallocation procedure is as follows:
 * <pre>
 * int f(void)
 * {
 *     char *mem = NULL;
 *     HIP_IFEL(!(mem = HIP_ALLOC(256, 0)), -1, "alloc\n");
 *
 * out_err:
 *     if (mem != NULL) {
 *         free(mem);
 *     }
 *     return err;
 * }
 * </pre>
 * All functions should return an error value instead of "ok" value. That, is
 * zero for success and non-zero for failure. Error values are defined in
 * /usr/include/asm-generic/errno-base.h and /usr/include/asm-generic/errno.h
 * as follows:
 *
 * <pre>
 * EPERM            1       Operation not permitted
 * ENOENT           2       No such file or directory
 * ESRCH            3       No such process
 * EINTR            4       Interrupted system call
 * EIO              5       I/O error
 * ENXIO            6       No such device or address
 * E2BIG            7       Argument list too long
 * ENOEXEC          8       Exec format error
 * EBADF            9       Bad file number
 * ECHILD          10       No child processes
 * EAGAIN          11       Try again
 * ENOMEM          12       Out of memory
 * EACCES          13       Permission denied
 * EFAULT          14       Bad address
 * ENOTBLK         15       Block device required
 * EBUSY           16       Device or resource busy
 * EEXIST          17       File exists
 * EXDEV           18       Cross-device link
 * ENODEV          19       No such device
 * ENOTDIR         20       Not a directory
 * EISDIR          21       Is a directory
 * EINVAL          22       Invalid argument
 * ENFILE          23       File table overflow
 * EMFILE          24       Too many open files
 * ENOTTY          25       Not a typewriter
 * ETXTBSY         26       Text file busy
 * EFBIG           27       File too large
 * ENOSPC          28       No space left on device
 * ESPIPE          29       Illegal seek
 * EROFS           30       Read-only file system
 * EMLINK          31       Too many links
 * EPIPE           32       Broken pipe
 * EDOM            33       Math argument out of domain of func
 * ERANGE          34       Math result not representable
 * EDEADLK         35       Resource deadlock would occur
 * ENAMETOOLONG    36       File name too long
 * ENOLCK          37       No record locks available
 * ENOSYS          38       Function not implemented
 * ENOTEMPTY       39       Directory not empty
 * ELOOP           40       Too many symbolic links encountered
 * EWOULDBLOCK     EAGAIN   Operation would block
 * ENOMSG          42       No message of desired type
 * EIDRM           43       Identifier removed
 * ECHRNG          44       Channel number out of range
 * EL2NSYNC        45       Level 2 not synchronized
 * EL3HLT          46       Level 3 halted
 * EL3RST          47       Level 3 reset
 * ELNRNG          48       Link number out of range
 * EUNATCH         49       Protocol driver not attached
 * ENOCSI          50       No CSI structure available
 * EL2HLT          51       Level 2 halted
 * EBADE           52       Invalid exchange
 * EBADR           53       Invalid request descriptor
 * EXFULL          54       Exchange full
 * ENOANO          55       No anode
 * EBADRQC         56       Invalid request code
 * EBADSLT         57       Invalid slot
 * EDEADLOCK       EDEADLK
 * EBFONT          59       Bad font file format
 * ENOSTR          60       Device not a stream
 * ENODATA         61       No data available
 * ETIME           62       Timer expired
 * ENOSR           63       Out of streams resources
 * ENONET          64       Machine is not on the network
 * ENOPKG          65       Package not installed
 * EREMOTE         66       Object is remote
 * ENOLINK         67       Link has been severed
 * EADV            68       Advertise error
 * ESRMNT          69       Srmount error
 * ECOMM           70       Communication error on send
 * EPROTO          71       Protocol error
 * EMULTIHOP       72       Multihop attempted
 * EDOTDOT         73       RFS specific error
 * EBADMSG         74       Not a data message
 * EOVERFLOW       75       Value too large for defined data type
 * ENOTUNIQ        76       Name not unique on network
 * EBADFD          77       File descriptor in bad state
 * EREMCHG         78       Remote address changed
 * ELIBACC         79       Can not access a needed shared library
 * ELIBBAD         80       Accessing a corrupted shared library
 * ELIBSCN         81       .lib section in a.out corrupted
 * ELIBMAX         82       Attempting to link in too many shared libraries
 * ELIBEXEC        83       Cannot exec a shared library directly
 * EILSEQ          84       Illegal byte sequence
 * ERESTART        85       Interrupted system call should be restarted
 * ESTRPIPE        86       Streams pipe error
 * EUSERS          87       Too many users
 * ENOTSOCK        88       Socket operation on non-socket
 * EDESTADDRREQ    89       Destination address required
 * EMSGSIZE        90       Message too long
 * EPROTOTYPE      91       Protocol wrong type for socket
 * ENOPROTOOPT     92       Protocol not available
 * EPROTONOSUPPORT 93       Protocol not supported
 * ESOCKTNOSUPPORT 94       Socket type not supported
 * EOPNOTSUPP      95       Operation not supported on transport endpoint
 * EPFNOSUPPORT    96       Protocol family not supported
 * EAFNOSUPPORT    97       Address family not supported by protocol
 * EADDRINUSE      98       Address already in use
 * EADDRNOTAVAIL   99       Cannot assign requested address
 * ENETDOWN        100      Network is down
 * ENETUNREACH     101      Network is unreachable
 * ENETRESET       102      Network dropped connection because of reset
 * ECONNABORTED    103      Software caused connection abort
 * ECONNRESET      104      Connection reset by peer
 * ENOBUFS         105      No buffer space available
 * EISCONN         106      Transport endpoint is already connected
 * ENOTCONN        107      Transport endpoint is not connected
 * ESHUTDOWN       108      Cannot send after transport endpoint shutdown
 * ETOOMANYREFS    109      Too many references: cannot splice
 * ETIMEDOUT       110      Connection timed out
 * ECONNREFUSED    111      Connection refused
 * EHOSTDOWN       112      Host is down
 * EHOSTUNREACH    113      No route to host
 * EALREADY        114      Operation already in progress
 * EINPROGRESS     115      Operation now in progress
 * ESTALE          116      Stale NFS file handle
 * EUCLEAN         117      Structure needs cleaning
 * ENOTNAM         118      Not a XENIX named type file
 * ENAVAIL         119      No XENIX semaphores available
 * EISNAM          120      Is a named type file
 * EREMOTEIO       121      Remote I/O error
 * EDQUOT          122      Quota exceeded
 * ENOMEDIUM       123      No medium found
 * EMEDIUMTYPE     124      Wrong medium type
 * ECANCELED       125      Operation Canceled
 * ENOKEY          126      Required key not available
 * EKEYEXPIRED     127      Key has expired
 * EKEYREVOKED     128      Key has been revoked
 * EKEYREJECTED    129      Key was rejected by service
 * EOWNERDEAD      130      Owner died
 * ENOTRECOVERABLE 131      State not recoverable
 * </pre>
 * Following error values are defined in /usr/include/netdb.h:
 * <pre>
 * NETDB_INTERNAL  -1       See errno.
 * NETDB_SUCCESS   0        No problem.
 * HOST_NOT_FOUND  1        Authoritative Answer Host not found.
 * TRY_AGAIN       2        Non-Authoritative Host not found, or SERVERFAIL.
 * NO_RECOVERY     3        Non recoverable errors, FORMERR, REFUSED,NOTIMP.
 * NO_DATA         4        Valid name, no data record of requested type.
 * NO_ADDRESS      NO_DATA  No address, look for MX record.
 * EKEYREJECTED    129      Key was rejected by service
 * EOWNERDEAD      130      Owner died
 * ENOTRECOVERABLE 131      State not recoverable
 * </pre>
 * Following error values for `getaddrinfo' function are defined in
 * /usr/include/netdb.h:
 * <pre>
 * EAI_BADFLAGS    -1       Invalid value for `ai_flags' field.
 * EAI_NONAME      -2       NAME or SERVICE is unknown.
 * EAI_AGAIN       -3       Temporary failure in name resolution.
 * EAI_FAIL        -4       Non-recoverable failure in name res.
 * EAI_NODATA      -5       No address associated with NAME.
 * EAI_FAMILY      -6       `ai_family' not supported.
 * EAI_SOCKTYPE    -7       `ai_socktype' not supported.
 * EAI_SERVICE     -8       SERVICE not supported for `ai_socktype'.
 * EAI_ADDRFAMILY  -9       Address family for NAME not supported.
 * EAI_MEMORY      -10      Memory allocation failure.
 * EAI_SYSTEM      -11      System error returned in `errno'.
 * EAI_OVERFLOW    -12      Argument buffer overflow.
 * </pre>
 *
 * @defgroup ife Error handling macros
 */

/** @defgroup debug HIP debug macros
 *
 * Unfortunately Doxygen gets confused when dealing with the extensive '\' and
 * '#' characters that these macros contain. This documentation is therefore
 * messed up. You can find the implementation of these macros from lib/core/debug.h.
 */

/** @defgroup params TODOs for parameters */

/**
 * @defgroup hip_msg HIP daemon message types
 * @note Don't make these values higher than 255.
 *       The variable, which stores this type, is 8 bits.
 */

/**
 * @file
 * @def HIP_I1
 * @def HIP_R1
 * @def HIP_I2
 * @def HIP_R2
 * @def HIP_CER
 * @def HIP_BOS
 * @note removed from ietf-hip-base-01.
 * @def HIP_UPDATE
 * @def HIP_NOTIFY
 * @def HIP_CLOSE
 * @def HIP_CLOSE_ACK
 * @def HIP_PSIG
 *      Lightweight HIP pre signature.
 * @def HIP_TRIG
 *      Lightweight HIP signature trigger.
 * @def HIP_PAYLOAD
 * @def HIP_AGENT_PING
 *      Agent can ping daemon with this message.
 * @def HIP_AGENT_PING_REPLY
 *      Daemon should reply to @c HIP_AGENT_PING with this one.
 * @def HIP_AGENT_QUIT
 *      Agent send this one to daemon when exiting.
 * @def HIP_ADD_DB_HI
 *      Daemon sends local HITs to agent with this message.
 * @def HIP_I1_REJECT
 *      Agent informs daemon about I1 rejection with this message.
 * @def HIP_UPDATE_HIU
 *      Daemon sends remote HITs in use with this message to agent.
 * @def HIP_FIREWALL_PING
 *      Firewall can ping daemon with this message.
 * @def HIP_FIREWALL_PING_REPLY
 *      Daemon should reply to @c HIP_FIREWALL_PING with this one.
 * @def HIP_FIREWALL_QUIT
 *      Firewall sends this one to daemon when exiting.
 * @def HIP_NAT_ON
 *      Daemon tells, that nat extension status changed.
 * @def HIP_NAT_OFF
 *      Daemon tells, that nat extension status changed.
 * @def HIP_DAEMON_QUIT
 *      Daemon should send this message to other processes, when quiting.
 *      Currently sending to: agent.
 */

/** @defgroup hip_so HIP socket options */

/** @defgroup libhipgui HIP GUI library */

/** @defgroup daemon_states HIP daemon states */

/** @defgroup exec_app_types Execute application types */

/**
 * Type values used in Host Identity Protocol (HIP) parameters.
 *
 * These are the type values used in Host Identity Protocol (HIP) parameters
 * defined in [draft-ietf-hip-base] and other drafts expanding it. Because the
 * ordering (from lowest to highest) of HIP parameters is strictly enforced, the
 * parameter type values for existing parameters have been spaced to allow for
 * future protocol extensions.
 *
 * <b>Type values are grouped as follows:</b>
 * <ul>
 * <li>0-1023 are used in HIP handshake and update procedures and are covered
 * by signatures.</li>
 * <li>1024-2047 are reserved.</li>
 * <li>2048-4095 are used for parameters related to HIP transform types.</li>
 * <li>4096-61439 are reserved. However, a subset (32768 - 49141) of this can be
 * used for HIPL private parameters.</li>
 * <li>61440-62463 are used for signatures and signed MACs.</li>
 * <li>62464-63487 are used for parameters that fall outside of the signed area
 * of the packet.</li>
 * <li>63488-64511 are used for rendezvous and other relaying services.</li>
 * <li>64512-65535 are reserved.</li>
 * </ul>
 *
 * @defgroup hip_param_type_numbers HIP parameter type values
 * @see      hip_tlv
 * @see      hip_param_func
 * @see      <a href="http://hip4inter.net/documentation/drafts/draft-ietf-hip-base-06-pre180506.txt">
 *           draft-ietf-hip-base-06-pre180506</a> section 5.2.
 * @note     The order of the parameters is strictly enforced. The parameters
 *           @b must be in order from lowest to highest.
 */

/**
 * @file
 * @def HIP_PARAM_MIN
 *      Defines the minimum parameter type value.
 * @note exclusive
 * @def HIP_PARAM_ESP_INFO
 * @def HIP_PARAM_R1_COUNTER
 * @def HIP_PARAM_LOCATOR
 * @def HIP_PARAM_HASH_CHAIN_VALUE
 *      lhip hash chain. 221 is is temporary.
 * @def HIP_PARAM_HASH_CHAIN_ANCHORS
 *      lhip hash chain anchors. 222 is temporary.
 * @def HIP_PARAM_HASH_CHAIN_PSIG
 *      lhip hash chain signature. 223 is temporary.
 * @def HIP_PARAM_PUZZLE
 * @def HIP_PARAM_SOLUTION
 * @def HIP_PARAM_SEQ
 * @def HIP_PARAM_ACK
 * @def HIP_PARAM_DIFFIE_HELLMAN
 * @def HIP_PARAM_HIP_TRANSFORM
 * @def HIP_PARAM_ENCRYPTED
 * @def HIP_PARAM_HOST_ID
 * @def HIP_PARAM_CERT
 * @def HIP_PARAM_NOTIFICATION
 * @def HIP_PARAM_ECHO_REQUEST_SIGN
 * @def HIP_PARAM_ECHO_RESPONSE_SIGN
 * @def HIP_PARAM_ESP_TRANSFORM
 * @def HIP_PARAM_HIT
 * @def HIP_PARAM_IPV6_ADDR
 * @def HIP_PARAM_DSA_SIGN_DATA
 * @todo change to digest
 * @def HIP_PARAM_HI
 * @def HIP_PARAM_DH_SHARED_KEY
 * @def HIP_PARAM_UNIT_TEST
 * @def HIP_PARAM_EID_SOCKADDR
 * @def HIP_PARAM_EID_ENDPOINT
 *      Pass endpoint_hip structures into kernel.
 * @def HIP_PARAM_EID_IFACE
 * @def HIP_PARAM_EID_ADDR
 * @def HIP_PARAM_UINT
 *      Unsigned integer.
 * @def HIP_PARAM_KEYS
 * @def HIP_PARAM_PSEUDO_HIT
 * @def HIP_PARAM_REG_INFO
 * @def HIP_PARAM_REG_REQUEST
 * @def HIP_PARAM_REG_RESPONSE
 * @def HIP_PARAM_REG_FAILED
 * @def HIP_PARAM_OPENDHT_GW_INFO
 * @def HIP_PARAM_ENCAPS_MSG
 * @def HIP_PARAM_PORTPAIR
 * @def HIP_PARAM_SRC_ADDR
 * @def HIP_PARAM_DST_ADDR
 * @def HIP_PARAM_AGENT_REJECT
 * @def HIP_PARAM_HA_INFO
 * @def HIP_PARAM_HMAC
 * @def HIP_PARAM_HMAC2
 * @def HIP_PARAM_HIP_SIGNATURE2
 * @def HIP_PARAM_HIP_SIGNATURE
 * @def HIP_PARAM_ECHO_RESPONSE
 * @def HIP_PARAM_ECHO_REQUEST
 * @def HIP_PARAM_RELAY_FROM
 *      HIP relay related parameter.
 * @note Former FROM_NAT.
 * @def HIP_PARAM_RELAY_TO
 *      HIP relay related parameter.
 * @note Former VIA_RVS_NAT
 * @def HIP_PARAM_FROM_PEER
 * @def HIP_PARAM_TO_PEER
 * @def HIP_PARAM_REG_FROM
 * @def HIP_PARAM_FROM
 * @def HIP_PARAM_RVS_HMAC
 * @def HIP_PARAM_VIA_RVS
 * @def HIP_PARAM_RELAY_HMAC
 *      HIP relay related parameter.
 * @def HIP_PARAM_MAX
 *      Defines the maximum parameter type value.
 * @note exclusive
 */

/**
 * Type-length-value data structures in Host Identity Protocol (HIP).
 *
 * @defgroup hip_tlv HIP TLV data structures
 * @see      hip_param_type_numbers
 * @see      hip_param_func
 * @see      <a href="http://hip4inter.net/documentation/drafts/draft-ietf-hip-base-06-pre180506.txt">
 *           draft-ietf-hip-base-06-pre180506</a> section 5.2.
 * @note     The order of the parameters is strictly enforced. The parameters
 *           @b must be in order from lowest to highest.
 */

/**
 * HIP host assosiation function pointer data structures.
 *
 * Data structures containing function pointers pointing to functions used for
 * sending, receiving and handling data and modifying host assosiation state.
 *
 * @defgroup hadb_func HIP host assosiation function sets
 */

/**
 * Functions for receiving HIP control packets.
 *
 * These functions are called after a HIP control packet is received by
 * hip_receive_control_packet()-function and the packet is detected to be a HIP
 * control packet. The purpose of these functions is to decide whether to
 * handle the packet at all. This decision is based first and foremost on the
 * state of the current host association. If the packet is to be handled, all
 * handling should be done in respective handle-function.
 *
 * @defgroup receive_functions HIP receive functions
 * @see      handle_functions
 */

/**
=======
>>>>>>> 4adb7ea0
 * Functions for handling HIP control packets.
 *
 * These functions do the actual handling of the packet. These functions are
 * called from the corresponding receive functions.
 *
 * @defgroup handle_functions HIP handle functions
 * @see      receive_functions
 */

/**
 * Functions for creating HIP parameters.
 *
 * @defgroup hip_param_func HIP parameter functions
 * @see      hip_param_type_numbers
 * @see      hip_tlv
 */

#endif /* DOXYGEN_H */<|MERGE_RESOLUTION|>--- conflicted
+++ resolved
@@ -120,412 +120,6 @@
  */
 
 /**
-<<<<<<< HEAD
- * Error handling macros used for checking errors. To use these macros, define a
- * label named @c out_err at the end of the function. For example, memory
- * allocation/deallocation procedure is as follows:
- * <pre>
- * int f(void)
- * {
- *     char *mem = NULL;
- *     HIP_IFEL(!(mem = HIP_ALLOC(256, 0)), -1, "alloc\n");
- *
- * out_err:
- *     if (mem != NULL) {
- *         free(mem);
- *     }
- *     return err;
- * }
- * </pre>
- * All functions should return an error value instead of "ok" value. That, is
- * zero for success and non-zero for failure. Error values are defined in
- * /usr/include/asm-generic/errno-base.h and /usr/include/asm-generic/errno.h
- * as follows:
- *
- * <pre>
- * EPERM            1       Operation not permitted
- * ENOENT           2       No such file or directory
- * ESRCH            3       No such process
- * EINTR            4       Interrupted system call
- * EIO              5       I/O error
- * ENXIO            6       No such device or address
- * E2BIG            7       Argument list too long
- * ENOEXEC          8       Exec format error
- * EBADF            9       Bad file number
- * ECHILD          10       No child processes
- * EAGAIN          11       Try again
- * ENOMEM          12       Out of memory
- * EACCES          13       Permission denied
- * EFAULT          14       Bad address
- * ENOTBLK         15       Block device required
- * EBUSY           16       Device or resource busy
- * EEXIST          17       File exists
- * EXDEV           18       Cross-device link
- * ENODEV          19       No such device
- * ENOTDIR         20       Not a directory
- * EISDIR          21       Is a directory
- * EINVAL          22       Invalid argument
- * ENFILE          23       File table overflow
- * EMFILE          24       Too many open files
- * ENOTTY          25       Not a typewriter
- * ETXTBSY         26       Text file busy
- * EFBIG           27       File too large
- * ENOSPC          28       No space left on device
- * ESPIPE          29       Illegal seek
- * EROFS           30       Read-only file system
- * EMLINK          31       Too many links
- * EPIPE           32       Broken pipe
- * EDOM            33       Math argument out of domain of func
- * ERANGE          34       Math result not representable
- * EDEADLK         35       Resource deadlock would occur
- * ENAMETOOLONG    36       File name too long
- * ENOLCK          37       No record locks available
- * ENOSYS          38       Function not implemented
- * ENOTEMPTY       39       Directory not empty
- * ELOOP           40       Too many symbolic links encountered
- * EWOULDBLOCK     EAGAIN   Operation would block
- * ENOMSG          42       No message of desired type
- * EIDRM           43       Identifier removed
- * ECHRNG          44       Channel number out of range
- * EL2NSYNC        45       Level 2 not synchronized
- * EL3HLT          46       Level 3 halted
- * EL3RST          47       Level 3 reset
- * ELNRNG          48       Link number out of range
- * EUNATCH         49       Protocol driver not attached
- * ENOCSI          50       No CSI structure available
- * EL2HLT          51       Level 2 halted
- * EBADE           52       Invalid exchange
- * EBADR           53       Invalid request descriptor
- * EXFULL          54       Exchange full
- * ENOANO          55       No anode
- * EBADRQC         56       Invalid request code
- * EBADSLT         57       Invalid slot
- * EDEADLOCK       EDEADLK
- * EBFONT          59       Bad font file format
- * ENOSTR          60       Device not a stream
- * ENODATA         61       No data available
- * ETIME           62       Timer expired
- * ENOSR           63       Out of streams resources
- * ENONET          64       Machine is not on the network
- * ENOPKG          65       Package not installed
- * EREMOTE         66       Object is remote
- * ENOLINK         67       Link has been severed
- * EADV            68       Advertise error
- * ESRMNT          69       Srmount error
- * ECOMM           70       Communication error on send
- * EPROTO          71       Protocol error
- * EMULTIHOP       72       Multihop attempted
- * EDOTDOT         73       RFS specific error
- * EBADMSG         74       Not a data message
- * EOVERFLOW       75       Value too large for defined data type
- * ENOTUNIQ        76       Name not unique on network
- * EBADFD          77       File descriptor in bad state
- * EREMCHG         78       Remote address changed
- * ELIBACC         79       Can not access a needed shared library
- * ELIBBAD         80       Accessing a corrupted shared library
- * ELIBSCN         81       .lib section in a.out corrupted
- * ELIBMAX         82       Attempting to link in too many shared libraries
- * ELIBEXEC        83       Cannot exec a shared library directly
- * EILSEQ          84       Illegal byte sequence
- * ERESTART        85       Interrupted system call should be restarted
- * ESTRPIPE        86       Streams pipe error
- * EUSERS          87       Too many users
- * ENOTSOCK        88       Socket operation on non-socket
- * EDESTADDRREQ    89       Destination address required
- * EMSGSIZE        90       Message too long
- * EPROTOTYPE      91       Protocol wrong type for socket
- * ENOPROTOOPT     92       Protocol not available
- * EPROTONOSUPPORT 93       Protocol not supported
- * ESOCKTNOSUPPORT 94       Socket type not supported
- * EOPNOTSUPP      95       Operation not supported on transport endpoint
- * EPFNOSUPPORT    96       Protocol family not supported
- * EAFNOSUPPORT    97       Address family not supported by protocol
- * EADDRINUSE      98       Address already in use
- * EADDRNOTAVAIL   99       Cannot assign requested address
- * ENETDOWN        100      Network is down
- * ENETUNREACH     101      Network is unreachable
- * ENETRESET       102      Network dropped connection because of reset
- * ECONNABORTED    103      Software caused connection abort
- * ECONNRESET      104      Connection reset by peer
- * ENOBUFS         105      No buffer space available
- * EISCONN         106      Transport endpoint is already connected
- * ENOTCONN        107      Transport endpoint is not connected
- * ESHUTDOWN       108      Cannot send after transport endpoint shutdown
- * ETOOMANYREFS    109      Too many references: cannot splice
- * ETIMEDOUT       110      Connection timed out
- * ECONNREFUSED    111      Connection refused
- * EHOSTDOWN       112      Host is down
- * EHOSTUNREACH    113      No route to host
- * EALREADY        114      Operation already in progress
- * EINPROGRESS     115      Operation now in progress
- * ESTALE          116      Stale NFS file handle
- * EUCLEAN         117      Structure needs cleaning
- * ENOTNAM         118      Not a XENIX named type file
- * ENAVAIL         119      No XENIX semaphores available
- * EISNAM          120      Is a named type file
- * EREMOTEIO       121      Remote I/O error
- * EDQUOT          122      Quota exceeded
- * ENOMEDIUM       123      No medium found
- * EMEDIUMTYPE     124      Wrong medium type
- * ECANCELED       125      Operation Canceled
- * ENOKEY          126      Required key not available
- * EKEYEXPIRED     127      Key has expired
- * EKEYREVOKED     128      Key has been revoked
- * EKEYREJECTED    129      Key was rejected by service
- * EOWNERDEAD      130      Owner died
- * ENOTRECOVERABLE 131      State not recoverable
- * </pre>
- * Following error values are defined in /usr/include/netdb.h:
- * <pre>
- * NETDB_INTERNAL  -1       See errno.
- * NETDB_SUCCESS   0        No problem.
- * HOST_NOT_FOUND  1        Authoritative Answer Host not found.
- * TRY_AGAIN       2        Non-Authoritative Host not found, or SERVERFAIL.
- * NO_RECOVERY     3        Non recoverable errors, FORMERR, REFUSED,NOTIMP.
- * NO_DATA         4        Valid name, no data record of requested type.
- * NO_ADDRESS      NO_DATA  No address, look for MX record.
- * EKEYREJECTED    129      Key was rejected by service
- * EOWNERDEAD      130      Owner died
- * ENOTRECOVERABLE 131      State not recoverable
- * </pre>
- * Following error values for `getaddrinfo' function are defined in
- * /usr/include/netdb.h:
- * <pre>
- * EAI_BADFLAGS    -1       Invalid value for `ai_flags' field.
- * EAI_NONAME      -2       NAME or SERVICE is unknown.
- * EAI_AGAIN       -3       Temporary failure in name resolution.
- * EAI_FAIL        -4       Non-recoverable failure in name res.
- * EAI_NODATA      -5       No address associated with NAME.
- * EAI_FAMILY      -6       `ai_family' not supported.
- * EAI_SOCKTYPE    -7       `ai_socktype' not supported.
- * EAI_SERVICE     -8       SERVICE not supported for `ai_socktype'.
- * EAI_ADDRFAMILY  -9       Address family for NAME not supported.
- * EAI_MEMORY      -10      Memory allocation failure.
- * EAI_SYSTEM      -11      System error returned in `errno'.
- * EAI_OVERFLOW    -12      Argument buffer overflow.
- * </pre>
- *
- * @defgroup ife Error handling macros
- */
-
-/** @defgroup debug HIP debug macros
- *
- * Unfortunately Doxygen gets confused when dealing with the extensive '\' and
- * '#' characters that these macros contain. This documentation is therefore
- * messed up. You can find the implementation of these macros from lib/core/debug.h.
- */
-
-/** @defgroup params TODOs for parameters */
-
-/**
- * @defgroup hip_msg HIP daemon message types
- * @note Don't make these values higher than 255.
- *       The variable, which stores this type, is 8 bits.
- */
-
-/**
- * @file
- * @def HIP_I1
- * @def HIP_R1
- * @def HIP_I2
- * @def HIP_R2
- * @def HIP_CER
- * @def HIP_BOS
- * @note removed from ietf-hip-base-01.
- * @def HIP_UPDATE
- * @def HIP_NOTIFY
- * @def HIP_CLOSE
- * @def HIP_CLOSE_ACK
- * @def HIP_PSIG
- *      Lightweight HIP pre signature.
- * @def HIP_TRIG
- *      Lightweight HIP signature trigger.
- * @def HIP_PAYLOAD
- * @def HIP_AGENT_PING
- *      Agent can ping daemon with this message.
- * @def HIP_AGENT_PING_REPLY
- *      Daemon should reply to @c HIP_AGENT_PING with this one.
- * @def HIP_AGENT_QUIT
- *      Agent send this one to daemon when exiting.
- * @def HIP_ADD_DB_HI
- *      Daemon sends local HITs to agent with this message.
- * @def HIP_I1_REJECT
- *      Agent informs daemon about I1 rejection with this message.
- * @def HIP_UPDATE_HIU
- *      Daemon sends remote HITs in use with this message to agent.
- * @def HIP_FIREWALL_PING
- *      Firewall can ping daemon with this message.
- * @def HIP_FIREWALL_PING_REPLY
- *      Daemon should reply to @c HIP_FIREWALL_PING with this one.
- * @def HIP_FIREWALL_QUIT
- *      Firewall sends this one to daemon when exiting.
- * @def HIP_NAT_ON
- *      Daemon tells, that nat extension status changed.
- * @def HIP_NAT_OFF
- *      Daemon tells, that nat extension status changed.
- * @def HIP_DAEMON_QUIT
- *      Daemon should send this message to other processes, when quiting.
- *      Currently sending to: agent.
- */
-
-/** @defgroup hip_so HIP socket options */
-
-/** @defgroup libhipgui HIP GUI library */
-
-/** @defgroup daemon_states HIP daemon states */
-
-/** @defgroup exec_app_types Execute application types */
-
-/**
- * Type values used in Host Identity Protocol (HIP) parameters.
- *
- * These are the type values used in Host Identity Protocol (HIP) parameters
- * defined in [draft-ietf-hip-base] and other drafts expanding it. Because the
- * ordering (from lowest to highest) of HIP parameters is strictly enforced, the
- * parameter type values for existing parameters have been spaced to allow for
- * future protocol extensions.
- *
- * <b>Type values are grouped as follows:</b>
- * <ul>
- * <li>0-1023 are used in HIP handshake and update procedures and are covered
- * by signatures.</li>
- * <li>1024-2047 are reserved.</li>
- * <li>2048-4095 are used for parameters related to HIP transform types.</li>
- * <li>4096-61439 are reserved. However, a subset (32768 - 49141) of this can be
- * used for HIPL private parameters.</li>
- * <li>61440-62463 are used for signatures and signed MACs.</li>
- * <li>62464-63487 are used for parameters that fall outside of the signed area
- * of the packet.</li>
- * <li>63488-64511 are used for rendezvous and other relaying services.</li>
- * <li>64512-65535 are reserved.</li>
- * </ul>
- *
- * @defgroup hip_param_type_numbers HIP parameter type values
- * @see      hip_tlv
- * @see      hip_param_func
- * @see      <a href="http://hip4inter.net/documentation/drafts/draft-ietf-hip-base-06-pre180506.txt">
- *           draft-ietf-hip-base-06-pre180506</a> section 5.2.
- * @note     The order of the parameters is strictly enforced. The parameters
- *           @b must be in order from lowest to highest.
- */
-
-/**
- * @file
- * @def HIP_PARAM_MIN
- *      Defines the minimum parameter type value.
- * @note exclusive
- * @def HIP_PARAM_ESP_INFO
- * @def HIP_PARAM_R1_COUNTER
- * @def HIP_PARAM_LOCATOR
- * @def HIP_PARAM_HASH_CHAIN_VALUE
- *      lhip hash chain. 221 is is temporary.
- * @def HIP_PARAM_HASH_CHAIN_ANCHORS
- *      lhip hash chain anchors. 222 is temporary.
- * @def HIP_PARAM_HASH_CHAIN_PSIG
- *      lhip hash chain signature. 223 is temporary.
- * @def HIP_PARAM_PUZZLE
- * @def HIP_PARAM_SOLUTION
- * @def HIP_PARAM_SEQ
- * @def HIP_PARAM_ACK
- * @def HIP_PARAM_DIFFIE_HELLMAN
- * @def HIP_PARAM_HIP_TRANSFORM
- * @def HIP_PARAM_ENCRYPTED
- * @def HIP_PARAM_HOST_ID
- * @def HIP_PARAM_CERT
- * @def HIP_PARAM_NOTIFICATION
- * @def HIP_PARAM_ECHO_REQUEST_SIGN
- * @def HIP_PARAM_ECHO_RESPONSE_SIGN
- * @def HIP_PARAM_ESP_TRANSFORM
- * @def HIP_PARAM_HIT
- * @def HIP_PARAM_IPV6_ADDR
- * @def HIP_PARAM_DSA_SIGN_DATA
- * @todo change to digest
- * @def HIP_PARAM_HI
- * @def HIP_PARAM_DH_SHARED_KEY
- * @def HIP_PARAM_UNIT_TEST
- * @def HIP_PARAM_EID_SOCKADDR
- * @def HIP_PARAM_EID_ENDPOINT
- *      Pass endpoint_hip structures into kernel.
- * @def HIP_PARAM_EID_IFACE
- * @def HIP_PARAM_EID_ADDR
- * @def HIP_PARAM_UINT
- *      Unsigned integer.
- * @def HIP_PARAM_KEYS
- * @def HIP_PARAM_PSEUDO_HIT
- * @def HIP_PARAM_REG_INFO
- * @def HIP_PARAM_REG_REQUEST
- * @def HIP_PARAM_REG_RESPONSE
- * @def HIP_PARAM_REG_FAILED
- * @def HIP_PARAM_OPENDHT_GW_INFO
- * @def HIP_PARAM_ENCAPS_MSG
- * @def HIP_PARAM_PORTPAIR
- * @def HIP_PARAM_SRC_ADDR
- * @def HIP_PARAM_DST_ADDR
- * @def HIP_PARAM_AGENT_REJECT
- * @def HIP_PARAM_HA_INFO
- * @def HIP_PARAM_HMAC
- * @def HIP_PARAM_HMAC2
- * @def HIP_PARAM_HIP_SIGNATURE2
- * @def HIP_PARAM_HIP_SIGNATURE
- * @def HIP_PARAM_ECHO_RESPONSE
- * @def HIP_PARAM_ECHO_REQUEST
- * @def HIP_PARAM_RELAY_FROM
- *      HIP relay related parameter.
- * @note Former FROM_NAT.
- * @def HIP_PARAM_RELAY_TO
- *      HIP relay related parameter.
- * @note Former VIA_RVS_NAT
- * @def HIP_PARAM_FROM_PEER
- * @def HIP_PARAM_TO_PEER
- * @def HIP_PARAM_REG_FROM
- * @def HIP_PARAM_FROM
- * @def HIP_PARAM_RVS_HMAC
- * @def HIP_PARAM_VIA_RVS
- * @def HIP_PARAM_RELAY_HMAC
- *      HIP relay related parameter.
- * @def HIP_PARAM_MAX
- *      Defines the maximum parameter type value.
- * @note exclusive
- */
-
-/**
- * Type-length-value data structures in Host Identity Protocol (HIP).
- *
- * @defgroup hip_tlv HIP TLV data structures
- * @see      hip_param_type_numbers
- * @see      hip_param_func
- * @see      <a href="http://hip4inter.net/documentation/drafts/draft-ietf-hip-base-06-pre180506.txt">
- *           draft-ietf-hip-base-06-pre180506</a> section 5.2.
- * @note     The order of the parameters is strictly enforced. The parameters
- *           @b must be in order from lowest to highest.
- */
-
-/**
- * HIP host assosiation function pointer data structures.
- *
- * Data structures containing function pointers pointing to functions used for
- * sending, receiving and handling data and modifying host assosiation state.
- *
- * @defgroup hadb_func HIP host assosiation function sets
- */
-
-/**
- * Functions for receiving HIP control packets.
- *
- * These functions are called after a HIP control packet is received by
- * hip_receive_control_packet()-function and the packet is detected to be a HIP
- * control packet. The purpose of these functions is to decide whether to
- * handle the packet at all. This decision is based first and foremost on the
- * state of the current host association. If the packet is to be handled, all
- * handling should be done in respective handle-function.
- *
- * @defgroup receive_functions HIP receive functions
- * @see      handle_functions
- */
-
-/**
-=======
->>>>>>> 4adb7ea0
  * Functions for handling HIP control packets.
  *
  * These functions do the actual handling of the packet. These functions are
