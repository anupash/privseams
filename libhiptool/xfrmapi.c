--- conflicted
+++ resolved
@@ -53,19 +53,23 @@
 /**
  * hip_xfrm_policy_modify - modify the Security Policy
  * @param cmd command. %XFRM_MSG_NEWPOLICY | %XFRM_MSG_UPDPOLICY
- * @param hit_our Source HIT
- * @param hit_peer Peer HIT
+ * @param id_our Source ID or LSI
+ * @param id_peer Peer ID or LSI
  * @param tmpl_saddr source IP address
  * @param tmpl_daddr dst IP address
  * @param dir SPD direction, %XFRM_POLICY_IN or %XFRM_POLICY_OUT
  *
  * @return 0 if successful, else < 0
  */
+
+//hip_xfrm_policy_modify(hip_xfrmapi_nl_ipsec, cmd, dst_hit, src_hit, src_addr, dst_addr,XFRM_POLICY_IN, proto, prefix,AF_INET6)
+
+
 int hip_xfrm_policy_modify(struct rtnl_handle *rth, int cmd,
-			   hip_hit_t *hit_our, hip_hit_t *hit_peer,
+			   struct in6_addr *id_our, struct in6_addr *id_peer,
 			   struct in6_addr *tmpl_saddr,
 			   struct in6_addr *tmpl_daddr,
-			   int dir, u8 proto, u8 hit_prefix,
+			   int dir, u8 proto, u8 id_prefix,
 			   int preferred_family)
 {
 	struct {
@@ -90,9 +94,9 @@
 	/* Direction */
 	req.xpinfo.dir = dir;
 
-	/* SELECTOR <--> HITs */
-	HIP_IFE(xfrm_fill_selector(&req.xpinfo.sel, hit_peer, hit_our, 0,
-				   hit_prefix, 0, 0, preferred_family), -1);
+	/* SELECTOR <--> HITs  SELECTOR <--> LSIs*/
+	HIP_IFE(xfrm_fill_selector(&req.xpinfo.sel, id_peer, id_our, 0,
+				   id_prefix, 0, 0, preferred_family), -1);
 
 	/* TEMPLATE */
 	tmpl = (struct xfrm_user_tmpl *)((char *)tmpls_buf);
@@ -138,12 +142,15 @@
 		memcpy(x, &req.n, sizeof(req.n));*/
 		HIP_IFEL((netlink_talk(rth, &req.n, 0, 0, NULL, NULL, NULL) < 0), -1,
 			 "netlink_talk failed\n");
+		///if (x)
+			//free(x);
 	}
 
 out_err:
 
 	return err;
 }
+
 
 int hip_xfrm_sa_flush(struct rtnl_handle *rth) {
 
@@ -248,8 +255,8 @@
  * Modifies a Security Association.
  *
  * @param cmd command. %XFRM_MSG_NEWSA | %XFRM_MSG_UPDSA
- * @param hit_our Source HIT
- * @param hit_peer Peer HIT
+ * @param id_our Source HIT or LSI
+ * @param id_peer Peer HIT or LSI
  * @param tmpl_saddr source IP address
  * @param tmpl_daddr dst IP address
  *
@@ -257,15 +264,9 @@
  */
 int hip_xfrm_state_modify(struct rtnl_handle *rth,
 			  int cmd, struct in6_addr *saddr,
-<<<<<<< HEAD
-			  struct in6_addr *daddr, 
-			  struct in6_addr *src_hit, 
-			  struct in6_addr *dst_hit,
-=======
 			  struct in6_addr *daddr,
 			  struct in6_addr *src_id,
 			  struct in6_addr *dst_id,
->>>>>>> a4d0e3e8
 			  __u32 spi, int ealg,
 			  struct hip_crypto_key *enckey,
 			  int enckey_len,
@@ -316,11 +317,7 @@
 	req.xsinfo.id.spi = htonl(spi);
 
 	/* Selector */
-<<<<<<< HEAD
-	HIP_IFE(xfrm_fill_selector(&req.xsinfo.sel, src_hit, dst_hit, 
-=======
 	HIP_IFE(xfrm_fill_selector(&req.xsinfo.sel, src_id, dst_id,
->>>>>>> a4d0e3e8
 			   0, hip_xfrmapi_sa_default_prefix, 0,0, AF_INET6), -1);
 	if(req.xsinfo.family == AF_INET && (sport || dport))
 	{
@@ -471,7 +468,7 @@
 		    struct hip_crypto_key *authkey,
 		    int already_acquired,
 		    int direction, int update,
-		    int sport, int dport) {
+		    hip_ha_t *entry) {
 			// hip_portpair_t *sa_info) {
 	/* XX FIX: how to deal with the direction? */
 
@@ -479,18 +476,7 @@
 	int aalg = ealg;
 	int cmd = update ? XFRM_MSG_UPDSA : XFRM_MSG_NEWSA;
 
-<<<<<<< HEAD
-	HIP_ASSERT(spi);
-
-	HIP_DEBUG("%s SA\n", (update ? "updating" : "adding new"));
-
-	HIP_DEBUG_HIT("src_hit", src_hit);
-	HIP_DEBUG_HIT("dst_hit", dst_hit);
-	HIP_DEBUG_IN6ADDR("saddr", saddr);
-	HIP_DEBUG_IN6ADDR("daddr", daddr);
-=======
 	HIP_ASSERT(spi != 0);
->>>>>>> a4d0e3e8
 
 	authkey_len = hip_auth_key_length_esp(aalg);
 	enckey_len = hip_enc_key_length(ealg);
@@ -502,9 +488,6 @@
 	/* XX CHECK: is there some kind of range for the SPIs ? */
 	if (!already_acquired)
 		get_random_bytes(spi, sizeof(uint32_t));
-<<<<<<< HEAD
-
-=======
 #endif
 /*
 	if(!ice_ok)
@@ -525,26 +508,17 @@
 	HIP_DEBUG("SPI=0x%x\n", spi);
 	HIP_DEBUG("************************************\n");
 
->>>>>>> a4d0e3e8
 	HIP_IFE(hip_xfrm_state_modify(hip_xfrmapi_nl_ipsec, cmd,
 				      saddr, daddr,
 				      src_hit, dst_hit, spi,
 				      ealg, enckey, enckey_len, aalg,
 				      authkey, authkey_len, AF_INET6,
-<<<<<<< HEAD
-				      sport, dport), 1);
-				      
-=======
 				      entry->local_udp_port, entry->peer_udp_port), 1);
 
->>>>>>> a4d0e3e8
  out_err:
 	return err;
 }
 
-<<<<<<< HEAD
-int hip_setup_hit_sp_pair(hip_hit_t *src_hit, hip_hit_t *dst_hit,
-=======
 /*
 Calculates the prefix length to use depending on identifier's type: LSI or HIT
 */
@@ -564,27 +538,32 @@
 
 
 int hip_setup_hit_sp_pair(struct in6_addr *src_id, struct in6_addr *dst_id,
->>>>>>> a4d0e3e8
 			  struct in6_addr *src_addr,
 			  struct in6_addr *dst_addr, u8 proto,
 			  int use_full_prefix, int update)
 {
+	HIP_DEBUG("Start\n");
+
 	int err = 0;
-	u8 prefix = (use_full_prefix) ? 128 : HIP_HIT_PREFIX_LEN;
+	u8 prefix = hip_calc_sp_prefix(src_id, use_full_prefix);
+
+
 	int cmd = update ? XFRM_MSG_UPDPOLICY : XFRM_MSG_NEWPOLICY;
 
 	/* XX FIXME: remove the proto argument */
-
+	HIP_DEBUG("hip_setup_hit_sp_pair\n");
 	HIP_IFE(hip_xfrm_policy_modify(hip_xfrmapi_nl_ipsec, cmd,
-				       dst_hit, src_hit,
+				       dst_id, src_id,
 				       src_addr, dst_addr,
 				       XFRM_POLICY_IN, proto, prefix,
 				       AF_INET6), -1);
+
 	HIP_IFE(hip_xfrm_policy_modify(hip_xfrmapi_nl_ipsec, cmd,
-				       src_hit, dst_hit,
+				       src_id, dst_id,
 				       dst_addr, src_addr,
 				       XFRM_POLICY_OUT, proto, prefix,
 				       AF_INET6), -1);
+	HIP_DEBUG("End\n");
  out_err:
 	return err;
 }
