/*
 * Host Identity Protocol
 * Copyright (C) 2002-04 the Boeing Company
 * 
 * This program is free software; you can redistribute it and/or modify
 * it under the terms of the GNU General Public License as published by
 * the Free Software Foundation; either version 2 of the License, or
 * (at your option) any later version.
 *
 * This program is distributed in the hope that it will be useful,
 * but WITHOUT ANY WARRANTY; without even the implied warranty of
 * MERCHANTABILITY or FITNESS FOR A PARTICULAR PURPOSE.  See the
 * GNU General Public License for more details.
 *
 *  hip_service.h
 *
 *  Authors: Jeff Ahrenholz <jeffrey.m.ahrenholz@boeing.com>
 * 
 * Definition of HIP Windows service thread functions.
 *
 */
#if 0
#ifndef HIP_USERMODE_H
#define HIP_USERMODE_H

#include <sys/time.h>		/* timeval */
//#include "utils.h"
#include "firewall/firewall.h"


/*
 * Globally-accessible functions
 */
<<<<<<< HEAD
/* Windows _beghinthread() uses different type than pthread_create() */
#ifdef __WIN32__
void hip_esp_output(void *arg);
void hip_esp_input(void *arg);
void hip_pfkey(void *arg);
void tunreader(void *arg);
void hip_dns(void *arg);
//void hipd_main(void *arg);
void hip_netlink(void *arg);
void hip_status(void *arg);
extern int socketpair(int, int, int, int sv[2]);
#define RETNULL ;
#else
// void *hip_esp_output(void *arg);
// void *hip_esp_output(struct sockaddr_storage *ss_lsi);
int hip_esp_output(struct sockaddr *ss_lsi, u8 *raw_buff, int len);
int hip_esp_input(struct sockaddr *ss_lsi, u8 *buff, int len);
//void *hip_esp_input(void *arg);
void *hip_pfkey(void *arg);
void *tunreader(void *arg);
void *hip_dns(void *arg);
//void *hipd_main(void *arg);
void *hip_netlink(void *arg);
void *hip_status(void *arg);
#define RETNULL NULL;
#endif
=======
int hip_esp_output(hip_fw_context_t *ctx, hip_sadb_entry *entry, int out_ip_version,
		int udp_encap, struct timeval *now, __u8 *esp_packet, int *esp_packet_len);
int hip_esp_input(struct sockaddr *ss_lsi, u8 *buff, int len);
//void *hip_pfkey(void *arg);
//#define RETNULL NULL;
>>>>>>> 16ac8c47

int init_esp_input(int family, int proto);

int pfkey_send_acquire(struct sockaddr *target);

#if 0
/*
 * Global definitions
 */
#ifndef CONFIG_HIP
#define CONFIG_HIP
#endif

#define DNS_PORT 53
#define HIP_DNS_SUFFIX ".hip"
extern __u64 g_tap_mac;
extern int g_state;




/* The below prefix applies to the uppermost 28 bits only (RFC 4843) */
#define HIT_PREFIX_SHA1_32BITS HIP_HIT_TYPE_MASK_100

#define IS_HIT(x) ipv6_addr_is_hit(x)

#define SA2IP6(x) ( &((struct sockaddr_in6*)x)->sin6_addr )


/** 
 * Checks if a uint32_t represents a Local Scope Identifier (LSI).
 *
 * @param   	the uint32_t to test
 * @return  	true if @c a is from 1.0.0.0/8
 * @note    	This macro tests directly uint32_t, not struct in_addr or a pointer
 *          	to a struct in_addr. To use this macro in context with struct
 *          	in_addr call it with ipv4->s_addr where ipv4 is a pointer to a
 *          	struct in_addr.
 */
#define IS_LSI32(a) ((a & 0x00FFFFFF) == 0x000000C0)


#if defined(__MACOSX__) && defined(__BIG_ENDIAN__)
#define IS_LSI(a) ( ( ((struct sockaddr*)a)->sa_family == AF_INET) ? \
         (IS_LSI32( ((struct sockaddr_in*)a)->sin_addr.s_addr >> 24)) : \
         (IS_HIT(  &((struct sockaddr_in6*)a)->sin6_addr) ) )
#else /* __MACOSX__ */
#define IS_LSI(a) ( (((struct sockaddr*)a)->sa_family == AF_INET) ? \
                   (IS_LSI32(((struct sockaddr_in*)a)->sin_addr.s_addr)) : \
                   (IS_HIT( &((struct sockaddr_in6*)a)->sin6_addr) )     )

#endif /* __MACOSX__ */
#define VALID_FAM(a) ( (((struct sockaddr*)a)->sa_family == AF_INET) || \
                       (((struct sockaddr*)a)->sa_family == AF_INET6) )

// from linux/include/linux/kernel.h
#define NIPQUAD(addr) \
	((unsigned char *)&addr)[0], \
	((unsigned char *)&addr)[1], \
	((unsigned char *)&addr)[2], \
	((unsigned char *)&addr)[3]

#define NIP6(addr) \
	ntohs((addr).s6_addr16[0]), \
	ntohs((addr).s6_addr16[1]), \
	ntohs((addr).s6_addr16[2]), \
	ntohs((addr).s6_addr16[3]), \
	ntohs((addr).s6_addr16[4]), \
	ntohs((addr).s6_addr16[5]), \
	ntohs((addr).s6_addr16[6]), \
	ntohs((addr).s6_addr16[7])
#endif

#endif
#endif
<|MERGE_RESOLUTION|>--- conflicted
+++ resolved
@@ -31,46 +31,16 @@
 /*
  * Globally-accessible functions
  */
-<<<<<<< HEAD
-/* Windows _beghinthread() uses different type than pthread_create() */
-#ifdef __WIN32__
-void hip_esp_output(void *arg);
-void hip_esp_input(void *arg);
-void hip_pfkey(void *arg);
-void tunreader(void *arg);
-void hip_dns(void *arg);
-//void hipd_main(void *arg);
-void hip_netlink(void *arg);
-void hip_status(void *arg);
-extern int socketpair(int, int, int, int sv[2]);
-#define RETNULL ;
-#else
-// void *hip_esp_output(void *arg);
-// void *hip_esp_output(struct sockaddr_storage *ss_lsi);
-int hip_esp_output(struct sockaddr *ss_lsi, u8 *raw_buff, int len);
-int hip_esp_input(struct sockaddr *ss_lsi, u8 *buff, int len);
-//void *hip_esp_input(void *arg);
-void *hip_pfkey(void *arg);
-void *tunreader(void *arg);
-void *hip_dns(void *arg);
-//void *hipd_main(void *arg);
-void *hip_netlink(void *arg);
-void *hip_status(void *arg);
-#define RETNULL NULL;
-#endif
-=======
 int hip_esp_output(hip_fw_context_t *ctx, hip_sadb_entry *entry, int out_ip_version,
 		int udp_encap, struct timeval *now, __u8 *esp_packet, int *esp_packet_len);
 int hip_esp_input(struct sockaddr *ss_lsi, u8 *buff, int len);
 //void *hip_pfkey(void *arg);
 //#define RETNULL NULL;
->>>>>>> 16ac8c47
 
 int init_esp_input(int family, int proto);
 
 int pfkey_send_acquire(struct sockaddr *target);
 
-#if 0
 /*
  * Global definitions
  */
@@ -83,29 +53,12 @@
 extern __u64 g_tap_mac;
 extern int g_state;
 
-
-
-
 /* The below prefix applies to the uppermost 28 bits only (RFC 4843) */
 #define HIT_PREFIX_SHA1_32BITS HIP_HIT_TYPE_MASK_100
 
 #define IS_HIT(x) ipv6_addr_is_hit(x)
 
 #define SA2IP6(x) ( &((struct sockaddr_in6*)x)->sin6_addr )
-
-
-/** 
- * Checks if a uint32_t represents a Local Scope Identifier (LSI).
- *
- * @param   	the uint32_t to test
- * @return  	true if @c a is from 1.0.0.0/8
- * @note    	This macro tests directly uint32_t, not struct in_addr or a pointer
- *          	to a struct in_addr. To use this macro in context with struct
- *          	in_addr call it with ipv4->s_addr where ipv4 is a pointer to a
- *          	struct in_addr.
- */
-#define IS_LSI32(a) ((a & 0x00FFFFFF) == 0x000000C0)
-
 
 #if defined(__MACOSX__) && defined(__BIG_ENDIAN__)
 #define IS_LSI(a) ( ( ((struct sockaddr*)a)->sa_family == AF_INET) ? \
@@ -138,5 +91,5 @@
 	ntohs((addr).s6_addr16[7])
 #endif
 
-#endif
-#endif
+#endif  /* 0 */
+
