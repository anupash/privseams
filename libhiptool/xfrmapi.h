/**
 * BEET API for the kernel and the userspace. XFRM API is for
 * management of IPsec SAs and BEET API is for management of
 * HIT<->SPI,IP mappings.
 */
#ifndef HIP_BEET_H
#define HIP_BEET_H

#include <time.h>
#include <netdb.h>
//#include <net/if.h> /* Excluded for RH/Fedora compilation */
#ifndef __u32
/* Fedore Core 3/4 and Enterprise linux 4 is broken. */
#  include <linux/types.h>
#endif
#include <linux/netlink.h>
#include <linux/rtnetlink.h>
#include <errno.h>

#include "nlink.h"
#include "debug.h"
#include "hashtable.h"
#include "hadb.h"
#include "user.h"
#include "misc.h"
#include "state.h"

#define HIP_BEETDB_SIZE  53
#define RTA_BUF_SIZE     2048
// NOTE: kernel versions which have BEET natively included, this value is 4
// See include/linux/xfrm.h of the kernel source code
#define XFRM_MODE_BEET   hip_xfrm_get_beet()
#define XFRM_TMPLS_BUF_SIZE 1024
#define XFRM_ALGO_KEY_BUF_SIZE 512

/* Fedore Core 3/4 and Enterprise linux 4 is broken. */
#ifndef NETLINK_XFRM
#  define NETLINK_XFRM            6       /* ipsec */
#endif

#if 0
/* BEET database entry struct and access functions to retrieve them. */
struct hip_xfrm_state {
	hip_list_t     next;
	spinlock_t           lock;
	atomic_t             refcnt;
        uint32_t             spi;                 /* SPI out */
        //int                  dir;                 /* Direction */
        hip_hit_t            hit_our;             /* The HIT we use with
                                                   * this host */
        hip_hit_t            hit_peer;            /* Peer's HIT */
	hip_hit_t            hash_key;            /* key for the hash table */
	struct in6_addr      preferred_peer_addr; /* preferred dst
						   * address to use when
						   * sending data to
						   * peer */
	int                  state;               /* state */
};

typedef struct hip_xfrm_state hip_xfrm_t;
#endif

void hip_beetdb_hold_entry(void *entry);
void hip_beetdb_put_entry(void *entry);

/*
 * These are wrappers to netlink calls (from the userspace daemon to
 * the kernel XFRM management) or to the BEET patch (from the kernel
 * daemon to the kernel XFRM management). The functions are used to
 * manage the replica of HADB within the kernel.
 */
void hip_xfrm_set_nl_ipsec(struct rtnl_handle *nl_ipsec);
int hip_xfrm_dst_init(struct in6_addr * dst_hit, struct in6_addr * dst_addr);
int hip_xfrm_update(hip_hit_t *hit, hip_hit_t *hit2, struct in6_addr *addr,
		    uint32_t spi, int state, int dir, hip_portpair_t *sa_info);
int hip_xfrm_delete(hip_hit_t * hit, uint32_t spi, int dir);
int hip_xfrm_policy_modify(struct rtnl_handle *rth, int cmd,
<<<<<<< HEAD
			   struct in6_addr *hit_our,
			   struct in6_addr *hit_peer, 
=======
			   struct in6_addr *id_our,
			   struct in6_addr *id_peer,
>>>>>>> a4d0e3e8
			   struct in6_addr *tmpl_saddr,
			   struct in6_addr *tmpl_daddr, int dir, u8 proto,
			   u8 hit_prefix, int preferred_family);
int hip_xfrm_policy_delete(struct rtnl_handle *rth,
			   struct in6_addr *hit_our,
			   struct in6_addr *hit_peer,
			   int dir, u8 proto, u8 hit_prefix,
			   int preferred_family);

int hip_xfrm_state_modify(struct rtnl_handle *rth,
			  int cmd, struct in6_addr *saddr,
			  struct in6_addr *daddr,
			  struct in6_addr *src_hit,
			  struct in6_addr *dst_hit,
			  __u32 spi, int ealg, struct hip_crypto_key *enckey,
			  int enckey_len,
			  int aalg, struct hip_crypto_key *authkey,
			  int authkey_len,
			  int preferred_family,
				int sport, int dport);// hip_portpair_t *sa_info);
int hip_xfrm_state_delete(struct rtnl_handle *rth, struct in6_addr *peer_addr,
			  __u32 spi, int preferred_family, int sport, int dport);
/* Allocates SPI for fixed time */
uint32_t hip_acquire_spi(hip_hit_t *srchit, hip_hit_t *dsthit);

/* Setups the SA (with a given SPI if so said) */
uint32_t hip_add_sa(struct in6_addr *saddr, struct in6_addr *daddr,
		    struct in6_addr *src_hit, struct in6_addr *dst_hit,
		    uint32_t spi, int ealg, struct hip_crypto_key *enckey,
		    struct hip_crypto_key *authkey,
		    int already_acquired, int direction, int update,
			int sport, int dport);

void hip_delete_sa(u32 spi, struct in6_addr *peer_addr, struct in6_addr *dst_addr,
		   int family, int sport, int dport);


int hip_setup_hit_sp_pair(hip_hit_t *src_hit, hip_hit_t *dst_hit,
                          struct in6_addr *src_addr,
                          struct in6_addr *dst_addr, u8 proto,
                          int use_full_prefix, int update);

void hip_delete_hit_sp_pair(hip_hit_t *src_hit, hip_hit_t *dst_hit, u8 proto,
                            int use_full_prefix);



int hip_flush_all_policy();
int hip_flush_all_sa();

void hip_delete_default_prefix_sp_pair();
int hip_setup_default_sp_prefix_pair();


#endif /* HIP_BEET_H */
<|MERGE_RESOLUTION|>--- conflicted
+++ resolved
@@ -74,17 +74,16 @@
 int hip_xfrm_update(hip_hit_t *hit, hip_hit_t *hit2, struct in6_addr *addr,
 		    uint32_t spi, int state, int dir, hip_portpair_t *sa_info);
 int hip_xfrm_delete(hip_hit_t * hit, uint32_t spi, int dir);
+
+
 int hip_xfrm_policy_modify(struct rtnl_handle *rth, int cmd,
-<<<<<<< HEAD
-			   struct in6_addr *hit_our,
-			   struct in6_addr *hit_peer, 
-=======
 			   struct in6_addr *id_our,
 			   struct in6_addr *id_peer,
->>>>>>> a4d0e3e8
 			   struct in6_addr *tmpl_saddr,
 			   struct in6_addr *tmpl_daddr, int dir, u8 proto,
-			   u8 hit_prefix, int preferred_family);
+			   u8 id_prefix, int preferred_family);
+
+
 int hip_xfrm_policy_delete(struct rtnl_handle *rth,
 			   struct in6_addr *hit_our,
 			   struct in6_addr *hit_peer,
@@ -113,7 +112,7 @@
 		    uint32_t spi, int ealg, struct hip_crypto_key *enckey,
 		    struct hip_crypto_key *authkey,
 		    int already_acquired, int direction, int update,
-			int sport, int dport);
+		    hip_ha_t *entry);
 
 void hip_delete_sa(u32 spi, struct in6_addr *peer_addr, struct in6_addr *dst_addr,
 		   int family, int sport, int dport);
