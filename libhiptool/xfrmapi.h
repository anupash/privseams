/**
 * BEET API for the kernel and the userspace. XFRM API is for
 * management of IPsec SAs and BEET API is for management of
 * HIT<->SPI,IP mappings. 
 */
#ifndef HIP_BEET_H
#define HIP_BEET_H

#include <time.h>
#include <netdb.h>
//#include <net/if.h> /* Excluded for RH/Fedora compilation */
#ifndef __u32
/* Fedore Core 3/4 and Enterprise linux 4 is broken. */
#  include <linux/types.h>
#endif
#include <linux/netlink.h>
#include <linux/rtnetlink.h>
#include <errno.h>

#include "nlink.h"
#include "debug.h"
#include "hashtable.h"
#include "hadb.h"
#include "user.h"
#include "misc.h"
#include "state.h"

#define HIP_BEETDB_SIZE  53
#define RTA_BUF_SIZE     2048
// NOTE: kernel versions which have BEET natively included, this value is 4
// See include/linux/xfrm.h of the kernel source code
#define XFRM_MODE_BEET   hip_xfrm_get_beet()
#define XFRM_TMPLS_BUF_SIZE 1024
#define XFRM_ALGO_KEY_BUF_SIZE 512

/* Fedore Core 3/4 and Enterprise linux 4 is broken. */
#ifndef NETLINK_XFRM
#  define NETLINK_XFRM            6       /* ipsec */
#endif

#if 0
/* BEET database entry struct and access functions to retrieve them. */
struct hip_xfrm_state {
	hip_list_t     next;
	spinlock_t           lock;
	atomic_t             refcnt;
        uint32_t             spi;                 /* SPI out */
        //int                  dir;                 /* Direction */
        hip_hit_t            hit_our;             /* The HIT we use with
                                                   * this host */
        hip_hit_t            hit_peer;            /* Peer's HIT */ 
	hip_hit_t            hash_key;            /* key for the hash table */
	struct in6_addr      preferred_peer_addr; /* preferred dst
						   * address to use when
						   * sending data to
						   * peer */
	int                  state;               /* state */
};

typedef struct hip_xfrm_state hip_xfrm_t;
#endif

void hip_beetdb_hold_entry(void *entry);
void hip_beetdb_put_entry(void *entry);

/*
 * These are wrappers to netlink calls (from the userspace daemon to
 * the kernel XFRM management) or to the BEET patch (from the kernel
 * daemon to the kernel XFRM management). The functions are used to
 * manage the replica of HADB within the kernel.
 */
void hip_xfrm_set_nl_ipsec(struct rtnl_handle *nl_ipsec);
int hip_xfrm_dst_init(struct in6_addr * dst_hit, struct in6_addr * dst_addr);
int hip_xfrm_update(hip_hit_t *hit, hip_hit_t *hit2, struct in6_addr *addr, 
		    uint32_t spi, int state, int dir, hip_portpair_t *sa_info);
int hip_xfrm_delete(hip_hit_t * hit, uint32_t spi, int dir);


int hip_xfrm_policy_modify(struct rtnl_handle *rth, int cmd,
			   struct in6_addr *id_our,
			   struct in6_addr *id_peer, 
			   struct in6_addr *tmpl_saddr,
			   struct in6_addr *tmpl_daddr, int dir, u8 proto,
			   u8 id_prefix, int preferred_family);


int hip_xfrm_policy_delete(struct rtnl_handle *rth,
			   struct in6_addr *hit_our,
			   struct in6_addr *hit_peer,
			   int dir, u8 proto, u8 hit_prefix,
			   int preferred_family);

int hip_xfrm_state_modify(struct rtnl_handle *rth,
			  int cmd, struct in6_addr *saddr,
			  struct in6_addr *daddr, 
			  struct in6_addr *src_hit, 
			  struct in6_addr *dst_hit,
			  __u32 spi, int ealg, struct hip_crypto_key *enckey,
			  int enckey_len,
			  int aalg, struct hip_crypto_key *authkey,
			  int authkey_len,
			  int preferred_family,
				int sport, int dport);// hip_portpair_t *sa_info);
int hip_xfrm_state_delete(struct rtnl_handle *rth, struct in6_addr *peer_addr,
			  __u32 spi, int preferred_family, int sport, int dport);
/* Allocates SPI for fixed time */
uint32_t hip_acquire_spi(hip_hit_t *srchit, hip_hit_t *dsthit);

/* Setups the SA (with a given SPI if so said) */
uint32_t hip_add_sa(struct in6_addr *saddr, struct in6_addr *daddr,
		    struct in6_addr *src_hit, struct in6_addr *dst_hit,
		    uint32_t *spi, int ealg, struct hip_crypto_key *enckey,
		    struct hip_crypto_key *authkey,
		    int already_acquired, int direction, int update,
<<<<<<< HEAD
		    hip_ha_t *entry);
=======
			int sport, int dport,int ice_ok);
>>>>>>> 5db3d329

void hip_delete_sa(u32 spi, struct in6_addr *peer_addr, struct in6_addr *dst_addr, 
		   int family, int sport, int dport);


int hip_setup_hit_sp_pair(hip_hit_t *src_hit, hip_hit_t *dst_hit,
                          struct in6_addr *src_addr,
                          struct in6_addr *dst_addr, u8 proto,
                          int use_full_prefix, int update);

void hip_delete_hit_sp_pair(hip_hit_t *src_hit, hip_hit_t *dst_hit, u8 proto,
                            int use_full_prefix);



int hip_flush_all_policy();
int hip_flush_all_sa();

void hip_delete_default_prefix_sp_pair();
int hip_setup_default_sp_prefix_pair();


#endif /* HIP_BEET_H */
<|MERGE_RESOLUTION|>--- conflicted
+++ resolved
@@ -112,11 +112,7 @@
 		    uint32_t *spi, int ealg, struct hip_crypto_key *enckey,
 		    struct hip_crypto_key *authkey,
 		    int already_acquired, int direction, int update,
-<<<<<<< HEAD
 		    hip_ha_t *entry);
-=======
-			int sport, int dport,int ice_ok);
->>>>>>> 5db3d329
 
 void hip_delete_sa(u32 spi, struct in6_addr *peer_addr, struct in6_addr *dst_addr, 
 		   int family, int sport, int dport);
