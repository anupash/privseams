#include "pk.h"

#ifdef CONFIG_HIP_PERFORMANCE
#include "performance.h"
#endif

int hip_rsa_sign(RSA *rsa, struct hip_common *msg) {
	u8 sha1_digest[HIP_AH_SHA_LEN];
	u8 *signature = NULL;
	int err = 0, len;
	unsigned int sig_len;

	len = hip_get_msg_total_len(msg);
	HIP_IFEL(hip_build_digest(HIP_DIGEST_SHA1, msg, len, sha1_digest) < 0,
		 -1, "Building of SHA1 digest failed\n");

	len = RSA_size(rsa);
	signature = malloc(len);
	HIP_IFEL(!signature, -1, "Malloc for signature failed.");
	memset (signature, 0, len);

	/* RSA_sign returns 0 on failure */
	HIP_IFEL(!RSA_sign(NID_sha1, sha1_digest, SHA_DIGEST_LENGTH, signature,
					&sig_len, rsa), -1, "Signing error\n");

	if (hip_get_msg_type(msg) == HIP_R1) {
	    HIP_IFEL(hip_build_param_signature2_contents(msg, signature,
							len, HIP_SIG_RSA), 
					-1,  "Building of signature failed\n");
	} else {
	    HIP_IFEL(hip_build_param_signature_contents(msg, signature,
							len, HIP_SIG_RSA), 
					 -1, "Building of signature failed\n");
	}

 out_err:
	if(signature)
	    free(signature);
	return err;
}

int hip_dsa_sign(DSA *dsa, struct hip_common *msg) {
	u8 sha1_digest[HIP_AH_SHA_LEN];
	u8 signature[HIP_DSA_SIGNATURE_LEN];
	int err = 0, len;

	len = hip_get_msg_total_len(msg);
	HIP_IFEL(hip_build_digest(HIP_DIGEST_SHA1, msg, len, sha1_digest) < 0,
		 -1, "Building of SHA1 digest failed\n");
	HIP_IFEL(impl_dsa_sign(sha1_digest, dsa, signature), 
		 -1, "Signing error\n");

	if (hip_get_msg_type(msg) == HIP_R1) {
	    HIP_IFEL(hip_build_param_signature2_contents(msg, signature,
					 HIP_DSA_SIGNATURE_LEN, HIP_SIG_DSA),
					 -1, "Building of signature failed\n");
	} else {
	    HIP_IFEL(hip_build_param_signature_contents(msg, signature,
					 HIP_DSA_SIGNATURE_LEN, HIP_SIG_DSA),
					 -1, "Building of signature failed\n");
	}

 out_err:
	return err;
}

static int verify(void *peer_pub, struct hip_common *msg, int rsa)
{
	int err = 0, len, origlen;
	struct hip_sig *sig;
	u8 sha1_digest[HIP_AH_SHA_LEN];
	struct in6_addr tmpaddr;	
	struct hip_puzzle *pz = NULL;
	uint8_t opaque[3];
	uint64_t randi = 0;

	ipv6_addr_copy(&tmpaddr, &msg->hitr); /* so update is handled, too */

	origlen = hip_get_msg_total_len(msg);
	if (hip_get_msg_type(msg) == HIP_R1) {
	    HIP_IFEL(!(sig = hip_get_param(msg, HIP_PARAM_HIP_SIGNATURE2)),
				       -ENOENT, "Could not find signature2\n");
		
	    //ipv6_addr_copy(&tmpaddr, &msg->hitr);
	    memset(&msg->hitr, 0, sizeof(struct in6_addr));

	    HIP_IFEL(!(pz = hip_get_param(msg, HIP_PARAM_PUZZLE)),
			      -ENOENT, "Illegal R1 packet (puzzle missing)\n");
	    memcpy(opaque, pz->opaque, 3);
	    randi = pz->I;

	    memset(pz->opaque, 0, 3);
	    pz->I = 0;
	} else {
	    HIP_IFEL(!(sig = hip_get_param(msg, HIP_PARAM_HIP_SIGNATURE)),
					-ENOENT, "Could not find signature\n");
	}

	//HIP_HEXDUMP("SIG", sig, hip_get_param_total_len(sig));
	len = ((u8 *) sig) - ((u8 *) msg);
	hip_zero_msg_checksum(msg);
	HIP_IFEL(len < 0, -ENOENT, "Invalid signature len\n");
	hip_set_msg_total_len(msg, len);

	//HIP_HEXDUMP("Verifying:", msg, len);
	//HIP_HEXDUMP("Pubkey:", peer_pub, hip_get_param_total_len(peer_pub));

	HIP_IFEL(hip_build_digest(HIP_DIGEST_SHA1, msg, len, sha1_digest), 
		 -1, "Could not calculate SHA1 digest\n");
	if (rsa) {
	    /* RSA_verify returns 0 on failure */
	    err = !RSA_verify(NID_sha1, sha1_digest, SHA_DIGEST_LENGTH,
					sig->signature, RSA_size(peer_pub), peer_pub);
	} else {
	    err = impl_dsa_verify(sha1_digest, peer_pub, sig->signature);
	}

#ifdef CONFIG_HIP_PERFORMANCE
	HIP_DEBUG("Stop and write PERF_VERIFY, PERF_RSA_VERIFY_IMPL, PERF_DSA_VERIFY_IMPL\n");
	hip_perf_stop_benchmark(perf_set, PERF_VERIFY);
	hip_perf_stop_benchmark(perf_set, PERF_RSA_VERIFY_IMPL);
	hip_perf_stop_benchmark(perf_set, PERF_DSA_VERIFY_IMPL);
	hip_perf_write_benchmark(perf_set, PERF_VERIFY);
	hip_perf_write_benchmark(perf_set, PERF_RSA_VERIFY_IMPL);
	hip_perf_write_benchmark(perf_set, PERF_DSA_VERIFY_IMPL);
#endif

	if (hip_get_msg_type(msg) == HIP_R1) {
	    memcpy(pz->opaque, opaque, 3);
	    pz->I = randi;
	}

	ipv6_addr_copy(&msg->hitr, &tmpaddr);

	/*switch(err) {
	case 0:
	    err = 0;
	    break;
	case 1:
	default:
	    err = -1;
	    break;
	}*/

	if(err)
	    err = -1;

 out_err:
	hip_set_msg_total_len(msg, origlen);
	return err;
}

int hip_rsa_verify(void *peer_pub, struct hip_common *msg)
{
<<<<<<< HEAD
	return verify((RSA *)peer_pub, msg, 1);
=======
#ifdef CONFIG_HIP_PERFORMANCE
	HIP_DEBUG("Start PERF_RSA_VERIFY_IMPL\n");
	hip_perf_start_benchmark(perf_set, PERF_RSA_VERIFY_IMPL);
#endif
	return verify(peer_pub, msg, 1);
>>>>>>> cdd91a2b
}

int hip_dsa_verify(void *peer_pub, struct hip_common *msg)
{
<<<<<<< HEAD
	return verify((DSA *)peer_pub, msg, 0);
=======
#ifdef CONFIG_HIP_PERFORMANCE
	HIP_DEBUG("Start PERF_DSA_VERIFY_IMPL\n");
	hip_perf_start_benchmark(perf_set, PERF_DSA_VERIFY_IMPL);
#endif
	return verify(peer_pub, msg, 0);
>>>>>>> cdd91a2b
}<|MERGE_RESOLUTION|>--- conflicted
+++ resolved
@@ -152,26 +152,18 @@
 
 int hip_rsa_verify(void *peer_pub, struct hip_common *msg)
 {
-<<<<<<< HEAD
-	return verify((RSA *)peer_pub, msg, 1);
-=======
 #ifdef CONFIG_HIP_PERFORMANCE
 	HIP_DEBUG("Start PERF_RSA_VERIFY_IMPL\n");
 	hip_perf_start_benchmark(perf_set, PERF_RSA_VERIFY_IMPL);
 #endif
-	return verify(peer_pub, msg, 1);
->>>>>>> cdd91a2b
+	return verify((RSA *)peer_pub, msg, 1);
 }
 
 int hip_dsa_verify(void *peer_pub, struct hip_common *msg)
 {
-<<<<<<< HEAD
-	return verify((DSA *)peer_pub, msg, 0);
-=======
 #ifdef CONFIG_HIP_PERFORMANCE
 	HIP_DEBUG("Start PERF_DSA_VERIFY_IMPL\n");
 	hip_perf_start_benchmark(perf_set, PERF_DSA_VERIFY_IMPL);
 #endif
-	return verify(peer_pub, msg, 0);
->>>>>>> cdd91a2b
+	return verify((DSA *)peer_pub, msg, 0);
 }