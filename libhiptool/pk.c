#include "pk.h"

int hip_rsa_sign(RSA *rsa, struct hip_common *msg) {
	u8 sha1_digest[HIP_AH_SHA_LEN];
	u8 *signature;
	int err = 0, len;
	unsigned int sig_len;

	len = hip_get_msg_total_len(msg);
	HIP_IFEL(hip_build_digest(HIP_DIGEST_SHA1, msg, len, sha1_digest) < 0,
		 -1, "Building of SHA1 digest failed\n");

	len = RSA_size(rsa);
	signature = malloc(len);
	HIP_IFEL(!signature, -1, "Malloc for signature failed.");
	memset (signature, 0, len);

	/* RSA_sign returns 0 on failure */
	HIP_IFEL(!RSA_sign(NID_sha1, sha1_digest, SHA_DIGEST_LENGTH, signature,
					&sig_len, rsa), -1, "Signing error\n");

	if (hip_get_msg_type(msg) == HIP_R1) {
	    HIP_IFEL(hip_build_param_signature2_contents(msg, signature,
							len, HIP_SIG_RSA), 
					-1,  "Building of signature failed\n");
	} else {
	    HIP_IFEL(hip_build_param_signature_contents(msg, signature,
							len, HIP_SIG_RSA), 
					 -1, "Building of signature failed\n");
	}

 out_err:
	if(signature)
	    free(signature);
	return err;
}

int hip_dsa_sign(DSA *dsa, struct hip_common *msg) {
	u8 sha1_digest[HIP_AH_SHA_LEN];
	u8 signature[HIP_DSA_SIGNATURE_LEN];
	int err = 0, len;

	len = hip_get_msg_total_len(msg);
	HIP_IFEL(hip_build_digest(HIP_DIGEST_SHA1, msg, len, sha1_digest) < 0,
		 -1, "Building of SHA1 digest failed\n");
	HIP_IFEL(impl_dsa_sign(sha1_digest, dsa, signature), 
		 -1, "Signing error\n");

	if (hip_get_msg_type(msg) == HIP_R1) {
	    HIP_IFEL(hip_build_param_signature2_contents(msg, signature,
					 HIP_DSA_SIGNATURE_LEN, HIP_SIG_DSA),
					 -1, "Building of signature failed\n");
	} else {
	    HIP_IFEL(hip_build_param_signature_contents(msg, signature,
					 HIP_DSA_SIGNATURE_LEN, HIP_SIG_DSA),
					 -1, "Building of signature failed\n");
	}

 out_err:
	return err;
}

static int verify(void *peer_pub, struct hip_common *msg, int rsa)
{
	int err = 0, len, origlen;
	struct hip_sig *sig;
	u8 sha1_digest[HIP_AH_SHA_LEN];
	struct in6_addr tmpaddr;	
	struct hip_puzzle *pz = NULL;
	uint8_t opaque[3];
	uint64_t randi = 0;

	ipv6_addr_copy(&tmpaddr, &msg->hitr); /* so update is handled, too */

	origlen = hip_get_msg_total_len(msg);
	if (hip_get_msg_type(msg) == HIP_R1) {
	    HIP_IFEL(!(sig = hip_get_param(msg, HIP_PARAM_HIP_SIGNATURE2)),
				       -ENOENT, "Could not find signature2\n");
		
	    //ipv6_addr_copy(&tmpaddr, &msg->hitr);
	    memset(&msg->hitr, 0, sizeof(struct in6_addr));

	    HIP_IFEL(!(pz = hip_get_param(msg, HIP_PARAM_PUZZLE)),
			      -ENOENT, "Illegal R1 packet (puzzle missing)\n");
	    memcpy(opaque, pz->opaque, 3);
	    randi = pz->I;

	    memset(pz->opaque, 0, 3);
	    pz->I = 0;
	} else {
	    HIP_IFEL(!(sig = hip_get_param(msg, HIP_PARAM_HIP_SIGNATURE)),
					-ENOENT, "Could not find signature\n");
	}

	//HIP_HEXDUMP("SIG", sig, hip_get_param_total_len(sig));
	len = ((u8 *) sig) - ((u8 *) msg);
	hip_zero_msg_checksum(msg);
	HIP_IFEL(len < 0, -ENOENT, "Invalid signature len\n");
	hip_set_msg_total_len(msg, len);

	//HIP_HEXDUMP("Verifying:", msg, len);
	//HIP_HEXDUMP("Pubkey:", peer_pub, hip_get_param_total_len(peer_pub));

	HIP_IFEL(hip_build_digest(HIP_DIGEST_SHA1, msg, len, sha1_digest), 
		 -1, "Could not calculate SHA1 digest\n");
	if (rsa) {
<<<<<<< HEAD
	    struct hip_rsa_keylen keylen;
	    hip_get_rsa_keylen(peer_pub, &keylen, 0);
	    err = impl_rsa_verify(sha1_digest, (u8 *) (peer_pub + 1),
						      sig->signature, &keylen);
	   HIP_DEBUG("RSA verify err value: %d \n",err);
=======
	    /* RSA_verify returns 0 on failure */
	    err = !RSA_verify(NID_sha1, sha1_digest, SHA_DIGEST_LENGTH,
					sig->signature, RSA_size(peer_pub), peer_pub);
>>>>>>> 1652decb
	} else {
	    err = impl_dsa_verify(sha1_digest, peer_pub, sig->signature);
	}

	if (hip_get_msg_type(msg) == HIP_R1) {
	    memcpy(pz->opaque, opaque, 3);
	    pz->I = randi;
	}

	ipv6_addr_copy(&msg->hitr, &tmpaddr);

	/*switch(err) {
	case 0:
	    err = 0;
	    break;
	case 1:
	default:
	    err = -1;
	    break;
	}*/

	if(err)
	    err = -1;

 out_err:
	hip_set_msg_total_len(msg, origlen);
	return err;
}

int hip_rsa_verify(RSA *peer_pub, struct hip_common *msg)
{
	return verify(peer_pub, msg, 1);
}

int hip_dsa_verify(DSA *peer_pub, struct hip_common *msg)
{
	return verify(peer_pub, msg, 0);
}<|MERGE_RESOLUTION|>--- conflicted
+++ resolved
@@ -104,17 +104,9 @@
 	HIP_IFEL(hip_build_digest(HIP_DIGEST_SHA1, msg, len, sha1_digest), 
 		 -1, "Could not calculate SHA1 digest\n");
 	if (rsa) {
-<<<<<<< HEAD
-	    struct hip_rsa_keylen keylen;
-	    hip_get_rsa_keylen(peer_pub, &keylen, 0);
-	    err = impl_rsa_verify(sha1_digest, (u8 *) (peer_pub + 1),
-						      sig->signature, &keylen);
-	   HIP_DEBUG("RSA verify err value: %d \n",err);
-=======
 	    /* RSA_verify returns 0 on failure */
 	    err = !RSA_verify(NID_sha1, sha1_digest, SHA_DIGEST_LENGTH,
 					sig->signature, RSA_size(peer_pub), peer_pub);
->>>>>>> 1652decb
 	} else {
 	    err = impl_dsa_verify(sha1_digest, peer_pub, sig->signature);
 	}
