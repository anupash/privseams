#ifndef _NET_HIP
#define _NET_HIP

/*
 * HIP header and parameter related constants and structures.
 *
 *  Authors:
 *  - Janne Lundberg <jlu@tcs.hut.fi>
 *  - Miika Komu <miika@iki.fi>
 *  - Mika Kousa <mkousa@cc.hut.fi>
 *  - Kristian Slavov <kslavov@hiit.fi>
 *  - Tobias Heer <tobi@tobibox.de>
 *  - Abhinav Pathak <abhinav.pathak@hiit.fi>
 *
 *  TODO:
 *  - split this file into net/hip.h (packet structs etc) and linux/hip.h
 *    (implementation specific stuff)
 *  - hip_local_hi and hip_lhid contain reduntantly the anonymous bit?
 *  - hip_tlv_common should be packed?
 *  - the packing of the structures could be hidden in the builder
 *  - replace all in6add6 with hip_hit
 *
 *  BUGS:
 *  -
 *
 */

#ifdef __KERNEL__
#  include "usercompat.h"
#else
#  include "kerncompat.h"
#endif

#define HIP_HIT_TYPE_MASK_HAA   0x80
#define HIP_HIT_TYPE_MASK_120   0x11
#define HIP_HIT_PREFIX          0x1100
#define HIP_HIT_PREFIX_LEN      8     /* bits */
#define HIP_HIT_FULL_PREFIX_STR "/128"
#define HIP_HIT_PREFIX_STR      "/8"
#define HIP_KHI_CONTEXT_ID_INIT { 0xF0,0xEF,0xF0,0x2F,0xBF,0xF4,0x3D,0x0F, \
                                  0xE7,0x93,0x0C,0x3C,0x6E,0x61,0x74,0xEA }

#define HIP_NAT_UDP_PORT 50500 /* For NAT traversal */
#define HIP_NAT_UDP_DATA_PORT 54500 /* For data traffic*/
#define UDP_ENCAP 100 /* For setting socket to listen for beet-udp packets*/
#define UDP_ENCAP_ESPINUDP 2 
#define UDP_ENCAP_ESPINUDP_NONIKE 1 


#define NETLINK_HIP             32   /* Host Identity Protocol signalling messages */
#ifndef IPPROTO_HIP
#define IPPROTO_HIP             253 /* Also in libinet6/include/netinet/in.h */
#endif

/* Workaround for kernels before 2.6.15.3. */
#ifndef IPV6_2292PKTINFO
#  define IPV6_2292PKTINFO 2
#endif

#ifdef CONFIG_HIP_OPPORTUNISTIC

#include <sys/un.h> // for sockaddr_un
struct hip_opp_blocking_request_entry {
  struct list_head     	next_entry;
  spinlock_t           	lock;
  atomic_t             	refcnt;

  struct in6_addr      	hash_key;       /* hit_our XOR hit_peer */
  struct in6_addr       peer_real_hit;
  struct sockaddr_un    caller;
};
typedef struct hip_opp_blocking_request_entry hip_opp_block_t;

#define SET_NULL_HIT(hit)                      \
        { memset(hit, 0, sizeof(hip_hit_t));        \
          (hit)->s6_addr32[0] = htons(HIP_HIT_PREFIX);}

inline static ipv6_addr_is_null(struct in6_addr *ip){
  return ((ip->s6_addr32[0] | ip->s6_addr32[1] | 
	   ip->s6_addr32[2] | ip->s6_addr32[3] ) == 0); 
  /*  return ((ip->s6_addr32[0] == 0) &&          
	  (ip->s6_addr32[1] == 0) &&          
	  (ip->s6_addr32[2] == 0) &&          
	  (ip->s6_addr32[3] == 0));
  */
}

static inline int create_new_socket(int type, int protocol)
{
  return socket(AF_INET6, type, protocol);
}

static inline int hit_is_real_hit(const struct in6_addr *hit){
  return ((hit->s6_addr[0] == htons(HIP_HIT_PREFIX)) &&
	  (hit->s6_addr[1] != 0x00));
}

static inline int hit_is_opportunistic_hit(const struct in6_addr *hit){
  return ((hit->s6_addr32[0] == htons(HIP_HIT_PREFIX)) &&
	  (hit->s6_addr32[1] == 0) &&
	  (hit->s6_addr32[2] == 0) &&
	  (hit->s6_addr32[3] == 0));
}

static inline int hit_is_opportunistic_hashed_hit(const struct in6_addr *hit){
  return ((hit->s6_addr[0] == htons(HIP_HIT_PREFIX)) &&
	  (hit->s6_addr[1] == 0x00));

}
static inline int hit_is_opportunistic_null(const struct in6_addr *hit){
  return ((hit->s6_addr32[0] | hit->s6_addr32[1] |
	   hit->s6_addr32[2] | (hit->s6_addr32[3]))  == 0);
}
#endif // CONFIG_HIP_OPPORTUNISTIC

static inline int ipv6_addr_is_hit(const struct in6_addr *a)
{
	return (a->s6_addr[0] == HIP_HIT_TYPE_MASK_120);
}

#define IPV4_TO_IPV6_MAP(in_addr_from, in6_addr_to)                       \
         {(in6_addr_to)->s6_addr32[0] = 0;                                \
          (in6_addr_to)->s6_addr32[1] = 0;                                \
          (in6_addr_to)->s6_addr32[2] = htonl(0xffff);                    \
         (in6_addr_to)->s6_addr32[3] = (uint32_t) ((in_addr_from)->s_addr);}

#define IPV6_TO_IPV4_MAP(in6_addr_from,in_addr_to)    \
       { ((in_addr_to)->s_addr) =                       \
          ((in6_addr_from)->s6_addr32[3]); }

#define IPV6_EQ_IPV4(in6_addr_a,in_addr_b)   \
       ( IN6_IS_ADDR_V4MAPPED(in6_addr_a) && \
	((in6_addr_a)->s6_addr32[3] == (in_addr_b)->s_addr)) 

#define HIT2LSI(a) ( 0x01000000L | \
                     (((a)[HIT_SIZE-3]<<16)+((a)[HIT_SIZE-2]<<8)+((a)[HIT_SIZE-1])))

#define IS_LSI32(a) ((a & 0xFF) == 0x01)

#define HIT_IS_LSI(a) \
        ((((__const uint32_t *) (a))[0] == 0)                                 \
         && (((__const uint32_t *) (a))[1] == 0)                              \
         && (((__const uint32_t *) (a))[2] == 0)                              \
         && IS_LSI32(((__const uint32_t *) (a))[3]))        

#define HIPL_VERSION 0.2

#define HIP_MAX_PACKET 2048
#define HIP_MAX_NETLINK_PACKET 3072

#define HIP_SELECT_TIMEOUT      1
#define HIP_RETRANSMIT_MAX      10
#define HIP_RETRANSMIT_INTERVAL 1 /* seconds */
/* the interval with which the hadb entries are checked for retransmissions */
#define HIP_RETRANSMIT_INIT \
           (HIP_RETRANSMIT_INTERVAL / HIP_SELECT_TIMEOUT)
/* wait about n seconds before retransmitting.
   the actual time is between n and n + RETRANSMIT_INIT seconds */
#define HIP_RETRANSMIT_WAIT 5 
#define HIP_R1_PRECREATE_INTERVAL 60 /* seconds */
#define HIP_R1_PRECREATE_INIT \
           (HIP_R1_PRECREATE_INTERVAL / HIP_SELECT_TIMEOUT)
#define OPENDHT_REFRESH_INTERVAL 60 /* seconds */
#define OPENDHT_REFRESH_INIT \
           (OPENDHT_REFRESH_INTERVAL / HIP_SELECT_TIMEOUT)

/* How many duplicates to send simultaneously: 1 means no duplicates */
#define HIP_PACKET_DUPLICATES                1
/* Set to 1 if you want to simulate lost output packet */
#define HIP_SIMULATE_PACKET_LOSS             0
 /* Packet loss probability in percents */
#define HIP_SIMULATE_PACKET_LOSS_PROBABILITY 30
#define HIP_SIMULATE_PACKET_IS_LOST() (random() < ((uint64_t) HIP_SIMULATE_PACKET_LOSS_PROBABILITY * RAND_MAX) / 100)

#define HIP_NETLINK_TALK_ACK 1 /* see netlink_talk */

#define HIP_HIT_KNOWN 1
#define HIP_HIT_ANON  2

#define HIP_LOWER_TRANSFORM_TYPE 2048
#define HIP_UPPER_TRANSFORM_TYPE 4095

//#define HIP_HIT_TYPE_HASH126    1
#define HIP_HIT_TYPE_HASH120    1
#define HIP_HIT_TYPE_HAA_HASH   2

#define HIP_I1         1
#define HIP_R1         2
#define HIP_I2         3
#define HIP_R2         4
#define HIP_CER        5
#define HIP_UPDATE     16
#define HIP_NOTIFY     17
#define HIP_CLOSE      18
#define HIP_CLOSE_ACK  19
//#define HIP_REA 10     /* removed from ietf-hip-mm-00   */
#define HIP_BOS 11     /* removed from ietf-hip-base-01 */
//#define HIP_AC 12      /* removed from ietf-hip-mm-00   */
//#define HIP_ACR 13     /* removed from ietf-hip-mm-00   */
#define HIP_PSIG 20 /* lightweight HIP pre signature */
#define HIP_TRIG 21 /* lightweight HIP signature trigger*/
#define HIP_PAYLOAD 64 /* xxx */

#define SO_HIP_GLOBAL_OPT 1
#define SO_HIP_SOCKET_OPT 2
#define SO_HIP_GET_HIT_LIST 3

/* HIP socket options */
#define SO_HIP_ADD_LOCAL_HI                     1
#define SO_HIP_DEL_LOCAL_HI                     2
#define SO_HIP_ADD_PEER_MAP_HIT_IP              3
#define SO_HIP_DEL_PEER_MAP_HIT_IP              4
#define SO_HIP_RUN_UNIT_TEST                    5
#define SO_HIP_RST                              6
#define SO_HIP_ADD_RVS                          7
#define SO_HIP_DEL_RVS                          8
#define SO_HIP_GET_MY_EID                       9
#define SO_HIP_SET_MY_EID                       10
#define SO_HIP_GET_PEER_EID                     11
#define SO_HIP_SET_PEER_EID                     12
#define SO_HIP_NULL_OP                          13
#define SO_HIP_UNIT_TEST                        14
#define SO_HIP_BOS                              15
#define SO_HIP_GET_PEER_LIST                    16
#define SO_HIP_NETLINK_DUMMY                    17
#define SO_HIP_AGENT_PING                       18
#define SO_HIP_AGENT_PING_REPLY                 19
#define SO_HIP_AGENT_QUIT                       20
#define SO_HIP_CONF_PUZZLE_NEW                  21
#define SO_HIP_CONF_PUZZLE_GET                  22
#define SO_HIP_CONF_PUZZLE_SET                  23
#define SO_HIP_CONF_PUZZLE_INC                  24
#define SO_HIP_CONF_PUZZLE_DEC                  25
#define SO_HIP_SET_NAT_ON			26
#define SO_HIP_SET_NAT_OFF			27
#define SO_HIP_SET_OPPORTUNISTIC_MODE           28 /*Bing, trial */
#define SO_HIP_QUERY_OPPORTUNISTIC_MODE         29
#define SO_HIP_ANSWER_OPPORTUNISTIC_MODE_QUERY  30
#define SO_HIP_GET_PSEUDO_HIT                   31 
#define SO_HIP_SET_PSEUDO_HIT                   32 
#define SO_HIP_QUERY_IP_HIT_MAPPING		33 
#define SO_HIP_ANSWER_IP_HIT_MAPPING_QUERY	34
#define SO_HIP_ADD_DB_HI			35
#define SO_HIP_GET_PEER_HIT			36
#define SO_HIP_SET_PEER_HIT			37
<<<<<<< HEAD
#define SO_HIP_ADD_ESCROW			38
#define SO_HIP_OFFER_ESCROW			39
=======
#define SO_HIP_I1_REJECT			38

>>>>>>> 16770239

#define HIP_DAEMONADDR_PATH                    "/tmp/hip_daemonaddr_path.tmp"
#define HIP_AGENTADDR_PATH                     "/tmp/hip_agentaddr_path.tmp"
#define HIP_USERADDR_PATH                     "/tmp/hip_useraddr_path.tmp"

#define HIP_HOST_ID_HOSTNAME_LEN_MAX 64

#define HIP_ENDPOINT_FLAG_HIT              1
#define HIP_ENDPOINT_FLAG_ANON             2
#define HIP_HI_REUSE_UID                   4
#define HIP_HI_REUSE_GID                   8
#define HIP_HI_REUSE_ANY                  16
/* Other flags: keep them to the power of two! */

#define HIP_HOST_ID_RR_DSA_MAX_T_VAL           8
#define HIP_HOST_ID_RR_T_SIZE                  1
#define HIP_HOST_ID_RR_Q_SIZE                  20
#define HIP_HOST_ID_RR_P_BASE_SIZE             20
#define HIP_HOST_ID_RR_G_BASE_SIZE             20
#define HIP_HOST_ID_RR_Y_BASE_SIZE             20
#define HIP_HOST_ID_RR_DSA_PRIV_KEY_SIZE       20

//#define HIP_CONTROL_PIGGYBACK_ALLOW 0x4000   /* Host accepts piggybacked ESP in I2 and R2 */

#define HIP_PSEUDO_CONTROL_REQ_RVS  0x8000
//#define HIP_CONTROL_ESP_64          0x1000   /* Use 64-bit sequence number */
#define HIP_CONTROL_RVS_CAPABLE     0x8000    /* not yet defined */
#define HIP_CONTROL_CONCEAL_IP               /* still undefined */
//#define HIP_CONTROL_CERTIFICATES    0x0002   /* Certificate packets follow */
#define HIP_CONTROL_HIT_ANON        0x0001   /* Anonymous HI */
#define HIP_CONTROL_NONE            0x0000

#if 0
#define HIP_CONTROL_SHT_SHIFT       13
#define HIP_CONTROL_DHT_SHIFT       10
#define HIP_CONTROL_SHT_MASK        (0x8000|0x4000|0x2000) /* bits 16-14 */
#define HIP_CONTROL_DHT_MASK        (0x1000|0x800|0x400)  /* bits 13-11 */
#define HIP_CONTROL_SHT_TYPE1       1
#define HIP_CONTROL_SHT_TYPE2       2
#define HIP_CONTROL_DHT_TYPE1       HIP_CONTROL_SHT_TYPE1
#define HIP_CONTROL_DHT_TYPE2       HIP_CONTROL_SHT_TYPE2
#define HIP_CONTROL_SHT_ALL         (HIP_CONTROL_SHT_MASK >> HIP_CONTROL_SHT_SHIFT)
#define HIP_CONTROL_DHT_ALL         (HIP_CONTROL_DHT_MASK >> HIP_CONTROL_DHT_SHIFT)
#endif

#define HIP_VER_RES                 0x01     /* Version 1, reserved 0 */
#define HIP_VER_MASK                0xF0
#define HIP_RES_MASK                0x0F 

#define HIP_STATE_NONE              0      /* No state, structure unused */
#define HIP_STATE_UNASSOCIATED      1      /* ex-E0 */
#define HIP_STATE_I1_SENT           2      /* ex-E1 */
#define HIP_STATE_I2_SENT           3      /* ex-E2 */
#define HIP_STATE_R2_SENT           4
#define HIP_STATE_ESTABLISHED       5      /* ex-E3 */
//#define HIP_STATE_REKEYING          6      /* XX TODO: REMOVE */
/* when adding new states update debug.c hip_state_str */
#define HIP_STATE_FAILED            7
#define HIP_STATE_CLOSING           8
#define HIP_STATE_CLOSED            9
#define HIP_STATE_FILTERING			10

#define HIP_UPDATE_STATE_REKEYING    1      /* XX TODO: REMOVE */
#define HIP_UPDATE_STATE_DEPRECATING 2

#define HIP_PARAM_MIN                 -1 /* exclusive */

#define HIP_PARAM_ESP_INFO             65
//#define HIP_PARAM_SPI                  1 /* XX REMOVE:replaced with ESP_INFO */
#define HIP_PARAM_R1_COUNTER           128
//#define HIP_PARAM_REA                  3 /* XX REMOVE:replaced with LOCATOR */
#define HIP_PARAM_LOCATOR              193
#define HIP_PARAM_PUZZLE               257
#define HIP_PARAM_SOLUTION             321
//#define HIP_PARAM_NES                  9
#define HIP_PARAM_SEQ                  385
#define HIP_PARAM_ACK                  449
#define HIP_PARAM_DIFFIE_HELLMAN       513
#define HIP_PARAM_HIP_TRANSFORM        577
#define HIP_PARAM_ESP_TRANSFORM        4095
#define HIP_PARAM_ENCRYPTED            641
#define HIP_PARAM_HOST_ID              705
#define HIP_PARAM_CERT                 768
#define HIP_PARAM_RVA_REQUEST          100
#define HIP_PARAM_RVA_REPLY            102
#define HIP_PARAM_HASH_CHAIN_VALUE     221 // lhip hash chain. 221 is just temporary
#define HIP_PARAM_HASH_CHAIN_ANCHORS   222 // lhip hash chain anchors. 222 is just temporary
#define HIP_PARAM_HASH_CHAIN_PSIG                 223 // lhip hash chain signature. 223 is just temporary

#define HIP_PARAM_NOTIFY               832
#define HIP_PARAM_ECHO_REQUEST_SIGN    897
#define HIP_PARAM_ECHO_RESPONSE_SIGN   961

/* Range 32768 - 49141 can be used for HIPL private parameters. */
#define HIP_PARAM_HIT                   32768
#define HIP_PARAM_IPV6_ADDR             32769
#define HIP_PARAM_DSA_SIGN_DATA         32770 /* XX TODO: change to digest */
#define HIP_PARAM_HI                    32771
#define HIP_PARAM_DH_SHARED_KEY         32772
#define HIP_PARAM_UNIT_TEST             32773
#define HIP_PARAM_EID_SOCKADDR          32774
#define HIP_PARAM_EID_ENDPOINT          32775 /* Pass endpoint_hip structures into kernel */
#define HIP_PARAM_EID_IFACE             32776
#define HIP_PARAM_EID_ADDR              32777
#define HIP_PARAM_UINT                  32778 /* Unsigned integer */
#define HIP_PARAM_KEYS                  32779
#define HIP_PSEUDO_HIT                  32780 
#define HIP_PARAM_REG_INFO				32781 /* TODO: move somewhere else*/
#define HIP_PARAM_REG_REQUEST			32782 /* TODO: move somewhere else*/
#define HIP_PARAM_REG_RESPONSE			32783 /* TODO: move somewhere else*/
#define HIP_PARAM_REG_FAILED			32784 /* TODO: move somewhere else*/
/* End of HIPL private parameters. */

#define HIP_PARAM_FROM_SIGN       65100
#define HIP_PARAM_TO_SIGN         65102
#define HIP_PARAM_HMAC            61505
#define HIP_PARAM_HMAC2           61569
#define HIP_PARAM_HIP_SIGNATURE2  61633
#define HIP_PARAM_HIP_SIGNATURE   61697
#define HIP_PARAM_ECHO_REQUEST    63661
#define HIP_PARAM_ECHO_RESPONSE   63425
#define HIP_PARAM_FROM            65300
#define HIP_PARAM_TO              65302
#define HIP_PARAM_RVA_HMAC        65320
#define HIP_PARAM_VIA_RVS         65500
#define HIP_PARAM_MAX             65536 /* exclusive */

#define HIP_HIP_RESERVED                0
#define HIP_HIP_AES_SHA1                1
#define HIP_HIP_3DES_SHA1               2
#define HIP_HIP_3DES_MD5                3
#define HIP_HIP_BLOWFISH_SHA1           4
#define HIP_HIP_NULL_SHA1               5
#define HIP_HIP_NULL_MD5                6

#define HIP_TRANSFORM_HIP_MAX           6
#define HIP_TRANSFORM_ESP_MAX           6

#define HIP_ESP_RESERVED                0
#define HIP_ESP_AES_SHA1                1
#define HIP_ESP_3DES_SHA1               2
#define HIP_ESP_3DES_MD5                3
#define HIP_ESP_BLOWFISH_SHA1           4
#define HIP_ESP_NULL_SHA1               5
#define HIP_ESP_NULL_MD5                6

#define ESP_AES_KEY_BITS                128
#define ESP_3DES_KEY_BITS               192

/* Only for testing!!! */
#define HIP_ESP_NULL_NULL            0x0

#define HIP_HI_DSA                    3
#define HIP_SIG_DSA                   3
#define HIP_HI_RSA                    5
#define HIP_SIG_RSA                   5
#define HIP_HI_DEFAULT_ALGO           HIP_HI_RSA
#define HIP_SIG_DEFAULT_ALGO          HIP_SIG_RSA
#define HIP_ANY_ALGO                  -1

#define HIP_DIGEST_MD5                1
#define HIP_DIGEST_SHA1               2
#define HIP_DIGEST_SHA1_HMAC          3
#define HIP_DIGEST_MD5_HMAC           4

#define HIP_DIRECTION_ENCRYPT         1
#define HIP_DIRECTION_DECRYPT         2

#define HIP_KEYMAT_INDEX_NBR_SIZE     1

#define HIP_VERIFY_PUZZLE             0
#define HIP_SOLVE_PUZZLE              1
#define HIP_PUZZLE_OPAQUE_LEN         2

#define HIP_PARAM_ENCRYPTED_IV_LEN    8

#define HIP_DSA_SIGNATURE_LEN        41
/* Assume that RSA key is 1024 bits. RSA signature is as long as the key
   (1024 bits -> 128 bytes) */
#define HIP_RSA_SIGNATURE_LEN       128

#define ENOTHIT                     666

/* Domain Identifiers (to be used in HOST_ID TLV) */
#define HIP_DI_NONE                   0
#define HIP_DI_FQDN                   1
#define HIP_DI_NAI                    2


/* Rendezvous types */
#define HIP_RVA_RELAY_I1              1
#define HIP_RVA_RELAY_I1R1            2
#define HIP_RVA_RELAY_I1R1I2          3
#define HIP_RVA_RELAY_I1R1I2R2        4
#define HIP_RVA_RELAY_ESP_I1          5
#define HIP_RVA_REDIRECT_I1           6

#define HIP_ESCROW_SERVICE			  7

#define PEER_ADDR_STATE_UNVERIFIED 1
#define PEER_ADDR_STATE_ACTIVE 2
#define PEER_ADDR_STATE_DEPRECATED 3

#define ADDR_STATE_ACTIVE 1
#define ADDR_STATE_WAITING_ECHO_REQ 2

#define HIP_LOCATOR_TRAFFIC_TYPE_DUAL    0
#define HIP_LOCATOR_TRAFFIC_TYPE_SIGNAL  1
#define HIP_LOCATOR_TRAFFIC_TYPE_DATA    2

#define HIP_LOCATOR_LOCATOR_TYPE_IPV6    0
#define HIP_LOCATOR_LOCATOR_TYPE_ESP_SPI 1

#define HIP_SPI_DIRECTION_OUT 1
#define HIP_SPI_DIRECTION_IN 2

#define SEND_UPDATE_ESP_INFO (1 << 0)
#define SEND_UPDATE_LOCATOR (1 << 1)


#define HIP_ESCROW_OPERATION_ADD	1
#define HIP_ESCROW_OPERATION_MODIFY	2
#define HIP_ESCROW_OPERATION_DELETE	3

/* Returns length of TLV option (contents) with padding. */
#define HIP_LEN_PAD(len) \
    ((((len) & 0x07) == 0) ? (len) : ((((len) >> 3) << 3) + 8))

#define HIP_AH_SHA_LEN                 20

/* HIP_IFCS takes a pointer and an command to execute.
   it executes the command exec if cond != NULL */ 
#define HIP_IFCS(condition, consequence)\
	 if( condition ) {	\
	 	consequence ; 						\
	 } else {							\
	 	HIP_ERROR("No state information found.\n");		\
	 }
	 								
typedef struct in6_addr hip_hit_t;
typedef struct in_addr hip_lsi_t;
typedef uint16_t se_family_t;
typedef uint16_t se_length_t;
typedef uint16_t se_hip_flags_t;
typedef uint32_t sa_eid_t;
typedef uint8_t hip_hdr_type_t;
typedef uint8_t hip_hdr_len_t;
typedef uint16_t hip_hdr_err_t;
typedef uint16_t hip_tlv_type_t;
typedef uint16_t hip_tlv_len_t;
typedef struct hip_hadb_state hip_ha_t;
typedef struct hip_hadb_rcv_func_set hip_rcv_func_set_t;
typedef struct hip_hadb_handle_func_set hip_handle_func_set_t;
typedef struct hip_hadb_update_func_set hip_update_func_set_t;
typedef struct hip_hadb_misc_func_set hip_misc_func_set_t;
typedef struct hip_hadb_xmit_func_set hip_xmit_func_set_t;
typedef struct hip_hadb_input_filter_func_set hip_input_filter_func_set_t;
typedef struct hip_hadb_output_filter_func_set hip_output_filter_func_set_t;

/* todo: remove HIP_HASTATE_SPIOK */
typedef enum { HIP_HASTATE_INVALID=0, HIP_HASTATE_SPIOK=1,
	       HIP_HASTATE_HITOK=2, HIP_HASTATE_VALID=3 } hip_hastate_t;
/*
 * Use accessor functions defined in builder.c, do not access members
 * directly to avoid hassle with byte ordering and number conversion.
 */
struct hip_common {
	uint8_t      payload_proto;
	uint8_t      payload_len;
	uint8_t      type_hdr;
	uint8_t      ver_res;

	uint16_t     checksum;
	uint16_t     control;

	struct in6_addr hits;  /* Sender HIT   */
	struct in6_addr hitr;  /* Receiver HIT */
} __attribute__ ((packed));


/*
 * hip stateless info: Used to send parameters 
 * across function calls carrying stateless info
 */
struct hip_stateless_info 
{
	uint32_t src_port;
	uint32_t dst_port;
};

/*
 * Localhost Host Identity. Used only internally in the implementation.
 * Used for wrapping anonymous bit with the corresponding HIT.
 */
struct hip_lhi
{
	uint16_t           anonymous; /* Is this an anonymous HI */
	struct in6_addr    hit;
} __attribute__ ((packed));


/*
 * Use accessor functions defined in hip_build.h, do not access members
 * directly to avoid hassle with byte ordering and length conversion.
 */ 
struct hip_tlv_common {
	hip_tlv_type_t     type;
	hip_tlv_len_t      length;
} __attribute__ ((packed));

#if 0
struct hip_i1 {
	uint8_t         payload_proto;
	hip_hdr_len_t   payload_len;
	hip_hdr_type_t  type_hdr;
	uint8_t         ver_res;

	uint16_t        control;
	uint16_t        checksum;

	struct in6_addr hits;  /* Sender HIT   */
	struct in6_addr hitr;  /* Receiver HIT */
} __attribute__ ((packed));
#endif

struct hip_keymat_keymat
{
	size_t offset;      /* Offset into the key material */
	size_t keymatlen;   /* Length of the key material */

	void *keymatdst; /* Pointer to beginning of key material */
};

/*
 * Used in executing a unit test case in a test suite in the kernel module.
 */
struct hip_unit_test {
	hip_tlv_type_t     type;
	hip_tlv_len_t      length;
	uint16_t           suiteid;
	uint16_t           caseid;
} __attribute__ ((packed));

#if 0
/* XX FIXME: obsoleted by esp_info in draft-ietf-esp-00 */
struct hip_spi {
	hip_tlv_type_t      type;
	hip_tlv_len_t      length;

	uint32_t      spi;
} __attribute__ ((packed));
#endif

struct hip_esp_info {
	hip_tlv_type_t      type;
	hip_tlv_len_t      length;

	uint16_t reserved;
	uint16_t keymat_index;
	uint32_t old_spi;
	uint32_t new_spi;
} __attribute__ ((packed));

struct hip_r1_counter {
	hip_tlv_type_t     type;
	hip_tlv_len_t      length;

	uint32_t           reserved;
	uint64_t           generation;
} __attribute__ ((packed));


struct hip_puzzle {
	hip_tlv_type_t     type;
	hip_tlv_len_t     length;

	uint8_t           K;
	uint8_t           lifetime;
	uint8_t           opaque[HIP_PUZZLE_OPAQUE_LEN];
	uint64_t          I;
} __attribute__ ((packed));

struct hip_solution {
	hip_tlv_type_t     type;
	hip_tlv_len_t     length;

	uint8_t           K;
	uint8_t           reserved;
	uint8_t           opaque[HIP_PUZZLE_OPAQUE_LEN];
	uint64_t          I;
	uint64_t          J;
} __attribute__ ((packed));

struct hip_diffie_hellman {
	hip_tlv_type_t    type;
	hip_tlv_len_t     length;

	uint8_t           group_id;  
	/* fixed part ends */
        uint8_t           public_value[0];
} __attribute__ ((packed));

typedef uint16_t hip_transform_suite_t;

struct hip_hip_transform {
	hip_tlv_type_t        type;
	hip_tlv_len_t         length;

	hip_transform_suite_t suite_id[HIP_TRANSFORM_HIP_MAX];
} __attribute__ ((packed));

struct hip_esp_transform {
	hip_tlv_type_t        type;
	hip_tlv_len_t         length;

	uint16_t reserved;

	hip_transform_suite_t suite_id[HIP_TRANSFORM_ESP_MAX];
} __attribute__ ((packed));

/*
 * XX FIXME: HIP AND ESP TRANSFORM ARE NOT SYMMETRIC (RESERVED)
 */
struct hip_any_transform {
	hip_tlv_type_t        type;
	hip_tlv_len_t         length;
		/* XX TODO: replace with MAX(HIP, ESP) */
	hip_transform_suite_t suite_id[HIP_TRANSFORM_HIP_MAX +
				       HIP_TRANSFORM_ESP_MAX];
} __attribute__ ((packed));

/* RFC2535 3.1 KEY RDATA format */
struct hip_host_id_key_rdata {
	uint16_t flags;
	uint8_t protocol;
	uint8_t algorithm;

	/* fixed part ends */
} __attribute__ ((packed));

struct hip_host_id {
	hip_tlv_type_t     type;
	hip_tlv_len_t      length;

	uint16_t     hi_length;
	uint16_t     di_type_length;

	struct hip_host_id_key_rdata rdata;
	/* fixed part ends */
} __attribute__ ((packed));

struct hip_encrypted_aes_sha1 {
	hip_tlv_type_t     type;
	hip_tlv_len_t     length;

        uint32_t     reserved;
	uint8_t      iv[16];
	/* fixed part ends */
} __attribute__ ((packed));

struct hip_encrypted_3des_sha1 {
	hip_tlv_type_t     type;
	hip_tlv_len_t     length;

        uint32_t     reserved;
	uint8_t      iv[8];
	/* fixed part ends */
} __attribute__ ((packed));

struct hip_encrypted_null_sha1 {
	hip_tlv_type_t     type;
	hip_tlv_len_t     length;

        uint32_t     reserved;
	/* fixed part ends */
} __attribute__ ((packed));

struct hip_sig {
	hip_tlv_type_t     type;
	hip_tlv_len_t     length;

	uint8_t      algorithm;
	uint8_t      signature[0]; /* variable length */

	/* fixed part end */
} __attribute__ ((packed));

struct hip_sig2 {
	hip_tlv_type_t     type;
	hip_tlv_len_t     length;

	uint8_t      algorithm;
	uint8_t      signature[0]; /* variable length */

	/* fixed part end */
} __attribute__ ((packed));

#if 0
/* XX FIXME: obsoloted by esp_info in draft-esp-00 */
struct hip_nes {
	hip_tlv_type_t type;
	hip_tlv_len_t length;
	uint16_t reserved;
	uint16_t keymat_index;
	uint32_t old_spi;
	uint32_t new_spi;
} __attribute__ ((packed));
#endif

struct hip_seq {
	hip_tlv_type_t type;
	hip_tlv_len_t length;

	uint32_t update_id;
} __attribute__ ((packed));

struct hip_ack {
	hip_tlv_type_t type;
	hip_tlv_len_t length;

	uint32_t peer_update_id; /* n items */
} __attribute__ ((packed));

struct hip_notify {
	hip_tlv_type_t type;
	hip_tlv_len_t length;

	uint16_t reserved;
	uint16_t msgtype;
	/* end of fixed part */
} __attribute__ ((packed));

#if 0
/* XX FIX: depracated in mm-02, use the locator addr item structure */
struct hip_rea_info_addr_item {
	uint32_t lifetime;
	uint32_t reserved;
	struct in6_addr address;
}  __attribute__ ((packed));
#endif

struct hip_locator_info_addr_item {
	uint8_t traffic_type;
	uint8_t locator_type;
	uint8_t locator_length;
	uint8_t reserved;
	uint32_t lifetime;
	/* end of fixed part - locator of arbitrary length follows but 
	   currently support only IPv6 */
	struct in6_addr address;
	int state; /*State of our addresses,
		     possible states are:
		     WAITING_ECHO_REQUEST, ACTIVE
		   */

}  __attribute__ ((packed));

#if 0
/* XX FIX: depracated in mm-02, use the locator structure */
struct hip_rea {
	hip_tlv_type_t type;
	hip_tlv_len_t length;
	uint32_t spi;
	/* fixed part ends */
} __attribute__ ((packed));
#endif

struct hip_locator {
	hip_tlv_type_t type;
	hip_tlv_len_t length;
	/* fixed part ends */
} __attribute__ ((packed));

struct hip_hmac {
	hip_tlv_type_t type;
	hip_tlv_len_t  length;
	uint8_t hmac_data[HIP_AH_SHA_LEN];
} __attribute__ ((packed));

struct hip_cert {
	hip_tlv_type_t type;
	hip_tlv_len_t  length;

	uint8_t  cert_count;
	uint8_t  cert_id;
	uint8_t  cert_type;
	/* end of fixed part */
} __attribute__ ((packed));

/************* RVS *******************/

struct hip_rva_request {
	hip_tlv_type_t type;
	hip_tlv_len_t  length;
	uint32_t       lifetime;
	/* RVA types */
} __attribute__ ((packed));

struct hip_rva_reply {
	hip_tlv_type_t type;
	hip_tlv_len_t  length;
	uint32_t       lifetime;
	/* RVA types */
} __attribute__ ((packed));

struct hip_rva_hmac {
	hip_tlv_type_t type;
	hip_tlv_len_t  length;
	uint8_t hmac_data[HIP_AH_SHA_LEN];
} __attribute__ ((packed));

struct hip_from {
	hip_tlv_type_t type;
	hip_tlv_len_t  length;
	uint8_t address[16];
} __attribute__ ((packed));

struct hip_to {
	hip_tlv_type_t type;
	hip_tlv_len_t  length;
	uint8_t address[16];
} __attribute__ ((packed));

struct hip_via_rvs {
	hip_tlv_type_t type;
	hip_tlv_len_t  length;
	uint8_t address[16];
	/* the rest of the addresses */
} __attribute__ ((packed));

struct hip_echo_request {
	hip_tlv_type_t type;
	hip_tlv_len_t  length;
	/* opaque */
} __attribute__ ((packed));

struct hip_echo_response {
	hip_tlv_type_t type;
	hip_tlv_len_t  length;
	/* opaque */
} __attribute__ ((packed));

/* Structure describing an endpoint. This structure is used by the resolver in
 * the userspace, so it is not length-padded like HIP parameters. All of the
 * members are in network byte order.
 */
struct endpoint {
	se_family_t   family;    /* PF_HIP, PF_XX */
	se_length_t   length;    /* length of the whole endpoint in octets */
};

/*
 * Note: not padded
 */
struct endpoint_hip {
	se_family_t         family; /* PF_HIP */
	se_length_t         length; /* length of the whole endpoint in octets */
	se_hip_flags_t      flags;  /* e.g. ANON or HIT */
	union {
		struct hip_host_id host_id;
		struct in6_addr hit;
	} id;
};

struct sockaddr_eid {
	unsigned short int eid_family;
	uint16_t eid_port;
	sa_eid_t eid_val;
} __attribute__ ((packed));

/*
 * This structure is by the native API to carry local and peer identities
 * from libc (setmyeid and setpeereid calls) to the HIP socket handler
 * (setsockopt). It is almost the same as endpoint_hip, but it is
 * length-padded like HIP parameters to make it usable with the builder
 * interface.
 */
struct hip_eid_endpoint {
	hip_tlv_type_t      type;
	hip_tlv_len_t       length;
	struct endpoint_hip endpoint;
} __attribute__ ((packed));

typedef uint16_t hip_eid_iface_type_t;

struct hip_eid_iface {
	hip_tlv_type_t type;
	hip_tlv_len_t length;
	hip_eid_iface_type_t if_index;
} __attribute__ ((packed));

struct hip_eid_sockaddr {
	hip_tlv_type_t type;
	hip_tlv_len_t length;
	struct sockaddr sockaddr;
} __attribute__ ((packed));

/* Both for storing peer host ids and localhost host ids */
#define HIP_HOST_ID_MAX                16
#define HIP_MAX_KEY_LEN 32 /* max. draw: 256 bits! */

struct hip_crypto_key {
	char key[HIP_MAX_KEY_LEN];
};


/******** ESCROW *********/

struct hip_reg_info {
	hip_tlv_type_t type;
	hip_tlv_len_t  length;
	uint8_t       min_lifetime;
	uint8_t       max_lifetime;
} __attribute__ ((packed));


struct hip_reg_request {
	hip_tlv_type_t type;
	hip_tlv_len_t  length;
	uint8_t       lifetime;
} __attribute__ ((packed));

struct hip_reg_failed {
	hip_tlv_type_t type;
	hip_tlv_len_t  length;
	uint8_t       failure_type;
} __attribute__ ((packed));


struct hip_keys {
	hip_tlv_type_t 	type;
	hip_tlv_len_t 	length;
	uint16_t 		operation;
	uint16_t 		alg_id;
	uint8_t 		address[16];
	uint8_t 		hit[16];
	uint32_t 		spi;
	uint32_t 		spi_old;
	uint16_t 		key_len;
	struct hip_crypto_key enc;
	//int direction; // ?
} __attribute__ ((packed));




struct hip_context
{
	//struct sk_buff *skb_in;         /* received skbuff */
	struct hip_common *input;       /* received packet */
	struct hip_common *output;      /* packet to be built and sent */

	struct hip_crypto_key hip_enc_out;
	struct hip_crypto_key hip_hmac_out;
	struct hip_crypto_key esp_out;
	struct hip_crypto_key auth_out;

	struct hip_crypto_key hip_enc_in;
	struct hip_crypto_key hip_hmac_in;
	struct hip_crypto_key esp_in;
	struct hip_crypto_key auth_in;

	char   *dh_shared_key;
	size_t dh_shared_key_len;

	uint16_t current_keymat_index; /* the byte offset index in draft chapter HIP KEYMAT */
	unsigned char current_keymat_K[HIP_AH_SHA_LEN];
	uint8_t keymat_calc_index; /* the one byte index number used
				    * during the keymat calculation */
	uint16_t keymat_index; /* KEYMAT offset */
	uint16_t esp_keymat_index; /* pointer to the esp keymat index */
};

struct hip_packet_dh_sig
{
	struct hip_common *common; 
	struct hip_diffie_hellman *dh;
	struct hip_host_id *host_id;
	struct hip_sig2 *hsig2;
};

struct hip_context_dh_sig
{
	struct hip_common *out_packet;                 /* kmalloced */
	struct hip_packet_dh_sig hip_out; /* packet to be built and sent */
};

struct hip_peer_addr_list_item
{
	struct list_head list;

	struct in6_addr  address;
	int              address_state; /* current state of the
					 * address (PEER_ADDR_STATE_xx) */
	int              is_preferred;  /* 1 if this address was set as
					   preferred address in the LOCATOR */
	uint32_t         lifetime;
	struct timeval   modified_time; /* time when this address was
					   added or updated */
	uint32_t         seq_update_id; /* the Update ID in SEQ parameter
					   this address is related to */
	uint8_t          echo_data[4];  /* data put into the ECHO_REQUEST parameter */
};

/* for HIT-SPI hashtable only */
struct hip_hit_spi {
	struct list_head list;
	spinlock_t       lock;
	atomic_t         refcnt;
	hip_hit_t        hit_our;
	hip_hit_t        hit_peer;
	uint32_t         spi; /* this SPI spi belongs to the HIT hit */
};

struct hip_spi_in_item
{
	struct list_head list;
	uint32_t         spi;
	uint32_t         new_spi; /* SPI is changed to this when rekeying */
        /* ifindex if the netdev to which this is related to */
	int              ifindex;
	unsigned long    timestamp; /* when SA was created */
	int              updating; /* UPDATE is in progress */
	uint32_t         esp_info_spi_out; /* UPDATE, the stored outbound
					    * SPI related to the inbound
					    * SPI we sent in reply (useless?)*/
	uint16_t         keymat_index; /* advertised keymat index */
	int              update_state_flags; /* 0x1=received ack for
						sent SEQ, 0x2=received
						peer's ESP_INFO,
						both=0x3=can move back
						to established */
        /* the Update ID in SEQ parameter these SPI are related to */
	uint32_t seq_update_id;
        /* the corresponding esp_info of peer */
	struct hip_esp_info stored_received_esp_info;
        /* our addresses this SPI is related to, reuse struct to ease coding */
	struct hip_locator_info_addr_item *addresses;
	int addresses_n; /* number of addresses */
};

struct hip_spi_out_item
{
	struct list_head list;
	uint32_t         spi;
	uint32_t         new_spi;   /* spi is changed to this when rekeying */
	uint32_t         seq_update_id; /* USELESS, IF SEQ ID WILL BE RELATED TO ADDRESS ITEMS,
					 * NOT OUTBOUND SPIS *//* the Update ID in SEQ parameter these SPI are related to */

	struct list_head peer_addr_list; /* Peer's IPv6 addresses */
	struct in6_addr  preferred_address; /* check */
};

struct hip_hadb_state
{
	struct list_head     next_hit;
	spinlock_t           lock;
	atomic_t             refcnt;

	hip_hastate_t        hastate;
	int                  state;
	int                  update_state;
	uint16_t             local_controls;
	uint16_t             peer_controls;
	hip_hit_t            hit_our;        /* The HIT we use with this host */
	hip_hit_t            hit_peer;       /* Peer's HIT */
	hip_hit_t            hash_key;       /* hit_our XOR hit_peer */
	struct list_head     spis_in;        /* SPIs for inbound SAs,  hip_spi_in_item  */
	struct list_head     spis_out;       /* SPIs for outbound SAs, hip_spi_out_item */
	uint32_t             default_spi_out;
	struct in6_addr      preferred_address; /* preferred peer address to use when
						 * sending data to peer */
        struct  in6_addr     local_address;   /* Our IP address */
  //	struct in6_addr      bex_address;    /* test, for storing address during the base exchange */
	hip_lsi_t            lsi_peer;
	hip_lsi_t            lsi_our;
	int                  esp_transform;
	uint64_t             birthday;
	char                 *dh_shared_key;
	size_t               dh_shared_key_len;

	uint16_t	     nat;    /* 1, if this hadb_state is behind nat */
	uint32_t	     peer_udp_port;    /* NAT mangled port */
	//struct in6_addr      peer_udp_address; /* NAT address */
	int					escrow_used;
	struct in6_addr		escrow_server_hit;
	/* The initiator computes the keys when it receives R1.
	 * The keys are needed only when R2 is received. We store them
	 * here in the mean time.
	 */
	struct hip_crypto_key hip_enc_out; /* outgoing HIP packets */
	struct hip_crypto_key hip_hmac_out;
	struct hip_crypto_key esp_out;  /* outgoing ESP packets */
	struct hip_crypto_key auth_out;
	struct hip_crypto_key hip_enc_in; /* incoming HIP packets */
	struct hip_crypto_key hip_hmac_in;
	struct hip_crypto_key esp_in; /* incoming ESP packets */
	struct hip_crypto_key auth_in;

	uint16_t current_keymat_index; /* the byte offset index in draft chapter HIP KEYMAT */
	uint8_t keymat_calc_index; /* the one byte index number used
				    * during the keymat calculation */
	uint16_t esp_keymat_index; /* for esp_info */
	unsigned char current_keymat_K[HIP_AH_SHA_LEN]; /* last Kn, where n is keymat_calc_index */
	uint32_t update_id_out; /* stored outgoing UPDATE ID counter */
	uint32_t update_id_in; /* stored incoming UPDATE ID counter */

	/* Our host identity functions */
	struct hip_host_id *our_pub;
	struct hip_host_id *our_priv;
	int (*sign)(struct hip_host_id *, struct hip_common *);
	
	/* Peer host identity functions */
        struct hip_host_id *peer_pub;
 	int (*verify)(struct hip_host_id *, struct hip_common *);

        uint64_t puzzle_solution; /* For retransmission */
	uint64_t puzzle_i;        /* For retransmission */

	char echo_data[4]; /* For base exchange or CLOSE, not for UPDATE */

	struct {
		int count;
		time_t last_transmit;
		struct in6_addr saddr, daddr;
		struct hip_common *buf;
	} hip_msg_retrans;

	/* function pointer sets for modifying hip behaviour based on state information */
	
	/* receive func set. Do not modify these values directly.
	   Use hip_hadb_set_rcv_function_set instead */
	hip_rcv_func_set_t *hadb_rcv_func;
	
	/* handle func set. Do not modify these values directly. 
	Use hip_hadb_set_handle_function_set instead */
	hip_handle_func_set_t *hadb_handle_func;

	/* handle func set. Do not modify these values directly. 
	Use hip_hadb_set_handle_function_set instead */
	hip_misc_func_set_t *hadb_misc_func;	

	/* handle func set. Do not modify these values directly. 
	Use hip_hadb_set_handle_function_set instead */
	hip_update_func_set_t *hadb_update_func;	

	/* transmission func set. Do not modify these values directly. 
	Use hip_hadb_set_handle_function_set instead */
	hip_xmit_func_set_t *hadb_xmit_func;

	/* For e.g. GUI agent */
	hip_input_filter_func_set_t *hadb_input_filter_func;
	hip_output_filter_func_set_t *hadb_output_filter_func;
};

struct hip_hadb_rcv_func_set {
	int (*hip_receive_i1)(struct hip_common *,
			      struct in6_addr *, 
			      struct in6_addr *,
			      hip_ha_t*,
			      struct hip_stateless_info *);

	int (*hip_receive_r1)(struct hip_common *,
				 struct in6_addr *, 
				 struct in6_addr *,
				 hip_ha_t*,
			      struct hip_stateless_info *);
				 
	/* as there is possibly no state established when i2
	messages are received, the hip_handle_i2 function pointer
	is not executed during the establishment of a new connection*/
	int (*hip_receive_i2)(struct hip_common *,
				 struct in6_addr *, 
				 struct in6_addr *,
				 hip_ha_t*,
			     struct hip_stateless_info *);
				 
	int (*hip_receive_r2)(struct hip_common *,
				 struct in6_addr *,
				 struct in6_addr *,
				 hip_ha_t*,
			     struct hip_stateless_info *);
				 
	int (*hip_receive_update)(struct hip_common *,
				  struct in6_addr *,
				  struct in6_addr *,
				  hip_ha_t*,
				  struct hip_stateless_info *);
				     
	int (*hip_receive_notify)(struct hip_common *,
				  struct in6_addr *,
				  struct in6_addr *,
				  hip_ha_t*);
  
	int (*hip_receive_bos)(struct hip_common *,
			       struct in6_addr *,
			       struct in6_addr *,
			       hip_ha_t*,
			       struct hip_stateless_info *);
				     
	int (*hip_receive_close)(struct hip_common *,
				 hip_ha_t*);
				       
	int (*hip_receive_close_ack)(struct hip_common *,
				     hip_ha_t*);	 
	
};

struct hip_hadb_handle_func_set{   
	int (*hip_handle_i1)(struct hip_common *r1,
			     struct in6_addr *r1_saddr,
			     struct in6_addr *r1_daddr,
			     hip_ha_t *entry,
			     struct hip_stateless_info *);

	int (*hip_handle_r1)(struct hip_common *r1,
			     struct in6_addr *r1_saddr,
			     struct in6_addr *r1_daddr,
			     hip_ha_t *entry,
			     struct hip_stateless_info *);
			     
	/* as there is possibly no state established when i2
	   messages are received, the hip_handle_i2 function pointer
	   is not executed during the establishment of a new connection*/
	int (*hip_handle_i2)(struct hip_common *i2,
			     struct in6_addr *i2_saddr,
			     struct in6_addr *i2_daddr,
			     hip_ha_t *ha,
			     struct hip_stateless_info *i2_info);
			     
	int (*hip_handle_r2)(struct hip_common *r2,
			     struct in6_addr *r2_saddr,
			     struct in6_addr *r2_daddr,
			     hip_ha_t *ha,
			     struct hip_stateless_info *r2_info);
	int (*hip_handle_bos)(struct hip_common *bos,
			      struct in6_addr *r2_saddr,
			      struct in6_addr *r2_daddr,
			      hip_ha_t *ha,
			      struct hip_stateless_info *);
	int (*hip_handle_close)(struct hip_common *close,
				hip_ha_t *entry);
	int (*hip_handle_close_ack)(struct hip_common *close_ack,
				    hip_ha_t *entry);
};

struct hip_hadb_update_func_set{   
	int (*hip_handle_update_plain_locator)(hip_ha_t *entry, 
					       struct hip_common *msg,
					       struct in6_addr *src_ip,
					       struct in6_addr *dst_ip,
					       struct hip_esp_info *esp_info);

	int (*hip_handle_update_addr_verify)(hip_ha_t *entry,
					     struct hip_common *msg,
					     struct in6_addr *src_ip,
					     struct in6_addr *dst_ip);

	void (*hip_update_handle_ack)(hip_ha_t *entry,
				      struct hip_ack *ack,
				      int have_nes);				      

	int (*hip_handle_update_established)(hip_ha_t *entry,
					     struct hip_common *msg,
					     struct in6_addr *src_ip,
					     struct in6_addr *dst_ip,
					     struct hip_stateless_info *);
	int (*hip_handle_update_rekeying)(hip_ha_t *entry,
					  struct hip_common *msg,
					  struct in6_addr *src_ip);

	int (*hip_update_send_addr_verify)(hip_ha_t *entry,
					   struct hip_common *msg,
					   struct in6_addr *src_ip,
					   uint32_t spi);

	int (*hip_update_send_echo)(hip_ha_t *entry,
				    struct hip_peer_addr_list_item *addr,
			            uint32_t spi);	    
};

struct hip_hadb_misc_func_set{ 
	uint64_t (*hip_solve_puzzle)(void *puzzle,
				  struct hip_common *hdr,
				  int mode);  
	int (*hip_produce_keying_material)(struct hip_common *msg,
					   struct hip_context *ctx,
					   uint64_t I,
					   uint64_t J);
	int (*hip_create_i2)(struct hip_context *ctx, uint64_t solved_puzzle, 
			     struct in6_addr *r1_saddr,
			     struct in6_addr *r1_daddr,
			     hip_ha_t *entry,
			     struct hip_stateless_info *);
	int (*hip_create_r2)(struct hip_context *ctx,
			     struct in6_addr *i2_saddr,
			     struct in6_addr *i2_daddr,
			     hip_ha_t *entry,
			     struct hip_stateless_info *);
	void (*hip_build_network_hdr)(struct hip_common *msg, uint8_t type_hdr,
				      uint16_t control,
				      const struct in6_addr *hit_sender,
				      const struct in6_addr *hit_receiver);
};

struct hip_hadb_xmit_func_set{ 
	int  (*hip_csum_send)(struct in6_addr *local_addr,
			      struct in6_addr *peer_addr,
			      uint32_t src_port, uint32_t dst_port,
			      struct hip_common* msg,
			      hip_ha_t *entry,
			      int retransmit);
};

struct hip_hadb_input_filter_func_set { 
	int (*hip_input_filter)(struct hip_common *msg);
};

struct hip_hadb_output_filter_func_set { 
	int (*hip_output_filter)(struct hip_common *msg);
};


struct hip_cookie_entry {
	int used;
	struct in6_addr peer_hit;
	uint64_t i;
	uint64_t j; /* not needed ? */
	uint64_t  k;
	uint64_t hash_target;
	struct in6_addr initiator;
	struct in6_addr responder;
};

struct hip_work_order_hdr {
	int type;
	int subtype;
	struct in6_addr id1, id2, id3; /* can be a HIT or IP address */
	int arg1, arg2, arg3;
};

struct hip_work_order {
	struct hip_work_order_hdr hdr;
	struct hip_common *msg; /* NOTE: reference only with &hwo->msg ! */
	uint32_t seq;
	struct list_head queue;
	void (*destructor)(struct hip_work_order *hwo);
};

/* Do not move this before the definition of struct endpoint, as i3
   headers refer to libinet6 headers which in turn require the
   definition of the struct. */
#ifdef CONFIG_HIP_HI3
#   include "i3_client_api.h" 
#endif

struct hip_host_id_entry {
/* this needs to be first (list_for_each_entry, list 
   head being of different type) */
	struct list_head next; 

	struct hip_lhi lhi;
	hip_lsi_t lsi;
	/* struct in6_addr ipv6_addr[MAXIP]; */
	struct hip_host_id *host_id; /* allocated dynamically */
	struct hip_r1entry *r1; /* precreated R1s */
	/* Handler to call after insert with an argument, return 0 if OK*/
	int (*insert)(struct hip_host_id_entry *, void **arg);
	/* Handler to call before remove with an argument, return 0 if OK*/
	int (*remove)(struct hip_host_id_entry *, void **arg);
	void *arg;
};

struct hip_eid_owner_info {
	uid_t            uid;
	gid_t            gid;
	pid_t            pid;
	se_hip_flags_t   flags;  /* HIP_HI_REUSE_* */
};

struct hip_eid_db_entry {
	struct list_head           next;
	struct hip_eid_owner_info  owner_info;
	struct sockaddr_eid        eid; /* XX FIXME: the port is unneeded */
	struct hip_lhi             lhi;
	int                        use_cnt;
};

#define HIP_UNIT_ERR_LOG_MSG_MAX_LEN 200

/* Some default settings for HIPL */
#define HIP_DEFAULT_AUTH             HIP_AUTH_SHA    /* AUTH transform in R1 */
#define HIP_DEFAULT_RVA_LIFETIME     600             /* in seconds? */
#define GOTO_OUT -3

#define HIP_IFE(func, eval) \
{ \
	if (func) { \
		err = eval; \
		goto out_err; \
	} \
}

#define HIP_IFEL(func, eval, args...) \
{ \
	if (func) { \
		HIP_ERROR(args); \
		err = eval; \
		goto out_err; \
	} \
}

#define HIP_IFEB(func, eval, finally) \
{ \
	if (func) { \
		err = eval; \
                finally;\
		goto out_err; \
	} else {\
		finally;\
        }\
}

#define HIP_IFEBL(func, eval, finally, args...) \
{ \
	if (func) { \
		HIP_ERROR(args); \
		err = eval; \
                finally;\
		goto out_err; \
	} else {\
		finally;\
        }\
}

#define HIP_IFEBL2(func, eval, finally, args...) \
{ \
	if (func) { \
		HIP_ERROR(args); \
		err = eval; \
                finally;\
        }\
}
#ifndef MIN
#  define MIN(a,b)	((a)<(b)?(a):(b))
#endif

#ifndef MAX
#  define MAX(a,b)	((a)>(b)?(a):(b))
#endif

/* used by hip worker to announce completion of work order */
#define KHIPD_OK                   0
#define KHIPD_QUIT                -1
#define KHIPD_ERROR               -2
#define KHIPD_UNRECOVERABLE_ERROR -3
#define HIP_MAX_SCATTERLISTS       5 // is this enough?

int hip_ipv6_devaddr2ifindex(struct in6_addr *addr);
void hip_net_event(int ifindex, uint32_t event_src, uint32_t event);

extern struct socket *hip_output_socket;
extern time_t load_time;

#endif /* _NET_HIP */<|MERGE_RESOLUTION|>--- conflicted
+++ resolved
@@ -243,13 +243,9 @@
 #define SO_HIP_ADD_DB_HI			35
 #define SO_HIP_GET_PEER_HIT			36
 #define SO_HIP_SET_PEER_HIT			37
-<<<<<<< HEAD
-#define SO_HIP_ADD_ESCROW			38
-#define SO_HIP_OFFER_ESCROW			39
-=======
 #define SO_HIP_I1_REJECT			38
-
->>>>>>> 16770239
+#define SO_HIP_ADD_ESCROW			39
+#define SO_HIP_OFFER_ESCROW			40
 
 #define HIP_DAEMONADDR_PATH                    "/tmp/hip_daemonaddr_path.tmp"
 #define HIP_AGENTADDR_PATH                     "/tmp/hip_agentaddr_path.tmp"
