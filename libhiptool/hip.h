--- conflicted
+++ resolved
@@ -43,22 +43,6 @@
 #include "icomm.h"
 #include "ife.h"
 
-<<<<<<< HEAD
-=======
-typedef uint32_t hip_closest_prefix_type_t;
-
-#define HIP_HIT_TYPE_MASK_HAA   0x00000080 // depracated -miika
-#define HIP_HIT_TYPE_MASK_100   0x20010070
-#define HIP_HIT_TYPE_MASK_CLEAR 0x0f000000
-#define HIP_HIT_TYPE_MASK_INV   0xfffffff0
-#define HIP_HIT_PREFIX          HIP_HIT_TYPE_MASK_100
-#define HIP_HIT_PREFIX_LEN      28     /* bits */
-#define HIP_HIT_FULL_PREFIX_STR "/128"
-#define HIP_HIT_PREFIX_STR      "/28"
-#define HIP_KHI_CONTEXT_ID_INIT { 0xF0,0xEF,0xF0,0x2F,0xBF,0xF4,0x3D,0x0F, \
-                                  0xE7,0x93,0x0C,0x3C,0x6E,0x61,0x74,0xEA }
->>>>>>> b1299ddd
-
 #define HIP_NAT_UDP_PORT 50500 /* For NAT traversal */
 #define HIP_NAT_UDP_DATA_PORT 54500 /* For data traffic*/
 #define UDP_ENCAP 100 /* For setting socket to listen for beet-udp packets*/
@@ -71,111 +55,6 @@
 #define IPPROTO_HIP             253 /* Also in libinet6/include/netinet/in.h */
 #endif
 
-<<<<<<< HEAD
-=======
-/* Workaround for kernels before 2.6.15.3. */
-#ifndef IPV6_2292PKTINFO
-#  define IPV6_2292PKTINFO 2
-#endif
-
-static int ipv6_addr_is_hit(const struct in6_addr *hit)
-{
-	hip_closest_prefix_type_t hit_begin;
-	memcpy(&hit_begin, hit, sizeof(hip_closest_prefix_type_t));
-	hit_begin = ntohl(hit_begin);
-	hit_begin &= HIP_HIT_TYPE_MASK_INV;
-	return (hit_begin == HIP_HIT_PREFIX);
-}
-
-static inline void set_hit_prefix(struct in6_addr *hit)
-{
-	hip_closest_prefix_type_t hit_begin;
-	//printf("*************** %x\n", *hit);
-	memcpy(&hit_begin, hit, sizeof(hip_closest_prefix_type_t));
-	//printf("*************** %x\n", hit_begin);
-	hit_begin &= HIP_HIT_TYPE_MASK_CLEAR;
-	//printf("*************** %x\n", hit_begin);
-	hit_begin = htonl(hit_begin);
-	hit_begin |= HIP_HIT_PREFIX;
-	//printf("*************** %x\n", hit_begin);
-	hit_begin = htonl(hit_begin);
-	//printf("*************** %x\n", hit_begin);
-	memcpy(hit, &hit_begin, sizeof(hip_closest_prefix_type_t));
-	//printf("*************** %x\n", *hit);
-}
-
-#ifdef CONFIG_HIP_OPPORTUNISTIC
-
-#include <sys/un.h> // for sockaddr_un
-struct hip_opp_blocking_request_entry {
-	struct list_head     	next_entry;
-	spinlock_t           	lock;
-	atomic_t             	refcnt;
-	
-	struct in6_addr      	hash_key;       /* hit_our XOR hit_peer */
-	struct in6_addr       peer_real_hit;
-	struct sockaddr_un    caller;
-};
-typedef struct hip_opp_blocking_request_entry hip_opp_block_t;
-
-#define SET_NULL_HIT(hit)                           \
-        { memset(hit, 0, sizeof(hip_hit_t));        \
-          set_hit_prefix(hit) }
-
-inline static ipv6_addr_is_null(struct in6_addr *ip){
-	return ((ip->s6_addr32[0] | ip->s6_addr32[1] | 
-		 ip->s6_addr32[2] | ip->s6_addr32[3] ) == 0); 
-}
-
-static inline int create_new_socket(int type, int protocol)
-{
-	return socket(AF_INET6, type, protocol);
-}
-
-static inline int hit_is_real_hit(const struct in6_addr *hit) {
-	return ipv6_addr_is_hit(hit) && (hit->s6_addr32[3] != 0);
-}
-
-static inline int hit_is_opportunistic_hit(const struct in6_addr *hit){
-	return ipv6_addr_is_hit(hit) && (hit->s6_addr32[3] == 0);
-}
-
-static inline int hit_is_opportunistic_hashed_hit(const struct in6_addr *hit){
-	return hit_is_opportunistic_hit(hit);
-}
-static inline int hit_is_opportunistic_null(const struct in6_addr *hit){
-	// return hit_is_opportunistic_hit(hit);
-  return ((hit->s6_addr32[0] | hit->s6_addr32[1] |
-	   hit->s6_addr32[2] | (hit->s6_addr32[3]))  == 0);
-}
-#endif // CONFIG_HIP_OPPORTUNISTIC
-
-#define IPV4_TO_IPV6_MAP(in_addr_from, in6_addr_to)                       \
-         {(in6_addr_to)->s6_addr32[0] = 0;                                \
-          (in6_addr_to)->s6_addr32[1] = 0;                                \
-          (in6_addr_to)->s6_addr32[2] = htonl(0xffff);                    \
-         (in6_addr_to)->s6_addr32[3] = (uint32_t) ((in_addr_from)->s_addr);}
-
-#define IPV6_TO_IPV4_MAP(in6_addr_from,in_addr_to)    \
-       { ((in_addr_to)->s_addr) =                       \
-          ((in6_addr_from)->s6_addr32[3]); }
-
-#define IPV6_EQ_IPV4(in6_addr_a,in_addr_b)   \
-       ( IN6_IS_ADDR_V4MAPPED(in6_addr_a) && \
-	((in6_addr_a)->s6_addr32[3] == (in_addr_b)->s_addr)) 
-
-#define HIT2LSI(a) ( 0x01000000L | \
-                     (((a)[HIT_SIZE-3]<<16)+((a)[HIT_SIZE-2]<<8)+((a)[HIT_SIZE-1])))
-
-#define IS_LSI32(a) ((a & 0xFF) == 0x01)
-
-#define HIT_IS_LSI(a) \
-        ((((__const uint32_t *) (a))[0] == 0)                                 \
-         && (((__const uint32_t *) (a))[1] == 0)                              \
-         && (((__const uint32_t *) (a))[2] == 0)                              \
-         && IS_LSI32(((__const uint32_t *) (a))[3]))        
-
->>>>>>> b1299ddd
 #define HIPL_VERSION 0.2
 
 #define HIP_MAX_PACKET 2048
@@ -346,544 +225,6 @@
 	 } else {							\
 	 	HIP_ERROR("No state information found.\n");		\
 	 }
-<<<<<<< HEAD
-=======
-	 								
-typedef struct in6_addr hip_hit_t;
-typedef struct in_addr hip_lsi_t;
-typedef uint16_t se_family_t;
-typedef uint16_t se_length_t;
-typedef uint16_t se_hip_flags_t;
-typedef uint32_t sa_eid_t;
-typedef uint8_t hip_hdr_type_t;
-typedef uint8_t hip_hdr_len_t;
-typedef uint16_t hip_hdr_err_t;
-typedef uint16_t hip_tlv_type_t;
-typedef uint16_t hip_tlv_len_t;
-typedef struct hip_hadb_state hip_ha_t;
-typedef struct hip_hadb_rcv_func_set hip_rcv_func_set_t;
-typedef struct hip_hadb_handle_func_set hip_handle_func_set_t;
-typedef struct hip_hadb_update_func_set hip_update_func_set_t;
-typedef struct hip_hadb_misc_func_set hip_misc_func_set_t;
-typedef struct hip_hadb_xmit_func_set hip_xmit_func_set_t;
-typedef struct hip_hadb_input_filter_func_set hip_input_filter_func_set_t;
-typedef struct hip_hadb_output_filter_func_set hip_output_filter_func_set_t;
-
-/* todo: remove HIP_HASTATE_SPIOK */
-typedef enum { HIP_HASTATE_INVALID=0, HIP_HASTATE_SPIOK=1,
-	       HIP_HASTATE_HITOK=2, HIP_HASTATE_VALID=3 } hip_hastate_t;
-/*
- * Use accessor functions defined in builder.c, do not access members
- * directly to avoid hassle with byte ordering and number conversion.
- */
-struct hip_common {
-	uint8_t      payload_proto;
-	uint8_t      payload_len;
-	uint8_t      type_hdr;
-	uint8_t      ver_res;
-
-	uint16_t     checksum;
-	uint16_t     control;
-
-	struct in6_addr hits;  /* Sender HIT   */
-	struct in6_addr hitr;  /* Receiver HIT */
-} __attribute__ ((packed));
-
-
-/*
- * hip stateless info: Used to send parameters 
- * across function calls carrying stateless info
- */
-struct hip_stateless_info 
-{
-	uint32_t src_port;
-	uint32_t dst_port;
-};
-
-/*
- * Localhost Host Identity. Used only internally in the implementation.
- * Used for wrapping anonymous bit with the corresponding HIT.
- */
-struct hip_lhi
-{
-	uint16_t           anonymous; /* Is this an anonymous HI */
-	struct in6_addr    hit;
-} __attribute__ ((packed));
-
-
-/*
- * Use accessor functions defined in hip_build.h, do not access members
- * directly to avoid hassle with byte ordering and length conversion.
- */ 
-struct hip_tlv_common {
-	hip_tlv_type_t     type;
-	hip_tlv_len_t      length;
-} __attribute__ ((packed));
-
-#if 0
-struct hip_i1 {
-	uint8_t         payload_proto;
-	hip_hdr_len_t   payload_len;
-	hip_hdr_type_t  type_hdr;
-	uint8_t         ver_res;
-
-	uint16_t        control;
-	uint16_t        checksum;
-
-	struct in6_addr hits;  /* Sender HIT   */
-	struct in6_addr hitr;  /* Receiver HIT */
-} __attribute__ ((packed));
-#endif
-
-struct hip_keymat_keymat
-{
-	size_t offset;      /* Offset into the key material */
-	size_t keymatlen;   /* Length of the key material */
-
-	void *keymatdst; /* Pointer to beginning of key material */
-};
-
-/*
- * Used in executing a unit test case in a test suite in the kernel module.
- */
-struct hip_unit_test {
-	hip_tlv_type_t     type;
-	hip_tlv_len_t      length;
-	uint16_t           suiteid;
-	uint16_t           caseid;
-} __attribute__ ((packed));
-
-#if 0
-/* XX FIXME: obsoleted by esp_info in draft-ietf-esp-00 */
-struct hip_spi {
-	hip_tlv_type_t      type;
-	hip_tlv_len_t      length;
-
-	uint32_t      spi;
-} __attribute__ ((packed));
-#endif
-
-struct hip_esp_info {
-	hip_tlv_type_t      type;
-	hip_tlv_len_t      length;
-
-	uint16_t reserved;
-	uint16_t keymat_index;
-	uint32_t old_spi;
-	uint32_t new_spi;
-} __attribute__ ((packed));
-
-struct hip_r1_counter {
-	hip_tlv_type_t     type;
-	hip_tlv_len_t      length;
-
-	uint32_t           reserved;
-	uint64_t           generation;
-} __attribute__ ((packed));
-
-
-struct hip_puzzle {
-	hip_tlv_type_t     type;
-	hip_tlv_len_t     length;
-
-	uint8_t           K;
-	uint8_t           lifetime;
-	uint8_t           opaque[HIP_PUZZLE_OPAQUE_LEN];
-	uint64_t          I;
-} __attribute__ ((packed));
-
-struct hip_solution {
-	hip_tlv_type_t     type;
-	hip_tlv_len_t     length;
-
-	uint8_t           K;
-	uint8_t           reserved;
-	uint8_t           opaque[HIP_PUZZLE_OPAQUE_LEN];
-	uint64_t          I;
-	uint64_t          J;
-} __attribute__ ((packed));
-
-struct hip_diffie_hellman {
-	hip_tlv_type_t    type;
-	hip_tlv_len_t     length;
-
-	uint8_t           group_id;  
-	uint16_t          pub_len;
-	/* fixed part ends */
-        uint8_t           public_value[0];
-} __attribute__ ((packed));
-
-typedef uint16_t hip_transform_suite_t;
-
-struct hip_hip_transform {
-	hip_tlv_type_t        type;
-	hip_tlv_len_t         length;
-
-	hip_transform_suite_t suite_id[HIP_TRANSFORM_HIP_MAX];
-} __attribute__ ((packed));
-
-struct hip_esp_transform {
-	hip_tlv_type_t        type;
-	hip_tlv_len_t         length;
-
-	uint16_t reserved;
-
-	hip_transform_suite_t suite_id[HIP_TRANSFORM_ESP_MAX];
-} __attribute__ ((packed));
-
-/*
- * XX FIXME: HIP AND ESP TRANSFORM ARE NOT SYMMETRIC (RESERVED)
- */
-struct hip_any_transform {
-	hip_tlv_type_t        type;
-	hip_tlv_len_t         length;
-		/* XX TODO: replace with MAX(HIP, ESP) */
-	hip_transform_suite_t suite_id[HIP_TRANSFORM_HIP_MAX +
-				       HIP_TRANSFORM_ESP_MAX];
-} __attribute__ ((packed));
-
-/* RFC2535 3.1 KEY RDATA format */
-struct hip_host_id_key_rdata {
-	uint16_t flags;
-	uint8_t protocol;
-	uint8_t algorithm;
-
-	/* fixed part ends */
-} __attribute__ ((packed));
-
-struct hip_host_id {
-	hip_tlv_type_t     type;
-	hip_tlv_len_t      length;
-
-	uint16_t     hi_length;
-	uint16_t     di_type_length;
-
-	struct hip_host_id_key_rdata rdata;
-	/* fixed part ends */
-} __attribute__ ((packed));
-
-struct hip_encrypted_aes_sha1 {
-	hip_tlv_type_t     type;
-	hip_tlv_len_t     length;
-
-        uint32_t     reserved;
-	uint8_t      iv[16];
-	/* fixed part ends */
-} __attribute__ ((packed));
-
-struct hip_encrypted_3des_sha1 {
-	hip_tlv_type_t     type;
-	hip_tlv_len_t     length;
-
-        uint32_t     reserved;
-	uint8_t      iv[8];
-	/* fixed part ends */
-} __attribute__ ((packed));
-
-struct hip_encrypted_null_sha1 {
-	hip_tlv_type_t     type;
-	hip_tlv_len_t     length;
-
-        uint32_t     reserved;
-	/* fixed part ends */
-} __attribute__ ((packed));
-
-struct hip_sig {
-	hip_tlv_type_t     type;
-	hip_tlv_len_t     length;
-
-	uint8_t      algorithm;
-	uint8_t      signature[0]; /* variable length */
-
-	/* fixed part end */
-} __attribute__ ((packed));
-
-struct hip_sig2 {
-	hip_tlv_type_t     type;
-	hip_tlv_len_t     length;
-
-	uint8_t      algorithm;
-	uint8_t      signature[0]; /* variable length */
-
-	/* fixed part end */
-} __attribute__ ((packed));
-
-#if 0
-/* XX FIXME: obsoloted by esp_info in draft-esp-00 */
-struct hip_nes {
-	hip_tlv_type_t type;
-	hip_tlv_len_t length;
-	uint16_t reserved;
-	uint16_t keymat_index;
-	uint32_t old_spi;
-	uint32_t new_spi;
-} __attribute__ ((packed));
-#endif
-
-struct hip_seq {
-	hip_tlv_type_t type;
-	hip_tlv_len_t length;
-
-	uint32_t update_id;
-} __attribute__ ((packed));
-
-struct hip_ack {
-	hip_tlv_type_t type;
-	hip_tlv_len_t length;
-
-	uint32_t peer_update_id; /* n items */
-} __attribute__ ((packed));
-
-struct hip_notify {
-	hip_tlv_type_t type;
-	hip_tlv_len_t length;
-
-	uint16_t reserved;
-	uint16_t msgtype;
-	/* end of fixed part */
-} __attribute__ ((packed));
-
-#if 0
-/* XX FIX: depracated in mm-02, use the locator addr item structure */
-struct hip_rea_info_addr_item {
-	uint32_t lifetime;
-	uint32_t reserved;
-	struct in6_addr address;
-}  __attribute__ ((packed));
-#endif
-
-struct hip_locator_info_addr_item {
-	uint8_t traffic_type;
-	uint8_t locator_type;
-	uint8_t locator_length;
-	uint8_t reserved;
-	uint32_t lifetime;
-	/* end of fixed part - locator of arbitrary length follows but 
-	   currently support only IPv6 */
-	struct in6_addr address;
-	int state; /*State of our addresses,
-		     possible states are:
-		     WAITING_ECHO_REQUEST, ACTIVE
-		   */
-
-}  __attribute__ ((packed));
-
-#if 0
-/* XX FIX: depracated in mm-02, use the locator structure */
-struct hip_rea {
-	hip_tlv_type_t type;
-	hip_tlv_len_t length;
-	uint32_t spi;
-	/* fixed part ends */
-} __attribute__ ((packed));
-#endif
-
-struct hip_locator {
-	hip_tlv_type_t type;
-	hip_tlv_len_t length;
-	/* fixed part ends */
-} __attribute__ ((packed));
-
-struct hip_hmac {
-	hip_tlv_type_t type;
-	hip_tlv_len_t  length;
-	uint8_t hmac_data[HIP_AH_SHA_LEN];
-} __attribute__ ((packed));
-
-struct hip_cert {
-	hip_tlv_type_t type;
-	hip_tlv_len_t  length;
-
-	uint8_t  cert_count;
-	uint8_t  cert_id;
-	uint8_t  cert_type;
-	/* end of fixed part */
-} __attribute__ ((packed));
-
-/************* RVS *******************/
-
-struct hip_rva_request {
-	hip_tlv_type_t type;
-	hip_tlv_len_t  length;
-	uint32_t       lifetime;
-	/* RVA types */
-} __attribute__ ((packed));
-
-struct hip_rva_reply {
-	hip_tlv_type_t type;
-	hip_tlv_len_t  length;
-	uint32_t       lifetime;
-	/* RVA types */
-} __attribute__ ((packed));
-
-struct hip_rva_hmac {
-	hip_tlv_type_t type;
-	hip_tlv_len_t  length;
-	uint8_t hmac_data[HIP_AH_SHA_LEN];
-} __attribute__ ((packed));
-
-struct hip_from {
-	hip_tlv_type_t type;
-	hip_tlv_len_t  length;
-	uint8_t address[16];
-} __attribute__ ((packed));
-
-struct hip_to {
-	hip_tlv_type_t type;
-	hip_tlv_len_t  length;
-	uint8_t address[16];
-} __attribute__ ((packed));
-
-struct hip_via_rvs {
-	hip_tlv_type_t type;
-	hip_tlv_len_t  length;
-	uint8_t address[16];
-	/* the rest of the addresses */
-} __attribute__ ((packed));
-
-struct hip_echo_request {
-	hip_tlv_type_t type;
-	hip_tlv_len_t  length;
-	/* opaque */
-} __attribute__ ((packed));
-
-struct hip_echo_response {
-	hip_tlv_type_t type;
-	hip_tlv_len_t  length;
-	/* opaque */
-} __attribute__ ((packed));
-
-/* Structure describing an endpoint. This structure is used by the resolver in
- * the userspace, so it is not length-padded like HIP parameters. All of the
- * members are in network byte order.
- */
-struct endpoint {
-	se_family_t   family;    /* PF_HIP, PF_XX */
-	se_length_t   length;    /* length of the whole endpoint in octets */
-};
-
-/*
- * Note: not padded
- */
-struct endpoint_hip {
-	se_family_t         family; /* PF_HIP */
-	se_length_t         length; /* length of the whole endpoint in octets */
-	se_hip_flags_t      flags;  /* e.g. ANON or HIT */
-	union {
-		struct hip_host_id host_id;
-		struct in6_addr hit;
-	} id;
-};
-
-struct sockaddr_eid {
-	unsigned short int eid_family;
-	uint16_t eid_port;
-	sa_eid_t eid_val;
-} __attribute__ ((packed));
-
-/*
- * This structure is by the native API to carry local and peer identities
- * from libc (setmyeid and setpeereid calls) to the HIP socket handler
- * (setsockopt). It is almost the same as endpoint_hip, but it is
- * length-padded like HIP parameters to make it usable with the builder
- * interface.
- */
-struct hip_eid_endpoint {
-	hip_tlv_type_t      type;
-	hip_tlv_len_t       length;
-	struct endpoint_hip endpoint;
-} __attribute__ ((packed));
-
-typedef uint16_t hip_eid_iface_type_t;
-
-struct hip_eid_iface {
-	hip_tlv_type_t type;
-	hip_tlv_len_t length;
-	hip_eid_iface_type_t if_index;
-} __attribute__ ((packed));
-
-struct hip_eid_sockaddr {
-	hip_tlv_type_t type;
-	hip_tlv_len_t length;
-	struct sockaddr sockaddr;
-} __attribute__ ((packed));
-
-/* Both for storing peer host ids and localhost host ids */
-#define HIP_HOST_ID_MAX                16
-#define HIP_MAX_KEY_LEN 32 /* max. draw: 256 bits! */
-
-struct hip_crypto_key {
-	char key[HIP_MAX_KEY_LEN];
-};
-
-
-/******** ESCROW *********/
-
-struct hip_reg_info {
-	hip_tlv_type_t type;
-	hip_tlv_len_t  length;
-	uint8_t       min_lifetime;
-	uint8_t       max_lifetime;
-} __attribute__ ((packed));
-
-
-struct hip_reg_request {
-	hip_tlv_type_t type;
-	hip_tlv_len_t  length;
-	uint8_t       lifetime;
-} __attribute__ ((packed));
-
-struct hip_reg_failed {
-	hip_tlv_type_t type;
-	hip_tlv_len_t  length;
-	uint8_t       failure_type;
-} __attribute__ ((packed));
-
-
-struct hip_keys {
-	hip_tlv_type_t 	type;
-	hip_tlv_len_t 	length;
-	uint16_t 		operation;
-	uint16_t 		alg_id;
-	uint8_t 		address[16];
-	uint8_t 		hit[16];
-	uint32_t 		spi;
-	uint32_t 		spi_old;
-	uint16_t 		key_len;
-	struct hip_crypto_key enc;
-	//int direction; // ?
-} __attribute__ ((packed));
-
-
-
-
-struct hip_context
-{
-	//struct sk_buff *skb_in;         /* received skbuff */
-	struct hip_common *input;       /* received packet */
-	struct hip_common *output;      /* packet to be built and sent */
-
-	struct hip_crypto_key hip_enc_out;
-	struct hip_crypto_key hip_hmac_out;
-	struct hip_crypto_key esp_out;
-	struct hip_crypto_key auth_out;
-
-	struct hip_crypto_key hip_enc_in;
-	struct hip_crypto_key hip_hmac_in;
-	struct hip_crypto_key esp_in;
-	struct hip_crypto_key auth_in;
-
-	char   *dh_shared_key;
-	size_t dh_shared_key_len;
-
-	uint16_t current_keymat_index; /* the byte offset index in draft chapter HIP KEYMAT */
-	unsigned char current_keymat_K[HIP_AH_SHA_LEN];
-	uint8_t keymat_calc_index; /* the one byte index number used
-				    * during the keymat calculation */
-	uint16_t keymat_index; /* KEYMAT offset */
-	uint16_t esp_keymat_index; /* pointer to the esp keymat index */
-};
->>>>>>> b1299ddd
 
 struct hip_packet_dh_sig
 {
