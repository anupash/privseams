--- conflicted
+++ resolved
@@ -552,266 +552,6 @@
        HIP_ASSERT(khi_index == khi_data_len);
 
        HIP_HEXDUMP("khi data", khi_data, khi_data_len);
-<<<<<<< HEAD
-=======
-
-       /* Hash :=  SHA1( Expand( Hash Input ) ) */
-       HIP_IFEL((err = hip_build_digest(HIP_DIGEST_SHA1, khi_data,
-					khi_data_len, digest)), err,
-		"Building of digest failed\n");
-
-       HIP_HEXDUMP("digest", digest, sizeof(digest));
-
-       /* Encode_n( ): An extraction function which output is obtained by
-	  extracting an <n>-bits-long bitstring from the 
-	  argument bitstring. As a baseline (TO BE DISCUSSED), we propose
-	  taking <n> middlemost bits from the SHA1 output. */
-       HIP_ASSERT(HIP_HIT_PREFIX_LEN == 8);
-       HIP_IFEL(khi_encode(digest, sizeof(digest) * 8,
-			   ((u8 *) hit) + 1,
-			   sizeof(hip_hit_t) * 8 - HIP_HIT_PREFIX_LEN),
-		-1, "encoding failed\n");
-
-       hit->in6_u.u6_addr8[0] = 0x00;
-       hit->in6_u.u6_addr8[0] |= HIP_HIT_TYPE_MASK_120;
-
-       HIP_DEBUG_HIT("calculated HIT: ", hit);
-
- out_err:
-       if (khi_data)
-	       free(khi_data);
-
-       return err;
-}
-
-#if 0
-/*
- * XX TODO: HAA
- */
-int hip_dsa_host_id_to_hit_old(const struct hip_host_id *host_id,
-		       struct in6_addr *hit, int hit_type)
-{
-       int err = 0;
-       u8 digest[HIP_AH_SHA_LEN];
-       char *key_rr = (char *) (host_id + 1); /* skip the header */
-       /* hit excludes rdata but it is included in hi_length;
-	  subtract rdata */
-       unsigned int key_rr_len = ntohs(host_id->hi_length) -
- 	 sizeof(struct hip_host_id_key_rdata);
-
-       _HIP_DEBUG("key_rr_len=%u\n", key_rr_len);
-       HIP_IFE(hit_type != HIP_HIT_TYPE_HASH120, -ENOSYS);
-       _HIP_HEXDUMP("key_rr", key_rr, key_rr_len);
-       HIP_IFEL((err = hip_build_digest(HIP_DIGEST_SHA1, key_rr, key_rr_len, digest)), err, 
-		"Building of digest failed\n");
-
-       /* hit_120 := concatenate ( 01000000 , low_order_bits ( digest, 120 ) ) */
-
-       memcpy(hit, digest + (HIP_AH_SHA_LEN - sizeof(struct in6_addr)),
-	      sizeof(struct in6_addr));
-
-       //hit->in6_u.u6_addr8[0] &= 0x3f; // clear the upmost bits
-
-       hit->in6_u.u6_addr8[0] = 0x00; // clear all the upmost bits - draft-ietf-hip-base-03
-       hit->in6_u.u6_addr8[0] |= HIP_HIT_TYPE_MASK_120;
-
- out_err:
-
-       return err;
-}
-#endif
-
-int hip_rsa_host_id_to_hit(const struct hip_host_id *host_id,
-			   struct in6_addr *hit, int hit_type)
-{
-	int err;
-	err = hip_dsa_host_id_to_hit(host_id, hit, hit_type);
-	return err;
-}
-
-int hip_host_id_to_hit(const struct hip_host_id *host_id,
-		       struct in6_addr *hit, int hit_type)
-{
-	int algo = hip_get_host_id_algo(host_id);
-	int err = 0;
-
-	if (algo == HIP_HI_DSA) {
-		err = hip_dsa_host_id_to_hit(host_id, hit, hit_type);
-	} else if (algo == HIP_HI_RSA) {
-		err = hip_rsa_host_id_to_hit(host_id, hit, hit_type);
-	} else {
-		err = -ENOSYS;
-	}
-
-	return err;
-}
-
-int hip_private_dsa_host_id_to_hit(const struct hip_host_id *host_id,
-				   struct in6_addr *hit, int hit_type)
-{
-	int err = 0;
-	struct hip_host_id *host_id_pub = NULL;
-	int contents_len;
-	int total_len;
-
-	contents_len = hip_get_param_contents_len(host_id);
-	total_len = hip_get_param_total_len(host_id);
-
-	/* XX TODO: add an extra check for the T val */
-
-	if (contents_len <= 20) {
-		err = -EMSGSIZE;
-		HIP_ERROR("Host id too short\n");
-		goto out_err;
-	}
-
-	/* Allocate enough space for host id; there will be 20 bytes extra
-	   to avoid hassle with padding. */
-	host_id_pub = (struct hip_host_id *)HIP_MALLOC(total_len, GFP_KERNEL);
-	if (!host_id_pub) {
-		err = -EFAULT;
-		goto out_err;
-	}
-	memset(host_id_pub, 0, total_len);
-
-	memcpy(host_id_pub, host_id,
-	       sizeof(struct hip_tlv_common) + contents_len - 20);
-
-	host_id_pub->hi_length = htons(ntohs(host_id_pub->hi_length) - 20);
-	hip_set_param_contents_len(host_id_pub, contents_len - 20);
-
-	_HIP_HEXDUMP("extracted pubkey", host_id_pub,
-		     hip_get_param_total_len(host_id_pub));
-
-	err = hip_dsa_host_id_to_hit(host_id_pub, hit, hit_type);
-	if (err) {
-		HIP_ERROR("Failed to convert HI to HIT.\n");
-		goto out_err;
-	}
-
- out_err:
-
-	if (host_id_pub)
-		HIP_FREE(host_id_pub);
-
-	return err;
-}
-
-int hip_private_rsa_host_id_to_hit(const struct hip_host_id *host_id,
-				   struct in6_addr *hit, int hit_type)
-{
-	int err = 0;
-	struct hip_host_id *host_id_pub = NULL;
-	int contents_len;
-	int total_len;
-
-	contents_len = hip_get_param_contents_len(host_id);
-	total_len = hip_get_param_total_len(host_id);
-	
-	/* XX FIX: REMOVE PRIVATE KEY? */
-
-	/* Allocate space for public key */
-	host_id_pub = (struct hip_host_id *)HIP_MALLOC(total_len, GFP_KERNEL);
-	if (!host_id_pub) {
-		err = -EFAULT;
-		goto out_err;
-	}
-	memset(host_id_pub, 0, total_len);
-
-	/* How do we extract the public key from the hip_host_id 
-	   struct? TODO: CHECK THIS */
-	memcpy(host_id_pub, host_id,
-	       sizeof(struct hip_tlv_common) + contents_len - 128 * 2);
-
-	host_id_pub->hi_length = htons(ntohs(host_id_pub->hi_length) - 128*2);
-	hip_set_param_contents_len(host_id_pub, contents_len - 128*2);	
-
-	_HIP_HEXDUMP("extracted pubkey", host_id_pub,
-				 hip_get_param_total_len(host_id_pub));
-
-	err = hip_rsa_host_id_to_hit(host_id_pub, hit, hit_type);
-
-	if (err) {
-			HIP_ERROR("Failed to convert HI to HIT.\n");
-			goto out_err;
-	}
-
- out_err:
-	
-	if (host_id_pub)
-			HIP_FREE(host_id_pub);
-	
-	return err;
-}
-
-int hip_private_host_id_to_hit(const struct hip_host_id *host_id,
-			       struct in6_addr *hit, int hit_type)
-{
-	int algo = hip_get_host_id_algo(host_id);
-	int err = 0;
-
-	if (algo == HIP_HI_DSA) {
-		err = hip_private_dsa_host_id_to_hit(host_id, hit,
-						     hit_type);
-	} else if (algo == HIP_HI_RSA) {
-		err = hip_private_rsa_host_id_to_hit(host_id, hit,
-						     hit_type);
-	} else {
-		err = -ENOSYS;
-	}
-
-	return err;
-}
-
-/** hip_timeval_diff - calculate difference between two timevalues
- * @t1: timevalue 1
- * @t2: timevalue 2
- * @result: where the result is stored
- *
- * ** CHECK comments **
- * @result = @t1 - @t2
- *
- * Code taken from http://www.gnu.org/manual/glibc-2.2.5/html_node/Elapsed-Time.html
- *
- * Returns: 1 if @t1 is equal or later than @t2, else 0.
- */
-int hip_timeval_diff(const struct timeval *t1, const struct timeval *t2,
-		     struct timeval *result)
-{
-	struct timeval _t1, _t2;
-	_t1 = *t1;
-	_t2 = *t2;
-
-	if (_t1.tv_usec < _t2.tv_usec) {
-		int nsec = (_t2.tv_usec - _t1.tv_usec) / 1000000 + 1;
-		_t2.tv_usec -= 1000000 * nsec;
-		_t2.tv_sec += nsec;
-	}
-	if (_t1.tv_usec - _t2.tv_usec > 1000000) {
-		int nsec = (_t1.tv_usec - _t2.tv_usec) / 1000000;
-		_t2.tv_usec += 1000000 * nsec;
-		_t2.tv_sec -= nsec;
-	}
-
-	result->tv_sec = _t1.tv_sec - _t2.tv_sec;
-	result->tv_usec = _t1.tv_usec - _t2.tv_usec;
-
-	return _t1.tv_sec >= _t2.tv_sec;
-}
-
-/*
- * Returns 1 if the host_id contains also the "hidden" private key, else
- * returns 0.
- */
-int hip_host_id_contains_private_key(struct hip_host_id *host_id)
-{
-	uint16_t len = hip_get_param_contents_len(host_id);
-	u8 *buf = (u8 *)(host_id + 1);
-	u8 t = *buf;
-
-	return len >= 3 * (64 + 8 * t) + 2 * 20; /* PQGXY 3*(64+8*t) + 2*20 */
-}
->>>>>>> 9e676ef3
 
        /* Hash :=  SHA1( Expand( Hash Input ) ) */
        HIP_IFEL((err = hip_build_digest(HIP_DIGEST_SHA1, khi_data,
