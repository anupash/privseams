--- conflicted
+++ resolved
@@ -822,8 +822,6 @@
 	return err;
 }
 
-<<<<<<< HEAD
-
 int hip_host_id_contains_private_key(struct hip_host_id *host_id)
 {
 	uint16_t len = hip_get_param_contents_len(host_id);
@@ -831,7 +829,8 @@
 	u8 t = *buf;
 
 	return len >= 3 * (64 + 8 * t) + 2 * 20; /* PQGXY 3*(64+8*t) + 2*20 */
-=======
+}
+
 void change_key_file_perms(char *filenamebase) {
   char *pubfilename;
   int pubfilename_len;
@@ -853,7 +852,6 @@
 
  out_err:
   return;
->>>>>>> d6b6ea9a
 }
 
 int hip_serialize_host_id_action(struct hip_common *msg, int action, int anon,
