/*
 * HIP userspace communication mechanism between userspace and kernelspace.
 * The mechanism is used by hipd, hipconf and unittest.
 * 
 * Authors:
 * - Miika Komu <miika@iki.fi>
 *
 * TODO
 * - asynchronous term should be replaced with a better one
 * - async messages should also have a counterpart that receives
 *   a response from kernel
 */

#include "message.h"

<<<<<<< HEAD
int hip_send_recv_daemon_info(struct hip_common *msg) {
	int err = 0, n, len, hip_user_sock = 0;
	int hip_agent_sock = 0;
	socklen_t alen = 0;
	struct sockaddr_un app_addr, daemon_addr;
	char *app_name;
	
	/* Create and bind daemon socket. */
	hip_user_sock = socket(AF_UNIX, SOCK_DGRAM, 0);
	if (hip_user_sock < 0)
	{
		HIP_ERROR("Failed to create socket.\n");
		err = -1;
		goto out_err;
	}

	HIP_IFEL(!(app_name = tmpnam(NULL)), -1, "app_name\n");
	HIP_DEBUG("app_name: %s\n", app_name);
	//HIP_IFEL((creat(app_name, S_IRWXO) < 0), -1, "creat\n");

	bzero(&app_addr, sizeof(app_addr));
	app_addr.sun_family = AF_UNIX;
	strcpy(app_addr.sun_path, app_name);

	HIP_HEXDUMP("app_addr", &app_addr,  sizeof(app_addr));

	bzero(&daemon_addr, sizeof(daemon_addr));
	daemon_addr.sun_family = AF_UNIX;
	strcpy(daemon_addr.sun_path, HIP_DAEMONADDR_PATH);
	HIP_HEXDUMP("daemon_addr", &daemon_addr,  sizeof(daemon_addr));

	HIP_IFEL(bind(hip_user_sock,(struct sockaddr *)&app_addr, 
		      strlen(app_addr.sun_path) + sizeof(app_addr.sun_family)),
		 -1, "app_addr bind failed");

	n = connect(hip_user_sock,(struct sockaddr *)&daemon_addr, sizeof(daemon_addr));

	n = sendto(hip_user_sock, msg, hip_get_msg_total_len(msg), 
		   0,(struct sockaddr *)&daemon_addr, sizeof(daemon_addr));

	if (n < 0) {
		HIP_ERROR("Could not send message to daemon.\n");
		err = -1;
		goto out_err;
	}

	HIP_DEBUG("!!!! wait to receive deamon info\n");
	//recv(hip_user_sock, msg, hip_get_msg_total_len(msg), 0);
	n = recvfrom(hip_user_sock, msg, hip_get_msg_total_len(msg), 
	     0,(struct sockaddr *)&daemon_addr, &alen);
	
	HIP_DEBUG("!!!! %d bytes received\n", n);
	
	if (n < 0) {
		HIP_ERROR("Could not receive message from daemon.\n");
		err = -1;
		goto out_err;
	}
	else {
	  HIP_DEBUG("%d bytes received\n", n); 
	}

 out_err:
	if (hip_user_sock)
		close(hip_user_sock);
	return err;
}

int hip_send_daemon_info(const struct hip_common *msg) {
  	// return hip_send_recv_daemon_info(msg);
  
  	// Bing, do not call send_recv function here,
  	// since this function is called at several place
	// TODO: copy send_recv function's recvfrom to hip_recv_daemon_info()

  	int err = 0, n, len, hip_user_sock = 0;

=======
int hip_peek_recv_total_len(int socket, int encap_hdr_size)
{
	int bytes = 0, err = 0;
	int hdr_size = encap_hdr_size + sizeof(struct hip_common);
	char *msg = NULL;
	struct hip_common *hip_hdr;
	
	HIP_IFEL(!(msg = malloc(hdr_size)), -1, "malloc failed\n");
	
	HIP_IFEL(((bytes = recvfrom(socket, msg, hdr_size, MSG_PEEK,
				    NULL, NULL)) != hdr_size), -1,
		 "recv peek\n");
	
	hip_hdr = (struct hip_common *) (msg + encap_hdr_size);
	bytes = hip_get_msg_total_len(hip_hdr);
	HIP_IFEL((bytes > HIP_MAX_PACKET), -1, "packet too long\n");
	HIP_IFEL((bytes == 0), -1, "packet length is zero\n");
	bytes += encap_hdr_size;
	
 out_err:
	if (err)
		bytes = -1;
	if (msg)
		free(msg);
	return bytes;
}


int hip_send_daemon_info(const struct hip_common *msg) {
	int err = 0, n, len, hip_user_sock = 0;
>>>>>>> f91ab5de
	struct sockaddr_un user_addr;
	socklen_t alen;
	
	// Create and bind daemon socket.
	hip_user_sock = socket(AF_UNIX, SOCK_DGRAM, 0);
	if (hip_user_sock < 0)
	{
		HIP_ERROR("Failed to create socket.\n");
		err = -1;
		goto out_err;
	}

	bzero(&user_addr, sizeof(user_addr));
	user_addr.sun_family = AF_UNIX;
	strcpy(user_addr.sun_path, HIP_DAEMONADDR_PATH);
	alen = sizeof(user_addr);
	//HIP_HEXDUMP("packet", msg,  hip_get_msg_total_len(msg));
	n = sendto(hip_user_sock, msg, hip_get_msg_total_len(msg), 
			0,(struct sockaddr *)&user_addr, alen);
	if (n < 0) {
		HIP_ERROR("Could not send message to daemon.\n");
		err = -1;
		goto out_err;
	}
		

 out_err:
	if (hip_user_sock)
		close(hip_user_sock);

	return err;
}

int hip_recv_daemon_info(struct hip_common *msg, uint16_t info_type) {
	/* XX TODO: required by the native HIP API */
	/* Call first send_daemon_info with info_type and then recvfrom */
	return -1;
  	//hip_send_daemon_info(msg);
	

}

<<<<<<< HEAD
int hip_read_user_control_msg(int socket, struct hip_common *hip_msg,
			      struct sockaddr_un *saddr)
{
	int err = 0, bytes, hdr_size = sizeof(struct hip_common), total, len;
	
	len = sizeof(*saddr);
	HIP_DEBUG("!!!!!!!!!!!!!!!!!!!!!!!!!!!!!!!!!!!!!!!!!!!!!!!!!!!!!!!!!!!!\n\n");
	HIP_DEBUG("!!!! read_user_control_msg sizeof(saddr) len=%d\n", len);
	HIP_HEXDUMP("!!!! original saddr ", saddr, sizeof(struct sockaddr_un));
	HIP_IFEL(((bytes = recvfrom(socket, hip_msg, hdr_size, MSG_PEEK,
				    (struct sockaddr *)saddr,
				    &len)) != hdr_size), -1,
		 "recv peek\n");

	HIP_DEBUG("!!!! read_user_control_msg recv peek len=%d\n", len);
	HIP_HEXDUMP("!!!! peek saddr ",  saddr, sizeof(struct sockaddr_un));
	total = hip_get_msg_total_len(hip_msg);
	HIP_DEBUG("msg total length = %d\n", total);
	HIP_DEBUG("!!!! read_user_control_msg sizeof(saddr) len=%d\n", sizeof(*saddr));

	HIP_IFEL(((bytes = recvfrom(socket, hip_msg, total, 0, (struct sockaddr *)saddr,
				    &len)) != total), -1, "recv\n");

	HIP_DEBUG("!!!! read_user_control_msg recv len=%d\n", len);
	HIP_DEBUG("!!!! read_user_control_msg sizeof(saddr) len=%d\n", sizeof(*saddr));
	HIP_HEXDUMP("!!!! recv saddr ", saddr, sizeof(struct sockaddr_un));
	HIP_DEBUG("read %d bytes succesfully\n", bytes);
 out_err:
	if (bytes < 0 || err)
		HIP_PERROR("perror: ");

	return err;
}

=======
>>>>>>> f91ab5de
/**
 * hip_read_control_msg - prepares the hip_common struct,
 * allocates memory for buffers and nested structs. Receives
 * a message from socket and fills the hip_common struct with the
 * values from this message.
 * @socket: socket to read from
 * @hip_common: is returned as filled struct
 * @read addr:  flag whether the adresses should be read from the received packet
 *              1:read addresses, 0:don't read addresses
 * @saddr:      is used as return value for the sender address of the received message
 *              (if read_addr is set to 1)
 * @daddr:      is used as return value for the destination address of the received message
 *              (if read_addr is set to 1)
 *
 * Returns -1 in case of an error, >0 otherwise.
 */
int hip_read_control_msg_all(int socket, struct hip_common *hip_msg,
			    int read_addr, struct in6_addr *saddr,
			    struct in6_addr *daddr,
                            struct hip_stateless_info *msg_info,
                            int encap_hdr_size, int is_ipv4)
{
        struct sockaddr_storage addr_from;
	struct sockaddr_in *addr_from4 = ((struct sockaddr_in *) &addr_from);
	struct sockaddr_in6 *addr_from6 =
		((struct sockaddr_in6 *) &addr_from);
        struct cmsghdr *cmsg;
        struct msghdr msg;
	union {
		struct in_pktinfo *pktinfo_in4;
		struct in6_pktinfo *pktinfo_in6;
	} pktinfo;
        struct iovec iov;
        char cbuff[CMSG_SPACE(256)];
        int err = 0, len;
	int cmsg_level, cmsg_type;

	HIP_IFEL(((len = hip_peek_recv_total_len(socket, encap_hdr_size)) <= 0), -1,
		 "Bad packet length (%d)\n", len);

        /* setup message header with control and receive buffers */
        msg.msg_name = &addr_from;
        msg.msg_namelen = sizeof(struct sockaddr_storage);
        msg.msg_iov = &iov;
        msg.msg_iovlen = 1;

        memset(cbuff, 0, sizeof(cbuff));
        msg.msg_control = cbuff;
        msg.msg_controllen = sizeof(cbuff);
        msg.msg_flags = 0;

        iov.iov_len = len;
        iov.iov_base = hip_msg;

	pktinfo.pktinfo_in4 = NULL;

	len = recvmsg(socket, &msg, 0);

	HIP_IFEL((len < 0), -1, "ICMP%s error: errno=%d, %s\n",
		 (is_ipv4 ? "v4" : "v6"), errno, strerror(errno));

	cmsg_level = (is_ipv4) ? IPPROTO_IP : IPPROTO_IPV6;
	cmsg_type = (is_ipv4) ? IP_PKTINFO : IPV6_2292PKTINFO;

	/* destination address comes from ancillary data passed
	 * with msg due to IPV6_PKTINFO socket option */
	for (cmsg=CMSG_FIRSTHDR(&msg); cmsg; cmsg=CMSG_NXTHDR(&msg,cmsg)){
		if ((cmsg->cmsg_level == cmsg_level) && 
		    (cmsg->cmsg_type == cmsg_type)) {
			/* The structure is a union, so this fills also the
			   pktinfo_in6 pointer */
			pktinfo.pktinfo_in4 =
				(struct in_pktinfo*)CMSG_DATA(cmsg);
			break;
		}
	}

	/* If this fails, change IPV6_2292PKTINFO to IPV6_PKTINFO in
	   hip_init_raw_sock_v6 */
	HIP_IFEL(!pktinfo.pktinfo_in4 && read_addr, -1,
		 "Could not determine dst addr, dropping\n");

	/* UDP port numbers */
	if (is_ipv4) {
		HIP_DEBUG("port number ntohs = %d\n",
			  ntohs(addr_from4->sin_port));
		msg_info->src_port = ntohs(addr_from4->sin_port);
	}

	/* IPv4 addresses */
	if (read_addr && is_ipv4) {
		if (saddr)
			IPV4_TO_IPV6_MAP(&addr_from4->sin_addr, saddr);
		if (daddr)
			IPV4_TO_IPV6_MAP(&pktinfo.pktinfo_in4->ipi_addr,
					 daddr);
	}

	/* IPv6 addresses */
	if (read_addr && !is_ipv4) {
		if (saddr)
			memcpy(saddr, &addr_from6->sin6_addr,
			       sizeof(struct in6_addr));
		if (daddr)
			memcpy(daddr, &pktinfo.pktinfo_in6->ipi6_addr,
			       sizeof(struct in6_addr));
	}

	if (saddr)
		HIP_DEBUG_IN6ADDR("src\n", saddr);
	if (daddr)
		HIP_DEBUG_IN6ADDR("dst\n", daddr);

 out_err:
	return err;
}


int hip_read_control_msg_v6(int socket, struct hip_common *hip_msg,
			    int read_addr, struct in6_addr *saddr,
			    struct in6_addr *daddr,
                            struct hip_stateless_info *msg_info,
                            int encap_hdr_size)
{
	return hip_read_control_msg_all(socket, hip_msg, read_addr, saddr,
					daddr, msg_info, encap_hdr_size, 0);

}

int hip_read_control_msg_v4(int socket, struct hip_common *hip_msg,
			    int read_addr, struct in6_addr *saddr,
			    struct in6_addr *daddr,
			    struct hip_stateless_info *msg_info,
			    int encap_hdr_size)
{
	return hip_read_control_msg_all(socket, hip_msg, read_addr, saddr,
					daddr, msg_info, encap_hdr_size, 1);

}<|MERGE_RESOLUTION|>--- conflicted
+++ resolved
@@ -13,7 +13,33 @@
 
 #include "message.h"
 
-<<<<<<< HEAD
+int hip_peek_recv_total_len(int socket, int encap_hdr_size)
+{
+	int bytes = 0, err = 0;
+	int hdr_size = encap_hdr_size + sizeof(struct hip_common);
+	char *msg = NULL;
+	struct hip_common *hip_hdr;
+	
+	HIP_IFEL(!(msg = malloc(hdr_size)), -1, "malloc failed\n");
+	
+	HIP_IFEL(((bytes = recvfrom(socket, msg, hdr_size, MSG_PEEK,
+				    NULL, NULL)) != hdr_size), -1,
+		 "recv peek\n");
+	
+	hip_hdr = (struct hip_common *) (msg + encap_hdr_size);
+	bytes = hip_get_msg_total_len(hip_hdr);
+	HIP_IFEL((bytes > HIP_MAX_PACKET), -1, "packet too long\n");
+	HIP_IFEL((bytes == 0), -1, "packet length is zero\n");
+	bytes += encap_hdr_size;
+	
+ out_err:
+	if (err)
+		bytes = -1;
+	if (msg)
+		free(msg);
+	return bytes;
+}
+
 int hip_send_recv_daemon_info(struct hip_common *msg) {
 	int err = 0, n, len, hip_user_sock = 0;
 	int hip_agent_sock = 0;
@@ -90,39 +116,6 @@
 	// TODO: copy send_recv function's recvfrom to hip_recv_daemon_info()
 
   	int err = 0, n, len, hip_user_sock = 0;
-
-=======
-int hip_peek_recv_total_len(int socket, int encap_hdr_size)
-{
-	int bytes = 0, err = 0;
-	int hdr_size = encap_hdr_size + sizeof(struct hip_common);
-	char *msg = NULL;
-	struct hip_common *hip_hdr;
-	
-	HIP_IFEL(!(msg = malloc(hdr_size)), -1, "malloc failed\n");
-	
-	HIP_IFEL(((bytes = recvfrom(socket, msg, hdr_size, MSG_PEEK,
-				    NULL, NULL)) != hdr_size), -1,
-		 "recv peek\n");
-	
-	hip_hdr = (struct hip_common *) (msg + encap_hdr_size);
-	bytes = hip_get_msg_total_len(hip_hdr);
-	HIP_IFEL((bytes > HIP_MAX_PACKET), -1, "packet too long\n");
-	HIP_IFEL((bytes == 0), -1, "packet length is zero\n");
-	bytes += encap_hdr_size;
-	
- out_err:
-	if (err)
-		bytes = -1;
-	if (msg)
-		free(msg);
-	return bytes;
-}
-
-
-int hip_send_daemon_info(const struct hip_common *msg) {
-	int err = 0, n, len, hip_user_sock = 0;
->>>>>>> f91ab5de
 	struct sockaddr_un user_addr;
 	socklen_t alen;
 	
@@ -165,7 +158,6 @@
 
 }
 
-<<<<<<< HEAD
 int hip_read_user_control_msg(int socket, struct hip_common *hip_msg,
 			      struct sockaddr_un *saddr)
 {
@@ -175,14 +167,22 @@
 	HIP_DEBUG("!!!!!!!!!!!!!!!!!!!!!!!!!!!!!!!!!!!!!!!!!!!!!!!!!!!!!!!!!!!!\n\n");
 	HIP_DEBUG("!!!! read_user_control_msg sizeof(saddr) len=%d\n", len);
 	HIP_HEXDUMP("!!!! original saddr ", saddr, sizeof(struct sockaddr_un));
+
+	HIP_IFEL((total = hip_peek_recv_total_len(socket, 0) <= 0), -1,
+		 "recv peek failed\n");
+
+#if 0
 	HIP_IFEL(((bytes = recvfrom(socket, hip_msg, hdr_size, MSG_PEEK,
 				    (struct sockaddr *)saddr,
 				    &len)) != hdr_size), -1,
 		 "recv peek\n");
+#endif
 
 	HIP_DEBUG("!!!! read_user_control_msg recv peek len=%d\n", len);
 	HIP_HEXDUMP("!!!! peek saddr ",  saddr, sizeof(struct sockaddr_un));
+#if 0
 	total = hip_get_msg_total_len(hip_msg);
+#endif
 	HIP_DEBUG("msg total length = %d\n", total);
 	HIP_DEBUG("!!!! read_user_control_msg sizeof(saddr) len=%d\n", sizeof(*saddr));
 
@@ -200,8 +200,6 @@
 	return err;
 }
 
-=======
->>>>>>> f91ab5de
 /**
  * hip_read_control_msg - prepares the hip_common struct,
  * allocates memory for buffers and nested structs. Receives
