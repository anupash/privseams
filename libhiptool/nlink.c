#include "nlink.h"

/* 
 * Note that most of the functions are modified versions of
 * libnetlink functions.
 */

int lsi_total = 0;

int addattr_l(struct nlmsghdr *n, int maxlen, int type, const void *data,
	      int alen)
{
	int len = RTA_LENGTH(alen);
	struct rtattr *rta;

	if (NLMSG_ALIGN(n->nlmsg_len) + RTA_ALIGN(len) > maxlen) {
		HIP_ERROR("addattr_l ERROR: message exceeded bound of %d\n",maxlen);
		return -1;
	}
	rta = NLMSG_TAIL(n);
	rta->rta_type = type;
	rta->rta_len = len;
	memcpy( (char *)RTA_DATA(rta), data, alen);
	n->nlmsg_len = NLMSG_ALIGN(n->nlmsg_len) + RTA_ALIGN(len);
	return 0;
}

/*
 * Unfortunately libnetlink does not provide a generic receive a
 * message function. This is a modified version of the rtnl_listen
 * function that processes only a finite amount of messages and then
 * returns.
*/
int hip_netlink_receive(struct rtnl_handle *nl,
			hip_filter_t handler,
			void *arg)
{
	struct nlmsghdr *h;
	struct sockaddr_nl nladdr;
	struct iovec iov;
        struct msghdr msg = {
                (void*)&nladdr, sizeof(nladdr),
                &iov,   1,
                NULL,   0,
                0
        };
	int msg_len = 0, status = 0;
	char buf[NLMSG_SPACE(HIP_MAX_NETLINK_PACKET)];

        memset(&nladdr, 0, sizeof(nladdr));
        nladdr.nl_family = AF_NETLINK;
        nladdr.nl_pid = 0;
        nladdr.nl_groups = 0;
	iov.iov_base = buf;
	iov.iov_len = sizeof(buf);

        msg_len = recvfrom(nl->fd, buf, sizeof(struct nlmsghdr),
			   MSG_PEEK|MSG_DONTWAIT, NULL, NULL);
	if (msg_len != sizeof(struct nlmsghdr)) {
		HIP_ERROR("Bad netlink msg\n");
		return -1;
	}

	HIP_DEBUG("Received a netlink message\n");
 
	while (1) {
		iov.iov_len = sizeof(buf);

		/* note: not using recvmsg interface anymore as
		   a workaround for bug id 782 */

		status = recvfrom(nl->fd, buf, sizeof(buf),
				  0, NULL, NULL);
                //status = recvmsg(nl->fd, &msg, 0);

                if (status < 0) {
			HIP_PERROR("perror: ");
                        if (errno == EINTR)
                                continue;
			HIP_ERROR("Netlink overrun.\n");
                        return -1;
                        continue;
                }
                if (status == 0) {
                        HIP_ERROR("EOF on netlink\n");
                        return -1;
                }
                if (msg.msg_namelen != sizeof(nladdr)) {
                        HIP_ERROR("Sender address length == %d\n", msg.msg_namelen);
                        return -1;
                }
		for (h = (struct nlmsghdr*)buf; status >= sizeof(*h); ) {
                        int err;
                        int len = h->nlmsg_len;
                        int l = len - sizeof(*h);

			_HIP_DEBUG("l=%d, len=%d status=%d\n", l, len, status);

                        if (l < 0 || len > status) {
                                if (msg.msg_flags & MSG_TRUNC) {
                                        HIP_ERROR("Truncated netlink message\n");
                                        return -1;
                                }

                                HIP_ERROR("Malformed netlink message: len=%d\n", len);
                                return -1;
                        }

                        err = handler(h, len, arg);
                        if (err < 0)
                                return err;

                        status -= NLMSG_ALIGN(len);
                        h = (struct nlmsghdr*)((char*)h + NLMSG_ALIGN(len));
                }
                if (msg.msg_flags & MSG_TRUNC) {
                        HIP_ERROR("Message truncated\n");
                        break;
                }

                if (status) {
                        HIP_ERROR("Remnant of size %d\n", status);
                        return -1;
                }

		/* All messages processed */
		return 0;
	}
	return 0;
}

/**
 * This is a copy from the libnetlink's talk function. It has a fixed
 * handling of message source/destination validation and proper buffer
 * handling for junk messages.
 */
int netlink_talk(struct rtnl_handle *nl, struct nlmsghdr *n, pid_t peer,
			unsigned groups, struct nlmsghdr *answer,
			hip_filter_t junk, void *arg)
{
	int status, err = 0;
	unsigned seq;
	struct nlmsghdr *h;
	struct sockaddr_nl nladdr;
	char   buf[16384];
	struct iovec iov = {
		.iov_base = (void*) n,
		.iov_len = n->nlmsg_len
	};
	struct msghdr msg = {
		.msg_name = &nladdr,
		.msg_namelen = sizeof(nladdr),
		.msg_iov = &iov,
		.msg_iovlen = 1,
	};

	memset(&nladdr, 0, sizeof(nladdr));
	/*Assign values to the socket address*/
	nladdr.nl_family = AF_NETLINK;
	nladdr.nl_pid = peer;
	nladdr.nl_groups = groups;

	n->nlmsg_seq = seq = ++nl->seq;

	/* Note: the TALK_ACK are here because I experienced problems
	   with SMP machines. The application added a mapping which caused
	   the control flow to arrive here. The sendmsg adds an SP and the
	   while loop tries to read the ACK for the SP. However, there will
	   be an acquire message arriving from the kernel before we read the
	   ack which confuses the loop completely, so I disabled the ACK.
	   The reason why this all happens is that we are using the same
	   netlink socket to read both acquire messages and sending SP.
	   Only a single netlink socket exist per PID, so we either do it
	   as it is here or create another thread for handling acquires.
	   For testing SP/SA related issues you might want to re-enable these
	   -mk */
	if (HIP_NETLINK_TALK_ACK)
		if (answer == NULL)
			n->nlmsg_flags |= NLM_F_ACK;

	status = sendmsg(nl->fd, &msg, 0);
	
	if (status < 0)
	{
		HIP_PERROR("Cannot talk to rtnetlink");
		err = -1;
		goto out_err;
	}

	
	memset(buf,0,sizeof(buf));
	iov.iov_base = buf;

	while (HIP_NETLINK_TALK_ACK) {
		HIP_DEBUG("inside the while\n");
		iov.iov_len = sizeof(buf);
		status = recvmsg(nl->fd, &msg, 0);

		if (status < 0)
		{
			if (errno == EINTR)
			{
				HIP_DEBUG("EINTR\n");
				continue;
			}
			HIP_PERROR("OVERRUN");
			continue;
		}
		if (status == 0) {
                        HIP_ERROR("EOF on netlink.\n");
			err = -1;
			goto out_err;
                }
                if (msg.msg_namelen != sizeof(nladdr)) {
                        HIP_ERROR("sender address length == %d\n",
				  msg.msg_namelen);
			err = -1;
			goto out_err;
                }
                for (h = (struct nlmsghdr*)buf; status >= sizeof(*h); ) {
                        int err;
                        int len = h->nlmsg_len;
                        int l = len - sizeof(*h);

                        if (l<0 || len>status) {
                                if (msg.msg_flags & MSG_TRUNC) {
                                        HIP_ERROR("Truncated message\n");
					err = -1;
					goto out_err;
                                }
                                HIP_ERROR("Malformed message: len=%d\n", len);
				err = -1;
				goto out_err;
                        }

                        if (nladdr.nl_pid != peer ||
                            h->nlmsg_seq != seq) {
				HIP_DEBUG("%d %d %d %d\n", nladdr.nl_pid, peer, h->nlmsg_seq, seq);
                                if (junk) {
					err = junk(h, len, arg);
                                        if (err < 0) {
						err = -1;
						goto out_err;
					}
                                }
                                /* Don't forget to skip that message. */
                                status -= NLMSG_ALIGN(len);
                                h = (struct nlmsghdr*)((char*)h + NLMSG_ALIGN(len));
                                continue;
                        }

                        if (h->nlmsg_type == NLMSG_ERROR) {
                                struct nlmsgerr *nl_err =
					(struct nlmsgerr*)NLMSG_DATA(h);
                                if (l < sizeof(struct nlmsgerr)) {
                                        HIP_ERROR("Truncated\n");
                                } else {
                                        errno = -nl_err->error;
                                        if (errno == 0) {
                                                if (answer)
                                                        memcpy( (char *)answer, h, h->nlmsg_len);
						goto out_err;
                                        }
                                        HIP_PERROR("NETLINK answers");
                                }
				err = -1;
				goto out_err;

                        }
                        if (answer) {
                                memcpy( (char *)answer, h, h->nlmsg_len);
				goto out_err;
                        }

                        HIP_ERROR("Unexpected netlink reply!\n");

                        status -= NLMSG_ALIGN(len);
                        h = (struct nlmsghdr*)((char*)h + NLMSG_ALIGN(len));
                }
                if (msg.msg_flags & MSG_TRUNC) {
                        HIP_ERROR("Message truncated\n");
                        continue;
                }
                if (status) {
                        HIP_ERROR("Remnant of size %d\n", status);
			err = -1;
			goto out_err;
                }
        }

out_err:

	return err;
}


int hip_netlink_send_buf(struct rtnl_handle *rth, const char *buf, int len)
{
        struct sockaddr_nl nladdr;

        memset(&nladdr, 0, sizeof(struct sockaddr_nl));
        nladdr.nl_family = AF_NETLINK;
        return sendto(rth->fd, buf, len, 0, (struct sockaddr*)&nladdr, sizeof(struct sockaddr_nl));
}

int rtnl_open_byproto(struct rtnl_handle *rth, unsigned subscriptions,
			  int protocol)
{
	socklen_t addr_len;
	int sndbuf = 32768, rcvbuf = 32768;

	memset(rth, 0, sizeof(*rth));

	rth->fd = socket(AF_NETLINK, SOCK_RAW, protocol);
        if (rth->fd < 0) {
                HIP_PERROR("Cannot open a netlink socket");
                return -1;
        }
	_HIP_DEBUG("setsockopt SO_SNDBUF\n");
        if (setsockopt(rth->fd,SOL_SOCKET,SO_SNDBUF,&sndbuf,sizeof(sndbuf)) < 0) {
                HIP_PERROR("SO_SNDBUF");
                return -1;
        }
	_HIP_DEBUG("setsockopt SO_RCVBUF\n");
        if (setsockopt(rth->fd,SOL_SOCKET,SO_RCVBUF,&rcvbuf,sizeof(rcvbuf)) < 0) {
                HIP_PERROR("SO_RCVBUF");
                return -1;
        }

        memset(&rth->local, 0, sizeof(rth->local));
        rth->local.nl_family = AF_NETLINK;
        rth->local.nl_groups = subscriptions;

        if (bind(rth->fd, (struct sockaddr*)&rth->local, sizeof(rth->local)) < 0) {
                HIP_PERROR("Cannot bind a netlink socket");
                return -1;
        }
        addr_len = sizeof(rth->local);
        if (getsockname(rth->fd, (struct sockaddr*)&rth->local, &addr_len) < 0) {
                HIP_PERROR("Cannot getsockname");
                return -1;
        }
        if (addr_len != sizeof(rth->local)) {
                HIP_ERROR("Wrong address length %d\n", addr_len);
                return -1;
        }
        if (rth->local.nl_family != AF_NETLINK) {
                HIP_ERROR("Wrong address family %d\n", rth->local.nl_family);
                return -1;
        }
        rth->seq = time(NULL);
        return 0;
}

void rtnl_close(struct rtnl_handle *rth)
{
	close(rth->fd);
}


/**
 * Functions for adding ip address
 */

unsigned ll_name_to_index(const char *name, struct idxmap **idxmap)
{
        static char ncache[16];
        static int icache;
        struct idxmap *im;
        int i;

        if (name == NULL)
                return 0;
        if (icache && strcmp(name, ncache) == 0)
                return icache;
        for (i=0; i<16; i++) {
                for (im = idxmap[i]; im; im = im->next) {
                        if (strcmp(im->name, name) == 0) {
                                icache = im->index;
                                strcpy(ncache, name);
                                return im->index;
                        }
                }
        }

	/* XX FIXME: having more that one NETLINK socket open at the same
	   time is bad! See hipd.c:addresses comments */
        return if_nametoindex(name);
}

int get_unsigned(unsigned *val, const char *arg, int base)
{
        unsigned long res;
        char *ptr;

        if (!arg || !*arg)
                return -1;
        res = strtoul(arg, &ptr, base);
        if (!ptr || ptr == arg || *ptr || res > UINT_MAX)
                return -1;
        *val = res;
        return 0;
}



int get_addr_1(inet_prefix *addr, const char *name, int family)
{
        const char *cp;
        unsigned char *ap = (unsigned char*)addr->data;
        int i;

        memset(addr, 0, sizeof(*addr));

        if (strcmp(name, "default") == 0 ||
            strcmp(name, "all") == 0 ||
            strcmp(name, "any") == 0) {
                if (family == AF_DECnet)
                        return -1;
                addr->family = family;
                addr->bytelen = (family == AF_INET6 ? 16 : 4);
                addr->bitlen = -1;
                return 0;
        }

        if (strchr(name, ':')) {
                addr->family = AF_INET6;
                if (family != AF_UNSPEC && family != AF_INET6)
                        return -1;
                if (inet_pton(AF_INET6, name, addr->data) <= 0)
                        return -1;
                addr->bytelen = 16;
                addr->bitlen = -1;
                return 0;
        }

        addr->family = AF_INET;
        if (family != AF_UNSPEC && family != AF_INET)
                return -1;
        addr->bytelen = 4;
        addr->bitlen = -1;
        for (cp=name, i=0; *cp; cp++) {
                if (*cp <= '9' && *cp >= '0') {
                        ap[i] = 10*ap[i] + (*cp-'0');
                        continue;
                }
                if (*cp == '.' && ++i <= 3)
                        continue;
                return -1;
        }
        return 0;
}

int get_prefix_1(inet_prefix *dst, char *arg, int family)
{
        int err;
        unsigned plen;
        char *slash;

        memset(dst, 0, sizeof(*dst));

        if (strcmp(arg, "default") == 0 ||
            strcmp(arg, "any") == 0 ||
            strcmp(arg, "all") == 0) {
                if (family == AF_DECnet)
                        return -1;
                dst->family = family;
                dst->bytelen = 0;
                dst->bitlen = 0;
                return 0;
        }

        slash = strchr(arg, '/');
        if (slash)
               *slash = 0;

        err = get_addr_1(dst, arg, family);
        if (err == 0) {
                switch(dst->family) {
                        case AF_INET6:
                                dst->bitlen = 128;
                                break;
                        case AF_DECnet:
                                dst->bitlen = 16;
                                break;
                        default:
                        case AF_INET:
                                dst->bitlen = 32;
                 }
                if (slash) {
                        if (get_unsigned(&plen, slash+1, 0) || plen > dst->bitlen) {
                                err = -1;
                                goto done;
                        }
                        dst->flags |= PREFIXLEN_SPECIFIED;
                        dst->bitlen = plen;
                }
        }
done:
        if (slash)
                *slash = '/';
        return err;
}


int addattr32(struct nlmsghdr *n, int maxlen, int type, __u32 data)
{
        int len = RTA_LENGTH(4);
        struct rtattr *rta;
        if (NLMSG_ALIGN(n->nlmsg_len) + len > maxlen) {
                HIP_ERROR("addattr32: Error! max allowed bound %d exceeded\n",maxlen);
                return -1;
        }
        rta = NLMSG_TAIL(n);
        rta->rta_type = type;
        rta->rta_len = len;
        memcpy( (char *)RTA_DATA(rta), &data, 4);
        n->nlmsg_len = NLMSG_ALIGN(n->nlmsg_len) + len;
        return 0;
}

static int rtnl_wilddump_request(struct rtnl_handle *rth, int family, int type)
{
        struct {
                struct nlmsghdr nlh;
                struct rtgenmsg g;
        } req;
        struct sockaddr_nl nladdr;

        memset(&nladdr, 0, sizeof(nladdr));
        nladdr.nl_family = AF_NETLINK;

        memset(&req, 0, sizeof(req));
        req.nlh.nlmsg_len = sizeof(req);
        req.nlh.nlmsg_type = type;
        req.nlh.nlmsg_flags = NLM_F_ROOT|NLM_F_MATCH|NLM_F_REQUEST;
        req.nlh.nlmsg_pid = 0;
        req.nlh.nlmsg_seq = rth->dump = ++rth->seq;
        req.g.rtgen_family = family;

        return sendto(rth->fd, (void*)&req, sizeof(req), 0,
                      (struct sockaddr*)&nladdr, sizeof(nladdr));
}

static int rtnl_dump_filter(struct rtnl_handle *rth,
                     rtnl_filter_t filter,
                     void *arg1,
                     rtnl_filter_t junk,
                     void *arg2)
{
        struct sockaddr_nl nladdr;
        struct iovec iov;
        struct msghdr msg = {
                .msg_name = &nladdr,
                .msg_namelen = sizeof(nladdr),
                .msg_iov = &iov,
                .msg_iovlen = 1,
        };
        char buf[16384];

        while (1) {
                int status;
                struct nlmsghdr *h;

		        iov.iov_base = buf;
                iov.iov_len = sizeof(buf);
                status = recvmsg(rth->fd, &msg, 0);

                if (status < 0) {
                        if (errno == EINTR)
                                continue;
                        HIP_PERROR("OVERRUN");
                        continue;
                }

                if (status == 0) {
                        HIP_ERROR("EOF on netlink\n");
                        return -1;
                }

                h = (struct nlmsghdr*)buf;
                while (NLMSG_OK(h, status)) {
                        int err = 0;

                        if (nladdr.nl_pid != 0 ||
                            h->nlmsg_pid != rth->local.nl_pid ||
                            h->nlmsg_seq != rth->dump) {
                                if (junk) {
                                        err = junk(&nladdr, h, arg2);
                                        if (err < 0)
                                                return err;
                                }
                                goto skip_it;
                        }

                        if (h->nlmsg_type == NLMSG_DONE)
                                return 0;
                        if (h->nlmsg_type == NLMSG_ERROR) {
                                struct nlmsgerr *err = (struct nlmsgerr*)NLMSG_DATA(h);
                                if (h->nlmsg_len < NLMSG_LENGTH(sizeof(struct nlmsgerr))) {
                                        HIP_ERROR("ERROR truncated\n");
                                } else {
                                        errno = -err->error;
                                        HIP_PERROR("RTNETLINK answers");
                                }
                                return -1;
                        }
			if (filter)
				err = filter(&nladdr, h, arg1);
                        if (err < 0)
                                return err;

skip_it:
                        h = NLMSG_NEXT(h, status);
                }
                if (msg.msg_flags & MSG_TRUNC) {
                        HIP_ERROR("Message truncated\n");
                        continue;
                }
                if (status) {
                        HIP_ERROR("Remnant of size %d\n", status);
                        return -1;
                }
        }
}

static int ll_init_map(struct rtnl_handle *rth, struct idxmap **idxmap)
{
	if (rtnl_wilddump_request(rth, AF_UNSPEC, RTM_GETLINK) < 0) {
                HIP_PERROR("Cannot send dump request");
                return -1;
        }

        if (rtnl_dump_filter(rth,
			     /*ll_remember_index*/ NULL,
			     idxmap, NULL, NULL) < 0) {
                HIP_ERROR("Dump terminated\n");
                return -1;
        }
        return 0;
}

int hip_iproute_modify(struct rtnl_handle *rth,
		       int cmd, int flags, int family, char *ip,
		       char *dev)
{
        struct {
                struct nlmsghdr         n;
                struct rtmsg            r;
                char                    buf[1024];
        } req1;
        inet_prefix dst;
	struct idxmap *idxmap[16];
        int dst_ok = 0, err;
        int idx, i;

        memset(&req1, 0, sizeof(req1));
	for (i = 0; i < 16; i++)
		idxmap[i] = NULL;

        req1.n.nlmsg_len = NLMSG_LENGTH(sizeof(struct rtmsg));
        req1.n.nlmsg_flags = NLM_F_REQUEST|flags;
        req1.n.nlmsg_type = cmd;
        req1.r.rtm_family = family;
        req1.r.rtm_table = RT_TABLE_MAIN;
        req1.r.rtm_scope = RT_SCOPE_NOWHERE;

        if (cmd != RTM_DELROUTE) {
                req1.r.rtm_protocol = RTPROT_BOOT;
                req1.r.rtm_scope = RT_SCOPE_UNIVERSE;
                req1.r.rtm_type = RTN_UNICAST;
        }

	if (family== AF_INET) HIP_DEBUG("Setting %s as route for %s device with family %d\n",ip, dev, family);
        HIP_IFEL(get_prefix_1(&dst, ip, req1.r.rtm_family), -1, "prefix\n");
        //if (req.r.rtm_family == AF_UNSPEC)
                //req.r.rtm_family = dst.family;
        req1.r.rtm_dst_len = dst.bitlen;
        dst_ok = 1;
        if (dst.bytelen)
		addattr_l(&req1.n, sizeof(req1), RTA_DST, &dst.data,
			  dst.bytelen);

	ll_init_map(rth, idxmap);

	HIP_IFEL(((idx = ll_name_to_index(dev, idxmap)) == 0), -1,
		"ll_name_to_index failed\n");

	addattr32(&req1.n, sizeof(req1), RTA_OIF, idx);

  	HIP_IFEL((netlink_talk(rth, &req1.n, 0, 0, NULL, NULL, NULL) < 0), -1,
		"netlink_talk failed\n");

 out_err:
	for (i = 0; i < 16; i++)
	  if (idxmap[i])
	    HIP_FREE(idxmap[i]);

        return 0;
}

static int parse_rtattr(struct rtattr *tb[], int max, struct rtattr *rta, int len)
{
	memset(tb, 0, sizeof(struct rtattr *) * (max + 1));

	while (RTA_OK(rta, len)) {
		if (rta->rta_type <= max) {
			tb[rta->rta_type] = rta;
		}
		rta = RTA_NEXT(rta,len);
	}

	if (len) {
		HIP_ERROR("Deficit len %d, rta_len=%d\n", len, rta->rta_len);
	}

	return 0;
}

int hip_parse_src_addr(struct nlmsghdr *n, struct in6_addr *src_addr)
{
	struct rtmsg *r = NLMSG_DATA(n);
	struct rtattr *tb[RTA_MAX+1];
	union {
		struct in_addr *in;
		struct in6_addr *in6;
	} addr;
	int entry;

	/* see print_route() in ip/iproute.c */
	parse_rtattr(tb, RTA_MAX, RTM_RTA(r), n->nlmsg_len);
	_HIP_DEBUG("sizeof(struct nlmsghdr) =%d\n",sizeof(struct nlmsghdr));
	_HIP_DEBUG("sizeof(struct rtmsg) =%d\n",sizeof(struct rtmsg));
	_HIP_DEBUG("sizeof  n->nlmsg_len =%d\n",  n->nlmsg_len );
	_HIP_HEXDUMP("nlmsghdr : ", n,sizeof(struct nlmsghdr));
	_HIP_HEXDUMP("rtmsg : ", r, sizeof(struct rtmsg));
	_HIP_HEXDUMP("nlmsg : ", n, n->nlmsg_len);
	_HIP_HEXDUMP("tb[RTA_SRC] : ", &tb[RTA_SRC],sizeof(struct rtattr));
	//entry = (tb[RTA_SRC] ? RTA_SRC : RTA_PREFSRC);
	addr.in6 = (struct in6_addr *) RTA_DATA(tb[2]);
	entry = 7;
	addr.in6 = (struct in6_addr *) RTA_DATA(tb[entry]);

	if (r->rtm_family == AF_INET) {
		IPV4_TO_IPV6_MAP(addr.in, src_addr);
<<<<<<< HEAD
	}else
		memcpy( (char *)src_addr, addr.in6, sizeof(struct in6_addr));
=======
	} else {
		memcpy(src_addr, addr.in6, sizeof(struct in6_addr));
	}
>>>>>>> 0f44705b

	return 0;
}

static int get_prefix(inet_prefix *dst, char *arg, int family)
{
        if (family == AF_PACKET) {
                HIP_ERROR("Error: \"%s\" may be inet prefix, but it is not allowed in this context.\n", arg);
                return -1;
        }
        if (get_prefix_1(dst, arg, family)) {
                HIP_ERROR("Error: an inet prefix is expected rather than \"%s\".\n", arg);
                return -1;
        }
        return 0;
}

static int rtnl_talk(struct rtnl_handle *rtnl, struct nlmsghdr *n, pid_t peer,
              unsigned groups, struct nlmsghdr *answer,
              rtnl_filter_t junk,
              void *jarg)
{
        int status;
        unsigned seq;
        struct nlmsghdr *h;
        struct sockaddr_nl nladdr;
        struct iovec iov = {
                .iov_base = (void*) n,
                .iov_len = n->nlmsg_len
        };
        struct msghdr msg = {
                .msg_name = &nladdr,
                .msg_namelen = sizeof(nladdr),
                .msg_iov = &iov,
                .msg_iovlen = 1,
        };
        char   buf[16384];

        memset(&nladdr, 0, sizeof(nladdr));
        nladdr.nl_family = AF_NETLINK;
        nladdr.nl_pid = peer;
        nladdr.nl_groups = groups;

        n->nlmsg_seq = seq = ++rtnl->seq;

        if (answer == NULL)
                n->nlmsg_flags |= NLM_F_ACK;

        status = sendmsg(rtnl->fd, &msg, 0);
	_HIP_HEXDUMP("Msg sent : ", &msg, sizeof(struct nlmsghdr));
        if (status < 0) {
                HIP_PERROR("Cannot talk to rtnetlink");
                return -1;
        }

        memset(buf,0,sizeof(buf));

        iov.iov_base = buf;

        while (1) {
                iov.iov_len = sizeof(buf);
                status = recvmsg(rtnl->fd, &msg, 0);

                if (status < 0) {
                        if (errno == EINTR)
                                continue;
                        HIP_PERROR("OVERRUN");
                        continue;
                }
                if (status == 0) {
                        HIP_ERROR("EOF on netlink\n");
                        return -1;
                }
                if (msg.msg_namelen != sizeof(nladdr)) {
                        HIP_ERROR("sender address length == %d\n", msg.msg_namelen);
                        return -1;
                }
                for (h = (struct nlmsghdr*)buf; status >= sizeof(*h); ) {
                        int err;
                        int len = h->nlmsg_len;
                        int l = len - sizeof(*h);

                        if (l<0 || len>status) {
                                if (msg.msg_flags & MSG_TRUNC) {
                                        HIP_ERROR("Truncated message\n");
                                        return -1;
                                }
                                HIP_ERROR("malformed message: len=%d\n", len);
                                return -1;
                        }

                        if (nladdr.nl_pid != peer ||
                            h->nlmsg_pid != rtnl->local.nl_pid ||
                            h->nlmsg_seq != seq) {
                                if (junk) {
                                        err = junk(&nladdr, h, jarg);
                                        if (err < 0)
                                                return err;
                                }
                               /* Don't forget to skip that message. */
                                status -= NLMSG_ALIGN(len);
				h = (struct nlmsghdr*)((char*)h + NLMSG_ALIGN(len));

                                continue;
                        }

                        if (h->nlmsg_type == NLMSG_ERROR) {
                                struct nlmsgerr *err = (struct nlmsgerr*)NLMSG_DATA(h);
                                if (l < sizeof(struct nlmsgerr)) {
                                        HIP_ERROR("ERROR truncated\n");
                                } else {
                                        errno = -err->error;
                                        if (errno == 0) {
                                                if (answer)
                                                        memcpy(answer, h, h->nlmsg_len);
                                                return 0;
                                        }
                                        HIP_PERROR("RTNETLINK answers");
                                }
                                return -1;
                        }
                        if (answer) {
                                memcpy(answer, h, h->nlmsg_len);
				_HIP_HEXDUMP("Answer : ", h,h->nlmsg_len);
                                return 0;
                        }

                        HIP_ERROR("Unexpected reply!!!\n");

                        status -= NLMSG_ALIGN(len);
                        h = (struct nlmsghdr*)((char*)h + NLMSG_ALIGN(len));
                }
                if (msg.msg_flags & MSG_TRUNC) {
                        HIP_ERROR("Message truncated\n");
                        continue;
                }
                if (status) {
                        HIP_ERROR("Remnant of size %d\n", status);
                        return -1;
                }
        }
}

int hip_iproute_get(struct rtnl_handle *rth, struct in6_addr *src_addr,
		    struct in6_addr *dst_addr, char *idev, char *odev,
		    int family, struct idxmap **idxmap)
{
	struct {
		struct nlmsghdr 	n;
		struct rtmsg 		r;
		char   			buf[1024];
	} req;

	int err = 0, idx, preferred_family = family;
	inet_prefix addr;
	char dst_str[INET6_ADDRSTRLEN];
	struct in_addr ip4;
	HIP_ASSERT(dst_addr);

	HIP_DEBUG_IN6ADDR("Getting route for destination address", dst_addr);
	
	if(IN6_IS_ADDR_V4MAPPED(dst_addr)) {
		IPV6_TO_IPV4_MAP(dst_addr, &ip4);
		preferred_family = AF_INET;
		HIP_IFEL((!inet_ntop(preferred_family, &ip4, dst_str,
                             INET6_ADDRSTRLEN)), -1,"inet_pton\n");
	} else {
		HIP_IFEL((!inet_ntop(preferred_family, dst_addr, dst_str,
				     INET6_ADDRSTRLEN)), -1,
			 "inet_pton\n");
	}
	memset(&req, 0, sizeof(req));

	req.n.nlmsg_len = NLMSG_LENGTH(sizeof(struct rtmsg));
	req.n.nlmsg_flags = NLM_F_REQUEST;
	req.n.nlmsg_type = RTM_GETROUTE;
	req.r.rtm_family = preferred_family;
	req.r.rtm_table = 0;
	req.r.rtm_protocol = 0;
	req.r.rtm_scope = 0;
	req.r.rtm_type = 0;
	req.r.rtm_src_len = 0;
	req.r.rtm_dst_len = 0;
	req.r.rtm_tos = 0;

	get_prefix(&addr, dst_str, req.r.rtm_family);
       
	if (addr.bytelen)
		addattr_l(&req.n, sizeof(req), RTA_DST, &addr.data,
			  addr.bytelen);
	req.r.rtm_dst_len = addr.bitlen;

	ll_init_map(rth, idxmap);

	if (idev) {
		HIP_IFEL(((idx = ll_name_to_index(idev, idxmap)) == 0),
			 -1, "Cannot find device \"%s\"\n", idev);
		addattr32(&req.n, sizeof(req), RTA_IIF, idx);
	}
	if (odev) {
		HIP_IFEL(((idx = ll_name_to_index(odev, idxmap)) == 0),
			 -1, "Cannot find device \"%s\"\n", odev);
		addattr32(&req.n, sizeof(req), RTA_OIF, idx);
	}
	HIP_IFE((rtnl_talk(rth, &req.n, 0, 0, &req.n, NULL, NULL) < 0), -1);
	HIP_IFE(hip_parse_src_addr(&req.n, src_addr), -1);

 out_err:

	return err;
}

int convert_ipv6_slash_to_ipv4_slash(char *ip, struct in_addr *ip4){
	struct in6_addr ip6_aux;
	char *slash = strchr(ip, '/');
	char *aux_slash = NULL;
	int err;

	if (slash){
		HIP_IFEL(!(aux_slash = HIP_MALLOC(sizeof(slash), 0)), -1, "alloc\n");
		strcpy(aux_slash, slash);
             	*slash = 0;
	}

	inet_pton(AF_INET6, ip, &ip6_aux);

	if ( (err = IN6_IS_ADDR_V4MAPPED(&ip6_aux)) ) {
		IPV6_TO_IPV4_MAP(&ip6_aux, ip4);
		_HIP_DEBUG("ip4 value is %s\n", inet_ntoa(*ip4));
	}
	*slash = *aux_slash;

 out_err:
 	if (aux_slash)	
		HIP_FREE(aux_slash);	  
	return err;
}

int hip_ipaddr_modify(struct rtnl_handle *rth, int cmd, int family, char *ip,
		      char *dev, struct idxmap **idxmap)
{
	struct {
		struct nlmsghdr         n;
		struct ifaddrmsg        ifa;
		char                    buf[256];
	} req;

	inet_prefix lcl;
	int local_len = 0, err = 0, size_dev;
	struct in_addr ip4;
	int ip_is_v4 = 0;
	char label[4];
	char *res = NULL;

        memset(&req, 0, sizeof(req));
	if(convert_ipv6_slash_to_ipv4_slash(ip, &ip4)){
		family = AF_INET;		
		ip_is_v4 = 1;
		lsi_total++;		
		ip = strcat(inet_ntoa(ip4), HIP_LSI_FULL_PREFIX_STR);
		sprintf(label, ":%d", lsi_total);
		HIP_DEBUG("Label %s:%d\n", ip, lsi_total);
	}

	req.n.nlmsg_len = NLMSG_LENGTH(sizeof(struct ifaddrmsg)); 
	req.n.nlmsg_type = cmd;
        req.n.nlmsg_flags = NLM_F_REQUEST;
	req.ifa.ifa_family = family;

	get_prefix_1(&lcl, ip, req.ifa.ifa_family);
	addattr_l(&req.n, sizeof(req), IFA_LOCAL, &lcl.data, lcl.bytelen);
	
        if(ip_is_v4 && lsi_total > 0){
		size_dev = sizeof(dev)+sizeof(label);
		res = (char *)malloc(size_dev+1);
		memset(res,'\0',size_dev+1);
		strcat(res, dev);
		strcat(res, label);
		_HIP_DEBUG("Name device inserted %s\n", res);
		addattr_l(&req.n, sizeof(req), IFA_LABEL, res, strlen(dev) + strlen(label)+1);		
	}	

        local_len = lcl.bytelen;

	if (req.ifa.ifa_prefixlen == 0)
                req.ifa.ifa_prefixlen = lcl.bitlen;

        HIP_IFEL(((req.ifa.ifa_index = ll_name_to_index(dev, idxmap)) == 0),
		 -1, "ll_name_to_index failed\n");

	HIP_DEBUG("IFA INDEX IS %d\n",req.ifa.ifa_index);

	int aux = netlink_talk(rth, &req.n, 0, 0, NULL, NULL, NULL);// adds to the device dummy0
	HIP_DEBUG("value exit function netlink_talk %i\n", aux);
        HIP_IFEL((aux < 0), -1,
		 "netlink talk failed\n");

 out_err:
	if (res)
		HIP_FREE(res);
	return 0;
}

/**
 * Functions for setting up dummy interface
 */

int get_ctl_fd(void)
{
        int s_errno;
        int fd;

        fd = socket(PF_INET, SOCK_DGRAM, 0);
        if (fd >= 0)
                return fd;
        s_errno = errno;
        fd = socket(PF_PACKET, SOCK_DGRAM, 0);
        if (fd >= 0)
                return fd;
        fd = socket(PF_INET6, SOCK_DGRAM, 0);
        if (fd >= 0)
                return fd;
        errno = s_errno;
        HIP_PERROR("Cannot create control socket");
        return -1;
}


int do_chflags(const char *dev, __u32 flags, __u32 mask)
{
        struct ifreq ifr;
        int fd;
        int err;

        strncpy(ifr.ifr_name, dev, IFNAMSIZ);
        fd = get_ctl_fd();
        if (fd < 0)
                return -1;

        err = ioctl(fd, SIOCGIFFLAGS, &ifr);// get interface dummy0 flags
        if (err) {
                HIP_PERROR("SIOCGIFFLAGS");
                close(fd);
                return -1;
        }

        if ((ifr.ifr_flags^flags)&mask) {
                ifr.ifr_flags &= ~mask;
                ifr.ifr_flags |= mask&flags;
		// the following did not work, see bug id 595
		// ifr.ifr_mtu = HIP_DEFAULT_MTU;
                err = ioctl(fd, SIOCSIFFLAGS, &ifr);
                if (err)
                        HIP_PERROR("SIOCSIFFLAGS");
        }

        close(fd);
        return err;
}


int set_up_device(char *dev, int up)
{
	int err = -1, total_add;
	__u32 mask = 0;
	__u32 flags = 0;
	char label[4];
	char *res = NULL;
	int size_dev;

	if(up == 1){
		mask |= IFF_UP;
		flags |= IFF_UP;
	} else {
		mask |= IFF_UP;
		flags &= ~IFF_UP;
		for( total_add = lsi_total; total_add >0; total_add--){
			sprintf(label, ":%d", total_add);
			size_dev = sizeof(dev)+sizeof(label);
			res = (char *)malloc(size_dev+1);
			memset(res,'\0',size_dev+1);
			strcat(strcat(res, dev), label);
			err = do_chflags(res, flags, mask);
			if (res)
				HIP_FREE(res);
		}
	}
	err = do_chflags(dev, flags, mask);
	
	return err;
}

/**
 * xfrm_selector_ipspec - fill port info in the selector.
 * Selector is bound to HITs
 * @param sel pointer to xfrm_selector to be filled in
 * @param src_port Source port
 * @param dst_port Destination port
 *
 * @return 0
 */

int xfrm_selector_upspec(struct xfrm_selector *sel,
				uint32_t src_port, uint32_t dst_port)
{
	sel->sport = htons(src_port);
        if (sel->sport)
		sel->sport_mask = ~((__u16)0);

	sel->dport = htons(dst_port);
        if (sel->dport)
        	sel->dport_mask = ~((__u16)0);

	return 0;


}
int xfrm_fill_encap(struct xfrm_encap_tmpl *encap, int sport, int dport, struct in6_addr *oa)
{
	encap->encap_type = HIP_UDP_ENCAP_ESPINUDP;
	encap->encap_sport = htons(sport);
	encap->encap_dport = htons(dport);
	encap->encap_oa.a4 = oa->s6_addr32[3];
	//memcpy( (char *)&encap->encap_oa, oa, sizeof(encap->encap_oa));
	//memcpy( (char *)&encap->encap_oa, oa, sizeof(struct in_addr));
	return 0;
}
/**
 * xfrm_fill_selector - fill in the selector.
 * Selector is bound to HITs
 * @param sel pointer to xfrm_selector to be filled in
 * @param hit_our Source HIT or LSI, if the last is defined
 * @param hit_peer Peer HIT or LSI, if the last is defined 
 * @param proto ?
 * @param id_prefix Length of the identifier's prefix
 * @param src_port ?
 * @param dst_port ?
 * @param preferred_family ?
 *
 * @return 0
 */


int xfrm_fill_selector(struct xfrm_selector *sel,
		       struct in6_addr *id_our,
		       struct in6_addr *id_peer,
		       __u8 proto, u8 id_prefix,
		       uint32_t src_port, uint32_t dst_port,
		       int preferred_family)
{

	struct in_addr in_id_our, in_id_peer;

	if (IN6_IS_ADDR_V4MAPPED(id_our)){
		sel->family = AF_INET;
		IPV6_TO_IPV4_MAP(id_our, &in_id_our);
		IPV6_TO_IPV4_MAP(id_peer, &in_id_peer);
		memcpy( (char *)&sel->daddr, &in_id_our, sizeof(sel->daddr));
		memcpy( (char *)&sel->saddr, &in_id_peer, sizeof(sel->saddr));
	}
	else{
		sel->family = preferred_family;
<<<<<<< HEAD
		int aux = sizeof(sel->daddr);
		int aux1 = sizeof(id_peer);
		memcpy( (char *)&sel->daddr, id_peer, sizeof(sel->daddr));
		memcpy( (char *)&sel->saddr, id_our, sizeof(sel->saddr));
=======
		memcpy(&sel->daddr, id_peer, sizeof(sel->daddr));
		memcpy(&sel->saddr, id_our, sizeof(sel->saddr));
>>>>>>> 0f44705b
	}

	if (proto) {
		HIP_DEBUG("proto = %d\n", proto);
		sel->proto = proto;
	}

	sel->prefixlen_d = id_prefix;
	sel->prefixlen_s = id_prefix;

	//xfrm_selector_upspec(sel, src_port, dst_port);

	return 0;
}

/** xfrm_init_lft - Initializes the lft
 * @param lft pointer to the lft struct to be initialized
 *
 * @return 0
 */
int xfrm_init_lft(struct xfrm_lifetime_cfg *lft) {

	lft->soft_byte_limit = XFRM_INF;
	lft->hard_byte_limit = XFRM_INF;
	lft->soft_packet_limit = XFRM_INF;
	lft->hard_packet_limit = XFRM_INF;

	return 0;
}

int get_u8(__u8 *val, const char *arg, int base)
{
	unsigned long res;
	char *ptr;

	if (!arg || !*arg)
		return -1;
	res = strtoul(arg, &ptr, base);
	if (!ptr || ptr == arg || *ptr || res > 0xFF)
		return -1;
	*val = res;
	return 0;
}

int xfrm_algo_parse(struct xfrm_algo *alg, enum xfrm_attr_type_t type,
		    char *name, char *key, int key_len, int max)
{
	int len = 0;
	int slen = key_len;

	strncpy(alg->alg_name, name, sizeof(alg->alg_name));

	len = slen;
	if (len > 0) {
		if (len > max) {
			HIP_ERROR("\"ALGOKEY\" makes buffer overflow\n", key);
			return -1;
		}
		memcpy( (char *)alg->alg_key, key, key_len * 8);
	}

	alg->alg_key_len = len * 8;

	return 0;
}

void rtnl_tab_initialize(char *file, char **tab, int size)
{
	char buf[512];
	FILE *fp;

	fp = fopen(file, "r");
	if (!fp) return;

	while (fgets(buf, sizeof(buf), fp))
	{
		char *p = buf;
		int id;
		char namebuf[512];

		while (*p == ' ' || *p == '\t') p++;
		
		if (*p == '#' || *p == '\n' || *p == 0) continue;

		if (sscanf(p, "0x%x %s\n", &id, namebuf) != 2 &&
		    sscanf(p, "0x%x %s #", &id, namebuf) != 2 &&
		    sscanf(p, "%d %s\n", &id, namebuf) != 2 &&
		    sscanf(p, "%d %s #", &id, namebuf) != 2)
		{
				HIP_ERROR("Database %s is corrupted at %s\n", file, p);
				return;
		}

		if (id < 0 || id > size) continue;

		tab[id] = strdup(namebuf);
	}
	
	fclose(fp);
}

int rtnl_dsfield_a2n(__u32 *id, char *arg, char **rtnl_rtdsfield_tab)
{
        static char *cache = NULL;
        static unsigned long res;
        char *end;
        int i;

        if (cache && strcmp(cache, arg) == 0) {
                *id = res;
                return 0;
        }

	/* rtnl_rtdsfield_initialize() handled in hip_select_source_address */

        for (i=0; i<256; i++) {
                if (rtnl_rtdsfield_tab[i] &&
                    strcmp(rtnl_rtdsfield_tab[i], arg) == 0) {
                        cache = rtnl_rtdsfield_tab[i];
                        res = i;
                        *id = res;
                        return 0;
                }
        }

        res = strtoul(arg, &end, 16);
        if (!end || end == arg || *end || res > 255)
                return -1;
        *id = res;
        return 0;
}

int ll_remember_index(const struct sockaddr_nl *who,
                      struct nlmsghdr *n, void **arg)
{
        int h;
        struct ifinfomsg *ifi = NLMSG_DATA(n);
        struct idxmap *im = NULL, **imp;
	struct idxmap **idxmap = (struct idxmap **) arg;
        struct rtattr *tb[IFLA_MAX+1];

        if (n->nlmsg_type != RTM_NEWLINK)
                return 0;

        if (n->nlmsg_len < NLMSG_LENGTH(sizeof(ifi)))
                return -1;


        memset(tb, 0, sizeof(tb));
        parse_rtattr(tb, IFLA_MAX, IFLA_RTA(ifi), IFLA_PAYLOAD(n));
        if (tb[IFLA_IFNAME] == NULL)
                return 0;

        h = ifi->ifi_index&0xF;

        for (imp=&idxmap[h]; (im=*imp)!=NULL; imp = &im->next)
		if (im->index == ifi->ifi_index)
                        break;

        /* the malloc leaks memory */
        if (im == NULL) {
                im = malloc(sizeof(*im));
                if (im == NULL)
                        return 0;
                im->next = *imp;
                im->index = ifi->ifi_index;
                *imp = im;
        }

        im->type = ifi->ifi_type;
        im->flags = ifi->ifi_flags;
        if (tb[IFLA_ADDRESS]) {
                int alen;
                im->alen = alen = RTA_PAYLOAD(tb[IFLA_ADDRESS]);
                if (alen > sizeof(im->addr))
                        alen = sizeof(im->addr);
                memcpy( (char *)im->addr, RTA_DATA(tb[IFLA_ADDRESS]), alen);
        } else {
                im->alen = 0;
                memset(im->addr, 0, sizeof(im->addr));
        }
        strcpy(im->name, RTA_DATA(tb[IFLA_IFNAME]));

        return 0;
}

<<<<<<< HEAD
int rtnl_wilddump_request(struct rtnl_handle *rth, int family, int type)
{
        struct {
                struct nlmsghdr nlh;
                struct rtgenmsg g;
        } req;
        struct sockaddr_nl nladdr;

        memset(&nladdr, 0, sizeof(nladdr));
        nladdr.nl_family = AF_NETLINK;

        memset(&req, 0, sizeof(req));
        req.nlh.nlmsg_len = sizeof(req);
        req.nlh.nlmsg_type = type;
        req.nlh.nlmsg_flags = NLM_F_ROOT|NLM_F_MATCH|NLM_F_REQUEST;
        req.nlh.nlmsg_pid = 0;
        req.nlh.nlmsg_seq = rth->dump = ++rth->seq;
        req.g.rtgen_family = family;

        return sendto(rth->fd, (void*)&req, sizeof(req), 0,
                      (struct sockaddr*)&nladdr, sizeof(nladdr));
}

int ll_init_map(struct rtnl_handle *rth, struct idxmap **idxmap)
{
	if (rtnl_wilddump_request(rth, AF_UNSPEC, RTM_GETLINK) < 0) {
                HIP_PERROR("Cannot send dump request");
                return -1;
        }

        if (rtnl_dump_filter(rth,
			     /*ll_remember_index*/ NULL,
			     idxmap, NULL, NULL) < 0) {
                HIP_ERROR("Dump terminated\n");
                return -1;
        }
        return 0;
}

int parse_rtattr(struct rtattr *tb[], int max, struct rtattr *rta, int len)
{
        memset(tb, 0, sizeof(struct rtattr *) * (max + 1));
        while (RTA_OK(rta, len)) {
                if (rta->rta_type <= max)
                        tb[rta->rta_type] = rta;
                rta = RTA_NEXT(rta,len);
        }
        if (len)
                HIP_ERROR("Deficit len %d, rta_len=%d\n",
			  len, rta->rta_len);
        return 0;
}

int rtnl_talk(struct rtnl_handle *rtnl, struct nlmsghdr *n, pid_t peer,
              unsigned groups, struct nlmsghdr *answer,
              rtnl_filter_t junk,
              void *jarg, struct idxmap **idxmap)
{
        int status;
        unsigned seq;
        struct nlmsghdr *h;
        struct sockaddr_nl nladdr;
        struct iovec iov = {
                .iov_base = (void*) n,
                .iov_len = n->nlmsg_len
        };
        struct msghdr msg = {
                .msg_name = &nladdr,
                .msg_namelen = sizeof(nladdr),
                .msg_iov = &iov,
                .msg_iovlen = 1,
        };
        char   buf[16384];

        memset(&nladdr, 0, sizeof(nladdr));
        nladdr.nl_family = AF_NETLINK;
        nladdr.nl_pid = peer;
        nladdr.nl_groups = groups;

        n->nlmsg_seq = seq = ++rtnl->seq;

        if (answer == NULL)
                n->nlmsg_flags |= NLM_F_ACK;

        status = sendmsg(rtnl->fd, &msg, 0);
	_HIP_HEXDUMP("Msg sent : ", &msg, sizeof(struct nlmsghdr));
        if (status < 0) {
                HIP_PERROR("Cannot talk to rtnetlink");
                return -1;
        }

        memset(buf,0,sizeof(buf));

        iov.iov_base = buf;

        while (1) {
                iov.iov_len = sizeof(buf);
                status = recvmsg(rtnl->fd, &msg, 0);

                if (status < 0) {
                        if (errno == EINTR)
                                continue;
                        HIP_PERROR("OVERRUN");
                        continue;
                }
                if (status == 0) {
                        HIP_ERROR("EOF on netlink\n");
                        return -1;
                }
                if (msg.msg_namelen != sizeof(nladdr)) {
                        HIP_ERROR("sender address length == %d\n", msg.msg_namelen);
                        return -1;
                }
                for (h = (struct nlmsghdr*)buf; status >= sizeof(*h); ) {
                        int err;
                        int len = h->nlmsg_len;
                        int l = len - sizeof(*h);

                        if (l<0 || len>status) {
                                if (msg.msg_flags & MSG_TRUNC) {
                                        HIP_ERROR("Truncated message\n");
                                        return -1;
                                }
                                HIP_ERROR("malformed message: len=%d\n", len);
                                return -1;
                        }

                        if (nladdr.nl_pid != peer ||
                            h->nlmsg_pid != rtnl->local.nl_pid ||
                            h->nlmsg_seq != seq) {
                                if (junk) {
                                        err = junk(&nladdr, h, jarg);
                                        if (err < 0)
                                                return err;
                                }
                               /* Don't forget to skip that message. */
                                status -= NLMSG_ALIGN(len);
				h = (struct nlmsghdr*)((char*)h + NLMSG_ALIGN(len));

                                continue;
                        }

                        if (h->nlmsg_type == NLMSG_ERROR) {
                                struct nlmsgerr *err = (struct nlmsgerr*)NLMSG_DATA(h);
                                if (l < sizeof(struct nlmsgerr)) {
                                        HIP_ERROR("ERROR truncated\n");
                                } else {
                                        errno = -err->error;
                                        if (errno == 0) {
                                                if (answer)
                                                        memcpy( (char *)answer, h, h->nlmsg_len);
                                                return 0;
                                        }
                                        HIP_PERROR("RTNETLINK answers");
                                }
                                return -1;
                        }
                        if (answer) {
                                memcpy( (char *)answer, h, h->nlmsg_len);
				_HIP_HEXDUMP("Answer : ", h,h->nlmsg_len);
                                return 0;
                        }

                        HIP_ERROR("Unexpected reply!!!\n");

                        status -= NLMSG_ALIGN(len);
                        h = (struct nlmsghdr*)((char*)h + NLMSG_ALIGN(len));
                }
                if (msg.msg_flags & MSG_TRUNC) {
                        HIP_ERROR("Message truncated\n");
                        continue;
                }
                if (status) {
                        HIP_ERROR("Remnant of size %d\n", status);
                        return -1;
                }
        }
}

int rtnl_dump_filter(struct rtnl_handle *rth,
                     rtnl_filter_t filter,
                     void *arg1,
                     rtnl_filter_t junk,
                     void *arg2)
{
        struct sockaddr_nl nladdr;
        struct iovec iov;
        struct msghdr msg = {
                .msg_name = &nladdr,
                .msg_namelen = sizeof(nladdr),
                .msg_iov = &iov,
                .msg_iovlen = 1,
        };
        char buf[16384];

        while (1) {
                int status;
                struct nlmsghdr *h;

		        iov.iov_base = buf;
                iov.iov_len = sizeof(buf);
                status = recvmsg(rth->fd, &msg, 0);

                if (status < 0) {
                        if (errno == EINTR)
                                continue;
                        HIP_PERROR("OVERRUN");
                        continue;
                }

                if (status == 0) {
                        HIP_ERROR("EOF on netlink\n");
                        return -1;
                }

                h = (struct nlmsghdr*)buf;
                while (NLMSG_OK(h, status)) {
                        int err = 0;

                        if (nladdr.nl_pid != 0 ||
                            h->nlmsg_pid != rth->local.nl_pid ||
                            h->nlmsg_seq != rth->dump) {
                                if (junk) {
                                        err = junk(&nladdr, h, arg2);
                                        if (err < 0)
                                                return err;
                                }
                                goto skip_it;
                        }

                        if (h->nlmsg_type == NLMSG_DONE)
                                return 0;
                        if (h->nlmsg_type == NLMSG_ERROR) {
                                struct nlmsgerr *err = (struct nlmsgerr*)NLMSG_DATA(h);
                                if (h->nlmsg_len < NLMSG_LENGTH(sizeof(struct nlmsgerr))) {
                                        HIP_ERROR("ERROR truncated\n");
                                } else {
                                        errno = -err->error;
                                        HIP_PERROR("RTNETLINK answers");
                                }
                                return -1;
                        }
			if (filter)
				err = filter(&nladdr, h, arg1);
                        if (err < 0)
                                return err;

skip_it:
                        h = NLMSG_NEXT(h, status);
                }
                if (msg.msg_flags & MSG_TRUNC) {
                        HIP_ERROR("Message truncated\n");
                        continue;
                }
                if (status) {
                        HIP_ERROR("Remnant of size %d\n", status);
                        return -1;
                }
        }
}

=======
>>>>>>> 0f44705b
#ifdef CONFIG_HIP_OPPTCP

/**
* Standard BSD internet checksum routine from nmap
*/
unsigned short in_cksum(u16 *ptr,int nbytes){
	register u32 sum;
	u16 oddbyte;
	register u16 answer;

	/*
	 * Our algorithm is simple, using a 32-bit accumulator (sum),
	 * we add sequential 16-bit words to it, and at the end, fold back
	 * all the carry bits from the top 16 bits into the lower 16 bits.
	 */

	sum = 0;
	while (nbytes > 1){
		sum += *ptr++;
		nbytes -= 2;
	}

	/* mop up an odd byte, if necessary */
	if (nbytes == 1) {
		oddbyte = 0;            /* make sure top half is zero */
		*((u_char *) &oddbyte) = *(u_char *)ptr;   /* one byte only */
		sum += oddbyte;
	}

	/*
	 * Add back carry outs from top 16 bits to low 16 bits.
	 */

	sum  = (sum >> 16) + (sum & 0xffff);    /* add high-16 to low-16 */
	sum += (sum >> 16);                     /* add carry */
	answer = ~sum;          /* ones-complement, then truncate to 16 bits */
	return(answer);
}



/**
 * adds the i1 option to a packet if required
 * adds the default HIT after the i1 option (if i1 option should be added)
 * and sends it off with the correct checksum
 */
void send_tcp_packet(void * hdr, int newSize, int trafficType, int addOption, int addHIT){
	int   sockfd, socketFamily;
	int   on = 1, i, j;
	int   hdr_size, newHdr_size, twoHdrsSize;
	char  *packet;
	char  *bytes =(char*)hdr;
	struct sockaddr_in  sock_raw;
	struct sockaddr_in6 sock6_raw;
	struct in_addr  dstAddr;
	struct in6_addr dst6Addr;
	struct tcphdr *tcphdr;
	struct tcphdr *newTcphdr;
	struct ip * iphdr;
	struct ip * newIphdr;
	struct ip6_hdr * ip6_hdr;
	struct ip6_hdr * newIp6_hdr;
	struct pseudo_hdr  *pseudo;
	struct pseudo6_hdr *pseudo6;
	void *pointer;
	char *HITbytes;
	struct in6_addr *defaultHit;
	char newHdr [newSize + 4*addOption + (sizeof(struct in6_addr))*addHIT];

	if(addOption)
		newSize = newSize + 4;
	if(addHIT)
		newSize = newSize + sizeof(struct in6_addr);

	//initializing the raw socket
	if(trafficType == 4)
		socketFamily = AF_INET;
	else if(trafficType == 6)
		socketFamily = AF_INET6;

	if((sockfd = socket(socketFamily, SOCK_RAW, IPPROTO_RAW)) < 0 ){
			HIP_DEBUG("Error creating raw socket\n");
			return;
	}
	if(setsockopt(sockfd, IPPROTO_IP, IP_HDRINCL, (char *)&on, sizeof(on)) < 0 ){
		HIP_DEBUG("Error setting an option to raw socket\n"); 
		return;
	}

	//initializing the headers and setting socket settings
	if(trafficType == 4){
		//get the ip header
		iphdr = (struct ip *)hdr;
		//get the tcp header
		hdr_size = (iphdr->ip_hl * 4);
		tcphdr = ((struct tcphdr *) (((char *) iphdr) + hdr_size));
		//socket settings
		sock_raw.sin_family = AF_INET;
		sock_raw.sin_port = htons(tcphdr->dest);
		sock_raw.sin_addr = iphdr->ip_dst;
	}
	else if(trafficType == 6){
		//get the ip header
		ip6_hdr = (struct ip6_hdr *)hdr;
		//get the tcp header		
		hdr_size = (ip6_hdr->ip6_ctlun.ip6_un1.ip6_un1_plen * 4);
		tcphdr = ((struct tcphdr *) (((char *) ip6_hdr) + hdr_size));
		//socket settings
		sock6_raw.sin6_family = AF_INET6;
		sock6_raw.sin6_port = htons(tcphdr->dest);
		sock6_raw.sin6_addr = ip6_hdr->ip6_dst;
	}

	//measuring the size of ip and tcp headers (no options)
	twoHdrsSize = hdr_size + 4*5;

	//copy the ip header and the tcp header without the options
	i = 0;
	while(i < twoHdrsSize){
		newHdr[i] = bytes[i];
		i++;
	}

	//add the i1 option and copy the old options
	//add the HIT if required, 
	if(tcphdr->doff == 5){//there are no previous options
		if(addOption){
			newHdr[twoHdrsSize]     = (char)HIP_OPTION_KIND;
			newHdr[twoHdrsSize + 1] = '0';
			newHdr[twoHdrsSize + 2] = '0';
			newHdr[twoHdrsSize + 3] = '0';
			if(addHIT){
				//get the default hit
				hip_get_default_hit(defaultHit);
				//copy the hit
				HITbytes = (char*)defaultHit;
				for(j = 0; j < 16; j++)
					newHdr[twoHdrsSize + 4 + j] = HITbytes[j];
			}
		}
		else{
			if(addHIT){
				//get the default hit
				hip_get_default_hit(defaultHit);
				//copy the hit
				HITbytes = (char*)defaultHit;
				for(j = 0; j < 16; j++)
					newHdr[twoHdrsSize + j] = HITbytes[j];
			}
		}
	}
	else{//there are previous options
		if(addOption){
			newHdr[twoHdrsSize]     = (char)HIP_OPTION_KIND;
			newHdr[twoHdrsSize + 1] = (char)2;
			newHdr[twoHdrsSize + 2] = (char)1;
			newHdr[twoHdrsSize + 3] = (char)1;

			//if the HIT is to be sent, the
			//other options are not important
			if(addHIT){
				//get the default hit
				hip_get_default_hit(defaultHit);
				//copy the hit
				HITbytes = (char*)defaultHit;
				for(j = 0; j < 16; j++)
					newHdr[twoHdrsSize + 4 + j] = HITbytes[j];
			}
			else{
				i = 0;
				while(i < 4*(tcphdr->doff-5)){
					newHdr[i + twoHdrsSize + 4] = bytes[i + twoHdrsSize];
					i++;
				}
			}
		}
		else
		{
			//if the HIT is to be sent, the
			//other options are not important
			if(addHIT){
				//get the default hit
				hip_get_default_hit(defaultHit);
				//copy the hit
				HITbytes = (char*)defaultHit;
				for(j = 0; j < 16; j++)
					newHdr[twoHdrsSize + j] = HITbytes[j];
			}
			else{
				i = 0;
				while(i < 4*(tcphdr->doff-5)){
					newHdr[i + twoHdrsSize] = bytes[i + twoHdrsSize];
					i++;
				}
			}
		}
	}

	pointer = &newHdr[0];
	//get pointers to the new packet
	if(trafficType == 4){
		//get the ip header
		newIphdr = (struct ip *)pointer;
		//get the tcp header
		newHdr_size = (iphdr->ip_hl * 4);
		newTcphdr = ((struct tcphdr *) (((char *) newIphdr) + newHdr_size));
	}
	else if(trafficType == 6){
		//get the ip header
		newIp6_hdr = (struct ip6_hdr *)pointer;
		//get the tcp header		
		newHdr_size = (newIp6_hdr->ip6_ctlun.ip6_un1.ip6_un1_plen * 4);
		newTcphdr = ((struct tcphdr *) (((char *) newIp6_hdr) + newHdr_size));
	}

	//change the values of the checksum and the tcp header length(+1) 
	newTcphdr->check = 0;
	if(addOption)
		newTcphdr->doff = newTcphdr->doff + 1;
	if(addHIT)
		newTcphdr->doff = newTcphdr->doff + 4;//16 bytes HIT - 4 more words

	//the checksum
	if(trafficType == 4){
		pseudo = (struct pseudo_hdr *) ((u8*)newTcphdr - sizeof(struct pseudo_hdr));

		pseudo->s_addr = newIphdr->ip_src.s_addr;
		pseudo->d_addr = newIphdr->ip_dst.s_addr;
		pseudo->zer0    = 0;
		pseudo->protocol = IPPROTO_TCP;
		pseudo->length  = htons(sizeof(struct tcphdr) + 4*(newTcphdr->doff-5) + 0);

		newTcphdr->check = in_cksum((unsigned short *)pseudo, sizeof(struct tcphdr) + 
							4*(newTcphdr->doff-5) + sizeof(struct pseudo_hdr) + 0);
	}
	else if(trafficType == 6){
		pseudo6 = (struct pseudo6_hdr *) ((u8*)newTcphdr - sizeof(struct pseudo6_hdr));

		pseudo6->s_addr = newIp6_hdr->ip6_src;
		pseudo6->d_addr = newIp6_hdr->ip6_dst;
		pseudo6->zer0    = 0;
		pseudo6->protocol = IPPROTO_TCP;
		pseudo6->length  = htons(sizeof(struct tcphdr) + 4*(newTcphdr->doff-5) + 0);

		newTcphdr->check = in_cksum((unsigned short *)pseudo6, sizeof(struct tcphdr) +
							4*(newTcphdr->doff-5) + sizeof(struct pseudo6_hdr) + 0);
	}

	//replace the pseudo header bytes with the correct ones
	i = 0;
	while(i < hdr_size){
		newHdr[i] = bytes[i];
		i++;
	}

	//change the src and dst ip if it was an incoming packet******


	//finally send through the socket
	sendto(sockfd, &newHdr[0], newSize, 0, 
			(struct sockaddr *)&sock_raw, sizeof(sock_raw));
}


#endif<|MERGE_RESOLUTION|>--- conflicted
+++ resolved
@@ -743,14 +743,9 @@
 
 	if (r->rtm_family == AF_INET) {
 		IPV4_TO_IPV6_MAP(addr.in, src_addr);
-<<<<<<< HEAD
-	}else
-		memcpy( (char *)src_addr, addr.in6, sizeof(struct in6_addr));
-=======
 	} else {
 		memcpy(src_addr, addr.in6, sizeof(struct in6_addr));
 	}
->>>>>>> 0f44705b
 
 	return 0;
 }
@@ -1213,15 +1208,8 @@
 	}
 	else{
 		sel->family = preferred_family;
-<<<<<<< HEAD
-		int aux = sizeof(sel->daddr);
-		int aux1 = sizeof(id_peer);
-		memcpy( (char *)&sel->daddr, id_peer, sizeof(sel->daddr));
-		memcpy( (char *)&sel->saddr, id_our, sizeof(sel->saddr));
-=======
 		memcpy(&sel->daddr, id_peer, sizeof(sel->daddr));
 		memcpy(&sel->saddr, id_our, sizeof(sel->saddr));
->>>>>>> 0f44705b
 	}
 
 	if (proto) {
@@ -1408,270 +1396,6 @@
         return 0;
 }
 
-<<<<<<< HEAD
-int rtnl_wilddump_request(struct rtnl_handle *rth, int family, int type)
-{
-        struct {
-                struct nlmsghdr nlh;
-                struct rtgenmsg g;
-        } req;
-        struct sockaddr_nl nladdr;
-
-        memset(&nladdr, 0, sizeof(nladdr));
-        nladdr.nl_family = AF_NETLINK;
-
-        memset(&req, 0, sizeof(req));
-        req.nlh.nlmsg_len = sizeof(req);
-        req.nlh.nlmsg_type = type;
-        req.nlh.nlmsg_flags = NLM_F_ROOT|NLM_F_MATCH|NLM_F_REQUEST;
-        req.nlh.nlmsg_pid = 0;
-        req.nlh.nlmsg_seq = rth->dump = ++rth->seq;
-        req.g.rtgen_family = family;
-
-        return sendto(rth->fd, (void*)&req, sizeof(req), 0,
-                      (struct sockaddr*)&nladdr, sizeof(nladdr));
-}
-
-int ll_init_map(struct rtnl_handle *rth, struct idxmap **idxmap)
-{
-	if (rtnl_wilddump_request(rth, AF_UNSPEC, RTM_GETLINK) < 0) {
-                HIP_PERROR("Cannot send dump request");
-                return -1;
-        }
-
-        if (rtnl_dump_filter(rth,
-			     /*ll_remember_index*/ NULL,
-			     idxmap, NULL, NULL) < 0) {
-                HIP_ERROR("Dump terminated\n");
-                return -1;
-        }
-        return 0;
-}
-
-int parse_rtattr(struct rtattr *tb[], int max, struct rtattr *rta, int len)
-{
-        memset(tb, 0, sizeof(struct rtattr *) * (max + 1));
-        while (RTA_OK(rta, len)) {
-                if (rta->rta_type <= max)
-                        tb[rta->rta_type] = rta;
-                rta = RTA_NEXT(rta,len);
-        }
-        if (len)
-                HIP_ERROR("Deficit len %d, rta_len=%d\n",
-			  len, rta->rta_len);
-        return 0;
-}
-
-int rtnl_talk(struct rtnl_handle *rtnl, struct nlmsghdr *n, pid_t peer,
-              unsigned groups, struct nlmsghdr *answer,
-              rtnl_filter_t junk,
-              void *jarg, struct idxmap **idxmap)
-{
-        int status;
-        unsigned seq;
-        struct nlmsghdr *h;
-        struct sockaddr_nl nladdr;
-        struct iovec iov = {
-                .iov_base = (void*) n,
-                .iov_len = n->nlmsg_len
-        };
-        struct msghdr msg = {
-                .msg_name = &nladdr,
-                .msg_namelen = sizeof(nladdr),
-                .msg_iov = &iov,
-                .msg_iovlen = 1,
-        };
-        char   buf[16384];
-
-        memset(&nladdr, 0, sizeof(nladdr));
-        nladdr.nl_family = AF_NETLINK;
-        nladdr.nl_pid = peer;
-        nladdr.nl_groups = groups;
-
-        n->nlmsg_seq = seq = ++rtnl->seq;
-
-        if (answer == NULL)
-                n->nlmsg_flags |= NLM_F_ACK;
-
-        status = sendmsg(rtnl->fd, &msg, 0);
-	_HIP_HEXDUMP("Msg sent : ", &msg, sizeof(struct nlmsghdr));
-        if (status < 0) {
-                HIP_PERROR("Cannot talk to rtnetlink");
-                return -1;
-        }
-
-        memset(buf,0,sizeof(buf));
-
-        iov.iov_base = buf;
-
-        while (1) {
-                iov.iov_len = sizeof(buf);
-                status = recvmsg(rtnl->fd, &msg, 0);
-
-                if (status < 0) {
-                        if (errno == EINTR)
-                                continue;
-                        HIP_PERROR("OVERRUN");
-                        continue;
-                }
-                if (status == 0) {
-                        HIP_ERROR("EOF on netlink\n");
-                        return -1;
-                }
-                if (msg.msg_namelen != sizeof(nladdr)) {
-                        HIP_ERROR("sender address length == %d\n", msg.msg_namelen);
-                        return -1;
-                }
-                for (h = (struct nlmsghdr*)buf; status >= sizeof(*h); ) {
-                        int err;
-                        int len = h->nlmsg_len;
-                        int l = len - sizeof(*h);
-
-                        if (l<0 || len>status) {
-                                if (msg.msg_flags & MSG_TRUNC) {
-                                        HIP_ERROR("Truncated message\n");
-                                        return -1;
-                                }
-                                HIP_ERROR("malformed message: len=%d\n", len);
-                                return -1;
-                        }
-
-                        if (nladdr.nl_pid != peer ||
-                            h->nlmsg_pid != rtnl->local.nl_pid ||
-                            h->nlmsg_seq != seq) {
-                                if (junk) {
-                                        err = junk(&nladdr, h, jarg);
-                                        if (err < 0)
-                                                return err;
-                                }
-                               /* Don't forget to skip that message. */
-                                status -= NLMSG_ALIGN(len);
-				h = (struct nlmsghdr*)((char*)h + NLMSG_ALIGN(len));
-
-                                continue;
-                        }
-
-                        if (h->nlmsg_type == NLMSG_ERROR) {
-                                struct nlmsgerr *err = (struct nlmsgerr*)NLMSG_DATA(h);
-                                if (l < sizeof(struct nlmsgerr)) {
-                                        HIP_ERROR("ERROR truncated\n");
-                                } else {
-                                        errno = -err->error;
-                                        if (errno == 0) {
-                                                if (answer)
-                                                        memcpy( (char *)answer, h, h->nlmsg_len);
-                                                return 0;
-                                        }
-                                        HIP_PERROR("RTNETLINK answers");
-                                }
-                                return -1;
-                        }
-                        if (answer) {
-                                memcpy( (char *)answer, h, h->nlmsg_len);
-				_HIP_HEXDUMP("Answer : ", h,h->nlmsg_len);
-                                return 0;
-                        }
-
-                        HIP_ERROR("Unexpected reply!!!\n");
-
-                        status -= NLMSG_ALIGN(len);
-                        h = (struct nlmsghdr*)((char*)h + NLMSG_ALIGN(len));
-                }
-                if (msg.msg_flags & MSG_TRUNC) {
-                        HIP_ERROR("Message truncated\n");
-                        continue;
-                }
-                if (status) {
-                        HIP_ERROR("Remnant of size %d\n", status);
-                        return -1;
-                }
-        }
-}
-
-int rtnl_dump_filter(struct rtnl_handle *rth,
-                     rtnl_filter_t filter,
-                     void *arg1,
-                     rtnl_filter_t junk,
-                     void *arg2)
-{
-        struct sockaddr_nl nladdr;
-        struct iovec iov;
-        struct msghdr msg = {
-                .msg_name = &nladdr,
-                .msg_namelen = sizeof(nladdr),
-                .msg_iov = &iov,
-                .msg_iovlen = 1,
-        };
-        char buf[16384];
-
-        while (1) {
-                int status;
-                struct nlmsghdr *h;
-
-		        iov.iov_base = buf;
-                iov.iov_len = sizeof(buf);
-                status = recvmsg(rth->fd, &msg, 0);
-
-                if (status < 0) {
-                        if (errno == EINTR)
-                                continue;
-                        HIP_PERROR("OVERRUN");
-                        continue;
-                }
-
-                if (status == 0) {
-                        HIP_ERROR("EOF on netlink\n");
-                        return -1;
-                }
-
-                h = (struct nlmsghdr*)buf;
-                while (NLMSG_OK(h, status)) {
-                        int err = 0;
-
-                        if (nladdr.nl_pid != 0 ||
-                            h->nlmsg_pid != rth->local.nl_pid ||
-                            h->nlmsg_seq != rth->dump) {
-                                if (junk) {
-                                        err = junk(&nladdr, h, arg2);
-                                        if (err < 0)
-                                                return err;
-                                }
-                                goto skip_it;
-                        }
-
-                        if (h->nlmsg_type == NLMSG_DONE)
-                                return 0;
-                        if (h->nlmsg_type == NLMSG_ERROR) {
-                                struct nlmsgerr *err = (struct nlmsgerr*)NLMSG_DATA(h);
-                                if (h->nlmsg_len < NLMSG_LENGTH(sizeof(struct nlmsgerr))) {
-                                        HIP_ERROR("ERROR truncated\n");
-                                } else {
-                                        errno = -err->error;
-                                        HIP_PERROR("RTNETLINK answers");
-                                }
-                                return -1;
-                        }
-			if (filter)
-				err = filter(&nladdr, h, arg1);
-                        if (err < 0)
-                                return err;
-
-skip_it:
-                        h = NLMSG_NEXT(h, status);
-                }
-                if (msg.msg_flags & MSG_TRUNC) {
-                        HIP_ERROR("Message truncated\n");
-                        continue;
-                }
-                if (status) {
-                        HIP_ERROR("Remnant of size %d\n", status);
-                        return -1;
-                }
-        }
-}
-
-=======
->>>>>>> 0f44705b
 #ifdef CONFIG_HIP_OPPTCP
 
 /**
