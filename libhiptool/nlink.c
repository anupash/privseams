#include "nlink.h"

/* 
 * Note that most of the functions are modified versions of
 * libnetlink functions.
 */

int lsi_total = 0;

int addattr_l(struct nlmsghdr *n, int maxlen, int type, const void *data,
	      int alen)
{
	int len = RTA_LENGTH(alen);
	struct rtattr *rta;

	if (NLMSG_ALIGN(n->nlmsg_len) + RTA_ALIGN(len) > maxlen) {
		HIP_ERROR("addattr_l ERROR: message exceeded bound of %d\n",maxlen);
		return -1;
	}
	rta = NLMSG_TAIL(n);
	rta->rta_type = type;
	rta->rta_len = len;
	memcpy(RTA_DATA(rta), data, alen);
	n->nlmsg_len = NLMSG_ALIGN(n->nlmsg_len) + RTA_ALIGN(len);
	return 0;
}

/*
 * Unfortunately libnetlink does not provide a generic receive a
 * message function. This is a modified version of the rtnl_listen
 * function that processes only a finite amount of messages and then
 * returns.
*/
int hip_netlink_receive(struct rtnl_handle *nl,
			hip_filter_t handler,
			void *arg)
{
	struct nlmsghdr *h;
	struct sockaddr_nl nladdr;
	struct iovec iov;
        struct msghdr msg = {
                (void*)&nladdr, sizeof(nladdr),
                &iov,   1,
                NULL,   0,
                0
        };
	int msg_len = 0, status = 0;

	char buf[NLMSG_SPACE(HIP_MAX_NETLINK_PACKET)];

        msg_len = recvfrom(nl->fd, buf, sizeof(struct nlmsghdr),
			   MSG_PEEK|MSG_DONTWAIT, NULL, NULL);
	if (msg_len != sizeof(struct nlmsghdr)) {
		HIP_ERROR("Bad netlink msg\n");
		return -1;
	}

	HIP_DEBUG("Received a netlink message\n");
        memset(&nladdr, 0, sizeof(nladdr));
        nladdr.nl_family = AF_NETLINK;
        nladdr.nl_pid = 0;
        nladdr.nl_groups = 0;
	iov.iov_base = buf;
 
	while (1) {
                iov.iov_len = sizeof(buf);
                status = 0;
                status = recvmsg(nl->fd, &msg, 0);

                if (status < 0) {
                        if (errno == EINTR)
                                continue;
			HIP_ERROR("Netlink overrun.\n");
                        return -1;
                        continue;
                }
                if (status == 0) {
                        HIP_ERROR("EOF on netlink\n");
                        return -1;
                }
                if (msg.msg_namelen != sizeof(nladdr)) {
                        HIP_ERROR("Sender address length == %d\n", msg.msg_namelen);
                        return -1;
                }
		for (h = (struct nlmsghdr*)buf; status >= sizeof(*h); ) {
                        int err;
                        int len = h->nlmsg_len;
                        int l = len - sizeof(*h);

                        if (l < 0 || len > status) {
                                if (msg.msg_flags & MSG_TRUNC) {
                                        HIP_ERROR("Truncated netlink message\n");
                                        return -1;
                                }

                                HIP_ERROR("Malformed netlink message: len=%d\n", len);
                                return -1;
                        }

                        err = handler(h, len, arg);
                        if (err < 0)
                                return err;

                        status -= NLMSG_ALIGN(len);
                        h = (struct nlmsghdr*)((char*)h + NLMSG_ALIGN(len));
                }
                if (msg.msg_flags & MSG_TRUNC) {
                        HIP_ERROR("Message truncated\n");
                        break;
                }

                if (status) {
                        HIP_ERROR("Remnant of size %d\n", status);
                        return -1;
                }

		/* All messages processed */
		return 0;
	}
}

/**
 * This is a copy from the libnetlink's talk function. It has a fixed
 * handling of message source/destination validation and proper buffer
 * handling for junk messages.
 */
int netlink_talk(struct rtnl_handle *nl, struct nlmsghdr *n, pid_t peer,
			unsigned groups, struct nlmsghdr *answer,
			hip_filter_t junk, void *arg)
{
	int status, err = 0;
	unsigned seq;
	struct nlmsghdr *h;
	struct sockaddr_nl nladdr;
	char   buf[16384];
	struct iovec iov = {
		.iov_base = (void*) n,
		.iov_len = n->nlmsg_len
	};
	struct msghdr msg = {
		.msg_name = &nladdr,
		.msg_namelen = sizeof(nladdr),
		.msg_iov = &iov,
		.msg_iovlen = 1,
	};

	memset(&nladdr, 0, sizeof(nladdr));
	/*Assign values to the socket address*/
	nladdr.nl_family = AF_NETLINK;
	nladdr.nl_pid = peer;
	nladdr.nl_groups = groups;

	n->nlmsg_seq = seq = ++nl->seq;

	/* Note: the TALK_ACK are here because I experienced problems
	   with SMP machines. The application added a mapping which caused
	   the control flow to arrive here. The sendmsg adds an SP and the
	   while loop tries to read the ACK for the SP. However, there will
	   be an acquire message arriving from the kernel before we read the
	   ack which confuses the loop completely, so I disabled the ACK.
	   The reason why this all happens is that we are using the same
	   netlink socket to read both acquire messages and sending SP.
	   Only a single netlink socket exist per PID, so we either do it
	   as it is here or create another thread for handling acquires.
	   For testing SP/SA related issues you might want to re-enable these
	   -mk */
	if (HIP_NETLINK_TALK_ACK)
		if (answer == NULL)
			n->nlmsg_flags |= NLM_F_ACK;

	status = sendmsg(nl->fd, &msg, 0);
	
	if (status < 0)
	{
		HIP_PERROR("Cannot talk to rtnetlink");
		err = -1;
		goto out_err;
	}

	
	memset(buf,0,sizeof(buf));
	iov.iov_base = buf;

	while (HIP_NETLINK_TALK_ACK) {
		HIP_DEBUG("inside the while\n");
		iov.iov_len = sizeof(buf);
		status = recvmsg(nl->fd, &msg, 0);

		if (status < 0)
		{
			if (errno == EINTR)
			{
				HIP_DEBUG("EINTR\n");
				continue;
			}
			HIP_PERROR("OVERRUN");
			continue;
		}
		if (status == 0) {
                        HIP_ERROR("EOF on netlink.\n");
			err = -1;
			goto out_err;
                }
                if (msg.msg_namelen != sizeof(nladdr)) {
                        HIP_ERROR("sender address length == %d\n",
				  msg.msg_namelen);
			err = -1;
			goto out_err;
                }
                for (h = (struct nlmsghdr*)buf; status >= sizeof(*h); ) {
                        int err;
                        int len = h->nlmsg_len;
                        int l = len - sizeof(*h);

                        if (l<0 || len>status) {
                                if (msg.msg_flags & MSG_TRUNC) {
                                        HIP_ERROR("Truncated message\n");
					err = -1;
					goto out_err;
                                }
                                HIP_ERROR("Malformed message: len=%d\n", len);
				err = -1;
				goto out_err;
                        }

                        if (nladdr.nl_pid != peer ||
                            h->nlmsg_seq != seq) {
				HIP_DEBUG("%d %d %d %d\n", nladdr.nl_pid, peer, h->nlmsg_seq, seq);
                                if (junk) {
					err = junk(h, len, arg);
                                        if (err < 0) {
						err = -1;
						goto out_err;
					}
                                }
                                /* Don't forget to skip that message. */
                                status -= NLMSG_ALIGN(len);
                                h = (struct nlmsghdr*)((char*)h + NLMSG_ALIGN(len));
                                continue;
                        }

                        if (h->nlmsg_type == NLMSG_ERROR) {
                                struct nlmsgerr *nl_err =
					(struct nlmsgerr*)NLMSG_DATA(h);
                                if (l < sizeof(struct nlmsgerr)) {
                                        HIP_ERROR("Truncated\n");
                                } else {
                                        errno = -nl_err->error;
                                        if (errno == 0) {
                                                if (answer)
                                                        memcpy(answer, h, h->nlmsg_len);
						goto out_err;
                                        }
                                        HIP_PERROR("NETLINK answers");
                                }
				err = -1;
				goto out_err;

                        }
                        if (answer) {
                                memcpy(answer, h, h->nlmsg_len);
				goto out_err;
                        }

                        HIP_ERROR("Unexpected netlink reply!\n");

                        status -= NLMSG_ALIGN(len);
                        h = (struct nlmsghdr*)((char*)h + NLMSG_ALIGN(len));
                }
                if (msg.msg_flags & MSG_TRUNC) {
                        HIP_ERROR("Message truncated\n");
                        continue;
                }
                if (status) {
                        HIP_ERROR("Remnant of size %d\n", status);
			err = -1;
			goto out_err;
                }
        }

out_err:

	return err;
}


int hip_netlink_send_buf(struct rtnl_handle *rth, const char *buf, int len)
{
        struct sockaddr_nl nladdr;

        memset(&nladdr, 0, sizeof(struct sockaddr_nl));
        nladdr.nl_family = AF_NETLINK;
        return sendto(rth->fd, buf, len, 0, (struct sockaddr*)&nladdr, sizeof(struct sockaddr_nl));
}

int rtnl_open_byproto(struct rtnl_handle *rth, unsigned subscriptions,
			  int protocol)
{
        socklen_t addr_len;
        int sndbuf = 32768, rcvbuf = 32768;
	int err = 0, on = 1;

        memset(rth, 0, sizeof(*rth));

	rth->fd = socket(AF_NETLINK, SOCK_RAW, protocol);
        if (rth->fd < 0) {
                HIP_PERROR("Cannot open a netlink socket");
                return -1;
        }
	_HIP_DEBUG("setsockopt SO_SNDBUF\n");
        if (setsockopt(rth->fd,SOL_SOCKET,SO_SNDBUF,&sndbuf,sizeof(sndbuf)) < 0) {
                HIP_PERROR("SO_SNDBUF");
                return -1;
        }
	_HIP_DEBUG("setsockopt SO_RCVBUF\n");
        if (setsockopt(rth->fd,SOL_SOCKET,SO_RCVBUF,&rcvbuf,sizeof(rcvbuf)) < 0) {
                HIP_PERROR("SO_RCVBUF");
                return -1;
        }

        memset(&rth->local, 0, sizeof(rth->local));
        rth->local.nl_family = AF_NETLINK;
        rth->local.nl_groups = subscriptions;

        if (bind(rth->fd, (struct sockaddr*)&rth->local, sizeof(rth->local)) < 0) {
                HIP_PERROR("Cannot bind a netlink socket");
                return -1;
        }
        addr_len = sizeof(rth->local);
        if (getsockname(rth->fd, (struct sockaddr*)&rth->local, &addr_len) < 0) {
                HIP_PERROR("Cannot getsockname");
                return -1;
        }
        if (addr_len != sizeof(rth->local)) {
                HIP_ERROR("Wrong address length %d\n", addr_len);
                return -1;
        }
        if (rth->local.nl_family != AF_NETLINK) {
                HIP_ERROR("Wrong address family %d\n", rth->local.nl_family);
                return -1;
        }
        rth->seq = time(NULL);
        return 0;
}

void rtnl_close(struct rtnl_handle *rth)
{
	close(rth->fd);
}


/**
 * Functions for adding ip address
 */

unsigned ll_name_to_index(const char *name, struct idxmap **idxmap)
{
        static char ncache[16];
        static int icache;
        struct idxmap *im;
        int i;

        if (name == NULL)
                return 0;
        if (icache && strcmp(name, ncache) == 0)
                return icache;
        for (i=0; i<16; i++) {
                for (im = idxmap[i]; im; im = im->next) {
                        if (strcmp(im->name, name) == 0) {
                                icache = im->index;
                                strcpy(ncache, name);
                                return im->index;
                        }
                }
        }

	/* XX FIXME: having more that one NETLINK socket open at the same
	   time is bad! See hipd.c:addresses comments */
        return if_nametoindex(name);
}

int get_unsigned(unsigned *val, const char *arg, int base)
{
        unsigned long res;
        char *ptr;

        if (!arg || !*arg)
                return -1;
        res = strtoul(arg, &ptr, base);
        if (!ptr || ptr == arg || *ptr || res > UINT_MAX)
                return -1;
        *val = res;
        return 0;
}



int get_addr_1(inet_prefix *addr, const char *name, int family)
{
        const char *cp;
        unsigned char *ap = (unsigned char*)addr->data;
        int i;

        memset(addr, 0, sizeof(*addr));

        if (strcmp(name, "default") == 0 ||
            strcmp(name, "all") == 0 ||
            strcmp(name, "any") == 0) {
                if (family == AF_DECnet)
                        return -1;
                addr->family = family;
                addr->bytelen = (family == AF_INET6 ? 16 : 4);
                addr->bitlen = -1;
                return 0;
        }

        if (strchr(name, ':')) {
                addr->family = AF_INET6;
                if (family != AF_UNSPEC && family != AF_INET6)
                        return -1;
                if (inet_pton(AF_INET6, name, addr->data) <= 0)
                        return -1;
                addr->bytelen = 16;
                addr->bitlen = -1;
                return 0;
        }

        addr->family = AF_INET;
        if (family != AF_UNSPEC && family != AF_INET)
                return -1;
        addr->bytelen = 4;
        addr->bitlen = -1;
        for (cp=name, i=0; *cp; cp++) {
                if (*cp <= '9' && *cp >= '0') {
                        ap[i] = 10*ap[i] + (*cp-'0');
                        continue;
                }
                if (*cp == '.' && ++i <= 3)
                        continue;
                return -1;
        }
        return 0;
}

int get_prefix_1(inet_prefix *dst, char *arg, int family)
{
        int err;
        unsigned plen;
        char *slash;

        memset(dst, 0, sizeof(*dst));

        if (strcmp(arg, "default") == 0 ||
            strcmp(arg, "any") == 0 ||
            strcmp(arg, "all") == 0) {
                if (family == AF_DECnet)
                        return -1;
                dst->family = family;
                dst->bytelen = 0;
                dst->bitlen = 0;
                return 0;
        }

        slash = strchr(arg, '/');
        if (slash)
               *slash = 0;

        err = get_addr_1(dst, arg, family);
        if (err == 0) {
                switch(dst->family) {
                        case AF_INET6:
                                dst->bitlen = 128;
                                break;
                        case AF_DECnet:
                                dst->bitlen = 16;
                                break;
                        default:
                        case AF_INET:
                                dst->bitlen = 32;
                 }
                if (slash) {
                        if (get_unsigned(&plen, slash+1, 0) || plen > dst->bitlen) {
                                err = -1;
                                goto done;
                        }
                        dst->flags |= PREFIXLEN_SPECIFIED;
                        dst->bitlen = plen;
                }
        }
done:
        if (slash)
                *slash = '/';
        return err;
}


int addattr32(struct nlmsghdr *n, int maxlen, int type, __u32 data)
{
        int len = RTA_LENGTH(4);
        struct rtattr *rta;
        if (NLMSG_ALIGN(n->nlmsg_len) + len > maxlen) {
                HIP_ERROR("addattr32: Error! max allowed bound %d exceeded\n",maxlen);
                return -1;
        }
        rta = NLMSG_TAIL(n);
        rta->rta_type = type;
        rta->rta_len = len;
        memcpy(RTA_DATA(rta), &data, 4);
        n->nlmsg_len = NLMSG_ALIGN(n->nlmsg_len) + len;
        return 0;
}



int hip_iproute_modify(struct rtnl_handle *rth,
		       int cmd, int flags, int family, char *ip,
		       char *dev)
{
        struct {
                struct nlmsghdr         n;
                struct rtmsg            r;
                char                    buf[1024];
        } req1;
        inet_prefix dst;
	struct idxmap *idxmap[16];
        int dst_ok = 0, err;
        int idx, i;

        memset(&req1, 0, sizeof(req1));
	for (i = 0; i < 16; i++)
		idxmap[i] = NULL;

        req1.n.nlmsg_len = NLMSG_LENGTH(sizeof(struct rtmsg));
        req1.n.nlmsg_flags = NLM_F_REQUEST|flags;
        req1.n.nlmsg_type = cmd;
        req1.r.rtm_family = family;
        req1.r.rtm_table = RT_TABLE_MAIN;
        req1.r.rtm_scope = RT_SCOPE_NOWHERE;

        if (cmd != RTM_DELROUTE) {
                req1.r.rtm_protocol = RTPROT_BOOT;
                req1.r.rtm_scope = RT_SCOPE_UNIVERSE;
                req1.r.rtm_type = RTN_UNICAST;
        }

	if (family== AF_INET) HIP_DEBUG("Setting %s as route for %s device with family %d\n",ip, dev, family);
        HIP_IFEL(get_prefix_1(&dst, ip, req1.r.rtm_family), -1, "prefix\n");
        //if (req.r.rtm_family == AF_UNSPEC)
                //req.r.rtm_family = dst.family;
        req1.r.rtm_dst_len = dst.bitlen;
        dst_ok = 1;
        if (dst.bytelen)
		addattr_l(&req1.n, sizeof(req1), RTA_DST, &dst.data,
			  dst.bytelen);

	ll_init_map(rth, idxmap);

	HIP_IFEL(((idx = ll_name_to_index(dev, idxmap)) == 0), -1,
		"ll_name_to_index failed\n");

	addattr32(&req1.n, sizeof(req1), RTA_OIF, idx);

  	HIP_IFEL((netlink_talk(rth, &req1.n, 0, 0, NULL, NULL, NULL) < 0), -1,
		"netlink_talk failed\n");

 out_err:
	for (i = 0; i < 16; i++)
	  if (idxmap[i])
	    HIP_FREE(idxmap[i]);

        return 0;
}

int hip_parse_src_addr(struct nlmsghdr *n, struct in6_addr *src_addr)
{
	struct rtmsg *r = NLMSG_DATA(n);
        struct rtattr *tb[RTA_MAX+1];
	union {
		struct in_addr *in;
		struct in6_addr *in6;
	} addr;
	int err = 0, entry;

	/* see print_route() in ip/iproute.c */
        parse_rtattr(tb, RTA_MAX, RTM_RTA(r), n->nlmsg_len);
	HIP_DEBUG("sizeof(struct nlmsghdr) =%d\n",sizeof(struct nlmsghdr));
	HIP_DEBUG("sizeof(struct rtmsg) =%d\n",sizeof(struct rtmsg));
	HIP_DEBUG("sizeof  n->nlmsg_len =%d\n",  n->nlmsg_len );
	HIP_HEXDUMP("nlmsghdr : ", n,sizeof(struct nlmsghdr));
	HIP_HEXDUMP("rtmsg : ", r, sizeof(struct rtmsg));
	HIP_HEXDUMP("nlmsg : ", n, n->nlmsg_len);
	HIP_HEXDUMP("tb[RTA_SRC] : ", &tb[RTA_SRC],sizeof(struct rtattr));
	//entry = (tb[RTA_SRC] ? RTA_SRC : RTA_PREFSRC);
	addr.in6 = (struct in6_addr *) RTA_DATA(tb[2]);
	entry = 7;
	addr.in6 = (struct in6_addr *) RTA_DATA(tb[entry]);
	if(r->rtm_family == AF_INET){
		IPV4_TO_IPV6_MAP(addr.in, src_addr);
	}else
		memcpy(src_addr, addr.in6, sizeof(struct in6_addr));

 out_err:

	return err;
}

int hip_iproute_get(struct rtnl_handle *rth, struct in6_addr *src_addr,
		    struct in6_addr *dst_addr, char *idev, char *odev,
		    int family, struct idxmap **idxmap)
{
	struct {
		struct nlmsghdr 	n;
		struct rtmsg 		r;
		char   			buf[1024];
	} req;

	int err = 0, idx, preferred_family = family;
	inet_prefix addr;
	char dst_str[INET6_ADDRSTRLEN];
	struct in_addr ip4;
	HIP_ASSERT(dst_addr);

	HIP_DEBUG_IN6ADDR("Getting route for destination address", dst_addr);
	
	if(IN6_IS_ADDR_V4MAPPED(dst_addr)) {
		IPV6_TO_IPV4_MAP(dst_addr, &ip4);
		preferred_family = AF_INET;
		HIP_IFEL((!inet_ntop(preferred_family, &ip4, dst_str,
                             INET6_ADDRSTRLEN)), -1,"inet_pton\n");
	} else {
		HIP_IFEL((!inet_ntop(preferred_family, dst_addr, dst_str,
				     INET6_ADDRSTRLEN)), -1,
			 "inet_pton\n");
	}
	memset(&req, 0, sizeof(req));

	req.n.nlmsg_len = NLMSG_LENGTH(sizeof(struct rtmsg));
	req.n.nlmsg_flags = NLM_F_REQUEST;
	req.n.nlmsg_type = RTM_GETROUTE;
	req.r.rtm_family = preferred_family;
	req.r.rtm_table = 0;
	req.r.rtm_protocol = 0;
	req.r.rtm_scope = 0;
	req.r.rtm_type = 0;
	req.r.rtm_src_len = 0;
	req.r.rtm_dst_len = 0;
	req.r.rtm_tos = 0;

	get_prefix(&addr, dst_str, req.r.rtm_family);
       
	if (addr.bytelen)
		addattr_l(&req.n, sizeof(req), RTA_DST, &addr.data,
			  addr.bytelen);
	req.r.rtm_dst_len = addr.bitlen;

	ll_init_map(rth, idxmap);

	if (idev) {
		HIP_IFEL(((idx = ll_name_to_index(idev, idxmap)) == 0),
			 -1, "Cannot find device \"%s\"\n", idev);
		addattr32(&req.n, sizeof(req), RTA_IIF, idx);
	}
	if (odev) {
		HIP_IFEL(((idx = ll_name_to_index(odev, idxmap)) == 0),
			 -1, "Cannot find device \"%s\"\n", odev);
		addattr32(&req.n, sizeof(req), RTA_OIF, idx);
	}
	HIP_IFE((rtnl_talk(rth, &req.n, 0, 0, &req.n, NULL, NULL) < 0), -1);

	HIP_IFE(hip_parse_src_addr(&req.n, src_addr), -1);

 out_err:

	return err;
}

int convert_ipv6_slash_to_ipv4_slash(char *ip, struct in_addr *ip4){
	struct in6_addr ip6_aux;
	char *slash = strchr(ip, '/');
	char *aux_slash = NULL;
	int err;

	if (slash){
		HIP_IFEL(!(aux_slash = HIP_MALLOC(sizeof(slash), 0)), -1, "alloc\n");
		strcpy(aux_slash, slash);
             	*slash = 0;
	}

	inet_pton(AF_INET6, ip, &ip6_aux);

	if (err = IN6_IS_ADDR_V4MAPPED(&ip6_aux)){
		IPV6_TO_IPV4_MAP(&ip6_aux, ip4);
		_HIP_DEBUG("ip4 value is %s\n", inet_ntoa(*ip4));
	}
	*slash = *aux_slash;

 out_err:
 	if (aux_slash)	
		HIP_FREE(aux_slash);	  
	return err;
}

int hip_ipaddr_modify(struct rtnl_handle *rth, int cmd, int family, char *ip,
		      char *dev, struct idxmap **idxmap)
{
        struct {
                struct nlmsghdr         n;
                struct ifaddrmsg        ifa;
                char                    buf[256];
        } req;

        inet_prefix lcl;
        int local_len = 0, err = 0, size_dev;
        inet_prefix addr;
	struct in6_addr ip6_aux;
	struct in_addr ip4;
	int ip_is_v4 = 0;
	char label[4];
	char *res = NULL;

        memset(&req, 0, sizeof(req));
	if(convert_ipv6_slash_to_ipv4_slash(ip, &ip4)){
		family = AF_INET;		
		ip_is_v4 = 1;
		lsi_total++;		
		ip = strcat(inet_ntoa(ip4), HIP_LSI_FULL_PREFIX_STR);
		sprintf(label, ":%d", lsi_total);
		HIP_DEBUG("Label %s:%d\n", ip, lsi_total);
	}

	req.n.nlmsg_len = NLMSG_LENGTH(sizeof(struct ifaddrmsg)); 
	req.n.nlmsg_type = cmd;
        req.n.nlmsg_flags = NLM_F_REQUEST;
	req.ifa.ifa_family = family;

	get_prefix_1(&lcl, ip, req.ifa.ifa_family);
	addattr_l(&req.n, sizeof(req), IFA_LOCAL, &lcl.data, lcl.bytelen);
	
        if(ip_is_v4 && lsi_total > 0){
		size_dev = sizeof(dev)+sizeof(label);
		res = (char *)malloc(size_dev+1);
		memset(res,'\0',size_dev+1);
		strcat(res, dev);
		strcat(res, label);
		_HIP_DEBUG("Name device inserted %s\n", res);
		addattr_l(&req.n, sizeof(req), IFA_LABEL, res, strlen(dev) + strlen(label)+1);		
	}	

        local_len = lcl.bytelen;

	if (req.ifa.ifa_prefixlen == 0)
                req.ifa.ifa_prefixlen = lcl.bitlen;

        HIP_IFEL(((req.ifa.ifa_index = ll_name_to_index(dev, idxmap)) == 0),
		 -1, "ll_name_to_index failed\n");

	HIP_DEBUG("IFA INDEX IS %d\n",req.ifa.ifa_index);

	int aux = netlink_talk(rth, &req.n, 0, 0, NULL, NULL, NULL);// adds to the device dummy0
	HIP_DEBUG("value exit function netlink_talk %i\n", aux);
        HIP_IFEL((aux < 0), -1,
		 "netlink talk failed\n");

 out_err:
	if (res)
		HIP_FREE(res);
	return 0;
}

/**
 * Functions for setting up dummy interface
 */

int get_ctl_fd(void)
{
        int s_errno;
        int fd;

        fd = socket(PF_INET, SOCK_DGRAM, 0);
        if (fd >= 0)
                return fd;
        s_errno = errno;
        fd = socket(PF_PACKET, SOCK_DGRAM, 0);
        if (fd >= 0)
                return fd;
        fd = socket(PF_INET6, SOCK_DGRAM, 0);
        if (fd >= 0)
                return fd;
        errno = s_errno;
        HIP_PERROR("Cannot create control socket");
        return -1;
}


int do_chflags(const char *dev, __u32 flags, __u32 mask)
{
        struct ifreq ifr;
        int fd;
        int err;

        strncpy(ifr.ifr_name, dev, IFNAMSIZ);
        fd = get_ctl_fd();
        if (fd < 0)
                return -1;

        err = ioctl(fd, SIOCGIFFLAGS, &ifr);// get interface dummy0 flags


        if (err) {
                HIP_PERROR("SIOCGIFFLAGS");
                close(fd);
                return -1;
        }
        if ((ifr.ifr_flags^flags)&mask) {
                ifr.ifr_flags &= ~mask;
                ifr.ifr_flags |= mask&flags;
                err = ioctl(fd, SIOCSIFFLAGS, &ifr);
                if (err)
                        HIP_PERROR("SIOCSIFFLAGS");
        }

        close(fd);
        return err;
}


int set_up_device(char *dev, int up)
{
	int err = -1, total_add;
	__u32 mask = 0;
	__u32 flags = 0;
	char label[4];
	char *res = NULL;
	int size_dev;

	if(up == 1){
		mask |= IFF_UP;
		flags |= IFF_UP;
	} else {
		mask |= IFF_UP;
		flags &= ~IFF_UP;
		for( total_add = lsi_total; total_add >0; total_add--){
			sprintf(label, ":%d", total_add);
			size_dev = sizeof(dev)+sizeof(label);
			res = (char *)malloc(size_dev+1);
			memset(res,'\0',size_dev+1);
			strcat(strcat(res, dev), label);
			err = do_chflags(res, flags, mask);
			if (res)
				HIP_FREE(res);
		}
	}
	err = do_chflags(dev, flags, mask);
	
out_err:
	return err;
}

/**
 * xfrm_selector_ipspec - fill port info in the selector.
 * Selector is bound to HITs
 * @param sel pointer to xfrm_selector to be filled in
 * @param src_port Source port
 * @param dst_port Destination port
 *
 * @return 0
 */

int xfrm_selector_upspec(struct xfrm_selector *sel,
				uint32_t src_port, uint32_t dst_port)
{
	sel->sport = htons(src_port);
        if (sel->sport)
		sel->sport_mask = ~((__u16)0);

	sel->dport = htons(dst_port);
        if (sel->dport)
        	sel->dport_mask = ~((__u16)0);

	return 0;


}
int xfrm_fill_encap(struct xfrm_encap_tmpl *encap, int sport, int dport, struct in6_addr *oa)
{
<<<<<<< HEAD
	encap->encap_type = HIP_UDP_ENCAP_ESPINUDP_NONIKE; // value of 1
=======
	encap->encap_type = HIP_UDP_ENCAP_ESPINUDP;
>>>>>>> 9ddc72ae
	encap->encap_sport = htons(sport);
	encap->encap_dport = htons(dport);
	encap->encap_oa.a4 = oa->s6_addr32[3];
	//memcpy(&encap->encap_oa, oa, sizeof(encap->encap_oa));
	//memcpy(&encap->encap_oa, oa, sizeof(struct in_addr));
	return 0;
}
/**
 * xfrm_fill_selector - fill in the selector.
 * Selector is bound to HITs
 * @param sel pointer to xfrm_selector to be filled in
 * @param hit_our Source HIT or LSI, if the last is defined
 * @param hit_peer Peer HIT or LSI, if the last is defined 
 * @param proto ?
 * @param id_prefix Length of the identifier's prefix
 * @param src_port ?
 * @param dst_port ?
 * @param preferred_family ?
 *
 * @return 0
 */


int xfrm_fill_selector(struct xfrm_selector *sel,
		       struct in6_addr *id_our,
		       struct in6_addr *id_peer,
		       __u8 proto, u8 id_prefix,
		       uint32_t src_port, uint32_t dst_port,
		       int preferred_family)
{

	struct in_addr in_id_our, in_id_peer;

	if (IN6_IS_ADDR_V4MAPPED(id_our)){
		sel->family = AF_INET;
		IPV6_TO_IPV4_MAP(id_our, &in_id_our);
		IPV6_TO_IPV4_MAP(id_peer, &in_id_peer);
		memcpy(&sel->daddr, &in_id_our, sizeof(sel->daddr));
		memcpy(&sel->saddr, &in_id_peer, sizeof(sel->saddr));
	}
	else{
		sel->family = preferred_family;
		int aux = sizeof(sel->daddr);
		int aux1 = sizeof(id_peer);
		memcpy(&sel->daddr, id_peer, sizeof(sel->daddr));
		memcpy(&sel->saddr, id_our, sizeof(sel->saddr));
	}

	if (proto) {
		HIP_DEBUG("proto = %d\n", proto);
		sel->proto = proto;
	}

	sel->prefixlen_d = id_prefix;
	sel->prefixlen_s = id_prefix;

	//xfrm_selector_upspec(sel, src_port, dst_port);

	return 0;
}

/** xfrm_init_lft - Initializes the lft
 * @param lft pointer to the lft struct to be initialized
 *
 * @return 0
 */
int xfrm_init_lft(struct xfrm_lifetime_cfg *lft) {

	lft->soft_byte_limit = XFRM_INF;
	lft->hard_byte_limit = XFRM_INF;
	lft->soft_packet_limit = XFRM_INF;
	lft->hard_packet_limit = XFRM_INF;

	return 0;
}

int get_u8(__u8 *val, const char *arg, int base)
{
	unsigned long res;
	char *ptr;

	if (!arg || !*arg)
		return -1;
	res = strtoul(arg, &ptr, base);
	if (!ptr || ptr == arg || *ptr || res > 0xFF)
		return -1;
	*val = res;
	return 0;
}

int xfrm_algo_parse(struct xfrm_algo *alg, enum xfrm_attr_type_t type,
		    char *name, char *key, int key_len, int max)
{
	int len = 0;
	int slen = key_len;

	strncpy(alg->alg_name, name, sizeof(alg->alg_name));

	len = slen;
	if (len > 0) {
		if (len > max) {
			HIP_ERROR("\"ALGOKEY\" makes buffer overflow\n", key);
			return -1;
		}
		memcpy(alg->alg_key, key, key_len * 8);
	}

	alg->alg_key_len = len * 8;

	return 0;
}

void rtnl_tab_initialize(char *file, char **tab, int size)
{
	char buf[512];
	FILE *fp;

	fp = fopen(file, "r");
	if (!fp) return;

	while (fgets(buf, sizeof(buf), fp))
	{
		char *p = buf;
		int id;
		char namebuf[512];

		while (*p == ' ' || *p == '\t') p++;
		
		if (*p == '#' || *p == '\n' || *p == 0) continue;

		if (sscanf(p, "0x%x %s\n", &id, namebuf) != 2 &&
		    sscanf(p, "0x%x %s #", &id, namebuf) != 2 &&
		    sscanf(p, "%d %s\n", &id, namebuf) != 2 &&
		    sscanf(p, "%d %s #", &id, namebuf) != 2)
		{
				HIP_ERROR("Database %s is corrupted at %s\n", file, p);
				return;
		}

		if (id < 0 || id > size) continue;

		tab[id] = strdup(namebuf);
	}
	
	fclose(fp);
}

int rtnl_dsfield_a2n(__u32 *id, char *arg, char **rtnl_rtdsfield_tab)
{
        static char *cache = NULL;
        static unsigned long res;
        char *end;
        int i;

        if (cache && strcmp(cache, arg) == 0) {
                *id = res;
                return 0;
        }

	/* rtnl_rtdsfield_initialize() handled in hip_select_source_address */

        for (i=0; i<256; i++) {
                if (rtnl_rtdsfield_tab[i] &&
                    strcmp(rtnl_rtdsfield_tab[i], arg) == 0) {
                        cache = rtnl_rtdsfield_tab[i];
                        res = i;
                        *id = res;
                        return 0;
                }
        }

        res = strtoul(arg, &end, 16);
        if (!end || end == arg || *end || res > 255)
                return -1;
        *id = res;
        return 0;
}

int get_prefix(inet_prefix *dst, char *arg, int family)
{
        if (family == AF_PACKET) {
                HIP_ERROR("Error: \"%s\" may be inet prefix, but it is not allowed in this context.\n", arg);
                return -1;
        }
        if (get_prefix_1(dst, arg, family)) {
                HIP_ERROR("Error: an inet prefix is expected rather than \"%s\".\n", arg);
                return -1;
        }
        return 0;
}

int ll_remember_index(const struct sockaddr_nl *who,
                      struct nlmsghdr *n, void **arg)
{
        int h;
        struct ifinfomsg *ifi = NLMSG_DATA(n);
        struct idxmap *im = NULL, **imp;
	struct idxmap **idxmap = (struct idxmap **) arg;
        struct rtattr *tb[IFLA_MAX+1];

        if (n->nlmsg_type != RTM_NEWLINK)
                return 0;

        if (n->nlmsg_len < NLMSG_LENGTH(sizeof(ifi)))
                return -1;


        memset(tb, 0, sizeof(tb));
        parse_rtattr(tb, IFLA_MAX, IFLA_RTA(ifi), IFLA_PAYLOAD(n));
        if (tb[IFLA_IFNAME] == NULL)
                return 0;

        h = ifi->ifi_index&0xF;

        for (imp=&idxmap[h]; (im=*imp)!=NULL; imp = &im->next)
		if (im->index == ifi->ifi_index)
                        break;

        /* the malloc leaks memory */
        if (im == NULL) {
                im = malloc(sizeof(*im));
                if (im == NULL)
                        return 0;
                im->next = *imp;
                im->index = ifi->ifi_index;
                *imp = im;
        }

        im->type = ifi->ifi_type;
        im->flags = ifi->ifi_flags;
        if (tb[IFLA_ADDRESS]) {
                int alen;
                im->alen = alen = RTA_PAYLOAD(tb[IFLA_ADDRESS]);
                if (alen > sizeof(im->addr))
                        alen = sizeof(im->addr);
                memcpy(im->addr, RTA_DATA(tb[IFLA_ADDRESS]), alen);
        } else {
                im->alen = 0;
                memset(im->addr, 0, sizeof(im->addr));
        }
        strcpy(im->name, RTA_DATA(tb[IFLA_IFNAME]));

        return 0;
}

int rtnl_wilddump_request(struct rtnl_handle *rth, int family, int type)
{
        struct {
                struct nlmsghdr nlh;
                struct rtgenmsg g;
        } req;
        struct sockaddr_nl nladdr;

        memset(&nladdr, 0, sizeof(nladdr));
        nladdr.nl_family = AF_NETLINK;

        memset(&req, 0, sizeof(req));
        req.nlh.nlmsg_len = sizeof(req);
        req.nlh.nlmsg_type = type;
        req.nlh.nlmsg_flags = NLM_F_ROOT|NLM_F_MATCH|NLM_F_REQUEST;
        req.nlh.nlmsg_pid = 0;
        req.nlh.nlmsg_seq = rth->dump = ++rth->seq;
        req.g.rtgen_family = family;

        return sendto(rth->fd, (void*)&req, sizeof(req), 0,
                      (struct sockaddr*)&nladdr, sizeof(nladdr));
}

int ll_init_map(struct rtnl_handle *rth, struct idxmap **idxmap)
{
	if (rtnl_wilddump_request(rth, AF_UNSPEC, RTM_GETLINK) < 0) {
                HIP_PERROR("Cannot send dump request");
                return -1;
        }

        if (rtnl_dump_filter(rth,
			     /*ll_remember_index*/ NULL,
			     idxmap, NULL, NULL) < 0) {
                HIP_ERROR("Dump terminated\n");
                return -1;
        }
        return 0;
}

int parse_rtattr(struct rtattr *tb[], int max, struct rtattr *rta, int len)
{
        memset(tb, 0, sizeof(struct rtattr *) * (max + 1));
        while (RTA_OK(rta, len)) {
                if (rta->rta_type <= max)
                        tb[rta->rta_type] = rta;
                rta = RTA_NEXT(rta,len);
        }
        if (len)
                HIP_ERROR("Deficit len %d, rta_len=%d\n",
			  len, rta->rta_len);
        return 0;
}

int rtnl_talk(struct rtnl_handle *rtnl, struct nlmsghdr *n, pid_t peer,
              unsigned groups, struct nlmsghdr *answer,
              rtnl_filter_t junk,
              void *jarg, struct idxmap **idxmap)
{
        int status;
        unsigned seq;
        struct nlmsghdr *h;
        struct sockaddr_nl nladdr;
        struct iovec iov = {
                .iov_base = (void*) n,
                .iov_len = n->nlmsg_len
        };
        struct msghdr msg = {
                .msg_name = &nladdr,
                .msg_namelen = sizeof(nladdr),
                .msg_iov = &iov,
                .msg_iovlen = 1,
        };
        char   buf[16384];

        memset(&nladdr, 0, sizeof(nladdr));
        nladdr.nl_family = AF_NETLINK;
        nladdr.nl_pid = peer;
        nladdr.nl_groups = groups;

        n->nlmsg_seq = seq = ++rtnl->seq;

        if (answer == NULL)
                n->nlmsg_flags |= NLM_F_ACK;

        status = sendmsg(rtnl->fd, &msg, 0);
	HIP_HEXDUMP("Msg sent : ", &msg, sizeof(struct nlmsghdr));
        if (status < 0) {
                HIP_PERROR("Cannot talk to rtnetlink");
                return -1;
        }

        memset(buf,0,sizeof(buf));

        iov.iov_base = buf;

        while (1) {
                iov.iov_len = sizeof(buf);
                status = recvmsg(rtnl->fd, &msg, 0);

                if (status < 0) {
                        if (errno == EINTR)
                                continue;
                        HIP_PERROR("OVERRUN");
                        continue;
                }
                if (status == 0) {
                        HIP_ERROR("EOF on netlink\n");
                        return -1;
                }
                if (msg.msg_namelen != sizeof(nladdr)) {
                        HIP_ERROR("sender address length == %d\n", msg.msg_namelen);
                        return -1;
                }
                for (h = (struct nlmsghdr*)buf; status >= sizeof(*h); ) {
                        int err;
                        int len = h->nlmsg_len;
                        int l = len - sizeof(*h);

                        if (l<0 || len>status) {
                                if (msg.msg_flags & MSG_TRUNC) {
                                        HIP_ERROR("Truncated message\n");
                                        return -1;
                                }
                                HIP_ERROR("malformed message: len=%d\n", len);
                                return -1;
                        }

                        if (nladdr.nl_pid != peer ||
                            h->nlmsg_pid != rtnl->local.nl_pid ||
                            h->nlmsg_seq != seq) {
                                if (junk) {
                                        err = junk(&nladdr, h, jarg);
                                        if (err < 0)
                                                return err;
                                }
                               /* Don't forget to skip that message. */
                                status -= NLMSG_ALIGN(len);
				h = (struct nlmsghdr*)((char*)h + NLMSG_ALIGN(len));

                                continue;
                        }

                        if (h->nlmsg_type == NLMSG_ERROR) {
                                struct nlmsgerr *err = (struct nlmsgerr*)NLMSG_DATA(h);
                                if (l < sizeof(struct nlmsgerr)) {
                                        HIP_ERROR("ERROR truncated\n");
                                } else {
                                        errno = -err->error;
                                        if (errno == 0) {
                                                if (answer)
                                                        memcpy(answer, h, h->nlmsg_len);
                                                return 0;
                                        }
                                        HIP_PERROR("RTNETLINK answers");
                                }
                                return -1;
                        }
                        if (answer) {
                                memcpy(answer, h, h->nlmsg_len);
				HIP_HEXDUMP("Answer : ", h,h->nlmsg_len);
                                return 0;
                        }

                        HIP_ERROR("Unexpected reply!!!\n");

                        status -= NLMSG_ALIGN(len);
                        h = (struct nlmsghdr*)((char*)h + NLMSG_ALIGN(len));
                }
                if (msg.msg_flags & MSG_TRUNC) {
                        HIP_ERROR("Message truncated\n");
                        continue;
                }
                if (status) {
                        HIP_ERROR("Remnant of size %d\n", status);
                        return -1;
                }
        }
}

int rtnl_dump_filter(struct rtnl_handle *rth,
                     rtnl_filter_t filter,
                     void *arg1,
                     rtnl_filter_t junk,
                     void *arg2)
{
        struct sockaddr_nl nladdr;
        struct iovec iov;
        struct msghdr msg = {
                .msg_name = &nladdr,
                .msg_namelen = sizeof(nladdr),
                .msg_iov = &iov,
                .msg_iovlen = 1,
        };
        char buf[16384];

        while (1) {
                int status;
                struct nlmsghdr *h;

		        iov.iov_base = buf;
                iov.iov_len = sizeof(buf);
                status = recvmsg(rth->fd, &msg, 0);

                if (status < 0) {
                        if (errno == EINTR)
                                continue;
                        HIP_PERROR("OVERRUN");
                        continue;
                }

                if (status == 0) {
                        HIP_ERROR("EOF on netlink\n");
                        return -1;
                }

                h = (struct nlmsghdr*)buf;
                while (NLMSG_OK(h, status)) {
                        int err = 0;

                        if (nladdr.nl_pid != 0 ||
                            h->nlmsg_pid != rth->local.nl_pid ||
                            h->nlmsg_seq != rth->dump) {
                                if (junk) {
                                        err = junk(&nladdr, h, arg2);
                                        if (err < 0)
                                                return err;
                                }
                                goto skip_it;
                        }

                        if (h->nlmsg_type == NLMSG_DONE)
                                return 0;
                        if (h->nlmsg_type == NLMSG_ERROR) {
                                struct nlmsgerr *err = (struct nlmsgerr*)NLMSG_DATA(h);
                                if (h->nlmsg_len < NLMSG_LENGTH(sizeof(struct nlmsgerr))) {
                                        HIP_ERROR("ERROR truncated\n");
                                } else {
                                        errno = -err->error;
                                        HIP_PERROR("RTNETLINK answers");
                                }
                                return -1;
                        }
			if (filter)
				err = filter(&nladdr, h, arg1);
                        if (err < 0)
                                return err;

skip_it:
                        h = NLMSG_NEXT(h, status);
                }
                if (msg.msg_flags & MSG_TRUNC) {
                        HIP_ERROR("Message truncated\n");
                        continue;
                }
                if (status) {
                        HIP_ERROR("Remnant of size %d\n", status);
                        return -1;
                }
        }
}

#ifdef CONFIG_HIP_OPPTCP

/**
* Standard BSD internet checksum routine from nmap
*/
unsigned short in_cksum(u16 *ptr,int nbytes){
	register u32 sum;
	u16 oddbyte;
	register u16 answer;

	/*
	 * Our algorithm is simple, using a 32-bit accumulator (sum),
	 * we add sequential 16-bit words to it, and at the end, fold back
	 * all the carry bits from the top 16 bits into the lower 16 bits.
	 */

	sum = 0;
	while (nbytes > 1){
		sum += *ptr++;
		nbytes -= 2;
	}

	/* mop up an odd byte, if necessary */
	if (nbytes == 1) {
		oddbyte = 0;            /* make sure top half is zero */
		*((u_char *) &oddbyte) = *(u_char *)ptr;   /* one byte only */
		sum += oddbyte;
	}

	/*
	 * Add back carry outs from top 16 bits to low 16 bits.
	 */

	sum  = (sum >> 16) + (sum & 0xffff);    /* add high-16 to low-16 */
	sum += (sum >> 16);                     /* add carry */
	answer = ~sum;          /* ones-complement, then truncate to 16 bits */
	return(answer);
}



/**
 * adds the i1 option to a packet if required
 * adds the default HIT after the i1 option (if i1 option should be added)
 * and sends it off with the correct checksum
 */
void send_tcp_packet(void * hdr, int newSize, int trafficType, int addOption, int addHIT){
	int   sockfd, socketFamily;
	int   on = 1, i, j;
	int   hdr_size, newHdr_size, twoHdrsSize;
	char  *packet;
	char  *bytes =(char*)hdr;
	struct sockaddr_in  sock_raw;
	struct sockaddr_in6 sock6_raw;
	struct in_addr  dstAddr;
	struct in6_addr dst6Addr;
	struct tcphdr *tcphdr;
	struct tcphdr *newTcphdr;
	struct ip * iphdr;
	struct ip * newIphdr;
	struct ip6_hdr * ip6_hdr;
	struct ip6_hdr * newIp6_hdr;
	struct pseudo_hdr  *pseudo;
	struct pseudo6_hdr *pseudo6;
	void *pointer;
	char *HITbytes;
	struct in6_addr *defaultHit;
	char newHdr [newSize + 4*addOption + (sizeof(struct in6_addr))*addHIT];

	if(addOption)
		newSize = newSize + 4;
	if(addHIT)
		newSize = newSize + sizeof(struct in6_addr);

	//initializing the raw socket
	if(trafficType == 4)
		socketFamily = AF_INET;
	else if(trafficType == 6)
		socketFamily = AF_INET6;

	if((sockfd = socket(socketFamily, SOCK_RAW, IPPROTO_RAW)) < 0 ){
			HIP_DEBUG("Error creating raw socket\n");
			return;
	}
	if(setsockopt(sockfd, IPPROTO_IP, IP_HDRINCL, (char *)&on, sizeof(on)) < 0 ){
		HIP_DEBUG("Error setting an option to raw socket\n"); 
		return;
	}

	//initializing the headers and setting socket settings
	if(trafficType == 4){
		//get the ip header
		iphdr = (struct ip *)hdr;
		//get the tcp header
		hdr_size = (iphdr->ip_hl * 4);
		tcphdr = ((struct tcphdr *) (((char *) iphdr) + hdr_size));
		//socket settings
		sock_raw.sin_family = AF_INET;
		sock_raw.sin_port = htons(tcphdr->dest);
		sock_raw.sin_addr = iphdr->ip_dst;
	}
	else if(trafficType == 6){
		//get the ip header
		ip6_hdr = (struct ip6_hdr *)hdr;
		//get the tcp header		
		hdr_size = (ip6_hdr->ip6_ctlun.ip6_un1.ip6_un1_plen * 4);
		tcphdr = ((struct tcphdr *) (((char *) ip6_hdr) + hdr_size));
		//socket settings
		sock6_raw.sin6_family = AF_INET6;
		sock6_raw.sin6_port = htons(tcphdr->dest);
		sock6_raw.sin6_addr = ip6_hdr->ip6_dst;
	}

	//measuring the size of ip and tcp headers (no options)
	twoHdrsSize = hdr_size + 4*5;

	//copy the ip header and the tcp header without the options
	i = 0;
	while(i < twoHdrsSize){
		newHdr[i] = bytes[i];
		i++;
	}

	//add the i1 option and copy the old options
	//add the HIT if required, 
	if(tcphdr->doff == 5){//there are no previous options
		if(addOption){
			newHdr[twoHdrsSize]     = (char)HIP_OPTION_KIND;
			newHdr[twoHdrsSize + 1] = '0';
			newHdr[twoHdrsSize + 2] = '0';
			newHdr[twoHdrsSize + 3] = '0';
			if(addHIT){
				//get the default hit
				hip_get_default_hit(defaultHit);
				//copy the hit
				HITbytes = (char*)defaultHit;
				for(j = 0; j < 16; j++)
					newHdr[twoHdrsSize + 4 + j] = HITbytes[j];
			}
		}
		else{
			if(addHIT){
				//get the default hit
				hip_get_default_hit(defaultHit);
				//copy the hit
				HITbytes = (char*)defaultHit;
				for(j = 0; j < 16; j++)
					newHdr[twoHdrsSize + j] = HITbytes[j];
			}
		}
	}
	else{//there are previous options
		if(addOption){
			newHdr[twoHdrsSize]     = (char)HIP_OPTION_KIND;
			newHdr[twoHdrsSize + 1] = (char)2;
			newHdr[twoHdrsSize + 2] = (char)1;
			newHdr[twoHdrsSize + 3] = (char)1;

			//if the HIT is to be sent, the
			//other options are not important
			if(addHIT){
				//get the default hit
				hip_get_default_hit(defaultHit);
				//copy the hit
				HITbytes = (char*)defaultHit;
				for(j = 0; j < 16; j++)
					newHdr[twoHdrsSize + 4 + j] = HITbytes[j];
			}
			else{
				i = 0;
				while(i < 4*(tcphdr->doff-5)){
					newHdr[i + twoHdrsSize + 4] = bytes[i + twoHdrsSize];
					i++;
				}
			}
		}
		else
		{
			//if the HIT is to be sent, the
			//other options are not important
			if(addHIT){
				//get the default hit
				hip_get_default_hit(defaultHit);
				//copy the hit
				HITbytes = (char*)defaultHit;
				for(j = 0; j < 16; j++)
					newHdr[twoHdrsSize + j] = HITbytes[j];
			}
			else{
				i = 0;
				while(i < 4*(tcphdr->doff-5)){
					newHdr[i + twoHdrsSize] = bytes[i + twoHdrsSize];
					i++;
				}
			}
		}
	}

	pointer = &newHdr[0];
	//get pointers to the new packet
	if(trafficType == 4){
		//get the ip header
		newIphdr = (struct ip *)pointer;
		//get the tcp header
		newHdr_size = (iphdr->ip_hl * 4);
		newTcphdr = ((struct tcphdr *) (((char *) newIphdr) + newHdr_size));
	}
	else if(trafficType == 6){
		//get the ip header
		newIp6_hdr = (struct ip6_hdr *)pointer;
		//get the tcp header		
		newHdr_size = (newIp6_hdr->ip6_ctlun.ip6_un1.ip6_un1_plen * 4);
		newTcphdr = ((struct tcphdr *) (((char *) newIp6_hdr) + newHdr_size));
	}

	//change the values of the checksum and the tcp header length(+1) 
	newTcphdr->check = 0;
	if(addOption)
		newTcphdr->doff = newTcphdr->doff + 1;
	if(addHIT)
		newTcphdr->doff = newTcphdr->doff + 4;//16 bytes HIT - 4 more words

	//the checksum
	if(trafficType == 4){
		pseudo = (struct pseudo_hdr *) ((u8*)newTcphdr - sizeof(struct pseudo_hdr));

		pseudo->s_addr = newIphdr->ip_src.s_addr;
		pseudo->d_addr = newIphdr->ip_dst.s_addr;
		pseudo->zer0    = 0;
		pseudo->protocol = IPPROTO_TCP;
		pseudo->length  = htons(sizeof(struct tcphdr) + 4*(newTcphdr->doff-5) + 0);

		newTcphdr->check = in_cksum((unsigned short *)pseudo, sizeof(struct tcphdr) + 
							4*(newTcphdr->doff-5) + sizeof(struct pseudo_hdr) + 0);
	}
	else if(trafficType == 6){
		pseudo6 = (struct pseudo6_hdr *) ((u8*)newTcphdr - sizeof(struct pseudo6_hdr));

		pseudo6->s_addr = newIp6_hdr->ip6_src;
		pseudo6->d_addr = newIp6_hdr->ip6_dst;
		pseudo6->zer0    = 0;
		pseudo6->protocol = IPPROTO_TCP;
		pseudo6->length  = htons(sizeof(struct tcphdr) + 4*(newTcphdr->doff-5) + 0);

		newTcphdr->check = in_cksum((unsigned short *)pseudo6, sizeof(struct tcphdr) +
							4*(newTcphdr->doff-5) + sizeof(struct pseudo6_hdr) + 0);
	}

	//replace the pseudo header bytes with the correct ones
	i = 0;
	while(i < hdr_size){
		newHdr[i] = bytes[i];
		i++;
	}

	//change the src and dst ip if it was an incoming packet******


	//finally send through the socket
	sendto(sockfd, &newHdr[0], newSize, 0, 
			(struct sockaddr *)&sock_raw, sizeof(sock_raw));
}


#endif<|MERGE_RESOLUTION|>--- conflicted
+++ resolved
@@ -883,11 +883,7 @@
 }
 int xfrm_fill_encap(struct xfrm_encap_tmpl *encap, int sport, int dport, struct in6_addr *oa)
 {
-<<<<<<< HEAD
-	encap->encap_type = HIP_UDP_ENCAP_ESPINUDP_NONIKE; // value of 1
-=======
 	encap->encap_type = HIP_UDP_ENCAP_ESPINUDP;
->>>>>>> 9ddc72ae
 	encap->encap_sport = htons(sport);
 	encap->encap_dport = htons(dport);
 	encap->encap_oa.a4 = oa->s6_addr32[3];
