ACLOCAL_AMFLAGS  = -I m4

HIPL_HEADER_LIST = $(wildcard $(addprefix $(srcdir)/,firewall/*.h hipd/*.h lib/*/*.h modules/*/*/*.h test/*.h))

# For "make dist"
#
# XX FIX: use dist_doc_DATA for all documentation (if you change this,
# make sure the check the "make bin" still works)
#
<<<<<<< HEAD
EXTRA_DIST =  .vimrc debian doc lib/android patches process_modules.py
EXTRA_DIST += test/configs test/demo test/maintainer test/packaging
EXTRA_DIST += test/performance $(wildcard modules/*/module_info.xml)
EXTRA_DIST += $(wildcard modules/*/Makefile.am) $(wildcard modules/*/*/*.c)
EXTRA_DIST += Android.mk autogen.sh check_header_verbosity.sh
=======
EXTRA_DIST =  .vimrc debian doc hipext hipfwmi patches
EXTRA_DIST += test/configs test/demo test/maintainer test/openwrt
EXTRA_DIST += test/packaging test/packets test/performance
EXTRA_DIST += autogen.sh check_header_verbosity.sh i3-cfg-PL.xml
>>>>>>> b62d0977
EXTRA_DIST += release.version tcp verbose-headers.txt
EXTRA_DIST += $(wildcard $(addprefix $(srcdir)/test/,*.cgi *.pl *.py *.sh))
EXTRA_DIST += $(wildcard $(addprefix $(srcdir)/tools/,*.cfg *.pl *.py *.sh))
EXTRA_DIST += m4 # required for CentOS "make bin" target
EXTRA_DIST += $(HIPL_HEADER_LIST)

BUILT_SOURCES = tools/hipdnskeyparse tools/hipdnsproxy


### bin_PROGRAMS ###
bin_PROGRAMS = test/certteststub \
               test/hc_performance \
               test/auth_performance \
               test/modularization

if HIP_PERFORMANCE
bin_PROGRAMS += test/dh_performance
endif

### sbin_PROGRAMS ###
sbin_PROGRAMS = hipd/hipd \
                tools/hipconf \
                tools/pisacert

if HIP_FIREWALL
sbin_PROGRAMS += firewall/hipfw
endif

### lib_LTLIBRARIES ###
lib_LTLIBRARIES = lib/conf/libhipconf.la \
                  lib/core/libhipcore.la \
                  lib/tool/libhiptool.la \
                  lib/modularization/libmod.la
if HIP_PFKEY
lib_LTLIBRARIES += lib/ipsec/libhipsec.la
endif

if HIP_PERFORMANCE
lib_LTLIBRARIES += lib/performance/libperformance.la
endif

### *_SOURCES ###
test_certteststub_SOURCES = test/certteststub.c

test_hc_performance_SOURCES = test/hc_performance.c

test_auth_performance_SOURCES = test/auth_performance.c

test_modularization_SOURCES = test/modularization.c

if HIP_PERFORMANCE
test_dh_performance_SOURCES = test/dh_performance.c
endif

tools_hipconf_SOURCES = tools/hipconftool.c

tools_pisacert_SOURCES = tools/pisacert.c

hipd_hipd_SOURCES = hipd/hipd.c \
                    hipd/keymat.c \
                    hipd/hiprelay.c \
                    hipd/registration.c \
                    hipd/user.c \
                    hipd/hadb.c \
                    hipd/close.c \
                    hipd/configfilereader.c \
                    hipd/input.c \
                    hipd/output.c \
                    hipd/hidb.c \
                    hipd/cookie.c \
                    hipd/netdev.c \
                    hipd/bos.c \
                    hipd/nat.c \
                    hipd/init.c \
                    hipd/maintenance.c \
                    hipd/pkt_handling.c \
                    hipd/accessor.c \
                    hipd/oppipdb.c \
                    hipd/dh.c \
                    hipd/cert.c \
                    hipd/user_ipsec_sadb_api.c \
                    hipd/user_ipsec_hipd_msg.c \
                    hipd/esp_prot_hipd_msg.c \
                    hipd/esp_prot_anchordb.c \
                    hipd/esp_prot_light_update.c \
                    hipd/nsupdate.c \
                    hipd/hit_to_ip.c \
                    hipd/hadb_legacy.c \
                    hipd/hip_socket.c

if HIP_PFKEY
hipd_hipd_SOURCES += hipd/pfkeyapi.c
endif

if HIP_MIDAUTH
hipd_hipd_SOURCES +=  hipd/pisa.c
endif

if HIP_OPPORTUNISTIC
hipd_hipd_SOURCES += hipd/oppdb.c
endif

firewall_hipfw_SOURCES = firewall/firewall.c \
                         firewall/conntrack.c \
                         firewall/rule_management.c \
                         firewall/helpers.c \
                         firewall/firewall_control.c \
                         firewall/dlist.c \
                         firewall/hslist.c \
                         firewall/user_ipsec_api.c \
                         firewall/user_ipsec_sadb.c \
                         firewall/user_ipsec_fw_msg.c \
                         firewall/common_hipd_msg.c \
                         firewall/esp_prot_api.c \
                         firewall/esp_prot_fw_msg.c \
                         firewall/esp_prot_conntrack.c \
                         firewall/esp_prot_config.c \
                         firewall/firewalldb.c \
                         firewall/lsi.c \
                         firewall/sysopp.c \
                         firewall/cache.c \
                         firewall/cache_port.c \
                         firewall/datapkt.c \
                         firewall/user_ipsec_esp.c

if HIP_MIDAUTH
firewall_hipfw_SOURCES += firewall/midauth.c \
                          firewall/pisa.c \
                          firewall/pisa_cert.c
endif

lib_conf_libhipconf_la_SOURCES = lib/conf/hipconf.c

lib_core_libhipcore_la_SOURCES = lib/core/builder.c \
                                 lib/core/hashtable.c \
                                 lib/core/hashtree.c \
                                 lib/core/prefix.c \
                                 lib/core/certtools.c \
                                 lib/core/linkedlist.c \
                                 lib/core/debug.c \
                                 lib/core/message.c \
                                 lib/core/esp_prot_common.c \
                                 lib/core/hostsfiles.c \
                                 lib/core/filemanip.c \
                                 lib/core/hashchain.c \
                                 lib/core/hostid.c \
                                 lib/core/hip_udp.c \
                                 lib/core/solve.c \
                                 lib/core/transform.c \
                                 lib/core/keylen.c \
                                 lib/core/hit.c \
                                 lib/core/straddr.c \
                                 lib/core/hashchain_store.c \
                                 lib/core/hip_statistics.c \
                                 lib/core/crypto.c

if HIP_PRIVSEP
lib_core_libhipcore_la_SOURCES += lib/core/hip_capability.c
endif

lib_tool_libhiptool_la_SOURCES = lib/tool/pk.c \
                                 lib/tool/nlink.c \
                                 lib/tool/lutil.c \
                                 lib/tool/checksum.c

lib_modularization_libmod_la_SOURCES = lib/modularization/lmod.c

############################ NOTE ##################################
#
# Note: when you upgrade this library, please do the following:
#
# 1. uncomment policy_parse.y and policy_token.l lines
# 2. "make"
# 3. disable the policy_parse.y and policy_token.l lines again
# 4. commit the code (including lex/yacc generated c files)
#
# I could not make the lex/yacc stuff work with "make dist" which
# is mandatory for building e.g. rpm packages. -mk
####################################################################
lib_ipsec_libhipsec_la_SOURCES = lib/ipsec/ipsec_strerror.c \
                                 lib/ipsec/pfkey.c \
                                #lib/ipsec/policy_parse.y \
                                #lib/ipsec/policy_token.l

AM_YFLAGS = -d -p __libhipsec
AM_LFLAGS = -P__libhipsec -olex.yy.c

# version is current:revision:age.
# See: http://www.gnu.org/manual/libtool-1.4.2/html_chapter/libtool_6.html#SEC32
#lib_ipsec_la_LDFLAGS = -version-info 0:1:0
#lib_ipsec_la_LIBADD = $(LEXLIB)

#DISTCLEANFILES = policy_parse.c policy_token.c policy_token.h
DISTCLEANFILES = lib/ipsec/policy_token.h Makefile.modules $(wildcard modules/*.h)

# don't use libipsec, but xfrmapi
if HIP_PFKEY
lib_tool_libhiptool_la_SOURCES += lib/tool/pfkeysadb.c
else
lib_tool_libhiptool_la_SOURCES += lib/tool/xfrmapi.c
endif # HIPPFKEY

lib_performance_libperformance_la_SOURCES = lib/performance/performance.c

### *_LDADD ###
# Initialize LDADD lists empty, because modules might add entries to LDADD in
# Makefile.modules. This file needs to be included before the standard LDADDs,
# because modules can depend on the core code.
hipd_hipd_LDADD =
firewall_hipfw_LDADD =
tools_hipconf_LDADD =

include Makefile.modules

test_certteststub_LDADD = lib/core/libhipcore.la \
                          lib/tool/libhiptool.la
if HIP_PERFORMANCE
test_certteststub_LDADD += lib/performance/libperformance.la
endif

test_hc_performance_LDADD = lib/core/libhipcore.la \
                            lib/tool/libhiptool.la

if HIP_PERFORMANCE
test_hc_performance_LDADD += lib/performance/libperformance.la
endif

test_auth_performance_LDADD = lib/core/libhipcore.la \
                              lib/tool/libhiptool.la

if HIP_PERFORMANCE
test_auth_performance_LDADD += lib/performance/libperformance.la
endif

if HIP_PERFORMANCE
test_dh_performance_LDADD = lib/core/libhipcore.la \
                            lib/tool/libhiptool.la \
                            lib/performance/libperformance.la
endif

test_modularization_LDADD = lib/modularization/libmod.la \
                            lib/core/libhipcore.la \
                            lib/tool/libhiptool.la

if HIP_PERFORMANCE
test_modularization_LDADD += lib/performance/libperformance.la
endif

tools_hipconf_LDADD += lib/conf/libhipconf.la \
                       lib/core/libhipcore.la \
                       lib/tool/libhiptool.la

# required by libhipconf
if HIP_PERFORMANCE
tools_hipconf_LDADD += lib/performance/libperformance.la
endif

tools_pisacert_LDADD = lib/core/libhipcore.la \
                       lib/tool/libhiptool.la

if HIP_PERFORMANCE
tools_pisacert_LDADD += lib/performance/libperformance.la
endif

hipd_hipd_LDADD += lib/modularization/libmod.la \
                   lib/core/libhipcore.la \
                   lib/conf/libhipconf.la \
                   lib/tool/libhiptool.la

if HIP_PERFORMANCE
hipd_hipd_LDADD += lib/performance/libperformance.la
endif

if HIP_PFKEY
hipd_hipd_LDADD += lib/ipsec/libhipsec.la
endif

if HIP_FIREWALL
firewall_hipfw_LDADD += lib/core/libhipcore.la \
                        lib/tool/libhiptool.la

if HIP_PERFORMANCE
firewall_hipfw_LDADD += lib/performance/libperformance.la
endif

endif # HIP_FIREWALL

CLEANFILES = tools/hipdnsproxy tools/hipdnskeyparse

###### PYTHON stuff below ######
# TODO python parts still needs clean-up
if HAVE_PYTHON

# These two scripts are generated in the end to get the python paths correct.
# Currently, I don't know a better way to deal with the python code. -miika
dist_sbin_SCRIPTS = tools/hipdnsproxy \
                    tools/hipdnskeyparse \
                    tools/nsupdate.pl

dns_PYTHON = tools/DNS/Base.py \
             tools/DNS/Lib.py \
             tools/DNS/Type.py \
             tools/DNS/Class.py \
             tools/DNS/Opcode.py \
             tools/DNS/win32dns.py \
             tools/DNS/__init__.py \
             tools/DNS/pyip6.py \
             tools/DNS/lazy.py \
             tools/DNS/Status.py \
             tools/DNS/Serialization.py

dnsdir = $(pyexecdir)/tools/DNS

tools_hipdnsproxy_PYTHON = tools/dnsproxy.py \
                           tools/pyip6.py \
                           tools/hosts.py \
                           tools/util.py

tools_hipdnsproxydir = $(pyexecdir)/tools/hipdnsproxy

tools_hipdnskeyparse_PYTHON = tools/parse-key-3.py \
                              tools/myasn.py

tools_hipdnskeyparsedir = $(pyexecdir)/tools/hipdnskeyparse

endif # HAVE_PYTHON

doxygen:
	cd @top_srcdir@/doc && doxygen

# The olddeb target is for maemo builds only
bin deb increl olddeb rpm syncrepo:
	env PYEXECDIR=$(pyexecdir) @top_srcdir@/test/packaging/create-package.sh $@

tools/hipdnsproxy: tools/dnsproxy.py
tools/hipdnskeyparse: tools/parse-key-3.py
tools/hipdnsproxy tools/hipdnskeyparse:
	@top_srcdir@/tools/gen-python-starter.sh $(pyexecdir)/$(@F) $^ $@

autotools-clean: maintainer-clean
	rm -f aclocal.m4 compile config.* configure depcomp install-sh
	rm -f ltmain.sh m4/*.m4 Makefile.in missing py-compile

# Do not check headers that have issues we cannot fix.
NOCHECK_HEADER_LIST = $(wildcard $(srcdir)/lib/gui/*.h)
HIPL_HEADER_FILTERED = $(filter-out $(NOCHECK_HEADER_LIST),$(HIPL_HEADER_LIST))
HIPL_HEADER_OBJS = $(subst $(srcdir),$(builddir),$(HIPL_HEADER_FILTERED:.h=.ho))
CLEANFILES += $(HIPL_HEADER_OBJS)

checkheaders: $(HIPL_HEADER_OBJS)
vpath %.h $(srcdir)
%.ho: %.h
	$(CC) -I$(srcdir) -I$(builddir) $(AM_CPPFLAGS) $(CPPFLAGS) $(AM_CFLAGS) $(CFLAGS) -o $@ $<

lib/gui/%.ho: CFLAGS += @GTK_CFLAGS@ -Wno-strict-prototypes

.PHONY: bin checkheaders deb doxygen increl olddeb rpm syncrepo<|MERGE_RESOLUTION|>--- conflicted
+++ resolved
@@ -7,18 +7,11 @@
 # XX FIX: use dist_doc_DATA for all documentation (if you change this,
 # make sure the check the "make bin" still works)
 #
-<<<<<<< HEAD
-EXTRA_DIST =  .vimrc debian doc lib/android patches process_modules.py
+EXTRA_DIST =  .vimrc debian doc patches process_modules.py
 EXTRA_DIST += test/configs test/demo test/maintainer test/packaging
 EXTRA_DIST += test/performance $(wildcard modules/*/module_info.xml)
 EXTRA_DIST += $(wildcard modules/*/Makefile.am) $(wildcard modules/*/*/*.c)
-EXTRA_DIST += Android.mk autogen.sh check_header_verbosity.sh
-=======
-EXTRA_DIST =  .vimrc debian doc hipext hipfwmi patches
-EXTRA_DIST += test/configs test/demo test/maintainer test/openwrt
-EXTRA_DIST += test/packaging test/packets test/performance
-EXTRA_DIST += autogen.sh check_header_verbosity.sh i3-cfg-PL.xml
->>>>>>> b62d0977
+EXTRA_DIST += autogen.sh check_header_verbosity.sh
 EXTRA_DIST += release.version tcp verbose-headers.txt
 EXTRA_DIST += $(wildcard $(addprefix $(srcdir)/test/,*.cgi *.pl *.py *.sh))
 EXTRA_DIST += $(wildcard $(addprefix $(srcdir)/tools/,*.cfg *.pl *.py *.sh))
