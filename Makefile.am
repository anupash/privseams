# Copyright (c) 2010 Aalto University and RWTH Aachen University.
#
# Permission is hereby granted, free of charge, to any person
# obtaining a copy of this software and associated documentation
# files (the "Software"), to deal in the Software without
# restriction, including without limitation the rights to use,
# copy, modify, merge, publish, distribute, sublicense, and/or sell
# copies of the Software, and to permit persons to whom the
# Software is furnished to do so, subject to the following
# conditions:
#
# The above copyright notice and this permission notice shall be
# included in all copies or substantial portions of the Software.
#
# THE SOFTWARE IS PROVIDED "AS IS", WITHOUT WARRANTY OF ANY KIND,
# EXPRESS OR IMPLIED, INCLUDING BUT NOT LIMITED TO THE WARRANTIES
# OF MERCHANTABILITY, FITNESS FOR A PARTICULAR PURPOSE AND
# NONINFRINGEMENT. IN NO EVENT SHALL THE AUTHORS OR COPYRIGHT
# HOLDERS BE LIABLE FOR ANY CLAIM, DAMAGES OR OTHER LIABILITY,
# WHETHER IN AN ACTION OF CONTRACT, TORT OR OTHERWISE, ARISING
# FROM, OUT OF OR IN CONNECTION WITH THE SOFTWARE OR THE USE OR
# OTHER DEALINGS IN THE SOFTWARE.

ACLOCAL_AMFLAGS  = -I m4

HIPL_HEADER_LOCATIONS = firewall/*.h hipd/*.h lib/*/*.h modules/*/*/*.h test/*/*.h test/*/*/*.h
HIPL_HEADER_LIST = $(wildcard $(addprefix $(srcdir)/,$(HIPL_HEADER_LOCATIONS)))

# For "make dist"
EXTRA_DIST =  .vimrc debian doc patches version.h .uncrustify.cfg
EXTRA_DIST += .uncrustify-0.57.cfg tools/bazaar/plugins/stylecheck.py
EXTRA_DIST += packaging process_modules.py tools/maintainer
EXTRA_DIST += $(wildcard modules/*/module_info.xml)
EXTRA_DIST += $(wildcard modules/*/Makefile.am) $(wildcard modules/*/*/*.c)
EXTRA_DIST += $(wildcard $(addprefix $(srcdir)/tools/,*.cfg *.pl *.sh *.xml))
EXTRA_DIST += $(wildcard $(addprefix $(srcdir)/firewall/,*.cfg))
EXTRA_DIST += $(HIPL_HEADER_LIST)


### user programs ###
bin_PROGRAMS = test/auth_performance    \
               test/certteststub        \
               test/hc_performance

if HIP_PERFORMANCE
bin_PROGRAMS += test/dh_performance
endif


### superuser programs ###
sbin_PROGRAMS = hipd/hipd      \
                tools/hipconf  \
                tools/pisacert

if HIP_FIREWALL
sbin_PROGRAMS += firewall/hipfw
endif


### test programs ###
noinst_PROGRAMS = test/fw_port_bindings_performance



### libraries ###
lib_LTLIBRARIES = lib/core/libhipcore.la


### tests ###
if HIP_UNITTESTS
TESTS           = test/check_firewall \
                  test/check_lib_core
check_PROGRAMS  = test/check_firewall \
                  test/check_lib_core
endif


### source declarations ###

test_auth_performance_SOURCES               = test/auth_performance.c
test_certteststub_SOURCES                   = test/certteststub.c
test_dh_performance_SOURCES                 = test/dh_performance.c
test_fw_port_bindings_performance_SOURCES   = test/fw_port_bindings_performance.c \
                                              firewall/file_buffer.c              \
                                              firewall/line_parser.c              \
                                              firewall/port_bindings.c
test_hc_performance_SOURCES                 = test/hc_performance.c

tools_hipconf_SOURCES  = tools/hipconf.c
tools_pisacert_SOURCES = tools/pisacert.c

hipd_hipd_SOURCES = hipd/accessor.c              \
                    hipd/cert.c                  \
                    hipd/close.c                 \
                    hipd/configfilereader.c      \
                    hipd/cookie.c                \
                    hipd/dh.c                    \
                    hipd/esp_prot_anchordb.c     \
                    hipd/esp_prot_hipd_msg.c     \
                    hipd/esp_prot_light_update.c \
                    hipd/hadb.c                  \
                    hipd/hadb_legacy.c           \
                    hipd/hidb.c                  \
                    hipd/hip_socket.c            \
                    hipd/hipd.c                  \
                    hipd/hiprelay.c              \
                    hipd/hit_to_ip.c             \
                    hipd/init.c                  \
                    hipd/input.c                 \
                    hipd/keymat.c                \
                    hipd/maintenance.c           \
                    hipd/nat.c                   \
                    hipd/netdev.c                \
                    hipd/nsupdate.c              \
                    hipd/output.c                \
                    hipd/pkt_handling.c          \
                    hipd/registration.c          \
                    hipd/user.c                  \
                    hipd/user_ipsec_hipd_msg.c   \
                    hipd/user_ipsec_sadb_api.c

if HIP_MIDAUTH
hipd_hipd_SOURCES +=  hipd/pisa.c
endif

if HIP_OPPORTUNISTIC
hipd_hipd_SOURCES += hipd/opp_mode.c
endif

firewall_hipfw_sources = firewall/cache.c               \
                         firewall/conntrack.c           \
                         firewall/dlist.c               \
                         firewall/esp_prot_api.c        \
                         firewall/esp_prot_config.c     \
                         firewall/esp_prot_conntrack.c  \
                         firewall/esp_prot_fw_msg.c     \
                         firewall/file_buffer.c         \
                         firewall/firewall.c            \
                         firewall/firewall_control.c    \
                         firewall/helpers.c             \
                         firewall/hslist.c              \
                         firewall/line_parser.c         \
                         firewall/lsi.c                 \
                         firewall/port_bindings.c       \
                         firewall/reinject.c            \
                         firewall/rule_management.c     \
                         firewall/user_ipsec_api.c      \
                         firewall/user_ipsec_esp.c      \
                         firewall/user_ipsec_fw_msg.c   \
                         firewall/user_ipsec_sadb.c

if HIP_MIDAUTH
firewall_hipfw_sources += firewall/midauth.c   \
                          firewall/pisa.c      \
                          firewall/pisa_cert.c
endif

# The firewall unit test program is linked against the firewall object files.
# To avoid duplicate symbols during linking some object files need to excluded.
# Add all files that need to be excluded here.
firewall_hipfw_SOURCES = $(firewall_hipfw_sources) \
                         firewall/main.c

lib_core_libhipcore_la_SOURCES = lib/core/builder.c         \
                                 lib/core/capability.c      \
                                 lib/core/certtools.c       \
                                 lib/core/conf.c            \
                                 lib/core/crypto.c          \
                                 lib/core/debug.c           \
                                 lib/core/esp_prot_common.c \
                                 lib/core/filemanip.c       \
                                 lib/core/hashchain.c       \
                                 lib/core/hashchain_store.c \
                                 lib/core/hashtable.c       \
                                 lib/core/hashtree.c        \
                                 lib/core/hip_udp.c         \
                                 lib/core/hit.c             \
                                 lib/core/hostid.c          \
                                 lib/core/hostsfiles.c      \
                                 lib/core/keylen.c          \
                                 lib/core/linkedlist.c      \
                                 lib/core/message.c         \
                                 lib/core/modularization.c  \
                                 lib/core/prefix.c          \
                                 lib/core/solve.c           \
                                 lib/core/statistics.c      \
                                 lib/core/straddr.c         \
                                 lib/core/transform.c       \
                                 lib/tool/checksum.c        \
                                 lib/tool/lutil.c           \
                                 lib/tool/nlink.c           \
                                 lib/tool/pk.c              \
                                 lib/tool/xfrmapi.c

if HIP_PERFORMANCE
lib_core_libhipcore_la_SOURCES += lib/core/performance.c
endif


<<<<<<< HEAD
test_check_firewall_SOURCES = test/check_firewall.c         \
                              test/firewall/conntrack.c     \
                              test/firewall/file_buffer.c   \
                              test/firewall/line_parser.c   \
                              test/firewall/port_bindings.c \
                              firewall/cache.c              \
                              firewall/dlist.c              \
                              firewall/esp_prot_api.c       \
                              firewall/esp_prot_config.c    \
                              firewall/esp_prot_conntrack.c \
                              firewall/esp_prot_fw_msg.c    \
                              firewall/firewall.c           \
                              firewall/firewall_control.c   \
                              firewall/helpers.c            \
                              firewall/hslist.c             \
                              firewall/lsi.c                \
                              firewall/reinject.c           \
                              firewall/rule_management.c    \
                              firewall/user_ipsec_api.c     \
                              firewall/user_ipsec_esp.c     \
                              firewall/user_ipsec_fw_msg.c  \
                              firewall/user_ipsec_sadb.c

if HIP_MIDAUTH
test_check_firewall_SOURCES += firewall/midauth.c   \
                               firewall/pisa.c      \
                               firewall/pisa_cert.c
endif
=======
test_check_firewall_SOURCES = test/check_firewall.c          \
                              test/firewall/file_buffer.c    \
                              test/firewall/line_parser.c    \
                              test/firewall/port_bindings.c  \
                              $(firewall_hipfw_sources)
>>>>>>> c1917c57

test_check_lib_core_SOURCES = test/check_lib_core.c          \
                              test/lib/core/hit.c            \
                              test/lib/core/straddr.c

# Include module Makefile.am's.
# TODO: Make this inclusion dynamic
include modules/heartbeat/Makefile.am
include modules/heartbeat_update/Makefile.am
include modules/update/Makefile.am

### library dependencies ###

firewall_hipfw_LDADD                     = lib/core/libhipcore.la
hipd_hipd_LDADD                          = lib/core/libhipcore.la
test_auth_performance_LDADD              = lib/core/libhipcore.la
test_check_firewall_LDADD                = lib/core/libhipcore.la
test_check_lib_core_LDADD                = lib/core/libhipcore.la
test_certteststub_LDADD                  = lib/core/libhipcore.la
test_dh_performance_LDADD                = lib/core/libhipcore.la
test_fw_port_bindings_performance_LDADD  = lib/core/libhipcore.la
test_hc_performance_LDADD                = lib/core/libhipcore.la
tools_hipconf_LDADD                      = lib/core/libhipcore.la
tools_pisacert_LDADD                     = lib/core/libhipcore.la

dist_sbin_SCRIPTS = tools/hipdnskeyparse/hipdnskeyparse \
                    tools/hipdnsproxy/hipdnsproxy       \
                    tools/nsupdate.pl

dns_PYTHON = tools/hipdnsproxy/DNS/__init__.py      \
             tools/hipdnsproxy/DNS/Base.py          \
             tools/hipdnsproxy/DNS/Class.py         \
             tools/hipdnsproxy/DNS/lazy.py          \
             tools/hipdnsproxy/DNS/Lib.py           \
             tools/hipdnsproxy/DNS/Opcode.py        \
             tools/hipdnsproxy/DNS/Serialization.py \
             tools/hipdnsproxy/DNS/Status.py        \
             tools/hipdnsproxy/DNS/Type.py          \
             tools/hipdnsproxy/DNS/win32dns.py

dnsdir = $(pythondir)/DNS

tools_hipdnskeyparse_PYTHON = tools/hipdnskeyparse/myasn.py

tools_hipdnsproxy_PYTHON = tools/hipdnsproxy/hosts.py       \
                           tools/hipdnsproxy/pyip6.py       \
                           tools/hipdnsproxy/util.py

tools_hipdnskeyparsedir = $(pythondir)/hipdnskeyparse
tools_hipdnsproxydir    = $(pythondir)/hipdnsproxy


### misc stuff ###

# This is supposed to be a sanity check target to run before pushing changes
# to the world at large. It should catch a number of easily-avoidable mistakes.
alltests: doxygen checkheaders check distcheck

doxygen: doc/Doxyfile
	doxygen $<

if HAVE_XMLTO
nodist_doc_DATA = doc/HOWTO.html doc/HOWTO.txt $(wildcard $(addprefix $(srcdir)/doc/,*.png))
endif

doc/HOWTO.html:  doc/HOWTO.xml
	xmlto -o $(@D) html-nochunks $<

doc/HOWTO.txt: doc/HOWTO.xml
	xmlto -o $(@D) txt $<

CLEANFILES = doc/HOWTO.html doc/HOWTO.txt
clean-local:
	rm -rf doc/doxy rpmbuild

bin deb rpm syncrepo syncrepo_deb syncrepo_rpm: $(srcdir)/version.h
	@srcdir@/packaging/create-package.sh $@

autotools-clean: maintainer-clean
	rm -f aclocal.m4 compile config.* configure depcomp install-sh
	rm -f ltmain.sh m4/*.m4 Makefile.in missing py-compile

HIPL_HEADER_OBJS     = $(subst $(srcdir),$(builddir),$(HIPL_HEADER_LIST:.h=.ho))
CLEANFILES          += $(HIPL_HEADER_OBJS)
DISTCLEANFILES       = $(wildcard modules/*.h)

$(HIPL_HEADER_OBJS): $(BUILT_SOURCES)
checkheaders: $(HIPL_HEADER_OBJS)
vpath %.h $(srcdir)
%.ho: %.h
	$(AM_V_CC) $(CC) -I$(srcdir) -I$(builddir) $(AM_CPPFLAGS) $(AM_CFLAGS) $(CFLAGS) -o $@ $<

# Ensure that version.h is created before everything else. This does not work
# when creating specific objects that may depend on version.h directly.
BUILT_SOURCES = version.h
$(srcdir)/version.h: $(wildcard $(srcdir)/.bzr/checkout/dirstate)
	bzr version-info $(srcdir) --custom --template='#define VCS_REVISION "{revno}"\n#define VCS_DATE "{date}"\n#define VCS_BRANCH "{branch_nick}"\n' > $@


# Files that are generated by configure should not be distributed.
dist-hook:
	rm -f $(addprefix $(distdir)/doc/,Doxyfile HOWTO.xml)
	rm -f $(addprefix $(distdir)/tools/,nsupdate.pl hipdnsproxy/hipdnsproxy hipdnskeyparse/hipdnskeyparse)
	rm -f $(addprefix $(distdir)/debian/,hipl-dnsproxy.dirs hipl-dnsproxy.install)

.PHONY: alltests bin checkheaders deb doxygen rpm syncrepo*<|MERGE_RESOLUTION|>--- conflicted
+++ resolved
@@ -128,7 +128,6 @@
 endif
 
 firewall_hipfw_sources = firewall/cache.c               \
-                         firewall/conntrack.c           \
                          firewall/dlist.c               \
                          firewall/esp_prot_api.c        \
                          firewall/esp_prot_config.c     \
@@ -159,6 +158,7 @@
 # To avoid duplicate symbols during linking some object files need to excluded.
 # Add all files that need to be excluded here.
 firewall_hipfw_SOURCES = $(firewall_hipfw_sources) \
+                         firewall/conntrack.c      \
                          firewall/main.c
 
 lib_core_libhipcore_la_SOURCES = lib/core/builder.c         \
@@ -197,42 +197,12 @@
 endif
 
 
-<<<<<<< HEAD
-test_check_firewall_SOURCES = test/check_firewall.c         \
-                              test/firewall/conntrack.c     \
-                              test/firewall/file_buffer.c   \
-                              test/firewall/line_parser.c   \
-                              test/firewall/port_bindings.c \
-                              firewall/cache.c              \
-                              firewall/dlist.c              \
-                              firewall/esp_prot_api.c       \
-                              firewall/esp_prot_config.c    \
-                              firewall/esp_prot_conntrack.c \
-                              firewall/esp_prot_fw_msg.c    \
-                              firewall/firewall.c           \
-                              firewall/firewall_control.c   \
-                              firewall/helpers.c            \
-                              firewall/hslist.c             \
-                              firewall/lsi.c                \
-                              firewall/reinject.c           \
-                              firewall/rule_management.c    \
-                              firewall/user_ipsec_api.c     \
-                              firewall/user_ipsec_esp.c     \
-                              firewall/user_ipsec_fw_msg.c  \
-                              firewall/user_ipsec_sadb.c
-
-if HIP_MIDAUTH
-test_check_firewall_SOURCES += firewall/midauth.c   \
-                               firewall/pisa.c      \
-                               firewall/pisa_cert.c
-endif
-=======
 test_check_firewall_SOURCES = test/check_firewall.c          \
+                              test/firewall/conntrack.c      \
                               test/firewall/file_buffer.c    \
                               test/firewall/line_parser.c    \
                               test/firewall/port_bindings.c  \
                               $(firewall_hipfw_sources)
->>>>>>> c1917c57
 
 test_check_lib_core_SOURCES = test/check_lib_core.c          \
                               test/lib/core/hit.c            \
