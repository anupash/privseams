AUTOMAKE_OPTIONS = foreign

# For "make dist"
EXTRA_DIST =  doc/COPYING doc/HACKING doc/HOWTO.xml doc/drafts doc/Makefile
EXTRA_DIST += doc/README doc/design_choices.bib test/configs patches
EXTRA_DIST += hipsock jip
EXTRA_DIST += test/packaging/create-deb.sh test/packaging/create-rpm.sh test/packaging/hipl.spec
EXTRA_DIST += test/packaging/rh-init.d-hipd test/packaging/debian-init.d-hipd
# The design choices doc is currently depracated
EXTRA_DIST += doc/design_choices.tex doc/hipl.tex doc/acronyms.tex
EXTRA_DIST += doc/design_choices_macros.tex doc/catalogue.tex doc/fig
EXTRA_DIST += libhipgui/hipmanager.png
EXTRA_DIST += doc/doxygen.h doc/Doxyfile showip/showip-hipmod-0.8.02-fx-mz.xpi
EXTRA_DIST += doc/docshot-agent-main-window.png doc/docshot-agent-tray-icon.png
EXTRA_DIST += i3-cfg-PL.xml

# Andrei: please insert i3 after OpenDHT after it works. Remove this line
#
# Note: libinet6 has to be the first one
#
<<<<<<< HEAD
SUBDIRS = libinet6 libhiptool libopphip libipsec opendht i3 tools hipd test firewall libhipgui agent
=======
SUBDIRS = libinet6 libhiptool libopphip libipsec opendht tools hipd test firewall libhipgui agent dnsmasq
>>>>>>> de4d4ce9

showip:
	cd showip && sh create.sh
doxygen:
	cd doc && doxygen

rpm:
	test/packaging/create-rpm.sh
deb:
	test/packaging/create-deb.sh
#	test/packaging/create-deb.sh -s

armel-deb:
	test/packaging/create-deb.sh -a

source-deb:
	test/packaging/create-deb.sh -s

agent-deb:
	test/packaging/create-agent-deb.sh -s

corporate-deb:
	test/packaging/create-deb.sh -c

dist-hook:
	rm -rf `find $(distdir) -name .arch-ids`<|MERGE_RESOLUTION|>--- conflicted
+++ resolved
@@ -14,15 +14,9 @@
 EXTRA_DIST += doc/docshot-agent-main-window.png doc/docshot-agent-tray-icon.png
 EXTRA_DIST += i3-cfg-PL.xml
 
-# Andrei: please insert i3 after OpenDHT after it works. Remove this line
-#
 # Note: libinet6 has to be the first one
 #
-<<<<<<< HEAD
-SUBDIRS = libinet6 libhiptool libopphip libipsec opendht i3 tools hipd test firewall libhipgui agent
-=======
-SUBDIRS = libinet6 libhiptool libopphip libipsec opendht tools hipd test firewall libhipgui agent dnsmasq
->>>>>>> de4d4ce9
+SUBDIRS = libinet6 libhiptool libopphip libipsec opendht i3 tools hipd test firewall libhipgui agent dnsmasq
 
 showip:
 	cd showip && sh create.sh
