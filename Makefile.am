--- conflicted
+++ resolved
@@ -7,16 +7,10 @@
 # XX FIX: use dist_doc_DATA for all documentation (if you change this,
 # make sure the check the "make bin" still works)
 #
-<<<<<<< HEAD
-EXTRA_DIST =  debian doc lib/android patches $(wildcard modules/*/module_info.xml)
-EXTRA_DIST += test/packaging test/configs process_modules.py project_info.xml
+EXTRA_DIST =  .vimrc debian doc lib/android patches process_modules.py project_info.xml
+EXTRA_DIST += test/configs test/demo test/maintainer test/packaging
+EXTRA_DIST += test/performance $(wildcard modules/*/module_info.xml)
 EXTRA_DIST += Android.mk autogen.sh check_header_verbosity.sh
-=======
-EXTRA_DIST =  .vimrc debian doc hipext hipfwmi lib/android patches
-EXTRA_DIST += test/configs test/demo test/maintainer test/openwrt
-EXTRA_DIST += test/packaging test/packets test/performance
-EXTRA_DIST += Android.mk autogen.sh check_header_verbosity.sh i3-cfg-PL.xml
->>>>>>> c0d1eaad
 EXTRA_DIST += release.version tcp verbose-headers.txt
 EXTRA_DIST += $(wildcard $(addprefix $(srcdir)/test/,*.cgi *.pl *.py *.sh))
 EXTRA_DIST += $(wildcard $(addprefix $(srcdir)/tools/,*.cfg *.pl *.py *.sh))
