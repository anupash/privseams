# Copyright (c) 2010 Aalto University and RWTH Aachen University.
#
# Permission is hereby granted, free of charge, to any person
# obtaining a copy of this software and associated documentation
# files (the "Software"), to deal in the Software without
# restriction, including without limitation the rights to use,
# copy, modify, merge, publish, distribute, sublicense, and/or sell
# copies of the Software, and to permit persons to whom the
# Software is furnished to do so, subject to the following
# conditions:
#
# The above copyright notice and this permission notice shall be
# included in all copies or substantial portions of the Software.
#
# THE SOFTWARE IS PROVIDED "AS IS", WITHOUT WARRANTY OF ANY KIND,
# EXPRESS OR IMPLIED, INCLUDING BUT NOT LIMITED TO THE WARRANTIES
# OF MERCHANTABILITY, FITNESS FOR A PARTICULAR PURPOSE AND
# NONINFRINGEMENT. IN NO EVENT SHALL THE AUTHORS OR COPYRIGHT
# HOLDERS BE LIABLE FOR ANY CLAIM, DAMAGES OR OTHER LIABILITY,
# WHETHER IN AN ACTION OF CONTRACT, TORT OR OTHERWISE, ARISING
# FROM, OUT OF OR IN CONNECTION WITH THE SOFTWARE OR THE USE OR
# OTHER DEALINGS IN THE SOFTWARE.

ACLOCAL_AMFLAGS  = -I m4

HIPL_HEADER_LIST = $(wildcard $(addprefix $(srcdir)/,firewall/*.h hipd/*.h lib/*/*.h modules/*/*/*.h))

# For "make dist"
EXTRA_DIST =  .vimrc debian doc patches version.h
EXTRA_DIST += packaging process_modules.py tools/maintainer
EXTRA_DIST += $(wildcard modules/*/module_info.xml)
EXTRA_DIST += $(wildcard modules/*/Makefile.am) $(wildcard modules/*/*/*.c)
EXTRA_DIST += $(wildcard $(addprefix $(srcdir)/test/,*.pl *.sh))
EXTRA_DIST += $(wildcard $(addprefix $(srcdir)/tools/,*.cfg *.pl *.sh))
EXTRA_DIST += $(wildcard $(addprefix $(srcdir)/firewall/,*.cfg))
EXTRA_DIST += $(HIPL_HEADER_LIST)


### user programs ###
bin_PROGRAMS = test/auth_performance    \
               test/certteststub        \
               test/hc_performance

if HIP_PERFORMANCE
bin_PROGRAMS += test/dh_performance
endif


### superuser programs ###
sbin_PROGRAMS = hipd/hipd      \
                tools/hipconf  \
                tools/pisacert

if HIP_FIREWALL
sbin_PROGRAMS += firewall/hipfw
endif


### test programs ###
noinst_PROGRAMS = test/fw_port_bindings_performance



### libraries ###
lib_LTLIBRARIES = lib/core/libhipcore.la


### tests ###
TESTS           =
check_PROGRAMS  =

if HIP_UNITTESTS
TESTS           += check_lib_core \
                   check_firewall
check_PROGRAMS  += check_lib_core \
                   check_firewall
endif


### source declarations ###

test_auth_performance_SOURCES               = test/auth_performance.c
test_certteststub_SOURCES                   = test/certteststub.c
test_dh_performance_SOURCES                 = test/dh_performance.c
test_hc_performance_SOURCES                 = test/hc_performance.c
test_fw_port_bindings_performance_SOURCES   = test/fw_port_bindings_performance.c \
                                              firewall/file_buffer.c              \
                                              firewall/line_parser.c              \
                                              firewall/port_bindings.c

tools_hipconf_SOURCES  = tools/hipconf.c
tools_pisacert_SOURCES = tools/pisacert.c

hipd_hipd_SOURCES = hipd/accessor.c              \
                    hipd/cert.c                  \
                    hipd/close.c                 \
                    hipd/configfilereader.c      \
                    hipd/cookie.c                \
                    hipd/dh.c                    \
                    hipd/esp_prot_anchordb.c     \
                    hipd/esp_prot_hipd_msg.c     \
                    hipd/esp_prot_light_update.c \
                    hipd/hadb.c                  \
                    hipd/hadb_legacy.c           \
                    hipd/hidb.c                  \
                    hipd/hip_socket.c            \
                    hipd/hipd.c                  \
                    hipd/hiprelay.c              \
                    hipd/hit_to_ip.c             \
                    hipd/init.c                  \
                    hipd/input.c                 \
                    hipd/keymat.c                \
                    hipd/maintenance.c           \
                    hipd/nat.c                   \
                    hipd/netdev.c                \
                    hipd/nsupdate.c              \
                    hipd/output.c                \
                    hipd/pkt_handling.c          \
                    hipd/registration.c          \
                    hipd/user.c                  \
                    hipd/user_ipsec_hipd_msg.c   \
                    hipd/user_ipsec_sadb_api.c

if HIP_MIDAUTH
hipd_hipd_SOURCES +=  hipd/pisa.c
endif

if HIP_OPPORTUNISTIC
hipd_hipd_SOURCES += hipd/oppdb.c                \
                     hipd/oppipdb.c
endif

firewall_hipfw_SOURCES = firewall/cache.c               \
                         firewall/conntrack.c           \
                         firewall/dlist.c               \
                         firewall/esp_prot_api.c        \
                         firewall/esp_prot_config.c     \
                         firewall/esp_prot_conntrack.c  \
                         firewall/esp_prot_fw_msg.c     \
                         firewall/file_buffer.c         \
                         firewall/firewall.c            \
                         firewall/firewall_control.c    \
                         firewall/helpers.c             \
                         firewall/hslist.c              \
                         firewall/line_parser.c         \
                         firewall/lsi.c                 \
                         firewall/port_bindings.c       \
                         firewall/reinject.c            \
                         firewall/rule_management.c     \
                         firewall/sysopp.c              \
                         firewall/user_ipsec_api.c      \
                         firewall/user_ipsec_esp.c      \
                         firewall/user_ipsec_fw_msg.c   \
                         firewall/user_ipsec_sadb.c

if HIP_MIDAUTH
firewall_hipfw_SOURCES += firewall/midauth.c   \
                          firewall/pisa.c      \
                          firewall/pisa_cert.c
endif


lib_core_libhipcore_la_SOURCES = lib/core/builder.c         \
                                 lib/core/capability.c      \
                                 lib/core/certtools.c       \
                                 lib/core/conf.c            \
                                 lib/core/crypto.c          \
                                 lib/core/debug.c           \
                                 lib/core/esp_prot_common.c \
                                 lib/core/filemanip.c       \
                                 lib/core/hashchain.c       \
                                 lib/core/hashchain_store.c \
                                 lib/core/hashtable.c       \
                                 lib/core/hashtree.c        \
                                 lib/core/hip_udp.c         \
                                 lib/core/hit.c             \
                                 lib/core/hostid.c          \
                                 lib/core/hostsfiles.c      \
                                 lib/core/keylen.c          \
                                 lib/core/linkedlist.c      \
                                 lib/core/message.c         \
                                 lib/core/modularization.c  \
                                 lib/core/prefix.c          \
                                 lib/core/solve.c           \
                                 lib/core/statistics.c      \
                                 lib/core/straddr.c         \
                                 lib/core/transform.c       \
                                 lib/tool/checksum.c        \
                                 lib/tool/lutil.c           \
                                 lib/tool/nlink.c           \
                                 lib/tool/pk.c              \
                                 lib/tool/xfrmapi.c

if HIP_PERFORMANCE
lib_core_libhipcore_la_SOURCES += lib/core/performance.c
endif


check_lib_core_SOURCES =    test/check_lib_core.c          \
                            test/lib/core/hit.c            \
                            test/lib/core/straddr.c

check_firewall_SOURCES =    test/check_firewall.c          \
                            test/firewall/file_buffer.c    \
                            test/firewall/line_parser.c    \
                            test/firewall/port_bindings.c

# Initialize LDADD lists empty, because modules might add entries to LDADD. The
# module LDADDs need to be included before the standard LDADDs, because modules
# can depend on the core code.
hipd_hipd_LDADD      =
firewall_hipfw_LDADD =
tools_hipconf_LDADD  =

# Include module Makefile.am's.
# TODO: Make this inclusion dynamic
include modules/heartbeat/Makefile.am
include modules/heartbeat_update/Makefile.am
include modules/update/Makefile.am

### library dependencies ###

<<<<<<< HEAD
check_lib_core_LDADD           = lib/core/libhipcore.la
firewall_hipfw_LDADD          += lib/core/libhipcore.la
hipd_hipd_LDADD               += lib/core/libhipcore.la
test_auth_performance_LDADD    = lib/core/libhipcore.la
test_certteststub_LDADD        = lib/core/libhipcore.la
test_dh_performance_LDADD      = lib/core/libhipcore.la
test_hc_performance_LDADD      = lib/core/libhipcore.la
tools_hipconf_LDADD           += lib/core/libhipcore.la
tools_pisacert_LDADD           = lib/core/libhipcore.la
=======
check_lib_core_LDADD                     = lib/core/libhipcore.la
check_firewall_LDADD                     = lib/core/libhipcore.la
firewall_hipfw_LDADD                    += lib/core/libhipcore.la
hipd_hipd_LDADD                         += lib/modularization/libmod.la \
                                           lib/core/libhipcore.la
test_auth_performance_LDADD              = lib/core/libhipcore.la
test_certteststub_LDADD                  = lib/core/libhipcore.la
test_dh_performance_LDADD                = lib/core/libhipcore.la
test_hc_performance_LDADD                = lib/core/libhipcore.la
test_fw_port_bindings_performance_LDADD  = lib/core/libhipcore.la
tools_hipconf_LDADD                     += lib/core/libhipcore.la
tools_pisacert_LDADD                     = lib/core/libhipcore.la
>>>>>>> e5cd29f2

dist_sbin_SCRIPTS = tools/hipdnskeyparse/hipdnskeyparse \
                    tools/hipdnsproxy/hipdnsproxy       \
                    tools/nsupdate.pl

dns_PYTHON = tools/hipdnsproxy/DNS/__init__.py      \
             tools/hipdnsproxy/DNS/Base.py          \
             tools/hipdnsproxy/DNS/Class.py         \
             tools/hipdnsproxy/DNS/lazy.py          \
             tools/hipdnsproxy/DNS/Lib.py           \
             tools/hipdnsproxy/DNS/Opcode.py        \
             tools/hipdnsproxy/DNS/Serialization.py \
             tools/hipdnsproxy/DNS/Status.py        \
             tools/hipdnsproxy/DNS/Type.py          \
             tools/hipdnsproxy/DNS/win32dns.py

dnsdir = $(pyexecdir)/hipdnsproxy/DNS

tools_hipdnskeyparse_PYTHON = tools/hipdnskeyparse/myasn.py

tools_hipdnsproxy_PYTHON = tools/hipdnsproxy/hosts.py       \
                           tools/hipdnsproxy/pyip6.py       \
                           tools/hipdnsproxy/util.py

tools_hipdnskeyparsedir = $(pyexecdir)
tools_hipdnsproxydir    = $(pyexecdir)


### misc stuff ###
doxygen: doc/Doxyfile
	doxygen $<

# CentOS 5.5 requires this or otherwise autoreconf gives the error:
# Makefile.am:213: `nodist_doc_DATA' is used but `docdir' is undefined
docdir = ${datadir}/doc/${PACKAGE}

if HAVE_XMLTO
nodist_doc_DATA = doc/HOWTO.html doc/HOWTO.txt $(wildcard $(addprefix $(srcdir)/doc/,*.png))
endif

doc/HOWTO.html:  doc/HOWTO.xml
	xmlto -o $(@D) html-nochunks $<

doc/HOWTO.txt: doc/HOWTO.xml
	xmlto -o $(@D) txt $<

CLEANFILES = doc/HOWTO.html doc/HOWTO.txt
clean-local:
	rm -rf doc/doxy debbuild rpmbuild

bin deb rpm syncrepo syncrepo_deb syncrepo_rpm: $(srcdir)/version.h
	@srcdir@/packaging/create-package.sh $@

autotools-clean: maintainer-clean
	rm -f aclocal.m4 compile config.* configure depcomp install-sh
	rm -f ltmain.sh m4/*.m4 Makefile.in missing py-compile

HIPL_HEADER_OBJS     = $(subst $(srcdir),$(builddir),$(HIPL_HEADER_LIST:.h=.ho))
CLEANFILES          += $(HIPL_HEADER_OBJS)
DISTCLEANFILES       = $(wildcard modules/*.h)

checkheaders: $(HIPL_HEADER_OBJS)
vpath %.h $(srcdir)
%.ho: %.h
	$(CC) -I$(srcdir) -I$(builddir) $(AM_CPPFLAGS) $(AM_CFLAGS) $(CFLAGS) -o $@ $<

# Ensure that version.h is created before everything else. This does not work
# when creating specific objects that may depend on version.h directly.
BUILT_SOURCES = version.h
$(srcdir)/version.h: $(wildcard $(srcdir)/.bzr/checkout/dirstate)
	bzr version-info $(srcdir) --custom --template='#define BZR_REVISION "{revno}"\n#define BZR_DATE "{date}"\n#define BZR_BRANCH "{branch_nick}"\n' > $@


# The complete doc/ subdirectory is in EXTRA_DIST, so files that should
# not be distributed need to be deleted manually from the distribution.
dist-hook:
	rm -f $(distdir)/doc/Doxyfile

.PHONY: bin checkheaders deb doxygen rpm syncrepo*<|MERGE_RESOLUTION|>--- conflicted
+++ resolved
@@ -70,10 +70,10 @@
 check_PROGRAMS  =
 
 if HIP_UNITTESTS
-TESTS           += check_lib_core \
-                   check_firewall
-check_PROGRAMS  += check_lib_core \
-                   check_firewall
+TESTS           += check_firewall \
+                   check_lib_core
+check_PROGRAMS  += check_firewall \
+                   check_lib_core
 endif
 
 
@@ -82,11 +82,11 @@
 test_auth_performance_SOURCES               = test/auth_performance.c
 test_certteststub_SOURCES                   = test/certteststub.c
 test_dh_performance_SOURCES                 = test/dh_performance.c
-test_hc_performance_SOURCES                 = test/hc_performance.c
 test_fw_port_bindings_performance_SOURCES   = test/fw_port_bindings_performance.c \
                                               firewall/file_buffer.c              \
                                               firewall/line_parser.c              \
                                               firewall/port_bindings.c
+test_hc_performance_SOURCES                 = test/hc_performance.c
 
 tools_hipconf_SOURCES  = tools/hipconf.c
 tools_pisacert_SOURCES = tools/pisacert.c
@@ -220,30 +220,17 @@
 
 ### library dependencies ###
 
-<<<<<<< HEAD
-check_lib_core_LDADD           = lib/core/libhipcore.la
-firewall_hipfw_LDADD          += lib/core/libhipcore.la
-hipd_hipd_LDADD               += lib/core/libhipcore.la
-test_auth_performance_LDADD    = lib/core/libhipcore.la
-test_certteststub_LDADD        = lib/core/libhipcore.la
-test_dh_performance_LDADD      = lib/core/libhipcore.la
-test_hc_performance_LDADD      = lib/core/libhipcore.la
-tools_hipconf_LDADD           += lib/core/libhipcore.la
-tools_pisacert_LDADD           = lib/core/libhipcore.la
-=======
 check_lib_core_LDADD                     = lib/core/libhipcore.la
 check_firewall_LDADD                     = lib/core/libhipcore.la
 firewall_hipfw_LDADD                    += lib/core/libhipcore.la
-hipd_hipd_LDADD                         += lib/modularization/libmod.la \
-                                           lib/core/libhipcore.la
+hipd_hipd_LDADD                         += lib/core/libhipcore.la
 test_auth_performance_LDADD              = lib/core/libhipcore.la
 test_certteststub_LDADD                  = lib/core/libhipcore.la
 test_dh_performance_LDADD                = lib/core/libhipcore.la
+test_fw_port_bindings_performance_LDADD  = lib/core/libhipcore.la
 test_hc_performance_LDADD                = lib/core/libhipcore.la
-test_fw_port_bindings_performance_LDADD  = lib/core/libhipcore.la
 tools_hipconf_LDADD                     += lib/core/libhipcore.la
 tools_pisacert_LDADD                     = lib/core/libhipcore.la
->>>>>>> e5cd29f2
 
 dist_sbin_SCRIPTS = tools/hipdnskeyparse/hipdnskeyparse \
                     tools/hipdnsproxy/hipdnsproxy       \
