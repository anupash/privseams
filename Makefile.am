ACLOCAL_AMFLAGS  = -I m4

HIPL_HEADER_LIST = $(wildcard $(addprefix $(srcdir)/,firewall/*.h hipd/*.h lib/*/*.h modules/*/*/*.h))

# For "make dist"
EXTRA_DIST =  .vimrc debian doc patches release.version version.h
<<<<<<< HEAD
EXTRA_DIST += packaging process_modules.py tools/maintainer
EXTRA_DIST += $(wildcard modules/*/module_info.xml)
EXTRA_DIST += $(wildcard modules/*/Makefile.am) $(wildcard modules/*/*/*.c)
=======
EXTRA_DIST += packaging tools/maintainer
>>>>>>> a86743ed
EXTRA_DIST += $(wildcard $(addprefix $(srcdir)/test/,*.pl *.sh))
EXTRA_DIST += $(wildcard $(addprefix $(srcdir)/tools/,*.cfg *.pl *.sh))
EXTRA_DIST += $(wildcard $(addprefix $(srcdir)/firewall/,*.cfg))
EXTRA_DIST += $(HIPL_HEADER_LIST)


### user programs ###
bin_PROGRAMS = test/auth_performance    \
               test/certteststub        \
               test/hc_performance

if HIP_PERFORMANCE
bin_PROGRAMS += test/dh_performance
endif


### superuser programs ###
sbin_PROGRAMS = hipd/hipd      \
                tools/hipconf  \
                tools/pisacert

if HIP_FIREWALL
sbin_PROGRAMS += firewall/hipfw
endif


### libraries ###
lib_LTLIBRARIES = lib/core/libhipcore.la
lib_LTLIBRARIES += lib/modularization/libmod.la


### source declarations ###

test_auth_performance_SOURCES = test/auth_performance.c
test_certteststub_SOURCES     = test/certteststub.c
test_dh_performance_SOURCES   = test/dh_performance.c
test_hc_performance_SOURCES   = test/hc_performance.c

tools_hipconf_SOURCES  = tools/hipconf.c
tools_pisacert_SOURCES = tools/pisacert.c

hipd_hipd_SOURCES = hipd/accessor.c              \
<<<<<<< HEAD
                    hipd/bos.c                   \
=======
                    hipd/blind.c                 \
>>>>>>> a86743ed
                    hipd/cert.c                  \
                    hipd/close.c                 \
                    hipd/configfilereader.c      \
                    hipd/cookie.c                \
                    hipd/dh.c                    \
                    hipd/esp_prot_anchordb.c     \
                    hipd/esp_prot_hipd_msg.c     \
                    hipd/esp_prot_light_update.c \
                    hipd/hadb.c                  \
                    hipd/hadb_legacy.c           \
                    hipd/hidb.c                  \
                    hipd/hip_socket.c            \
                    hipd/hipd.c                  \
                    hipd/hiprelay.c              \
                    hipd/hit_to_ip.c             \
                    hipd/init.c                  \
                    hipd/input.c                 \
                    hipd/keymat.c                \
                    hipd/maintenance.c           \
                    hipd/nat.c                   \
                    hipd/netdev.c                \
                    hipd/nsupdate.c              \
                    hipd/output.c                \
                    hipd/oppipdb.c               \
                    hipd/pkt_handling.c          \
                    hipd/registration.c          \
                    hipd/user.c                  \
                    hipd/user_ipsec_hipd_msg.c   \
                    hipd/user_ipsec_sadb_api.c

<<<<<<< HEAD
if HIP_OPPORTUNISTIC
hipd_hipd_SOURCES += hipd/oppdb.c
endif

=======
>>>>>>> a86743ed
if HIP_MIDAUTH
hipd_hipd_SOURCES +=  hipd/pisa.c
endif

firewall_hipfw_SOURCES = firewall/cache.c               \
                         firewall/cache_port.c          \
                         firewall/common_hipd_msg.c     \
                         firewall/conntrack.c           \
                         firewall/datapkt.c             \
                         firewall/dlist.c               \
                         firewall/esp_prot_api.c        \
                         firewall/esp_prot_config.c     \
                         firewall/esp_prot_conntrack.c  \
                         firewall/esp_prot_fw_msg.c     \
                         firewall/firewall.c            \
                         firewall/firewall_control.c    \
                         firewall/firewalldb.c          \
                         firewall/helpers.c             \
                         firewall/hslist.c              \
                         firewall/lsi.c                 \
                         firewall/rule_management.c     \
                         firewall/sysopp.c              \
                         firewall/user_ipsec_api.c      \
                         firewall/user_ipsec_esp.c      \
                         firewall/user_ipsec_fw_msg.c   \
                         firewall/user_ipsec_sadb.c

if HIP_MIDAUTH
firewall_hipfw_SOURCES += firewall/midauth.c   \
                          firewall/pisa.c      \
                          firewall/pisa_cert.c
endif


# TODO: libhipcore, libhipconf and libhiptool have circular
# dependencies. This needs to be addressed at some point.
lib_core_libhipcore_la_SOURCES = lib/core/builder.c         \
                                 lib/core/capability.c      \
                                 lib/core/certtools.c       \
                                 lib/core/conf.c            \
                                 lib/core/crypto.c          \
                                 lib/core/debug.c           \
                                 lib/core/esp_prot_common.c \
                                 lib/core/filemanip.c       \
                                 lib/core/hashchain.c       \
                                 lib/core/hashchain_store.c \
                                 lib/core/hashtable.c       \
                                 lib/core/hashtree.c        \
                                 lib/core/hip_udp.c         \
                                 lib/core/hit.c             \
                                 lib/core/hostid.c          \
                                 lib/core/hostsfiles.c      \
                                 lib/core/keylen.c          \
                                 lib/core/linkedlist.c      \
                                 lib/core/message.c         \
                                 lib/core/prefix.c          \
                                 lib/core/solve.c           \
                                 lib/core/statistics.c      \
                                 lib/core/straddr.c         \
                                 lib/core/transform.c       \
                                 lib/tool/checksum.c        \
                                 lib/tool/lutil.c           \
                                 lib/tool/nlink.c           \
                                 lib/tool/pk.c              \
                                 lib/tool/xfrmapi.c

if HIP_PERFORMANCE
lib_core_libhipcore_la_SOURCES += lib/core/performance.c
endif

lib_modularization_libmod_la_SOURCES = lib/modularization/lmod.c

# Initialize LDADD lists empty, because modules might add entries to LDADD. The
# module LDADDs need to be included before the standard LDADDs, because modules
# can depend on the core code.
hipd_hipd_LDADD      =
firewall_hipfw_LDADD =
tools_hipconf_LDADD  =

# Include module Makefile.am's.
# TODO: Make this inclusion dynamic
include modules/heartbeat/Makefile.am
include modules/heartbeat_update/Makefile.am
include modules/update/Makefile.am

### library dependencies ###

firewall_hipfw_LDADD          += lib/core/libhipcore.la
hipd_hipd_LDADD               += lib/modularization/libmod.la \
                                 lib/core/libhipcore.la
test_auth_performance_LDADD    = lib/core/libhipcore.la
test_certteststub_LDADD        = lib/core/libhipcore.la
test_dh_performance_LDADD      = lib/core/libhipcore.la
test_hc_performance_LDADD      = lib/core/libhipcore.la
tools_hipconf_LDADD           += lib/core/libhipcore.la
tools_pisacert_LDADD           = lib/core/libhipcore.la

if HAVE_PYTHON
dist_sbin_SCRIPTS = tools/hipdnskeyparse/hipdnskeyparse \
                    tools/hipdnsproxy/hipdnsproxy       \
                    tools/nsupdate.pl

dns_PYTHON = tools/hipdnsproxy/DNS/__init__.py      \
             tools/hipdnsproxy/DNS/Base.py          \
             tools/hipdnsproxy/DNS/Class.py         \
             tools/hipdnsproxy/DNS/lazy.py          \
             tools/hipdnsproxy/DNS/Lib.py           \
             tools/hipdnsproxy/DNS/Opcode.py        \
             tools/hipdnsproxy/DNS/Serialization.py \
             tools/hipdnsproxy/DNS/Status.py        \
             tools/hipdnsproxy/DNS/Type.py          \
             tools/hipdnsproxy/DNS/win32dns.py

dnsdir = $(pyexecdir)/hipdnsproxy/DNS

tools_hipdnskeyparse_PYTHON = tools/hipdnskeyparse/myasn.py

tools_hipdnsproxy_PYTHON = tools/hipdnsproxy/hosts.py       \
                           tools/hipdnsproxy/pyip6.py       \
                           tools/hipdnsproxy/util.py

tools_hipdnskeyparsedir = $(pyexecdir)
tools_hipdnsproxydir    = $(pyexecdir)
endif # HAVE_PYTHON


### misc stuff ###
doxygen: doc/Doxyfile
	doxygen $<

if HAVE_XMLTO
nodist_doc_DATA = doc/HOWTO.html doc/HOWTO.txt $(wildcard $(addprefix $(srcdir)/doc/,*.png))
endif

doc/HOWTO.html:  doc/HOWTO.xml
	xmlto -o $(@D) html-nochunks $<

doc/HOWTO.txt: doc/HOWTO.xml
	xmlto -o $(@D) txt $<

CLEANFILES = doc/HOWTO.html doc/HOWTO.txt
clean-local:
	rm -rf doc/doxy

deb increl rpm syncrepo:
	env PYEXECDIR=$(pyexecdir) @srcdir@/packaging/create-package.sh $@

autotools-clean: maintainer-clean
	rm -f aclocal.m4 compile config.* configure depcomp install-sh
	rm -f ltmain.sh m4/*.m4 Makefile.in missing py-compile

HIPL_HEADER_OBJS     = $(subst $(srcdir),$(builddir),$(HIPL_HEADER_LIST:.h=.ho))
CLEANFILES          += $(HIPL_HEADER_OBJS) $(wildcard modules/*.h)

checkheaders: $(HIPL_HEADER_OBJS)
vpath %.h $(srcdir)
%.ho: %.h
	$(CC) -I$(srcdir) -I$(builddir) $(AM_CPPFLAGS) $(AM_CFLAGS) $(CFLAGS) -o $@ $<

# Ensure that version.h is created before everything else. This does not work
# when creating specific objects that may depend on version.h directly.
BUILT_SOURCES = version.h
$(srcdir)/version.h: $(wildcard $(srcdir)/.bzr/branch/last-revision)
	echo "$$(bzr version-info $(srcdir) --custom --template="#define BZR_REVISION \"{revno}\"\n\n#define BZR_BRANCH \"{branch_nick}\"")" > $@

# The complete doc/ subdirectory is in EXTRA_DIST, so files that should
# not be distributed need to be deleted manually from the distribution.
dist-hook:
	rm -f $(distdir)/doc/Doxyfile

.PHONY: checkheaders deb doxygen increl rpm syncrepo<|MERGE_RESOLUTION|>--- conflicted
+++ resolved
@@ -4,13 +4,9 @@
 
 # For "make dist"
 EXTRA_DIST =  .vimrc debian doc patches release.version version.h
-<<<<<<< HEAD
 EXTRA_DIST += packaging process_modules.py tools/maintainer
 EXTRA_DIST += $(wildcard modules/*/module_info.xml)
 EXTRA_DIST += $(wildcard modules/*/Makefile.am) $(wildcard modules/*/*/*.c)
-=======
-EXTRA_DIST += packaging tools/maintainer
->>>>>>> a86743ed
 EXTRA_DIST += $(wildcard $(addprefix $(srcdir)/test/,*.pl *.sh))
 EXTRA_DIST += $(wildcard $(addprefix $(srcdir)/tools/,*.cfg *.pl *.sh))
 EXTRA_DIST += $(wildcard $(addprefix $(srcdir)/firewall/,*.cfg))
@@ -53,11 +49,6 @@
 tools_pisacert_SOURCES = tools/pisacert.c
 
 hipd_hipd_SOURCES = hipd/accessor.c              \
-<<<<<<< HEAD
-                    hipd/bos.c                   \
-=======
-                    hipd/blind.c                 \
->>>>>>> a86743ed
                     hipd/cert.c                  \
                     hipd/close.c                 \
                     hipd/configfilereader.c      \
@@ -81,22 +72,19 @@
                     hipd/netdev.c                \
                     hipd/nsupdate.c              \
                     hipd/output.c                \
-                    hipd/oppipdb.c               \
                     hipd/pkt_handling.c          \
                     hipd/registration.c          \
                     hipd/user.c                  \
                     hipd/user_ipsec_hipd_msg.c   \
                     hipd/user_ipsec_sadb_api.c
 
-<<<<<<< HEAD
-if HIP_OPPORTUNISTIC
-hipd_hipd_SOURCES += hipd/oppdb.c
-endif
-
-=======
->>>>>>> a86743ed
 if HIP_MIDAUTH
 hipd_hipd_SOURCES +=  hipd/pisa.c
+endif
+
+if HIP_OPPORTUNISTIC
+hipd_hipd_SOURCES += hipd/oppdb.c                \
+                     hipd/oppipdb.c
 endif
 
 firewall_hipfw_SOURCES = firewall/cache.c               \
