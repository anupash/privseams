--- conflicted
+++ resolved
@@ -130,13 +130,9 @@
                          firewall/lsi.c \
                          firewall/sysopp.c \
                          firewall/cache.c \
-<<<<<<< HEAD
-                         firewall/cache_port.c
-=======
                          firewall/cache_port.c \
                          firewall/datapkt.c \
                          firewall/user_ipsec_esp.c
->>>>>>> 4a635f9e
 
 if HIP_MIDAUTH
 firewall_hipfw_SOURCES += firewall/midauth.c \
