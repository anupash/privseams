--- conflicted
+++ resolved
@@ -25,15 +25,11 @@
 
 # Note: libinet6 has to be the first one
 #
-<<<<<<< HEAD
-SUBDIRS = pjproject libinet6 performance libhiptool libopphip libipsec opendht i3 tools hipd test firewall libhipgui agent hipfwmi
-=======
-SUBDIRS = pjproject libinet6 libhiptool libopphip libipsec opendht tools
+SUBDIRS = pjproject libinet6 performance libhiptool libopphip libipsec opendht tools hipd test firewall libhipgui agent hipfwmi
 if HIP_I3
 SUBDIRS += i3
 endif
 SUBDIRS += hipd test firewall libhipgui agent hipfwmi
->>>>>>> f6e77abe
 
 showip:
 	cd showip && sh create.sh
