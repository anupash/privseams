# Copyright (c) 2010 Aalto University and RWTH Aachen University.
#
# Permission is hereby granted, free of charge, to any person
# obtaining a copy of this software and associated documentation
# files (the "Software"), to deal in the Software without
# restriction, including without limitation the rights to use,
# copy, modify, merge, publish, distribute, sublicense, and/or sell
# copies of the Software, and to permit persons to whom the
# Software is furnished to do so, subject to the following
# conditions:
#
# The above copyright notice and this permission notice shall be
# included in all copies or substantial portions of the Software.
#
# THE SOFTWARE IS PROVIDED "AS IS", WITHOUT WARRANTY OF ANY KIND,
# EXPRESS OR IMPLIED, INCLUDING BUT NOT LIMITED TO THE WARRANTIES
# OF MERCHANTABILITY, FITNESS FOR A PARTICULAR PURPOSE AND
# NONINFRINGEMENT. IN NO EVENT SHALL THE AUTHORS OR COPYRIGHT
# HOLDERS BE LIABLE FOR ANY CLAIM, DAMAGES OR OTHER LIABILITY,
# WHETHER IN AN ACTION OF CONTRACT, TORT OR OTHERWISE, ARISING
# FROM, OUT OF OR IN CONNECTION WITH THE SOFTWARE OR THE USE OR
# OTHER DEALINGS IN THE SOFTWARE.

ACLOCAL_AMFLAGS  = -I m4

<<<<<<< HEAD
HIPL_HEADER_LOCATIONS = firewall/*.h hipd/*.h lib/*/*.h modules/*/*/*.h test/*/*.h test/*/*/*.h test/mocks.h
=======
HIPL_HEADER_LOCATIONS = firewall/*.h hipd/*.h lib/*/*.h modules/*/*/*.h test/*/*.h test/*/*/*.h test/*.h
>>>>>>> 6cf96758
HIPL_HEADER_LIST = $(wildcard $(addprefix $(srcdir)/,$(HIPL_HEADER_LOCATIONS)))

# For "make dist"
EXTRA_DIST =  .vimrc debian doc patches version.h .uncrustify.cfg
EXTRA_DIST += .uncrustify-0.57.cfg tools/bazaar/plugins/stylecheck.py
EXTRA_DIST += packaging process_modules.py tools/maintainer
EXTRA_DIST += $(wildcard modules/*/module_info.xml)
EXTRA_DIST += $(wildcard modules/*/Makefile.am) $(wildcard modules/*/*/*.c)
EXTRA_DIST += $(wildcard $(addprefix $(srcdir)/tools/,*.cfg *.pl *.sh *.xml))
EXTRA_DIST += $(wildcard $(addprefix $(srcdir)/firewall/,*.cfg))
EXTRA_DIST += $(HIPL_HEADER_LIST)


### user programs ###
bin_PROGRAMS = test/auth_performance    \
               test/certteststub        \
               test/hc_performance

if HIP_PERFORMANCE
bin_PROGRAMS += test/dh_performance
endif


### superuser programs ###
sbin_PROGRAMS = hipd/hipd      \
                tools/hipconf  \
                tools/pisacert

if HIP_FIREWALL
sbin_PROGRAMS += firewall/hipfw
endif


### test programs ###
noinst_PROGRAMS = test/fw_port_bindings_performance



### libraries ###
lib_LTLIBRARIES = lib/core/libhipcore.la


### tests ###
if HIP_UNITTESTS
TESTS           = test/check_firewall \
                  test/check_lib_core
check_PROGRAMS  = test/check_firewall \
                  test/check_lib_core
endif


### source declarations ###

test_auth_performance_SOURCES               = test/auth_performance.c
test_certteststub_SOURCES                   = test/certteststub.c
test_dh_performance_SOURCES                 = test/dh_performance.c
test_fw_port_bindings_performance_SOURCES   = test/fw_port_bindings_performance.c \
                                              firewall/file_buffer.c              \
                                              firewall/line_parser.c              \
                                              firewall/port_bindings.c
test_hc_performance_SOURCES                 = test/hc_performance.c

tools_hipconf_SOURCES  = tools/hipconf.c
tools_pisacert_SOURCES = tools/pisacert.c

hipd_hipd_SOURCES = hipd/accessor.c              \
                    hipd/cert.c                  \
                    hipd/close.c                 \
                    hipd/configfilereader.c      \
                    hipd/cookie.c                \
                    hipd/dh.c                    \
                    hipd/esp_prot_anchordb.c     \
                    hipd/esp_prot_hipd_msg.c     \
                    hipd/esp_prot_light_update.c \
                    hipd/hadb.c                  \
                    hipd/hadb_legacy.c           \
                    hipd/hidb.c                  \
                    hipd/hip_socket.c            \
                    hipd/hipd.c                  \
                    hipd/hiprelay.c              \
                    hipd/hit_to_ip.c             \
                    hipd/init.c                  \
                    hipd/input.c                 \
                    hipd/keymat.c                \
                    hipd/maintenance.c           \
                    hipd/nat.c                   \
                    hipd/netdev.c                \
                    hipd/nsupdate.c              \
                    hipd/output.c                \
                    hipd/pkt_handling.c          \
                    hipd/registration.c          \
                    hipd/user.c                  \
                    hipd/user_ipsec_hipd_msg.c   \
                    hipd/user_ipsec_sadb_api.c

if HIP_MIDAUTH
hipd_hipd_SOURCES +=  hipd/pisa.c
endif

if HIP_OPPORTUNISTIC
hipd_hipd_SOURCES += hipd/opp_mode.c
endif

firewall_hipfw_sources = firewall/cache.c               \
                         firewall/dlist.c               \
                         firewall/esp_prot_api.c        \
                         firewall/esp_prot_config.c     \
                         firewall/esp_prot_conntrack.c  \
                         firewall/esp_prot_fw_msg.c     \
                         firewall/file_buffer.c         \
                         firewall/firewall.c            \
                         firewall/firewall_control.c    \
                         firewall/helpers.c             \
                         firewall/hslist.c              \
                         firewall/line_parser.c         \
                         firewall/lsi.c                 \
                         firewall/port_bindings.c       \
                         firewall/reinject.c            \
                         firewall/rule_management.c     \
                         firewall/user_ipsec_api.c      \
                         firewall/user_ipsec_esp.c      \
                         firewall/user_ipsec_fw_msg.c   \
                         firewall/user_ipsec_sadb.c

if HIP_MIDAUTH
firewall_hipfw_sources += firewall/midauth.c   \
                          firewall/pisa.c      \
                          firewall/pisa_cert.c
endif

# The firewall unit test program is linked against the firewall object files.
# To avoid duplicate symbols during linking some object files need to excluded.
# Add all files that need to be excluded here.
firewall_hipfw_SOURCES = $(firewall_hipfw_sources) \
                         firewall/conntrack.c      \
                         firewall/main.c

lib_core_libhipcore_la_SOURCES = lib/core/builder.c         \
                                 lib/core/capability.c      \
                                 lib/core/certtools.c       \
                                 lib/core/conf.c            \
                                 lib/core/crypto.c          \
                                 lib/core/debug.c           \
                                 lib/core/esp_prot_common.c \
                                 lib/core/filemanip.c       \
                                 lib/core/hashchain.c       \
                                 lib/core/hashchain_store.c \
                                 lib/core/hashtable.c       \
                                 lib/core/hashtree.c        \
                                 lib/core/hip_udp.c         \
                                 lib/core/hit.c             \
                                 lib/core/hostid.c          \
                                 lib/core/hostsfiles.c      \
                                 lib/core/keylen.c          \
                                 lib/core/linkedlist.c      \
                                 lib/core/message.c         \
                                 lib/core/modularization.c  \
                                 lib/core/prefix.c          \
                                 lib/core/solve.c           \
                                 lib/core/statistics.c      \
                                 lib/core/straddr.c         \
                                 lib/core/transform.c       \
                                 lib/tool/checksum.c        \
                                 lib/tool/lutil.c           \
                                 lib/tool/nlink.c           \
                                 lib/tool/pk.c              \
                                 lib/tool/xfrmapi.c

if HIP_PERFORMANCE
lib_core_libhipcore_la_SOURCES += lib/core/performance.c
endif


test_check_firewall_SOURCES = test/check_firewall.c          \
                              test/mocks.c                   \
                              test/firewall/conntrack.c      \
                              test/firewall/file_buffer.c    \
                              test/firewall/line_parser.c    \
                              test/firewall/port_bindings.c  \
                              $(firewall_hipfw_sources)

test_check_lib_core_SOURCES = test/check_lib_core.c          \
                              test/lib/core/hit.c            \
                              test/lib/core/straddr.c

# Include module Makefile.am's.
# TODO: Make this inclusion dynamic
include modules/heartbeat/Makefile.am
include modules/heartbeat_update/Makefile.am
include modules/update/Makefile.am

### static library dependencies ###

firewall_hipfw_LDADD                     = lib/core/libhipcore.la
hipd_hipd_LDADD                          = lib/core/libhipcore.la
test_auth_performance_LDADD              = lib/core/libhipcore.la
test_check_firewall_LDADD                = lib/core/libhipcore.la
test_check_lib_core_LDADD                = lib/core/libhipcore.la
test_certteststub_LDADD                  = lib/core/libhipcore.la
test_dh_performance_LDADD                = lib/core/libhipcore.la
test_fw_port_bindings_performance_LDADD  = lib/core/libhipcore.la
test_hc_performance_LDADD                = lib/core/libhipcore.la
tools_hipconf_LDADD                      = lib/core/libhipcore.la
tools_pisacert_LDADD                     = lib/core/libhipcore.la

### dynamic library dependencies ###

test_check_firewall_LDFLAGS              = -ldl

dist_sbin_SCRIPTS = tools/hipdnskeyparse/hipdnskeyparse \
                    tools/hipdnsproxy/hipdnsproxy       \
                    tools/nsupdate.pl

dns_PYTHON = tools/hipdnsproxy/DNS/__init__.py      \
             tools/hipdnsproxy/DNS/Base.py          \
             tools/hipdnsproxy/DNS/Class.py         \
             tools/hipdnsproxy/DNS/lazy.py          \
             tools/hipdnsproxy/DNS/Lib.py           \
             tools/hipdnsproxy/DNS/Opcode.py        \
             tools/hipdnsproxy/DNS/Serialization.py \
             tools/hipdnsproxy/DNS/Status.py        \
             tools/hipdnsproxy/DNS/Type.py          \
             tools/hipdnsproxy/DNS/win32dns.py

dnsdir = $(pythondir)/DNS

tools_hipdnskeyparse_PYTHON = tools/hipdnskeyparse/myasn.py

tools_hipdnsproxy_PYTHON = tools/hipdnsproxy/hosts.py       \
                           tools/hipdnsproxy/pyip6.py       \
                           tools/hipdnsproxy/util.py

tools_hipdnskeyparsedir = $(pythondir)/hipdnskeyparse
tools_hipdnsproxydir    = $(pythondir)/hipdnsproxy


### misc stuff ###

# This is supposed to be a sanity check target to run before pushing changes
# to the world at large. It should catch a number of easily-avoidable mistakes.
alltests: doxygen checkheaders check distcheck

doxygen: doc/Doxyfile
	doxygen $<

if HAVE_XMLTO
nodist_doc_DATA = doc/HOWTO.html doc/HOWTO.txt $(wildcard $(addprefix $(srcdir)/doc/,*.png))
endif

doc/HOWTO.html:  doc/HOWTO.xml
	xmlto -o $(@D) html-nochunks $<

doc/HOWTO.txt: doc/HOWTO.xml
	xmlto -o $(@D) txt $<

CLEANFILES = doc/HOWTO.html doc/HOWTO.txt
clean-local:
	rm -rf doc/doxy rpmbuild

bin deb rpm syncrepo syncrepo_deb syncrepo_rpm: $(srcdir)/version.h
	@srcdir@/packaging/create-package.sh $@

autotools-clean: maintainer-clean
	rm -f aclocal.m4 compile config.* configure depcomp install-sh
	rm -f ltmain.sh m4/*.m4 Makefile.in missing py-compile

HIPL_HEADER_OBJS     = $(subst $(srcdir),$(builddir),$(HIPL_HEADER_LIST:.h=.ho))
CLEANFILES          += $(HIPL_HEADER_OBJS)
DISTCLEANFILES       = $(wildcard modules/*.h)

$(HIPL_HEADER_OBJS): $(BUILT_SOURCES)
checkheaders: $(HIPL_HEADER_OBJS)
vpath %.h $(srcdir)
%.ho: %.h
	$(AM_V_CC) $(CC) -I$(srcdir) -I$(builddir) $(AM_CPPFLAGS) $(AM_CFLAGS) $(CFLAGS) -o $@ $<

# Ensure that version.h is created before everything else. This does not work
# when creating specific objects that may depend on version.h directly.
BUILT_SOURCES = version.h
$(srcdir)/version.h: $(wildcard $(srcdir)/.bzr/checkout/dirstate)
	bzr version-info $(srcdir) --custom --template='#define VCS_REVISION "{revno}"\n#define VCS_DATE "{date}"\n#define VCS_BRANCH "{branch_nick}"\n' > $@


# Files that are generated by configure should not be distributed.
dist-hook:
	rm -f $(addprefix $(distdir)/doc/,Doxyfile HOWTO.xml)
	rm -f $(addprefix $(distdir)/tools/,nsupdate.pl hipdnsproxy/hipdnsproxy hipdnskeyparse/hipdnskeyparse)
	rm -f $(addprefix $(distdir)/debian/,hipl-dnsproxy.dirs hipl-dnsproxy.install)

.PHONY: alltests bin checkheaders deb doxygen rpm syncrepo*<|MERGE_RESOLUTION|>--- conflicted
+++ resolved
@@ -23,11 +23,7 @@
 
 ACLOCAL_AMFLAGS  = -I m4
 
-<<<<<<< HEAD
-HIPL_HEADER_LOCATIONS = firewall/*.h hipd/*.h lib/*/*.h modules/*/*/*.h test/*/*.h test/*/*/*.h test/mocks.h
-=======
 HIPL_HEADER_LOCATIONS = firewall/*.h hipd/*.h lib/*/*.h modules/*/*/*.h test/*/*.h test/*/*/*.h test/*.h
->>>>>>> 6cf96758
 HIPL_HEADER_LIST = $(wildcard $(addprefix $(srcdir)/,$(HIPL_HEADER_LOCATIONS)))
 
 # For "make dist"
