--- conflicted
+++ resolved
@@ -73,11 +73,7 @@
 
 # Note: pjproject and libinet6 has to be the first ones
 #
-<<<<<<< HEAD
-SUBDIRS = pjproject libinet6 performance libhiptool libopphip libipsec opendht tools
-=======
-SUBDIRS = pjproject libinet6 libhiptool libopphip libipsec libdht tools
->>>>>>> 715c6b82
+SUBDIRS = pjproject libinet6 performance libhiptool libopphip libipsec libdht tools
 if HIP_I3
 SUBDIRS += i3
 endif
