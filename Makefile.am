
AUTOMAKE_OPTIONS = foreign

# For "make dist"
EXTRA_DIST =  doc/COPYING doc/HACKING doc/HOWTO.xml doc/drafts doc/Makefile
EXTRA_DIST += doc/README doc/design_choices.bib test/configs patches
EXTRA_DIST += doc/base-exchange-relay.png doc/base-exchange-rvs.png
EXTRA_DIST += hipsock jip
EXTRA_DIST += test/packaging/create-package.sh
EXTRA_DIST += test/packaging/hipl-rpm.spec test/packaging/hipl-deb.spec 
EXTRA_DIST += test/packaging/debbuild
EXTRA_DIST += test/packaging/rh-init.d-hipd test/packaging/rh-init.d-hipfw test/packaging/rh-init.d-dnsproxy
EXTRA_DIST += test/packaging/debian-init.d-hipd test/packaging/debian-init.d-hipfw test/packaging/debian-init.d-dnsproxy
# The design choices doc is currently depracated
EXTRA_DIST += doc/design_choices.tex doc/hipl.tex doc/acronyms.tex
EXTRA_DIST += doc/design_choices_macros.tex doc/catalogue.tex doc/fig
EXTRA_DIST += libhipgui/hipmanager.png doc/HACKING
EXTRA_DIST += doc/doxygen.h doc/Doxyfile
EXTRA_DIST += hipext/hipext.xpi hipext/src/content/hipext.xul hipext/src/content/hipext.js hipext/src/chrome.manifest
EXTRA_DIST += hipext/src/install.rdf hipext/src/config_build.sh hipext/src/build.sh hipext/hipext.xpi
EXTRA_DIST += doc/docshot-agent-main-window.png doc/docshot-agent-tray-icon.png
EXTRA_DIST += i3-cfg-PL.xml
EXTRA_DIST += autogen.sh
EXTRA_DIST += libhipandroid/getendpointinfo.h
EXTRA_DIST += libhipandroid/icmp6.h
EXTRA_DIST += libhipandroid/libhipandroid.c
EXTRA_DIST += libhipandroid/libhipandroid.h
EXTRA_DIST += libhipandroid/getline.c
EXTRA_DIST += libhipandroid/libipq.c
EXTRA_DIST += libhipandroid/regex.c
EXTRA_DIST += libhipandroid/regex.h

# XX TODO: remove these when maemo building uses spec files
EXTRA_DIST += test/packaging/create-deb.sh
EXTRA_DIST += test/packaging/armel/DEBIAN-dnsproxy/control
EXTRA_DIST += test/packaging/armel/DEBIAN-dnsproxy/prerm
EXTRA_DIST += test/packaging/armel/DEBIAN-dnsproxy/rules
EXTRA_DIST += test/packaging/armel/DEBIAN-dnsproxy/changelog
EXTRA_DIST += test/packaging/armel/DEBIAN-dnsproxy/postinst
EXTRA_DIST += test/packaging/armel/DEBIAN-dnsproxy/control-src
EXTRA_DIST += test/packaging/armel/DEBIAN-dnsproxy/postrm
EXTRA_DIST += test/packaging/armel/DEBIAN-dnsproxy/copyright
EXTRA_DIST += test/packaging/armel/DEBIAN-dnsproxy/preinst
EXTRA_DIST += test/packaging/armel/DEBIAN-FW/control
EXTRA_DIST += test/packaging/armel/DEBIAN-FW/prerm
EXTRA_DIST += test/packaging/armel/DEBIAN-FW/rules
EXTRA_DIST += test/packaging/armel/DEBIAN-FW/changelog
EXTRA_DIST += test/packaging/armel/DEBIAN-FW/postinst
EXTRA_DIST += test/packaging/armel/DEBIAN-FW/control-src
EXTRA_DIST += test/packaging/armel/DEBIAN-FW/postrm
EXTRA_DIST += test/packaging/armel/DEBIAN-FW/copyright
EXTRA_DIST += test/packaging/armel/DEBIAN-FW/preinst
EXTRA_DIST += test/packaging/armel/DEBIAN-gconf/control
EXTRA_DIST += test/packaging/armel/DEBIAN-gconf/changelog
EXTRA_DIST += test/packaging/armel/DEBIAN-gconf/postinst
EXTRA_DIST += test/packaging/armel/DEBIAN-gconf/postrm
EXTRA_DIST += test/packaging/armel/DEBIAN-gconf/copyright
EXTRA_DIST += test/packaging/armel/DEBIAN/control
EXTRA_DIST += test/packaging/armel/DEBIAN/prerm
EXTRA_DIST += test/packaging/armel/DEBIAN/rules
EXTRA_DIST += test/packaging/armel/DEBIAN/changelog
EXTRA_DIST += test/packaging/armel/DEBIAN/postinst
EXTRA_DIST += test/packaging/armel/DEBIAN/control-src
EXTRA_DIST += test/packaging/armel/DEBIAN/postrm
EXTRA_DIST += test/packaging/armel/DEBIAN/copyright
EXTRA_DIST += test/packaging/armel/DEBIAN/preinst
EXTRA_DIST += libinet6/include


# Note: pjproject and libinet6 has to be the first ones
#
SUBDIRS =

<<<<<<< HEAD
SUBDIRS += libinet6 libhipcore libhiptool libopphip libipsec libdht tools performance
=======
if HIP_ICE
SUBDIRS += pjproject
endif

SUBDIRS += libinet6 libhipcore libhiptool libopphip libipsec libdht libhipconf tools performance
>>>>>>> 2ab0a60c

if HIP_I3
SUBDIRS += i3
endif

SUBDIRS += hipd test firewall libhipgui agent hipfwmi

doxygen:
	cd doc && doxygen
rpm:
	test/packaging/create-package.sh rpm

olddeb:
	env PYEXECDIR=$(pyexecdir) test/packaging/create-deb.sh
	env PYEXECDIR=$(pyexecdir) test/packaging/create-deb.sh -s

deb:
	env PYEXECDIR=$(pyexecdir) test/packaging/create-package.sh deb

bin:
	env PYEXECDIR=$(pyexecdir) test/packaging/create-package.sh bin

increl:
	test/packaging/create-package.sh increl

syncrepo:
	test/packaging/create-package.sh syncrepo

dist-hook:
	rm -rf `find $(distdir) -name .arch-ids`
<|MERGE_RESOLUTION|>--- conflicted
+++ resolved
@@ -71,15 +71,7 @@
 #
 SUBDIRS =
 
-<<<<<<< HEAD
-SUBDIRS += libinet6 libhipcore libhiptool libopphip libipsec libdht tools performance
-=======
-if HIP_ICE
-SUBDIRS += pjproject
-endif
-
 SUBDIRS += libinet6 libhipcore libhiptool libopphip libipsec libdht libhipconf tools performance
->>>>>>> 2ab0a60c
 
 if HIP_I3
 SUBDIRS += i3
