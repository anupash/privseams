--- conflicted
+++ resolved
@@ -191,7 +191,7 @@
 
 ### library dependencies ###
 
-<<<<<<< HEAD
+check_lib_core_LDADD                     = lib/core/libhipcore.la
 firewall_hipfw_LDADD                    += lib/core/libhipcore.la
 hipd_hipd_LDADD                         += lib/modularization/libmod.la \
                                            lib/core/libhipcore.la
@@ -202,18 +202,6 @@
 test_fw_port_bindings_performance_LDADD  = lib/core/libhipcore.la
 tools_hipconf_LDADD                     += lib/core/libhipcore.la
 tools_pisacert_LDADD                     = lib/core/libhipcore.la
-=======
-check_lib_core_LDADD           = lib/core/libhipcore.la
-firewall_hipfw_LDADD          += lib/core/libhipcore.la
-hipd_hipd_LDADD               += lib/modularization/libmod.la \
-                                 lib/core/libhipcore.la
-test_auth_performance_LDADD    = lib/core/libhipcore.la
-test_certteststub_LDADD        = lib/core/libhipcore.la
-test_dh_performance_LDADD      = lib/core/libhipcore.la
-test_hc_performance_LDADD      = lib/core/libhipcore.la
-tools_hipconf_LDADD           += lib/core/libhipcore.la
-tools_pisacert_LDADD           = lib/core/libhipcore.la
->>>>>>> 93638f38
 
 dist_sbin_SCRIPTS = tools/hipdnskeyparse/hipdnskeyparse \
                     tools/hipdnsproxy/hipdnsproxy       \
