AUTOMAKE_OPTIONS = foreign

# For "make dist"
EXTRA_DIST =  Makefile.am.global
EXTRA_DIST += doc/COPYING doc/design_choices.tex doc/hipl.tex doc/HACKING
EXTRA_DIST += doc/acronyms.tex doc/design_choices_macros.tex
EXTRA_DIST += doc/HOWTO.xml doc/catalogue.tex doc/drafts doc/Makefile doc/fig
EXTRA_DIST += doc/README doc/design_choices.bib test/configs patches

# Note: libinet6 has to be the first one
#
<<<<<<< HEAD
SUBDIRS = libinet6 libhiptool tools hipd test libhipgui agent #firewall
=======
SUBDIRS = libinet6 libhiptool tools hipd test $(hipl_opt_build) #firewall
>>>>>>> cd02b0ca
<|MERGE_RESOLUTION|>--- conflicted
+++ resolved
@@ -9,8 +9,4 @@
 
 # Note: libinet6 has to be the first one
 #
-<<<<<<< HEAD
-SUBDIRS = libinet6 libhiptool tools hipd test libhipgui agent #firewall
-=======
-SUBDIRS = libinet6 libhiptool tools hipd test $(hipl_opt_build) #firewall
->>>>>>> cd02b0ca
+SUBDIRS = libinet6 libhiptool tools hipd test libhipgui agent $(hipl_opt_build)