--- conflicted
+++ resolved
@@ -5,13 +5,7 @@
 # For "make dist"
 EXTRA_DIST =  .vimrc debian doc patches release.version version.h process_modules.py
 EXTRA_DIST += lib/ipsec/policy_parse.c lib/ipsec/policy_parse.y lib/ipsec/policy_token.l
-<<<<<<< HEAD
-EXTRA_DIST += test/maintainer test/packaging
-=======
 EXTRA_DIST += packaging tools/maintainer
-EXTRA_DIST += $(wildcard $(addprefix $(srcdir)/agent/,*.lang))
-EXTRA_DIST += $(wildcard $(addprefix $(srcdir)/lib/dht/,*.txt))
->>>>>>> 1da78e7d
 EXTRA_DIST += $(wildcard $(addprefix $(srcdir)/lib/ipsec/,*.3))
 EXTRA_DIST += $(wildcard modules/*/module_info.xml)
 EXTRA_DIST += $(wildcard modules/*/Makefile.am) $(wildcard modules/*/*/*.c)
@@ -172,72 +166,6 @@
 lib_core_libhipcore_la_SOURCES += lib/tool/xfrmapi.c
 endif # HIPPFKEY
 
-<<<<<<< HEAD
-=======
-lib_opphip_libopphip_la_SOURCES  = lib/opphip/wrap.c \
-                                   lib/opphip/wrap_db.c
-
-i3_libi3_la_SOURCES = i3/aeshash/aescrypt.c              \
-                      i3/aeshash/aeshash.c               \
-                      i3/aeshash/aeskey.c                \
-                      i3/aeshash/aeskeypp.c              \
-                      i3/aeshash/aestab.c                \
-                      i3/i3/i3_addr.c                    \
-                      i3/i3/i3_api.c                     \
-                      i3/i3/i3_config.c                  \
-                      i3/i3/i3_header.c                  \
-                      i3/i3/i3_id.c                      \
-                      i3/i3/i3_misc.c                    \
-                      i3/i3/i3_options.c                 \
-                      i3/i3/i3_ping.c                    \
-                      i3/i3/i3_stack.c                   \
-                      i3/i3/i3_tcp_fns.c                 \
-                      i3/i3/i3_trigger.c                 \
-                      i3/i3/i3_utils.c                   \
-                      i3/i3/token_bucket.c               \
-                      i3/i3_client/coordinates.c         \
-                      i3/i3_client/downhill_simplex.c    \
-                      i3/i3_client/http.c                \
-                      i3/i3_client/i3_client_api.c       \
-                      i3/i3_client/i3_client_api_ctx.c   \
-                      i3/i3_client/i3_client_callback.c  \
-                      i3/i3_client/i3_client_context.c   \
-                      i3/i3_client/i3_client_fd.c        \
-                      i3/i3_client/i3_client_id.c        \
-                      i3/i3_client/i3_client_pkt.c       \
-                      i3/i3_client/i3_client_timer.c     \
-                      i3/i3_client/i3_client_trigger.c   \
-                      i3/i3_client/i3server_list.c       \
-                      i3/i3_client/ping.c                \
-                      i3/i3_client/ping_thread.c         \
-                      i3/i3_client/qsort.c               \
-                      i3/utils/byteorder.c               \
-                      i3/utils/eprintf.c                 \
-                      i3/utils/event.c                   \
-                      i3/utils/gen_utils.c               \
-                      i3/utils/inetfns.c                 \
-                      i3/utils/netwrap_posix.c
-
-i3_chord_libchord_la_SOURCES = i3/chord/api.c        \
-                               i3/chord/chord.c      \
-                               i3/chord/finger.c     \
-                               i3/chord/hosts.c      \
-                               i3/chord/join.c       \
-                               i3/chord/pack.c       \
-                               i3/chord/process.c    \
-                               i3/chord/sendpkt.c    \
-                               i3/chord/stabilize.c  \
-                               i3/chord/util.c       \
-                               i3/utils/eprintf.c    \
-                               i3/utils/gen_utils.c
-
-i3_chord_chord_getfingers_SOURCES = i3/chord/chord_getfingers.c
-i3_chord_chord_traceroute_SOURCES = i3/chord/chord_traceroute.c
-i3_chord_gen_conf_SOURCES         = i3/chord/gen_conf.c
-i3_chord_gen_conf_same_SOURCES    = i3/chord/gen_conf_same.c
-i3_chord_test_SOURCES             = i3/chord/test.c
-
->>>>>>> 1da78e7d
 ############################ NOTE ##################################
 #
 # Note: when you upgrade this library, please do the following:
@@ -295,23 +223,6 @@
 hipd_hipd_LDADD += lib/ipsec/libhipsec.la
 endif
 
-<<<<<<< HEAD
-###### PYTHON stuff below ######
-# TODO python parts still needs clean-up
-=======
-agent_hipagent_LDADD = lib/gui/libhipgui.la   \
-                       lib/core/libhipcore.la
-
-agent_hipagent_LDFLAGS = `pkg-config --libs gtk+-2.0 gthread-2.0`
-
-i3_chord_chord_getfingers_LDADD = i3/chord/libchord.la
-i3_chord_chord_traceroute_LDADD = i3/chord/libchord.la
-i3_chord_gen_conf_LDADD         = i3/chord/libchord.la
-i3_chord_gen_conf_same_LDADD    = i3/chord/libchord.la
-i3_chord_test_LDADD             = i3/chord/libchord.la
-
-
->>>>>>> 1da78e7d
 if HAVE_PYTHON
 dist_sbin_SCRIPTS = tools/hipdnskeyparse/hipdnskeyparse \
                     tools/hipdnsproxy/hipdnsproxy       \
